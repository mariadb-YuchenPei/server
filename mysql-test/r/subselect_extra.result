--- conflicted
+++ resolved
@@ -432,11 +432,7 @@
 id	select_type	table	type	possible_keys	key	key_len	ref	rows	Extra
 1	PRIMARY	t2	system	NULL	NULL	NULL	NULL	1	
 1	PRIMARY	t3	ALL	NULL	NULL	NULL	NULL	2	Using where
-<<<<<<< HEAD
 1	PRIMARY	<derived3>	ALL	NULL	NULL	NULL	NULL	3	Using where; Start temporary; End temporary
-=======
-1	PRIMARY	<derived3>	ALL	NULL	NULL	NULL	NULL	3	Using where; Start temporary; End temporary; Using join buffer (flat, BNL join)
->>>>>>> e812f0e3
 3	DERIVED	t1	ALL	NULL	NULL	NULL	NULL	3	
 SELECT * FROM t3 
 WHERE t3.b IN (SELECT v1.b FROM  v1, t2 
