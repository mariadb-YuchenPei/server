--- conflicted
+++ resolved
@@ -5130,11 +5130,7 @@
 1
 1
 drop table t1;
-<<<<<<< HEAD
-=======
 set sql_buffer_result= 0;
-End of 5.1 tests
->>>>>>> a8de7716
 #
 # Bug #58422: Incorrect result when OUTER JOIN'ing 
 # with an empty table
@@ -5353,7 +5349,7 @@
 1	SIMPLE	t1	system	idx	NULL	NULL	NULL	1	100.00	
 1	SIMPLE	t2	ref	idx	idx	5	const	1	100.00	Using index
 Warnings:
-Note	1003	select 8 AS `a`,8 AS `b`,`test`.`t2`.`c` AS `c` from `test`.`t1` join `test`.`t2` where ((`test`.`t2`.`c` = 8) and (8 < 33))
+Note	1003	select 8 AS `a`,8 AS `b`,`test`.`t2`.`c` AS `c` from `test`.`t2` where ((`test`.`t2`.`c` = 8) and 1)
 SELECT * FROM t1 INNER JOIN t2 ON ( c = a ) 
 WHERE 1 IS NULL OR b < 33 AND b = c;
 a	b	c
