select 0 + b'1';
0 + b'1'
1
select 0 + b'0';
0 + b'0'
0
select 0 + b'000001';
0 + b'000001'
1
select 0 + b'000011';
0 + b'000011'
3
select 0 + b'000101';
0 + b'000101'
5
select 0 + b'000000';
0 + b'000000'
0
select 0 + b'10000000';
0 + b'10000000'
128
select 0 + b'11111111';
0 + b'11111111'
255
select 0 + b'10000001';
0 + b'10000001'
129
select 0 + b'1000000000000000';
0 + b'1000000000000000'
32768
select 0 + b'1111111111111111';
0 + b'1111111111111111'
65535
select 0 + b'1000000000000001';
0 + b'1000000000000001'
32769
drop table if exists t1,t2;
create table t1 (a bit(65));
ERROR 42000: Display width out of range for column 'a' (max = 64)
create table t1 (a bit(0));
show create table t1;
Table	Create Table
t1	CREATE TABLE `t1` (
  `a` bit(1) DEFAULT NULL
) ENGINE=MyISAM DEFAULT CHARSET=latin1
drop table t1;
create table t1 (a bit(64));
insert into t1 values 
(b'1111111111111111111111111111111111111111111111111111111111111111'),
(b'1000000000000000000000000000000000000000000000000000000000000000'),
(b'0000000000000000000000000000000000000000000000000000000000000001'),
(b'1010101010101010101010101010101010101010101010101010101010101010'),
(b'0101010101010101010101010101010101010101010101010101010101010101');
select hex(a) from t1;
hex(a)
FFFFFFFFFFFFFFFF
8000000000000000
1
AAAAAAAAAAAAAAAA
5555555555555555
drop table t1;
create table t1 (a bit);
insert into t1 values (b'0'), (b'1'), (b'000'), (b'100'), (b'001');
Warnings:
Warning	1264	Out of range value for column 'a' at row 4
select hex(a) from t1;
hex(a)
0
1
0
1
1
alter table t1 add unique (a);
ERROR 23000: Duplicate entry '' for key 'a'
drop table t1;
create table t1 (a bit(2));
insert into t1 values (b'00'), (b'01'), (b'10'), (b'100');
Warnings:
Warning	1264	Out of range value for column 'a' at row 4
select a+0 from t1;
a+0
0
1
2
3
alter table t1 add key (a);
explain select a+0 from t1;
id	select_type	table	type	possible_keys	key	key_len	ref	rows	Extra
1	SIMPLE	t1	index	NULL	a	2	NULL	4	Using index
select a+0 from t1;
a+0
0
1
2
3
drop table t1;
create table t1 (a bit(7), b bit(9), key(a, b));
insert into t1 values 
(94, 46), (31, 438), (61, 152), (78, 123), (88, 411), (122, 118), (0, 177),    
(75, 42), (108, 67), (79, 349), (59, 188), (68, 206), (49, 345), (118, 380),   
(111, 368), (94, 468), (56, 379), (77, 133), (29, 399), (9, 363), (23, 36),    
(116, 390), (119, 368), (87, 351), (123, 411), (24, 398), (34, 202), (28, 499),
(30, 83), (5, 178), (60, 343), (4, 245), (104, 280), (106, 446), (127, 403),   
(44, 307), (68, 454), (57, 135);
explain select a+0 from t1;
id	select_type	table	type	possible_keys	key	key_len	ref	rows	Extra
1	SIMPLE	t1	index	NULL	a	5	NULL	38	Using index
select a+0 from t1;
a+0
0
4
5
9
23
24
28
29
30
31
34
44
49
56
57
59
60
61
68
68
75
77
78
79
87
88
94
94
104
106
108
111
116
118
119
122
123
127
explain select b+0 from t1;
id	select_type	table	type	possible_keys	key	key_len	ref	rows	Extra
1	SIMPLE	t1	index	NULL	a	5	NULL	38	Using index
select b+0 from t1;
b+0
177
245
178
363
36
398
499
399
83
438
202
307
345
379
135
188
343
152
206
454
42
133
123
349
351
411
46
468
280
446
67
368
390
380
368
118
411
403
explain select a+0, b+0 from t1;
id	select_type	table	type	possible_keys	key	key_len	ref	rows	Extra
1	SIMPLE	t1	index	NULL	a	5	NULL	38	Using index
select a+0, b+0 from t1;
a+0	b+0
0	177
4	245
5	178
9	363
23	36
24	398
28	499
29	399
30	83
31	438
34	202
44	307
49	345
56	379
57	135
59	188
60	343
61	152
68	206
68	454
75	42
77	133
78	123
79	349
87	351
88	411
94	46
94	468
104	280
106	446
108	67
111	368
116	390
118	380
119	368
122	118
123	411
127	403
explain select a+0, b+0 from t1 where a > 40 and b > 200 order by 1;
id	select_type	table	type	possible_keys	key	key_len	ref	rows	Extra
1	SIMPLE	t1	range	a	a	2	NULL	27	Using where; Using index; Using filesort
select a+0, b+0 from t1 where a > 40 and b > 200 order by 1;
a+0	b+0
44	307
49	345
56	379
60	343
68	206
68	454
79	349
87	351
88	411
94	468
104	280
106	446
111	368
116	390
118	380
119	368
123	411
127	403
explain select a+0, b+0 from t1 where a > 40 and a < 70 order by 2;
id	select_type	table	type	possible_keys	key	key_len	ref	rows	Extra
1	SIMPLE	t1	range	a	a	2	NULL	8	Using where; Using index; Using filesort
select a+0, b+0 from t1 where a > 40 and a < 70 order by 2;
a+0	b+0
57	135
61	152
59	188
68	206
44	307
60	343
49	345
56	379
68	454
set @@max_length_for_sort_data=0;
select a+0, b+0 from t1 where a > 40 and a < 70 order by 2;
a+0	b+0
57	135
61	152
59	188
68	206
44	307
60	343
49	345
56	379
68	454
select hex(min(a)) from t1;
hex(min(a))
0
select hex(min(b)) from t1;
hex(min(b))
24
select hex(min(a)), hex(max(a)), hex(min(b)), hex(max(b)) from t1;
hex(min(a))	hex(max(a))	hex(min(b))	hex(max(b))
0	7F	24	1F3
drop table t1;
create table t1 (a int not null, b bit, c bit(9), key(a, b, c));
insert into t1 values
(4, NULL, 1), (4, 0, 3), (2, 1, 4), (1, 1, 100), (4, 0, 23), (4, 0, 54),
(56, 0, 22), (4, 1, 100), (23, 0, 1), (4, 0, 34);
select a+0, b+0, c+0 from t1;
a+0	b+0	c+0
1	1	100
2	1	4
4	NULL	1
4	0	3
4	0	23
4	0	34
4	0	54
4	1	100
23	0	1
56	0	22
select hex(min(b)) from t1 where a = 4;
hex(min(b))
0
select hex(min(c)) from t1 where a = 4 and b = 0;
hex(min(c))
3
select hex(max(b)) from t1;
hex(max(b))
1
select a+0, b+0, c+0 from t1 where a = 4 and b = 0 limit 2;
a+0	b+0	c+0
4	0	3
4	0	23
select a+0, b+0, c+0 from t1 where a = 4 and b = 1;
a+0	b+0	c+0
4	1	100
select a+0, b+0, c+0 from t1 where a = 4 and b = 1 and c=100;
a+0	b+0	c+0
4	1	100
select a+0, b+0, c+0 from t1 order by b desc;
a+0	b+0	c+0
2	1	4
1	1	100
4	1	100
4	0	3
4	0	23
4	0	54
56	0	22
23	0	1
4	0	34
4	NULL	1
select a+0, b+0, c+0 from t1 order by c;
a+0	b+0	c+0
4	NULL	1
23	0	1
4	0	3
2	1	4
56	0	22
4	0	23
4	0	34
4	0	54
1	1	100
4	1	100
drop table t1;
create table t1(a bit(2), b bit(2));
insert into t1 (a) values (0x01), (0x03), (0x02);
update t1 set b= concat(a);
select a+0, b+0 from t1;
a+0	b+0
1	1
3	3
2	2
drop table t1;
create table t1 (a bit(7), key(a));
insert into t1 values (44), (57);
select a+0 from t1;
a+0
44
57
drop table t1;
create table t1 (a bit(3), b bit(12));
insert into t1 values (7,(1<<12)-2), (0x01,0x01ff);
select hex(a),hex(b) from t1;
hex(a)	hex(b)
7	FFE
1	1FF
select hex(concat(a)),hex(concat(b)) from t1;
hex(concat(a))	hex(concat(b))
07	0FFE
01	01FF
drop table t1;
create table t1(a int, b bit not null);
alter table t1 add primary key (a);
drop table t1;
create table t1 (a bit(19), b bit(5));
insert into t1 values (1000, 10), (3, 8), (200, 6), (2303, 2), (12345, 4), (1, 0);
select a+0, b+0 from t1;
a+0	b+0
1000	10
3	8
200	6
2303	2
12345	4
1	0
alter table t1 engine=heap;
select a+0, b+0 from t1;
a+0	b+0
1000	10
3	8
200	6
2303	2
12345	4
1	0
alter table t1 add key(a, b);
select a+0, b+0 from t1;
a+0	b+0
1000	10
3	8
200	6
2303	2
12345	4
1	0
alter table t1 engine=myisam;
select a+0, b+0 from t1;
a+0	b+0
1	0
3	8
200	6
1000	10
2303	2
12345	4
create table t2 engine=heap select * from t1;
select a+0, b+0 from t2;
a+0	b+0
1	0
3	8
200	6
1000	10
2303	2
12345	4
drop table t1;
create table t1 select * from t2;
select a+0, b+0 from t1;
a+0	b+0
1	0
3	8
200	6
1000	10
2303	2
12345	4
drop table t1, t2;
create table t1 (a int, b time, c tinyint, d bool, e char(10), f bit(1), 
g bit(1) NOT NULL default 1, h char(1) default 'a');
insert into t1 set a=1;
select hex(g), h from t1;
hex(g)	h
1	a
drop table t1;
create table t1 (a int, b time, c tinyint, d bool, e char(10), f bit(1),
g bit(1) NOT NULL default 1);
insert into t1 set a=1;
select hex(g) from t1;
hex(g)
1
drop table t1;
create table t1 (a int, b time, c tinyint, d bool, e char(10), f bit(1), 
h char(1) default 'a') engine=myisam;
insert into t1 set a=1;
select h from t1;
h
a
drop table t1;
create table t1 (a bit(8)) engine=heap;
insert into t1 values ('1111100000');
Warnings:
Warning	1264	Out of range value for column 'a' at row 1
select a+0 from t1;
a+0
255
drop table t1;
create table t1 (a bit(7));
insert into t1 values (120), (0), (111);
select a+0 from t1 union select a+0 from t1;
a+0
120
0
111
select a+0 from t1 union select NULL;
a+0
120
0
111
NULL
select NULL union select a+0 from t1;
NULL
NULL
120
0
111
create table t2 select a from t1 union select a from t1;
select a+0 from t2;
a+0
120
0
111
show create table t2;
Table	Create Table
t2	CREATE TABLE `t2` (
  `a` bit(7) DEFAULT NULL
) ENGINE=MyISAM DEFAULT CHARSET=latin1
drop table t1, t2;
create table t1 (id1 int(11), b1 bit(1));
create table t2 (id2 int(11), b2 bit(1));
insert into t1 values (1, 1), (2, 0), (3, 1);
insert into t2 values (2, 1), (3, 0), (4, 0);
create algorithm=undefined view v1 as 
select b1+0, b2+0 from t1, t2 where id1 = id2 and b1 = 0
union
select b1+0, b2+0 from t1, t2 where id1 = id2 and b2 = 1;
select * from v1;
b1+0	b2+0
0	1
drop table t1, t2;
drop view v1;
create table t1(a bit(4));
insert into t1(a) values (1), (2), (5), (4), (3);
insert into t1 select * from t1;
select a+0 from t1;
a+0
1
2
5
4
3
1
2
5
4
3
drop table t1;
create table t1 (a1 int(11), b1 bit(2));
create table t2 (a2 int(11), b2 bit(2));
insert into t1 values (1, 1), (2, 0), (3, 1), (4, 2);
insert into t2 values (2, 1), (3, 0), (4, 1), (5, 2);
select a1, a2, b1+0, b2+0 from t1 join t2 on a1 = a2;
a1	a2	b1+0	b2+0
2	2	0	1
3	3	1	0
4	4	2	1
select a1, a2, b1+0, b2+0 from t1 join t2 on a1 = a2 order by a1;
a1	a2	b1+0	b2+0
2	2	0	1
3	3	1	0
4	4	2	1
select a1, a2, b1+0, b2+0 from t1 join t2 on b1 = b2;
a1	a2	b1+0	b2+0
1	2	1	1
3	2	1	1
2	3	0	0
1	4	1	1
3	4	1	1
4	5	2	2
select sum(a1), b1+0, b2+0 from t1 join t2 on b1 = b2 group by b1 order by 1;
sum(a1)	b1+0	b2+0
2	0	0
4	2	2
8	1	1
select 1 from t1 join t2 on b1 = b2 group by b1 order by 1;
1
1
1
1
select b1+0,sum(b1), sum(b2) from t1 join t2 on b1 = b2 group by b1 order by 1;
b1+0	sum(b1)	sum(b2)
0	0	0
1	4	4
2	2	2
drop table t1, t2;
create table t1 (a bit(7));
insert into t1 values (0x60);
select * from t1;
Catalog	Database	Table	Table_alias	Column	Column_alias	Type	Length	Max length	Is_null	Flags	Decimals	Charsetnr
def	test	t1	t1	a	a	16	7	1	Y	32	0	63
a
`
drop table t1;
create table bug15583(b BIT(8), n INT);
insert into bug15583 values(128, 128);
insert into bug15583 values(null, null);
insert into bug15583 values(0, 0);
insert into bug15583 values(255, 255);
select hex(b), bin(b), oct(b), hex(n), bin(n), oct(n) from bug15583;
hex(b)	bin(b)	oct(b)	hex(n)	bin(n)	oct(n)
80	10000000	200	80	10000000	200
NULL	NULL	NULL	NULL	NULL	NULL
0	0	0	0	0	0
FF	11111111	377	FF	11111111	377
select hex(b)=hex(n) as should_be_onetrue, bin(b)=bin(n) as should_be_onetrue, oct(b)=oct(n) as should_be_onetrue from bug15583;
should_be_onetrue	should_be_onetrue	should_be_onetrue
1	1	1
NULL	NULL	NULL
1	1	1
1	1	1
select hex(b + 0), bin(b + 0), oct(b + 0), hex(n), bin(n), oct(n) from bug15583;
hex(b + 0)	bin(b + 0)	oct(b + 0)	hex(n)	bin(n)	oct(n)
80	10000000	200	80	10000000	200
NULL	NULL	NULL	NULL	NULL	NULL
0	0	0	0	0	0
FF	11111111	377	FF	11111111	377
select conv(b, 10, 2), conv(b + 0, 10, 2) from bug15583;
conv(b, 10, 2)	conv(b + 0, 10, 2)
10000000	10000000
NULL	NULL
0	0
11111111	11111111
drop table bug15583;
create table t1(a bit(1), b smallint unsigned);
insert into t1 (b, a) values ('2', '1');
Warnings:
Warning	1264	Out of range value for column 'a' at row 1
select hex(a), b from t1;
hex(a)	b
1	2
drop table t1;
create table t1(bit_field bit(2), int_field int, key a(bit_field));
insert into t1 values (1,2);
handler t1 open as t1;
handler t1 read a=(1);
bit_field	int_field
	2
handler t1 close;
drop table t1;
CREATE TABLE t1 (b BIT(2), a VARCHAR(5));
INSERT INTO t1 (b, a) VALUES (1, "x"), (3, "zz"), (0, "y"), (3, "z");
SELECT b+0, COUNT(DISTINCT a) FROM t1 GROUP BY b;
b+0	COUNT(DISTINCT a)
0	1
1	1
3	2
DROP TABLE t1;
CREATE TABLE t1 (a CHAR(5), b BIT(2));
INSERT INTO t1 (b, a) VALUES (1, "x"), (3, "zz"), (0, "y"), (3, "z");
SELECT b+0, COUNT(DISTINCT a) FROM t1 GROUP BY b;
b+0	COUNT(DISTINCT a)
0	1
1	1
3	2
DROP TABLE t1;
CREATE TABLE t1 (a INT, b BIT(2));
INSERT INTO t1 (b, a) VALUES (1, 1), (3, 2), (0, 3), (3, 4);
SELECT b+0, COUNT(DISTINCT a) FROM t1 GROUP BY b;
b+0	COUNT(DISTINCT a)
0	1
1	1
3	2
DROP TABLE t1;
CREATE TABLE t1 (b BIT);
INSERT INTO t1 (b) VALUES (1), (0);
SELECT DISTINCT b FROM t1;
Catalog	Database	Table	Table_alias	Column	Column_alias	Type	Length	Max length	Is_null	Flags	Decimals	Charsetnr
def	test	t1	t1	b	b	16	1	1	Y	32	0	63
b
#
#
SELECT b FROM t1 GROUP BY b;
Catalog	Database	Table	Table_alias	Column	Column_alias	Type	Length	Max length	Is_null	Flags	Decimals	Charsetnr
def	test	t1	t1	b	b	16	1	1	Y	32	0	63
b
#
#
DROP TABLE t1;
<<<<<<< HEAD
End of 5.0 tests
create table t1(a bit(7));
insert into t1 values(0x40);
alter table t1 modify column a bit(8);
select hex(a) from t1;
hex(a)
40
insert into t1 values(0x80);
select hex(a) from t1;
hex(a)
40
80
create index a on t1(a);
insert into t1 values(0x81);
select hex(a) from t1;
hex(a)
40
80
81
show create table t1;
Table	Create Table
t1	CREATE TABLE `t1` (
  `a` bit(8) DEFAULT NULL,
  KEY `a` (`a`)
) ENGINE=MyISAM DEFAULT CHARSET=latin1
drop table t1;
End of 5.1 tests
=======
CREATE TABLE t1 (a int, b bit(2));
INSERT INTO t1 VALUES (3, 2), (2, 3), (2, 0), (3, 2), (3, 1);
SELECT COUNT(DISTINCT b) FROM t1 GROUP BY a;
COUNT(DISTINCT b)
2
2
DROP TABLE t1;
create table t2 (a int, b bit(2), c char(10));
INSERT INTO t2 VALUES (3, 2, 'two'), (2, 3, 'three'), (2, 0, 'zero'), 
(3, 2, 'two'), (3, 1, 'one');
SELECT COUNT(DISTINCT b,c) FROM t2 GROUP BY a;
COUNT(DISTINCT b,c)
2
2
DROP TABLE t2;
End of 5.0 tests
>>>>>>> 15b7d5e8
<|MERGE_RESOLUTION|>--- conflicted
+++ resolved
@@ -657,7 +657,21 @@
 #
 #
 DROP TABLE t1;
-<<<<<<< HEAD
+CREATE TABLE t1 (a int, b bit(2));
+INSERT INTO t1 VALUES (3, 2), (2, 3), (2, 0), (3, 2), (3, 1);
+SELECT COUNT(DISTINCT b) FROM t1 GROUP BY a;
+COUNT(DISTINCT b)
+2
+2
+DROP TABLE t1;
+create table t2 (a int, b bit(2), c char(10));
+INSERT INTO t2 VALUES (3, 2, 'two'), (2, 3, 'three'), (2, 0, 'zero'), 
+(3, 2, 'two'), (3, 1, 'one');
+SELECT COUNT(DISTINCT b,c) FROM t2 GROUP BY a;
+COUNT(DISTINCT b,c)
+2
+2
+DROP TABLE t2;
 End of 5.0 tests
 create table t1(a bit(7));
 insert into t1 values(0x40);
@@ -684,22 +698,4 @@
   KEY `a` (`a`)
 ) ENGINE=MyISAM DEFAULT CHARSET=latin1
 drop table t1;
-End of 5.1 tests
-=======
-CREATE TABLE t1 (a int, b bit(2));
-INSERT INTO t1 VALUES (3, 2), (2, 3), (2, 0), (3, 2), (3, 1);
-SELECT COUNT(DISTINCT b) FROM t1 GROUP BY a;
-COUNT(DISTINCT b)
-2
-2
-DROP TABLE t1;
-create table t2 (a int, b bit(2), c char(10));
-INSERT INTO t2 VALUES (3, 2, 'two'), (2, 3, 'three'), (2, 0, 'zero'), 
-(3, 2, 'two'), (3, 1, 'one');
-SELECT COUNT(DISTINCT b,c) FROM t2 GROUP BY a;
-COUNT(DISTINCT b,c)
-2
-2
-DROP TABLE t2;
-End of 5.0 tests
->>>>>>> 15b7d5e8
+End of 5.1 tests