drop table if exists t0, t1, t2, t3, t4, t5, t11, t12, t21, t22;
set @save_optimizer_switch=@@optimizer_switch;
create table t1 (oref int, grp int, ie int) ;
insert into t1 (oref, grp, ie) values
(1, 1, 1),
(1, 1, 1),
(1, 2, NULL),
(2, 1, 3),
(3, 1, 4),
(3, 2, NULL);
create table t2 (oref int, a int);
insert into t2 values 
(1, 1),
(2, 2),
(3, 3),
(4, NULL),
(2, NULL);
select a, oref, a in (select max(ie) 
from t1 where oref=t2.oref group by grp) Z from t2;
a	oref	Z
1	1	1
2	2	0
3	3	NULL
NULL	4	0
NULL	2	NULL
explain extended
select a, oref, a in (select max(ie) 
from t1 where oref=t2.oref group by grp) Z from t2;
id	select_type	table	type	possible_keys	key	key_len	ref	rows	filtered	Extra
1	PRIMARY	t2	ALL	NULL	NULL	NULL	NULL	5	100.00	
2	DEPENDENT SUBQUERY	t1	ALL	NULL	NULL	NULL	NULL	6	100.00	Using where; Using temporary; Using filesort
Warnings:
Note	1276	Field or reference 'test.t2.oref' of SELECT #2 was resolved in SELECT #1
Note	1003	select `test`.`t2`.`a` AS `a`,`test`.`t2`.`oref` AS `oref`,<expr_cache><`test`.`t2`.`a`,`test`.`t2`.`oref`>(<in_optimizer>(`test`.`t2`.`a`,<exists>(select max(`test`.`t1`.`ie`) from `test`.`t1` where (`test`.`t1`.`oref` = `test`.`t2`.`oref`) group by `test`.`t1`.`grp` having trigcond((<cache>(`test`.`t2`.`a`) = <ref_null_helper>(max(`test`.`t1`.`ie`))))))) AS `Z` from `test`.`t2`
explain extended
select a, oref from t2 
where a in (select max(ie) from t1 where oref=t2.oref group by grp);
id	select_type	table	type	possible_keys	key	key_len	ref	rows	filtered	Extra
1	PRIMARY	t2	ALL	NULL	NULL	NULL	NULL	5	100.00	Using where
2	DEPENDENT SUBQUERY	t1	ALL	NULL	NULL	NULL	NULL	6	100.00	Using where; Using temporary; Using filesort
Warnings:
Note	1276	Field or reference 'test.t2.oref' of SELECT #2 was resolved in SELECT #1
Note	1003	select `test`.`t2`.`a` AS `a`,`test`.`t2`.`oref` AS `oref` from `test`.`t2` where <expr_cache><`test`.`t2`.`a`,`test`.`t2`.`oref`>(<in_optimizer>(`test`.`t2`.`a`,<exists>(select max(`test`.`t1`.`ie`) from `test`.`t1` where (`test`.`t1`.`oref` = `test`.`t2`.`oref`) group by `test`.`t1`.`grp` having (<cache>(`test`.`t2`.`a`) = <ref_null_helper>(max(`test`.`t1`.`ie`))))))
select a, oref, a in (
select max(ie) from t1 where oref=t2.oref group by grp union
select max(ie) from t1 where oref=t2.oref group by grp
) Z from t2;
a	oref	Z
1	1	1
2	2	0
3	3	NULL
NULL	4	0
NULL	2	NULL
create table t3 (a int);
insert into t3 values (NULL), (NULL);
flush status;
select a in (select max(ie) from t1 where oref=4 group by grp) from t3;
a in (select max(ie) from t1 where oref=4 group by grp)
0
0
show status like 'Handler_read_rnd_next';
Variable_name	Value
Handler_read_rnd_next	11
select ' ^ This must show 11' Z;
Z
 ^ This must show 11
set @save_optimizer_switch=@@optimizer_switch;
set @@optimizer_switch="partial_match_rowid_merge=off,partial_match_table_scan=off";
explain extended select a in (select max(ie) from t1 where oref=4 group by grp) from t3;
id	select_type	table	type	possible_keys	key	key_len	ref	rows	filtered	Extra
1	PRIMARY	t3	ALL	NULL	NULL	NULL	NULL	2	100.00	
2	DEPENDENT SUBQUERY	t1	ALL	NULL	NULL	NULL	NULL	6	100.00	Using where; Using temporary; Using filesort
Warnings:
Note	1003	select <expr_cache><`test`.`t3`.`a`>(<in_optimizer>(`test`.`t3`.`a`,<exists>(select max(`test`.`t1`.`ie`) from `test`.`t1` where (`test`.`t1`.`oref` = 4) group by `test`.`t1`.`grp` having trigcond((<cache>(`test`.`t3`.`a`) = <ref_null_helper>(max(`test`.`t1`.`ie`))))))) AS `a in (select max(ie) from t1 where oref=4 group by grp)` from `test`.`t3`
set @@optimizer_switch=@save_optimizer_switch;
drop table t1, t2, t3;
create table t1 (a int, oref int, key(a));
insert into t1 values 
(1, 1),
(1, NULL),
(2, 3),
(2, NULL),
(3, NULL);
create table t2 (a int, oref int);
insert into t2 values (1, 1), (2,2), (NULL, 3), (NULL, 4);
select oref, a, a in (select a from t1 where oref=t2.oref) Z from t2;
oref	a	Z
1	1	1
2	2	0
3	NULL	NULL
4	NULL	0
explain extended 
select oref, a, a in (select a from t1 where oref=t2.oref) Z from t2;
id	select_type	table	type	possible_keys	key	key_len	ref	rows	filtered	Extra
1	PRIMARY	t2	ALL	NULL	NULL	NULL	NULL	4	100.00	
2	DEPENDENT SUBQUERY	t1	index_subquery	a	a	5	func	2	100.00	Using where; Full scan on NULL key
Warnings:
Note	1276	Field or reference 'test.t2.oref' of SELECT #2 was resolved in SELECT #1
Note	1003	select `test`.`t2`.`oref` AS `oref`,`test`.`t2`.`a` AS `a`,<expr_cache><`test`.`t2`.`a`,`test`.`t2`.`oref`>(<in_optimizer>(`test`.`t2`.`a`,<exists>(<index_lookup>(<cache>(`test`.`t2`.`a`) in t1 on a checking NULL where (`test`.`t1`.`oref` = `test`.`t2`.`oref`) having trigcond(<is_not_null_test>(`test`.`t1`.`a`)))))) AS `Z` from `test`.`t2`
flush status;
select oref, a from t2 where a in (select a from t1 where oref=t2.oref);
oref	a
1	1
show status like '%Handler_read_rnd_next';
Variable_name	Value
Handler_read_rnd_next	11
delete from t2;
insert into t2 values (NULL, 0),(NULL, 0), (NULL, 0), (NULL, 0);
set optimizer_switch='subquery_cache=off';
flush status;
select oref, a, a in (select a from t1 where oref=t2.oref) Z from t2;
oref	a	Z
0	NULL	0
0	NULL	0
0	NULL	0
0	NULL	0
show status like '%Handler_read%';
Variable_name	Value
Handler_read_first	0
Handler_read_key	0
Handler_read_next	0
Handler_read_prev	0
Handler_read_rnd	0
Handler_read_rnd_next	29
select 'No key lookups, seq reads: 29= 5 reads from t2 + 4 * 6 reads from t1.' Z;
Z
No key lookups, seq reads: 29= 5 reads from t2 + 4 * 6 reads from t1.
set @@optimizer_switch=@save_optimizer_switch;
drop table t1, t2;
create table t1 (a int, b int, primary key (a));
insert into t1 values (1,1), (3,1),(100,1);
create table t2 (a int, b int);
insert into t2 values (1,1),(2,1),(NULL,1),(NULL,0);
select a,b, a in (select a from t1 where t1.b = t2.b) Z from t2 ;
a	b	Z
1	1	1
2	1	0
NULL	1	NULL
NULL	0	0
drop table t1, t2;
create table t1 (a int, b int, key(a));
insert into t1 values 
(0,0),(1,1),(2,2),(3,3),(4,4),(5,5),(6,6),(7,7),(8,8),(9,9);
create table t2 like t1;
insert into t2 select * from t1;
update t2 set b=1;
create table t3 (a int, oref int);
insert into t3 values (1, 1), (NULL,1), (NULL,0);
select a, oref, 
t3.a in (select t1.a from t1, t2 where t1.b=t2.a and t2.b=t3.oref) Z 
from t3;
a	oref	Z
1	1	1
NULL	1	NULL
NULL	0	0
explain extended
select a, oref, 
t3.a in (select t1.a from t1, t2 where t1.b=t2.a and t2.b=t3.oref) Z 
from t3;
id	select_type	table	type	possible_keys	key	key_len	ref	rows	filtered	Extra
1	PRIMARY	t3	ALL	NULL	NULL	NULL	NULL	3	100.00	
2	DEPENDENT SUBQUERY	t1	ref_or_null	a	a	5	func	4	100.00	Using where; Full scan on NULL key
2	DEPENDENT SUBQUERY	t2	ref	a	a	5	test.t1.b	1	100.00	Using where
Warnings:
Note	1276	Field or reference 'test.t3.oref' of SELECT #2 was resolved in SELECT #1
Note	1003	select `test`.`t3`.`a` AS `a`,`test`.`t3`.`oref` AS `oref`,<expr_cache><`test`.`t3`.`a`,`test`.`t3`.`oref`>(<in_optimizer>(`test`.`t3`.`a`,<exists>(select 1 from `test`.`t1` join `test`.`t2` where ((`test`.`t2`.`a` = `test`.`t1`.`b`) and (`test`.`t2`.`b` = `test`.`t3`.`oref`) and trigcond(((<cache>(`test`.`t3`.`a`) = `test`.`t1`.`a`) or isnull(`test`.`t1`.`a`)))) having trigcond(<is_not_null_test>(`test`.`t1`.`a`))))) AS `Z` from `test`.`t3`
drop table t1, t2, t3;
create table t1 (a int NOT NULL, b int NOT NULL, key(a));
insert into t1 values 
(0,0),(1,1),(2,2),(3,3),(4,4),(5,5),(6,6),(7,7),(8,8),(9,9);
create table t2 like t1;
insert into t2 select * from t1;
update t2 set b=1;
create table t3 (a int, oref int);
insert into t3 values (1, 1), (NULL,1), (NULL,0);
select a, oref, 
t3.a in (select t1.a from t1, t2 where t1.b=t2.a and t2.b=t3.oref) Z 
from t3;
a	oref	Z
1	1	1
NULL	1	NULL
NULL	0	0
This must show a trig_cond:
explain extended
select a, oref, 
t3.a in (select t1.a from t1, t2 where t1.b=t2.a and t2.b=t3.oref) Z 
from t3;
id	select_type	table	type	possible_keys	key	key_len	ref	rows	filtered	Extra
1	PRIMARY	t3	ALL	NULL	NULL	NULL	NULL	3	100.00	
2	DEPENDENT SUBQUERY	t1	ref	a	a	4	func	2	100.00	Using where; Full scan on NULL key
2	DEPENDENT SUBQUERY	t2	ref	a	a	4	test.t1.b	1	100.00	Using where
Warnings:
Note	1276	Field or reference 'test.t3.oref' of SELECT #2 was resolved in SELECT #1
Note	1003	select `test`.`t3`.`a` AS `a`,`test`.`t3`.`oref` AS `oref`,<expr_cache><`test`.`t3`.`a`,`test`.`t3`.`oref`>(<in_optimizer>(`test`.`t3`.`a`,<exists>(select 1 from `test`.`t1` join `test`.`t2` where ((`test`.`t2`.`a` = `test`.`t1`.`b`) and (`test`.`t2`.`b` = `test`.`t3`.`oref`) and trigcond((<cache>(`test`.`t3`.`a`) = `test`.`t1`.`a`)))))) AS `Z` from `test`.`t3`
drop table t1,t2,t3;
create table t1 (oref int, grp int);
insert into t1 (oref, grp) values
(1, 1),
(1, 1);
create table t2 (oref int, a int);
insert into t2 values 
(1, NULL),
(2, NULL);
select a, oref, 
a in (select count(*) from t1 group by grp having grp=t2.oref) Z from t2;
a	oref	Z
NULL	1	NULL
NULL	2	0
This must show a trig_cond:
explain extended
select a, oref, 
a in (select count(*) from t1 group by grp having grp=t2.oref) Z from t2;
id	select_type	table	type	possible_keys	key	key_len	ref	rows	filtered	Extra
1	PRIMARY	t2	ALL	NULL	NULL	NULL	NULL	2	100.00	
2	DEPENDENT SUBQUERY	t1	ALL	NULL	NULL	NULL	NULL	2	100.00	Using temporary; Using filesort
Warnings:
Note	1276	Field or reference 't2.oref' of SELECT #2 was resolved in SELECT #1
Note	1003	select `test`.`t2`.`a` AS `a`,`test`.`t2`.`oref` AS `oref`,<expr_cache><`test`.`t2`.`a`,`test`.`t2`.`oref`>(<in_optimizer>(`test`.`t2`.`a`,<exists>(select count(0) from `test`.`t1` group by `test`.`t1`.`grp` having ((`test`.`t1`.`grp` = `test`.`t2`.`oref`) and trigcond((<cache>(`test`.`t2`.`a`) = <ref_null_helper>(count(0)))))))) AS `Z` from `test`.`t2`
drop table t1, t2;
create table t1 (a int, b int, primary key (a));
insert into t1 values (1,1), (3,1),(100,1);
create table t2 (a int, b int);
insert into t2 values (1,1),(2,1),(NULL,1),(NULL,0);
select a,b, a in (select a from t1 where t1.b = t2.b union select a from
t1 where t1.b = t2.b) Z from t2 ;
a	b	Z
1	1	1
2	1	0
NULL	1	NULL
NULL	0	0
select a,b, a in (select a from t1 where t1.b = t2.b) Z from t2 ;
a	b	Z
1	1	1
2	1	0
NULL	1	NULL
NULL	0	0
drop table t1, t2;
create table t3 (a int);
insert into t3 values (0),(1),(2),(3),(4),(5),(6),(7),(8),(9);
create table t2 (a int, b int, oref int);
insert into t2 values (NULL,1, 100), (NULL,2, 100);
create table t1 (a int, b int, c int, key(a,b));
insert into t1 select 2*A, 2*A, 100 from t3;
explain extended select a,b, oref, (a,b) in (select a,b from t1 where c=t2.oref) Z from t2;
id	select_type	table	type	possible_keys	key	key_len	ref	rows	filtered	Extra
1	PRIMARY	t2	ALL	NULL	NULL	NULL	NULL	2	100.00	
2	DEPENDENT SUBQUERY	t1	index_subquery	a	a	5	func	2	100.00	Using where; Full scan on NULL key
Warnings:
Note	1276	Field or reference 'test.t2.oref' of SELECT #2 was resolved in SELECT #1
Note	1003	select `test`.`t2`.`a` AS `a`,`test`.`t2`.`b` AS `b`,`test`.`t2`.`oref` AS `oref`,<expr_cache><`test`.`t2`.`b`,`test`.`t2`.`a`,`test`.`t2`.`oref`>(<in_optimizer>((`test`.`t2`.`a`,`test`.`t2`.`b`),<exists>(<index_lookup>(<cache>(`test`.`t2`.`a`) in t1 on a checking NULL where ((`test`.`t1`.`c` = `test`.`t2`.`oref`) and trigcond(((<cache>(`test`.`t2`.`a`) = `test`.`t1`.`a`) or isnull(`test`.`t1`.`a`))) and trigcond(((<cache>(`test`.`t2`.`b`) = `test`.`t1`.`b`) or isnull(`test`.`t1`.`b`)))) having (trigcond(<is_not_null_test>(`test`.`t1`.`a`)) and trigcond(<is_not_null_test>(`test`.`t1`.`b`))))))) AS `Z` from `test`.`t2`
select a,b, oref, (a,b) in (select a,b from t1 where c=t2.oref) Z from t2;
a	b	oref	Z
NULL	1	100	0
NULL	2	100	NULL
create table t4 (x int);
insert into t4 select A.a + 10*B.a from t1 A, t1 B;
explain extended 
select a,b, oref, 
(a,b) in (select a,b from t1,t4 where c=t2.oref) Z 
from t2;
id	select_type	table	type	possible_keys	key	key_len	ref	rows	filtered	Extra
1	PRIMARY	t2	ALL	NULL	NULL	NULL	NULL	2	100.00	
2	DEPENDENT SUBQUERY	t1	ref_or_null	a	a	5	func	2	100.00	Using where; Full scan on NULL key
2	DEPENDENT SUBQUERY	t4	ALL	NULL	NULL	NULL	NULL	100	100.00	Using where; Using join buffer (flat, BNL join)
Warnings:
Note	1276	Field or reference 'test.t2.oref' of SELECT #2 was resolved in SELECT #1
Note	1003	select `test`.`t2`.`a` AS `a`,`test`.`t2`.`b` AS `b`,`test`.`t2`.`oref` AS `oref`,<expr_cache><`test`.`t2`.`b`,`test`.`t2`.`a`,`test`.`t2`.`oref`>(<in_optimizer>((`test`.`t2`.`a`,`test`.`t2`.`b`),<exists>(select `test`.`t1`.`a`,`test`.`t1`.`b` from `test`.`t1` join `test`.`t4` where ((`test`.`t1`.`c` = `test`.`t2`.`oref`) and trigcond(((<cache>(`test`.`t2`.`a`) = `test`.`t1`.`a`) or isnull(`test`.`t1`.`a`))) and trigcond(((<cache>(`test`.`t2`.`b`) = `test`.`t1`.`b`) or isnull(`test`.`t1`.`b`)))) having (trigcond(<is_not_null_test>(`test`.`t1`.`a`)) and trigcond(<is_not_null_test>(`test`.`t1`.`b`)))))) AS `Z` from `test`.`t2`
select a,b, oref, 
(a,b) in (select a,b from t1,t4 where c=t2.oref) Z 
from t2;
a	b	oref	Z
NULL	1	100	0
NULL	2	100	NULL
drop table t1,t2,t3,t4;
create table t1 (oref char(4), grp int, ie1 int, ie2 int);
insert into t1 (oref, grp, ie1, ie2) values
('aa', 10, 2, 1),
('aa', 10, 1, 1),
('aa', 20, 2, 1),
('bb', 10, 3, 1),
('cc', 10, 4, 2),
('cc', 20, 3, 2),
('ee', 10, 2, 1),
('ee', 10, 1, 2),
('ff', 20, 2, 2),
('ff', 20, 1, 2);
create table t2 (oref char(4), a int, b int);
insert into t2 values 
('ee', NULL, 1),
('bb', 2, 1),
('ff', 2, 2),
('cc', 3, NULL),
('bb', NULL, NULL),
('aa', 1, 1),
('dd', 1, NULL);
alter table t1 add index idx(ie1,ie2);
select oref, a, b, (a,b) in (select ie1,ie2 from t1 where oref=t2.oref) Z from t2 where a=3 and b is null ;
oref	a	b	Z
cc	3	NULL	NULL
insert into t2 values ('new1', 10,10);
insert into t1 values ('new1', 1234, 10, NULL);
select oref, a, b, (a,b) in (select ie1,ie2 from t1 where oref=t2.oref) Z from t2 where a=10 and b=10;
oref	a	b	Z
new1	10	10	NULL
explain extended
select oref, a, b, (a,b) in (select ie1,ie2 from t1 where oref=t2.oref) Z from t2 where a=10 and b=10;
id	select_type	table	type	possible_keys	key	key_len	ref	rows	filtered	Extra
1	PRIMARY	t2	ALL	NULL	NULL	NULL	NULL	8	100.00	Using where
2	DEPENDENT SUBQUERY	t1	index_subquery	idx	idx	5	func	4	100.00	Using where; Full scan on NULL key
Warnings:
Note	1276	Field or reference 'test.t2.oref' of SELECT #2 was resolved in SELECT #1
Note	1003	select `test`.`t2`.`oref` AS `oref`,`test`.`t2`.`a` AS `a`,`test`.`t2`.`b` AS `b`,<expr_cache><`test`.`t2`.`b`,`test`.`t2`.`a`,`test`.`t2`.`oref`>(<in_optimizer>((`test`.`t2`.`a`,`test`.`t2`.`b`),<exists>(<index_lookup>(<cache>(`test`.`t2`.`a`) in t1 on idx checking NULL where ((`test`.`t1`.`oref` = `test`.`t2`.`oref`) and trigcond(((<cache>(`test`.`t2`.`a`) = `test`.`t1`.`ie1`) or isnull(`test`.`t1`.`ie1`))) and trigcond(((<cache>(`test`.`t2`.`b`) = `test`.`t1`.`ie2`) or isnull(`test`.`t1`.`ie2`)))) having (trigcond(<is_not_null_test>(`test`.`t1`.`ie1`)) and trigcond(<is_not_null_test>(`test`.`t1`.`ie2`))))))) AS `Z` from `test`.`t2` where ((`test`.`t2`.`b` = 10) and (`test`.`t2`.`a` = 10))
drop table t1, t2;
create table t1 (oref char(4), grp int, ie int);
insert into t1 (oref, grp, ie) values
('aa', 10, 2),
('aa', 10, 1),
('aa', 20, NULL),
('bb', 10, 3),
('cc', 10, 4),
('cc', 20, NULL),
('ee', 10, NULL),
('ee', 10, NULL),
('ff', 20, 2),
('ff', 20, 1);
create table t2 (oref char(4), a int);
insert into t2 values 
('ee', NULL),
('bb', 2),
('ff', 2),
('cc', 3),
('aa', 1),
('dd', NULL),
('bb', NULL);
select oref, a, a in (select ie from t1 where oref=t2.oref) Z from t2;
oref	a	Z
ee	NULL	NULL
bb	2	0
ff	2	1
cc	3	NULL
aa	1	1
dd	NULL	0
bb	NULL	NULL
select oref, a from t2 where a in (select ie from t1 where oref=t2.oref);
oref	a
ff	2
aa	1
select oref, a from t2 where a not in (select ie from t1 where oref=t2.oref);
oref	a
bb	2
dd	NULL
select oref, a, a in (select min(ie) from t1 where oref=t2.oref group by grp) Z from t2;
oref	a	Z
ee	NULL	NULL
bb	2	0
ff	2	0
cc	3	NULL
aa	1	1
dd	NULL	0
bb	NULL	NULL
select oref, a from t2 where 
a in (select min(ie) from t1 where oref=t2.oref group by grp);
oref	a
aa	1
select oref, a from t2 where 
a not in (select min(ie) from t1 where oref=t2.oref group by grp);
oref	a
bb	2
ff	2
dd	NULL
update t1 set ie=3 where oref='ff' and ie=1;
select oref, a, a in (select min(ie) from t1 where oref=t2.oref group by
grp) Z from t2;
oref	a	Z
ee	NULL	NULL
bb	2	0
ff	2	1
cc	3	NULL
aa	1	1
dd	NULL	0
bb	NULL	NULL
select oref, a from t2 where a in (select min(ie) from t1 where
oref=t2.oref group by grp);
oref	a
ff	2
aa	1
select oref, a from t2 where a not in (select min(ie) from t1 where
oref=t2.oref group by grp);
oref	a
bb	2
dd	NULL
select oref, a, a in (select min(ie) from t1 where oref=t2.oref group by
grp having min(ie) > 1) Z from t2;
oref	a	Z
ee	NULL	0
bb	2	0
ff	2	1
cc	3	0
aa	1	0
dd	NULL	0
bb	NULL	NULL
select oref, a from t2 where a in (select min(ie) from t1 where
oref=t2.oref group by grp having min(ie) > 1);
oref	a
ff	2
select oref, a from t2 where a not in (select min(ie) from t1 where
oref=t2.oref group by grp having min(ie) > 1);
oref	a
ee	NULL
bb	2
cc	3
aa	1
dd	NULL
alter table t1 add index idx(ie);
explain select oref, a, a in (select ie from t1 where oref=t2.oref) Z from t2;
id	select_type	table	type	possible_keys	key	key_len	ref	rows	Extra
1	PRIMARY	t2	ALL	NULL	NULL	NULL	NULL	7	
2	DEPENDENT SUBQUERY	t1	index_subquery	idx	idx	5	func	4	Using where; Full scan on NULL key
select oref, a, a in (select ie from t1 where oref=t2.oref) Z from t2;
oref	a	Z
ee	NULL	NULL
bb	2	0
ff	2	1
cc	3	NULL
aa	1	1
dd	NULL	0
bb	NULL	NULL
select oref, a from t2 where a in (select ie from t1 where oref=t2.oref);
oref	a
ff	2
aa	1
select oref, a from t2 where a not in (select ie from t1 where oref=t2.oref);
oref	a
bb	2
dd	NULL
alter table t1 drop index idx;
alter table t1 add index idx(oref,ie);
explain select oref, a, a in (select ie from t1 where oref=t2.oref) Z from t2;
id	select_type	table	type	possible_keys	key	key_len	ref	rows	Extra
1	PRIMARY	t2	ALL	NULL	NULL	NULL	NULL	7	
2	DEPENDENT SUBQUERY	t1	ref_or_null	idx	idx	10	test.t2.oref,func	4	Using where; Using index; Full scan on NULL key
select oref, a, a in (select ie from t1 where oref=t2.oref) Z from t2;
oref	a	Z
ee	NULL	NULL
bb	2	0
ff	2	1
cc	3	NULL
aa	1	1
dd	NULL	0
bb	NULL	NULL
select oref, a from t2 where a in (select ie from t1 where oref=t2.oref);
oref	a
ff	2
aa	1
select oref, a from t2 where a not in (select ie from t1 where oref=t2.oref);
oref	a
bb	2
dd	NULL
explain 
select oref, a, 
a in (select min(ie) from t1 where oref=t2.oref 
group by grp having min(ie) > 1) Z 
from t2;
id	select_type	table	type	possible_keys	key	key_len	ref	rows	Extra
1	PRIMARY	t2	ALL	NULL	NULL	NULL	NULL	7	
2	DEPENDENT SUBQUERY	t1	ref	idx	idx	5	test.t2.oref	2	Using where; Using temporary; Using filesort
select oref, a, 
a in (select min(ie) from t1 where oref=t2.oref 
group by grp having min(ie) > 1) Z 
from t2;
oref	a	Z
ee	NULL	0
bb	2	0
ff	2	1
cc	3	0
aa	1	0
dd	NULL	0
bb	NULL	NULL
select oref, a from t2 where a in (select min(ie) from t1 where oref=t2.oref 
group by grp having min(ie) > 1);
oref	a
ff	2
select oref, a from t2 where a not in (select min(ie) from t1 where oref=t2.oref 
group by grp having min(ie) > 1);
oref	a
ee	NULL
bb	2
cc	3
aa	1
dd	NULL
drop table t1,t2;
create table t1 (oref char(4), grp int, ie1 int, ie2 int);
insert into t1 (oref, grp, ie1, ie2) values
('aa', 10, 2, 1),
('aa', 10, 1, 1),
('aa', 20, 2, 1),
('bb', 10, 3, 1),
('cc', 10, 4, 2),
('cc', 20, 3, 2),
('ee', 10, 2, 1),
('ee', 10, 1, 2),
('ff', 20, 2, 2),
('ff', 20, 1, 2);
create table t2 (oref char(4), a int, b int);
insert into t2 values 
('ee', NULL, 1),
('bb', 2, 1),
('ff', 2, 2),
('cc', 3, NULL),
('bb', NULL, NULL),
('aa', 1, 1),
('dd', 1, NULL);
select oref, a, b, (a,b) in (select ie1,ie2 from t1 where oref=t2.oref) Z from t2;
oref	a	b	Z
ee	NULL	1	NULL
bb	2	1	0
ff	2	2	1
cc	3	NULL	NULL
bb	NULL	NULL	NULL
aa	1	1	1
dd	1	NULL	0
select oref, a, b from t2 where (a,b) in (select ie1,ie2 from t1 where oref=t2.oref);
oref	a	b
ff	2	2
aa	1	1
select oref, a, b from t2 where (a,b) not in (select ie1,ie2 from t1 where oref=t2.oref);
oref	a	b
bb	2	1
dd	1	NULL
select oref, a, b, 
(a,b) in (select min(ie1),max(ie2) from t1 
where oref=t2.oref group by grp) Z 
from t2;
oref	a	b	Z
ee	NULL	1	0
bb	2	1	0
ff	2	2	0
cc	3	NULL	NULL
bb	NULL	NULL	NULL
aa	1	1	1
dd	1	NULL	0
select oref, a, b from t2 where 
(a,b) in (select min(ie1), max(ie2) from t1 where oref=t2.oref group by grp);
oref	a	b
aa	1	1
select oref, a, b from t2 where
(a,b) not in (select min(ie1), max(ie2) from t1 where oref=t2.oref group by grp);
oref	a	b
ee	NULL	1
bb	2	1
ff	2	2
dd	1	NULL
alter table t1 add index idx(ie1,ie2);
explain select oref, a, b, (a,b) in (select ie1,ie2 from t1 where oref=t2.oref) Z from t2;
id	select_type	table	type	possible_keys	key	key_len	ref	rows	Extra
1	PRIMARY	t2	ALL	NULL	NULL	NULL	NULL	7	
2	DEPENDENT SUBQUERY	t1	index_subquery	idx	idx	5	func	4	Using where; Full scan on NULL key
select oref, a, b, (a,b) in (select ie1,ie2 from t1 where oref=t2.oref) Z from t2;
oref	a	b	Z
ee	NULL	1	NULL
bb	2	1	0
ff	2	2	1
cc	3	NULL	NULL
bb	NULL	NULL	NULL
aa	1	1	1
dd	1	NULL	0
select oref, a, b from t2 where (a,b) in (select ie1,ie2 from t1 where oref=t2.oref);
oref	a	b
ff	2	2
aa	1	1
select oref, a, b from t2 where (a,b) not in (select ie1,ie2 from t1 where oref=t2.oref);
oref	a	b
bb	2	1
dd	1	NULL
explain extended 
select oref, a, b, (a,b) in (select ie1,ie2 from t1 where oref=t2.oref) Z from t2;
id	select_type	table	type	possible_keys	key	key_len	ref	rows	filtered	Extra
1	PRIMARY	t2	ALL	NULL	NULL	NULL	NULL	7	100.00	
2	DEPENDENT SUBQUERY	t1	index_subquery	idx	idx	5	func	4	100.00	Using where; Full scan on NULL key
Warnings:
Note	1276	Field or reference 'test.t2.oref' of SELECT #2 was resolved in SELECT #1
Note	1003	select `test`.`t2`.`oref` AS `oref`,`test`.`t2`.`a` AS `a`,`test`.`t2`.`b` AS `b`,<expr_cache><`test`.`t2`.`b`,`test`.`t2`.`a`,`test`.`t2`.`oref`>(<in_optimizer>((`test`.`t2`.`a`,`test`.`t2`.`b`),<exists>(<index_lookup>(<cache>(`test`.`t2`.`a`) in t1 on idx checking NULL where ((`test`.`t1`.`oref` = `test`.`t2`.`oref`) and trigcond(((<cache>(`test`.`t2`.`a`) = `test`.`t1`.`ie1`) or isnull(`test`.`t1`.`ie1`))) and trigcond(((<cache>(`test`.`t2`.`b`) = `test`.`t1`.`ie2`) or isnull(`test`.`t1`.`ie2`)))) having (trigcond(<is_not_null_test>(`test`.`t1`.`ie1`)) and trigcond(<is_not_null_test>(`test`.`t1`.`ie2`))))))) AS `Z` from `test`.`t2`
drop table t1,t2;
create table t1 (oref char(4), grp int, ie int primary key);
insert into t1 (oref, grp, ie) values
('aa', 10, 2),
('aa', 10, 1),
('bb', 10, 3),
('cc', 10, 4),
('cc', 20, 5),
('cc', 10, 6);
create table t2 (oref char(4), a int);
insert into t2 values 
('ee', NULL),
('bb', 2),
('cc', 5),
('cc', 2),
('cc', NULL),
('aa', 1),
('bb', NULL);
explain select oref, a, a in (select ie from t1 where oref=t2.oref) Z from t2;
id	select_type	table	type	possible_keys	key	key_len	ref	rows	Extra
1	PRIMARY	t2	ALL	NULL	NULL	NULL	NULL	7	
2	DEPENDENT SUBQUERY	t1	unique_subquery	PRIMARY	PRIMARY	4	func	1	Using where; Full scan on NULL key
select oref, a, a in (select ie from t1 where oref=t2.oref) Z from t2;
oref	a	Z
ee	NULL	0
bb	2	0
cc	5	1
cc	2	0
cc	NULL	NULL
aa	1	1
bb	NULL	NULL
select oref, a from t2 where a in (select ie from t1 where oref=t2.oref);
oref	a
cc	5
aa	1
select oref, a from t2 where a not in (select ie from t1 where oref=t2.oref);
oref	a
ee	NULL
bb	2
cc	2
explain 
select oref, a, a in (select min(ie) from t1 where oref=t2.oref group by grp) Z from t2;
id	select_type	table	type	possible_keys	key	key_len	ref	rows	Extra
1	PRIMARY	t2	ALL	NULL	NULL	NULL	NULL	7	
2	DEPENDENT SUBQUERY	t1	ALL	NULL	NULL	NULL	NULL	6	Using where; Using temporary; Using filesort
select oref, a, a in (select min(ie) from t1 where oref=t2.oref group by grp) Z from t2;
oref	a	Z
ee	NULL	0
bb	2	0
cc	5	1
cc	2	0
cc	NULL	NULL
aa	1	1
bb	NULL	NULL
drop table t1,t2;
create table t1 (a int, b int);
insert into t1 values (0,0), (2,2), (3,3);
create table t2 (a int, b int);
insert into t2 values (1,1), (3,3);
select a, b, (a,b) in (select a, min(b) from t2 group by a) Z from t1;
a	b	Z
0	0	0
2	2	0
3	3	1
insert into t2 values (NULL,4);
select a, b, (a,b) in (select a, min(b) from t2 group by a) Z from t1;
a	b	Z
0	0	0
2	2	0
3	3	1
drop table t1,t2;
CREATE TABLE t1 (a int, b INT, c CHAR(10) NOT NULL, PRIMARY KEY (a, b));
INSERT INTO t1 VALUES (1,1,'a'), (1,2,'b'), (1,3,'c'), (1,4,'d'), (1,5,'e'),
(2,1,'f'), (2,2,'g'), (2,3,'h'), (3,4,'i'),(3,3,'j'), (3,2,'k'), (3,1,'l'),
(1,9,'m');
CREATE TABLE t2 (a int, b INT, c CHAR(10) NOT NULL, PRIMARY KEY (a, b));
INSERT INTO t2 SELECT * FROM t1;
SELECT a, MAX(b), (SELECT t.c FROM t1 AS t WHERE t1.a=t.a AND t.b=MAX(t1.b))
as test FROM t1 GROUP BY a;
a	MAX(b)	test
1	9	m
2	3	h
3	4	i
SELECT * FROM t1 GROUP by t1.a
HAVING (MAX(t1.b) > (SELECT MAX(t2.b) FROM t2 WHERE t2.c < t1.c
HAVING MAX(t2.b+t1.a) < 10));
a	b	c
SELECT a,b,c FROM t1 WHERE b in (9,3,4) ORDER BY b,c;
a	b	c
1	3	c
2	3	h
3	3	j
1	4	d
3	4	i
1	9	m
SELECT a, MAX(b),
(SELECT COUNT(DISTINCT t.c) FROM t1 AS t WHERE t1.a=t.a AND t.b=MAX(t1.b) 
LIMIT 1) 
as cnt, 
(SELECT t.b FROM t1 AS t WHERE t1.a=t.a AND t.b=MAX(t1.b) LIMIT 1) 
as t_b,
(SELECT t.c FROM t1 AS t WHERE t1.a=t.a AND t.b=MAX(t1.b) LIMIT 1) 
as t_b,
(SELECT t.c FROM t1 AS t WHERE t1.a=t.a AND t.b=MAX(t1.b) ORDER BY t.c LIMIT 1)
as t_b
FROM t1 GROUP BY a;
a	MAX(b)	cnt	t_b	t_b	t_b
1	9	1	9	m	m
2	3	1	3	h	h
3	4	1	4	i	i
SELECT a, MAX(b),
(SELECT t.c FROM t1 AS t WHERE t1.a=t.a AND t.b=MAX(t1.b) LIMIT 1) as test 
FROM t1 GROUP BY a;
a	MAX(b)	test
1	9	m
2	3	h
3	4	i
DROP TABLE t1, t2;
set @save_optimizer_switch=@@optimizer_switch;
set @@optimizer_switch="partial_match_rowid_merge=off,partial_match_table_scan=off";
CREATE TABLE t1 (a int);
CREATE TABLE t2 (b int, PRIMARY KEY(b));
INSERT INTO t1 VALUES (1), (NULL), (4);
INSERT INTO t2 VALUES (3), (1),(2), (5), (4), (7), (6);
EXPLAIN EXTENDED 
SELECT a FROM t1, t2 WHERE a=b AND (b NOT IN (SELECT a FROM t1));
id	select_type	table	type	possible_keys	key	key_len	ref	rows	filtered	Extra
1	PRIMARY	t1	ALL	NULL	NULL	NULL	NULL	3	100.00	Using where
1	PRIMARY	t2	eq_ref	PRIMARY	PRIMARY	4	test.t1.a	1	100.00	Using index
2	DEPENDENT SUBQUERY	t1	ALL	NULL	NULL	NULL	NULL	3	100.00	Using where
Warnings:
Note	1003	select `test`.`t1`.`a` AS `a` from `test`.`t1` join `test`.`t2` where ((`test`.`t2`.`b` = `test`.`t1`.`a`) and (not(<expr_cache><`test`.`t1`.`a`>(<in_optimizer>(`test`.`t1`.`a`,<exists>(select 1 from `test`.`t1` where ((<cache>(`test`.`t2`.`b`) = `test`.`t1`.`a`) or isnull(`test`.`t1`.`a`)) having <is_not_null_test>(`test`.`t1`.`a`)))))))
SELECT a FROM t1, t2 WHERE a=b AND (b NOT IN (SELECT a FROM t1));
a
SELECT a FROM t1, t2 WHERE a=b AND (b NOT IN (SELECT a FROM t1 WHERE a > 4));
a
1
4
DROP TABLE t1,t2;
CREATE TABLE t1 (id int);
CREATE TABLE t2 (id int PRIMARY KEY);
CREATE TABLE t3 (id int PRIMARY KEY, name varchar(10));
INSERT INTO t1 VALUES (2), (NULL), (3), (1);
INSERT INTO t2 VALUES (234), (345), (457);
INSERT INTO t3 VALUES (222,'bbb'), (333,'ccc'), (111,'aaa');
EXPLAIN
SELECT * FROM t1
WHERE t1.id NOT IN (SELECT t2.id FROM t2,t3 
WHERE t3.name='xxx' AND t2.id=t3.id);
id	select_type	table	type	possible_keys	key	key_len	ref	rows	Extra
1	PRIMARY	t1	ALL	NULL	NULL	NULL	NULL	4	Using where
2	DEPENDENT SUBQUERY	t2	eq_ref	PRIMARY	PRIMARY	4	func	1	Using where; Using index; Full scan on NULL key
2	DEPENDENT SUBQUERY	t3	eq_ref	PRIMARY	PRIMARY	4	func	1	Using index condition; Using where; Full scan on NULL key
SELECT * FROM t1
WHERE t1.id NOT IN (SELECT t2.id FROM t2,t3 
WHERE t3.name='xxx' AND t2.id=t3.id);
id
2
NULL
3
1
SELECT (t1.id IN (SELECT t2.id FROM t2,t3 
WHERE t3.name='xxx' AND t2.id=t3.id)) AS x
FROM t1;
x
0
0
0
0
DROP TABLE t1,t2,t3;
CREATE TABLE t1 (a INT NOT NULL);
INSERT INTO t1 VALUES (1),(-1), (65),(66);
CREATE TABLE t2 (a INT UNSIGNED NOT NULL PRIMARY KEY);
INSERT INTO t2 VALUES (65),(66);
SELECT a FROM t1 WHERE a NOT IN (65,66);
a
1
-1
SELECT a FROM t1 WHERE a NOT IN (SELECT a FROM t2);
a
1
-1
EXPLAIN SELECT a FROM t1 WHERE a NOT IN (SELECT a FROM t2);
id	select_type	table	type	possible_keys	key	key_len	ref	rows	Extra
1	PRIMARY	t1	ALL	NULL	NULL	NULL	NULL	4	Using where
2	DEPENDENT SUBQUERY	t2	unique_subquery	PRIMARY	PRIMARY	4	func	1	Using index; Using where
DROP TABLE t1, t2;
set @@optimizer_switch=@save_optimizer_switch;
CREATE TABLE t1 (a INT);
INSERT INTO t1 VALUES(1);
CREATE TABLE t2 (placeholder CHAR(11));
INSERT INTO t2 VALUES("placeholder");
SELECT ROW(1, 2) IN (SELECT t1.a, 2)         FROM t1 GROUP BY t1.a;
ROW(1, 2) IN (SELECT t1.a, 2)
1
SELECT ROW(1, 2) IN (SELECT t1.a, 2 FROM t2) FROM t1 GROUP BY t1.a;
ROW(1, 2) IN (SELECT t1.a, 2 FROM t2)
1
DROP TABLE t1, t2;
CREATE TABLE t1 (a INT);
INSERT INTO t1 VALUES (1),(2),(3);
CREATE TABLE t2 SELECT * FROM t1;
SELECT 1 FROM t1 WHERE t1.a NOT IN (SELECT 1 FROM t1, t2 WHERE 0);
1
1
1
1
DROP TABLE t1, t2;
create table t1 (a int, b decimal(13, 3));
insert into t1 values (1, 0.123);
select a, (select max(b) from t1) into outfile "subselect.out.file.1" from t1;
delete from t1;
load data infile "subselect.out.file.1" into table t1;
select * from t1;
a	b
1	0.123
drop table t1;
CREATE TABLE t1 (
pk INT PRIMARY KEY,
int_key INT,
varchar_key VARCHAR(5) UNIQUE,
varchar_nokey VARCHAR(5)
);
INSERT INTO t1 VALUES (9, 7,NULL,NULL), (10,8,'p' ,'p');
SELECT varchar_nokey
FROM t1
WHERE NULL NOT IN (
SELECT INNR.pk FROM t1 AS INNR2
LEFT JOIN t1 AS INNR ON ( INNR2.int_key = INNR.int_key )
WHERE INNR.varchar_key > 'n{'
);
varchar_nokey
DROP TABLE t1;
CREATE TABLE t1 (a INT);
INSERT INTO t1 VALUES (1), (2), (11);
# 2nd and 3rd columns should be same
SELECT a, ROW(11, 12) = (SELECT a, 22), ROW(11, 12) IN (SELECT a, 22) FROM t1 GROUP BY t1.a;
a	ROW(11, 12) = (SELECT a, 22)	ROW(11, 12) IN (SELECT a, 22)
1	0	0
2	0	0
11	0	0
SELECT a, ROW(11, 12) = (SELECT a, 12), ROW(11, 12) IN (SELECT a, 12) FROM t1 GROUP BY t1.a;
a	ROW(11, 12) = (SELECT a, 12)	ROW(11, 12) IN (SELECT a, 12)
1	0	0
2	0	0
11	1	1
SELECT a, ROW(11, 12) = (SELECT a, 22), ROW(11, 12) IN (SELECT a, 22) FROM t1;
a	ROW(11, 12) = (SELECT a, 22)	ROW(11, 12) IN (SELECT a, 22)
1	0	0
2	0	0
11	0	0
SELECT a, ROW(11, 12) = (SELECT a, 12), ROW(11, 12) IN (SELECT a, 12) FROM t1;
a	ROW(11, 12) = (SELECT a, 12)	ROW(11, 12) IN (SELECT a, 12)
1	0	0
2	0	0
11	1	1
SELECT a AS x, ROW(11, 12) = (SELECT MAX(x), 22), ROW(11, 12) IN (SELECT MAX(x), 22) FROM t1;
x	ROW(11, 12) = (SELECT MAX(x), 22)	ROW(11, 12) IN (SELECT MAX(x), 22)
1	0	0
2	0	0
11	0	0
# 2nd and 3rd columns should be same for x == 11 only
SELECT a AS x, ROW(11, 12) = (SELECT MAX(x), 12), ROW(11, 12) IN (SELECT MAX(x), 12) FROM t1;
x	ROW(11, 12) = (SELECT MAX(x), 12)	ROW(11, 12) IN (SELECT MAX(x), 12)
1	0	1
2	0	1
11	1	1
DROP TABLE t1;
# both columns should be same
SELECT ROW(1,2) = (SELECT NULL, NULL), ROW(1,2) IN (SELECT NULL, NULL);
ROW(1,2) = (SELECT NULL, NULL)	ROW(1,2) IN (SELECT NULL, NULL)
NULL	NULL
SELECT ROW(1,2) = (SELECT   1,  NULL), ROW(1,2) IN (SELECT    1, NULL);
ROW(1,2) = (SELECT   1,  NULL)	ROW(1,2) IN (SELECT    1, NULL)
NULL	NULL
SELECT ROW(1,2) = (SELECT NULL,    2), ROW(1,2) IN (SELECT NULL,    2);
ROW(1,2) = (SELECT NULL,    2)	ROW(1,2) IN (SELECT NULL,    2)
NULL	NULL
SELECT ROW(1,2) = (SELECT NULL,    1), ROW(1,2) IN (SELECT NULL,    1);
ROW(1,2) = (SELECT NULL,    1)	ROW(1,2) IN (SELECT NULL,    1)
0	0
SELECT ROW(1,2) = (SELECT    1,    1), ROW(1,2) IN (SELECT    1,    1);
ROW(1,2) = (SELECT    1,    1)	ROW(1,2) IN (SELECT    1,    1)
0	0
SELECT ROW(1,2) = (SELECT    1,    2), ROW(1,2) IN (SELECT    1,    2);
ROW(1,2) = (SELECT    1,    2)	ROW(1,2) IN (SELECT    1,    2)
1	1
CREATE TABLE t1 (a INT, b INT, c INT);
INSERT INTO t1 VALUES (1,1,1), (1,1,1);
EXPLAIN EXTENDED 
SELECT c FROM 
( SELECT 
(SELECT COUNT(a) FROM 
(SELECT COUNT(b) FROM t1) AS x GROUP BY c
) FROM t1 GROUP BY b
) AS y;
ERROR 42S22: Unknown column 'c' in 'field list'
SHOW WARNINGS;
Level	Code	Message
Note	1276	Field or reference 'test.t1.a' of SELECT #3 was resolved in SELECT #2
Note	1276	Field or reference 'test.t1.c' of SELECT #3 was resolved in SELECT #2
Error	1054	Unknown column 'c' in 'field list'
Note	1003	select `c` AS `c` from (select <expr_cache><count(`test`.`t1`.`a`),`test`.`t1`.`c`>((select count(`test`.`t1`.`a`) from (select count(`test`.`t1`.`b`) AS `COUNT(b)` from `test`.`t1`) `x` group by `t1`.`c`)) AS `(SELECT COUNT(a) FROM 
(SELECT COUNT(b) FROM t1) AS x GROUP BY c
)` from `test`.`t1` group by `test`.`t1`.`b`) `y`
DROP TABLE t1;
End of 5.0 tests
#  
# BUG#36896: Server crash on SELECT FROM DUAL
# 
create table t1 (a int);
select 1 as res from dual where (1) in (select * from t1);
res
drop table t1;
create table t0 (a int);
insert into t0 values (0),(1),(2),(3),(4),(5),(6),(7),(8),(9);
create table t1 (
a int(11) default null,
b int(11) default null,
key (a)
);
insert into t1 select A.a+10*(B.a+10*C.a),A.a+10*(B.a+10*C.a) from t0 A, t0 B, t0 C;
create table t2 (a int(11) default null);
insert into t2 values (0),(1);
create table t3 (a int(11) default null);
insert into t3 values (0),(1);
create table t4 (a int(11) default null);
insert into t4 values (0),(1);
create table t5 (a int(11) default null);
insert into t5 values (0),(1),(0),(1);
select * from t2, t3 
where
t2.a < 10 and
t3.a+1 = 2 and
t3.a in (select t1.b from t1
where t1.a+1=t1.a+1 and
t1.a < (select t4.a+10                                  
from t4, t5 limit 2));
ERROR 21000: Subquery returns more than 1 row
drop table t0, t1, t2, t3, t4, t5;
# 
# BUG#48177 - SELECTs with NOT IN subqueries containing NULL 
#             values return too many records
# 
CREATE TABLE t1 (
i1 int DEFAULT NULL,
i2 int DEFAULT NULL
) ;
INSERT INTO t1 VALUES (1,    NULL);
INSERT INTO t1 VALUES (2,    3);
INSERT INTO t1 VALUES (4,    NULL);
INSERT INTO t1 VALUES (4,    0);
INSERT INTO t1 VALUES (NULL, NULL);
CREATE TABLE t2 (
i1 int DEFAULT NULL,
i2 int DEFAULT NULL
) ;
INSERT INTO t2 VALUES (4, NULL);
INSERT INTO t2 VALUES (5, 0);

Data in t1
SELECT i1, i2 FROM t1;
i1	i2
1	NULL
2	3
4	NULL
4	0
NULL	NULL

Data in subquery (should be filtered out)
SELECT i1, i2 FROM t2 ORDER BY i1;
i1	i2
4	NULL
5	0
FLUSH STATUS;
set @save_optimizer_switch2=@@optimizer_switch;
set optimizer_switch='subquery_cache=off';

SELECT i1, i2
FROM t1
WHERE (i1, i2) 
NOT IN (SELECT i1, i2 FROM t2);
i1	i2
1	NULL
2	3

# Check that the subquery only has to be evaluated once 
# for all-NULL values even though there are two (NULL,NULL) records
# Baseline:
SHOW STATUS LIKE '%Handler_read_rnd_next';
Variable_name	Value
Handler_read_rnd_next	18

INSERT INTO t1 VALUES (NULL, NULL);
FLUSH STATUS;

SELECT i1, i2
FROM t1
WHERE (i1, i2) 
NOT IN (SELECT i1, i2 FROM t2);
i1	i2
1	NULL
2	3

# Handler_read_rnd_next should be one more than baseline 
# (read record from t1, but do not read from t2)
SHOW STATUS LIKE '%Handler_read_rnd_next';
Variable_name	Value
Handler_read_rnd_next	19
set @@optimizer_switch=@save_optimizer_switch2;
DROP TABLE t1,t2;
End of 5.1 tests
CREATE TABLE t1 (
a int(11) NOT NULL,
b int(11) NOT NULL,
c datetime default NULL,
PRIMARY KEY  (a),
KEY idx_bc (b,c)
);
INSERT INTO t1 VALUES 
(406989,67,'2006-02-23 17:08:46'), (150078,67,'2005-10-26 11:17:45'),
(406993,67,'2006-02-27 11:20:57'), (245655,67,'2005-12-08 15:59:08'),
(406994,67,'2006-02-27 11:26:46'), (256,67,NULL),
(398341,67,'2006-02-20 04:48:44'), (254,67,NULL),(1120,67,NULL),
(406988,67,'2006-02-23 17:07:22'), (255,67,NULL),
(398340,67,'2006-02-20 04:38:53'),(406631,67,'2006-02-23 10:49:42'),
(245653,67,'2005-12-08 15:59:07'),(406992,67,'2006-02-24 16:47:18'),
(245654,67,'2005-12-08 15:59:08'),(406995,67,'2006-02-28 11:55:00'),
(127261,67,'2005-10-13 12:17:58'),(406991,67,'2006-02-24 16:42:32'),
(245652,67,'2005-12-08 15:58:27'),(398545,67,'2006-02-20 04:53:13'),
(154504,67,'2005-10-28 11:53:01'),(9199,67,NULL),(1,67,'2006-02-23 15:01:35'),
(223456,67,NULL),(4101,67,NULL),(1133,67,NULL),
(406990,67,'2006-02-23 18:01:45'),(148815,67,'2005-10-25 15:34:17'),
(148812,67,'2005-10-25 15:30:01'),(245651,67,'2005-12-08 15:58:27'),
(154503,67,'2005-10-28 11:52:38');
create table t11 select * from t1 where b = 67 AND (c IS NULL OR c > NOW()) order by 3 asc;
create table t12 select * from t1 where b = 67 AND (c IS NULL OR c > NOW()) order by 3 desc;
create table t21 select * from t1 where b = 67 AND (c IS NULL OR c > '2005-12-08') order by 3 asc;
create table t22 select * from t1 where b = 67 AND (c IS NULL OR c > '2005-12-08') order by 3 desc;
update t22 set c = '2005-12-08 15:58:27' where a = 255;
explain select t21.* from t21,t22 where t21.a = t22.a and 
t22.a in (select t12.a from t11, t12 where t11.a in(255,256) and t11.a = t12.a and t11.c is null) and t22.c is null order by t21.a;
id	select_type	table	type	possible_keys	key	key_len	ref	rows	Extra
<<<<<<< HEAD
1	PRIMARY	subselect2	ALL	unique_key	NULL	NULL	NULL	8	Using temporary; Using filesort
1	PRIMARY	t21	ALL	NULL	NULL	NULL	NULL	26	Using where; Using join buffer (flat, BNL join)
1	PRIMARY	t22	ALL	NULL	NULL	NULL	NULL	26	Using where; Using join buffer (flat, BNL join)
=======
1	PRIMARY	<subquery2>	ALL	distinct_key	NULL	NULL	NULL	8	Using temporary; Using filesort
1	PRIMARY	t21	ALL	NULL	NULL	NULL	NULL	26	Using where; Using join buffer
1	PRIMARY	t22	ALL	NULL	NULL	NULL	NULL	26	Using where; Using join buffer
>>>>>>> 7b9bcaa5
2	SUBQUERY	t11	ALL	NULL	NULL	NULL	NULL	8	Using where
2	SUBQUERY	t12	ALL	NULL	NULL	NULL	NULL	8	Using where; Using join buffer (flat, BNL join)
select t21.* from t21,t22 where t21.a = t22.a and 
t22.a in (select t12.a from t11, t12 where t11.a in(255,256) and t11.a = t12.a and t11.c is null) and t22.c is null order by t21.a;
a	b	c
256	67	NULL
drop table t1, t11, t12, t21, t22;
create table t1(a int);
insert into t1 values (0),(1);
set @@optimizer_switch='firstmatch=off';
explain 
select (select max(Y.a) from t1 Y where a in (select a from t1 Z) and a < X.a) as subq from t1 X;
id	select_type	table	type	possible_keys	key	key_len	ref	rows	Extra
1	PRIMARY	X	ALL	NULL	NULL	NULL	NULL	2	
2	DEPENDENT SUBQUERY	Y	ALL	NULL	NULL	NULL	NULL	2	Using where
2	DEPENDENT SUBQUERY	<subquery3>	eq_ref	distinct_key	distinct_key	5	func	1	
3	SUBQUERY	Z	ALL	NULL	NULL	NULL	NULL	2	
select (select max(Y.a) from t1 Y where a in (select a from t1 Z) and a < X.a) as subq from t1 X;
subq
NULL
0
set @@optimizer_switch=@save_optimizer_switch;
drop table t1;
create table t0 (a int);
insert into t0 values (0),(1),(2),(3),(4),(5),(6),(7),(8),(9);
create table t1 as select * from t0;
insert into t1 select a+10 from t0;
set @@optimizer_switch='firstmatch=off,materialization=off';
insert into t0 values(2);
explain select * from t1 where 2 in (select a from t0);
id	select_type	table	type	possible_keys	key	key_len	ref	rows	Extra
1	PRIMARY	t0	ALL	NULL	NULL	NULL	NULL	11	Using where; Start temporary; End temporary
1	PRIMARY	t1	ALL	NULL	NULL	NULL	NULL	20	Using join buffer (flat, BNL join)
select * from t1 where 2 in (select a from t0);
a
0
1
2
3
4
5
6
7
8
9
10
11
12
13
14
15
16
17
18
19
set @@optimizer_switch='default,materialization=off';
explain select * from t1 where 2 in (select a from t0);
id	select_type	table	type	possible_keys	key	key_len	ref	rows	Extra
1	PRIMARY	t0	ALL	NULL	NULL	NULL	NULL	11	Using where; FirstMatch
1	PRIMARY	t1	ALL	NULL	NULL	NULL	NULL	20	Using join buffer (flat, BNL join)
select * from t1 where 2 in (select a from t0);
a
0
1
2
3
4
5
6
7
8
9
10
11
12
13
14
15
16
17
18
19
set @@optimizer_switch=@save_optimizer_switch;
explain select * from (select a from t0) X where a in (select a from t1);
id	select_type	table	type	possible_keys	key	key_len	ref	rows	Extra
1	PRIMARY	<derived2>	ALL	NULL	NULL	NULL	NULL	11	
1	PRIMARY	subselect3	eq_ref	unique_key	unique_key	5	func	1	
3	SUBQUERY	t1	ALL	NULL	NULL	NULL	NULL	20	
2	DERIVED	t0	ALL	NULL	NULL	NULL	NULL	11	
drop table t0, t1;
create table t0 (a int);
insert into t0 values (0),(1),(2),(3),(4),(5),(6),(7),(8),(9);
create table t1 (kp1 int, kp2 int, c int, filler char(100), key(kp1, kp2));
insert into t1 select A.a+10*(B.a+10*C.a), 0, 0, 'filler' from t0 A, t0 B, t0 C;
insert into t1 select * from t1 where kp1 < 20;
create table t3 (a int);
insert into t3 select A.a + 10*B.a from t0 A, t0 B;
explain select * from t3 where a in (select kp1 from t1 where kp1<20);
id	select_type	table	type	possible_keys	key	key_len	ref	rows	Extra
1	PRIMARY	t3	ALL	NULL	NULL	NULL	NULL	100	
1	PRIMARY	subselect2	eq_ref	unique_key	unique_key	5	func	1	
2	SUBQUERY	t1	range	kp1	kp1	5	NULL	48	Using where; Using index
create table t4 (pk int primary key);
insert into t4 select a from t3;
explain select * from t3 where a in (select t1.kp1 from t1,t4 where kp1<20
and t4.pk=t1.c);
id	select_type	table	type	possible_keys	key	key_len	ref	rows	Extra
1	PRIMARY	t3	ALL	NULL	NULL	NULL	NULL	100	
1	PRIMARY	subselect2	eq_ref	unique_key	unique_key	5	func	1	
2	SUBQUERY	t1	range	kp1	kp1	5	NULL	48	Using index condition; Using where; Using MRR
2	SUBQUERY	t4	eq_ref	PRIMARY	PRIMARY	4	test.t1.c	1	Using index
drop table t1, t3, t4;
create table t1 (a int) as select * from t0 where a < 5;
set @save_max_heap_table_size=@@max_heap_table_size;
set @@optimizer_switch='firstmatch=off,materialization=off';
set @@max_heap_table_size= 16384;
explain select count(*) from t0 A, t0 B, t0 C, t0 D where D.a in (select a from t1 E);
id	select_type	table	type	possible_keys	key	key_len	ref	rows	Extra
1	PRIMARY	E	ALL	NULL	NULL	NULL	NULL	5	Start temporary
1	PRIMARY	A	ALL	NULL	NULL	NULL	NULL	10	Using join buffer (flat, BNL join)
1	PRIMARY	B	ALL	NULL	NULL	NULL	NULL	10	Using join buffer (flat, BNL join)
1	PRIMARY	C	ALL	NULL	NULL	NULL	NULL	10	Using join buffer (flat, BNL join)
1	PRIMARY	D	ALL	NULL	NULL	NULL	NULL	10	Using where; End temporary; Using join buffer (flat, BNL join)
flush status;
select count(*) from t0 A, t0 B, t0 C, t0 D where D.a in (select a from t1 E);
count(*)
5000
show status like 'Created_tmp_disk_tables';
Variable_name	Value
Created_tmp_disk_tables	1
set @save_max_heap_table_size=@@max_heap_table_size;
set @@optimizer_switch=@save_optimizer_switch;
drop table t0, t1;
create table t0 (a int);
insert into t0 values (0),(1),(2),(3),(4),(5),(6),(7),(8),(9);
create table t2(a int);
insert into t2 values (1),(2);
create table t3 ( a int , filler char(100), key(a));
insert into t3 select A.a + 10*B.a, 'filler' from t0 A, t0 B;
explain select * from t3 where a in (select a from t2) and (a > 5 or a < 10);
id	select_type	table	type	possible_keys	key	key_len	ref	rows	Extra
1	PRIMARY	<subquery2>	ALL	distinct_key	NULL	NULL	NULL	2	
1	PRIMARY	t3	ref	a	a	5	test.t2.a	1	
2	SUBQUERY	t2	ALL	NULL	NULL	NULL	NULL	2	Using where
select * from t3 where a in (select a from t2);
a	filler
1	filler
2	filler
drop table t0, t2, t3;
set @@optimizer_switch='firstmatch=off,materialization=off';
create table t1 (a date);
insert into t1 values ('2008-01-01'),('2008-01-01'),('2008-02-01'),('2008-02-01');
create table t2 (a int);
insert into t2 values (1),(2);
create table t3 (a char(10));
insert into t3 select * from t1;
insert into t3 values (1),(2);
explain select * from t2 where a in (select a from t1);
id	select_type	table	type	possible_keys	key	key_len	ref	rows	Extra
1	PRIMARY	t2	ALL	NULL	NULL	NULL	NULL	2	Start temporary
1	PRIMARY	t1	ALL	NULL	NULL	NULL	NULL	4	Using where; End temporary; Using join buffer (flat, BNL join)
explain select * from t2 where a in (select a from t2);
id	select_type	table	type	possible_keys	key	key_len	ref	rows	Extra
1	PRIMARY	t2	ALL	NULL	NULL	NULL	NULL	2	Start temporary
1	PRIMARY	t2	ALL	NULL	NULL	NULL	NULL	2	Using where; End temporary; Using join buffer (flat, BNL join)
explain select * from t2 where a in (select a from t3);
id	select_type	table	type	possible_keys	key	key_len	ref	rows	Extra
1	PRIMARY	t2	ALL	NULL	NULL	NULL	NULL	2	Start temporary
1	PRIMARY	t3	ALL	NULL	NULL	NULL	NULL	6	Using where; End temporary; Using join buffer (flat, BNL join)
explain select * from t1 where a in (select a from t3);
id	select_type	table	type	possible_keys	key	key_len	ref	rows	Extra
1	PRIMARY	t1	ALL	NULL	NULL	NULL	NULL	4	Start temporary
1	PRIMARY	t3	ALL	NULL	NULL	NULL	NULL	6	Using where; End temporary; Using join buffer (flat, BNL join)
drop table t1, t2, t3;
create table t1 (a decimal);
insert into t1 values (1),(2);
explain select * from t1 where a in (select a from t1);
id	select_type	table	type	possible_keys	key	key_len	ref	rows	Extra
1	PRIMARY	t1	ALL	NULL	NULL	NULL	NULL	2	Start temporary
1	PRIMARY	t1	ALL	NULL	NULL	NULL	NULL	2	Using where; End temporary; Using join buffer (flat, BNL join)
drop table t1;
set @@optimizer_switch=@save_optimizer_switch;
create table t1 (a int);
insert into t1 values (0),(1),(2),(3),(4),(5),(6),(7),(8),(9);
create table t2 as select * from t1;
create table t3 (a int, b int, filler char(100), key(a));
insert into t3 select A.a + 10*B.a, A.a + 10*B.a, 'filler' from t1 A, t1 B, t1 C;
explain select * from t1, t3 where t3.a in (select a from t2) and (t3.a < 10 or t3.a >30) and t1.a =3;
id	select_type	table	type	possible_keys	key	key_len	ref	rows	Extra
1	PRIMARY	t1	ALL	NULL	NULL	NULL	NULL	10	Using where
1	PRIMARY	<subquery2>	ALL	distinct_key	NULL	NULL	NULL	10	
1	PRIMARY	t3	ref	a	a	5	test.t2.a	10	
2	SUBQUERY	t2	ALL	NULL	NULL	NULL	NULL	10	Using where
explain select straight_join * from t1 A, t1 B where A.a in (select a from t2);
id	select_type	table	type	possible_keys	key	key_len	ref	rows	Extra
<<<<<<< HEAD
1	PRIMARY	A	ALL	NULL	NULL	NULL	NULL	10	Using where
1	PRIMARY	B	ALL	NULL	NULL	NULL	NULL	10	Using join buffer (flat, BNL join)
=======
1	PRIMARY	A	ALL	NULL	NULL	NULL	NULL	10	
1	PRIMARY	B	ALL	NULL	NULL	NULL	NULL	10	Using join buffer
1	PRIMARY	<subquery2>	eq_ref	distinct_key	distinct_key	5	test.A.a	1	
>>>>>>> 7b9bcaa5
2	SUBQUERY	t2	ALL	NULL	NULL	NULL	NULL	10	
explain select * from t2 where a in (select straight_join A.a from t1 A, t1 B);
id	select_type	table	type	possible_keys	key	key_len	ref	rows	Extra
1	PRIMARY	t2	ALL	NULL	NULL	NULL	NULL	10	
1	PRIMARY	<subquery2>	eq_ref	distinct_key	distinct_key	5	test.t2.a	1	
2	SUBQUERY	A	ALL	NULL	NULL	NULL	NULL	10	
2	SUBQUERY	B	ALL	NULL	NULL	NULL	NULL	10	Using join buffer (flat, BNL join)
explain select * from t2 where a in (select straight_join A.a from t1 A, t1 B);
id	select_type	table	type	possible_keys	key	key_len	ref	rows	Extra
1	PRIMARY	t2	ALL	NULL	NULL	NULL	NULL	10	
1	PRIMARY	<subquery2>	eq_ref	distinct_key	distinct_key	5	test.t2.a	1	
2	SUBQUERY	A	ALL	NULL	NULL	NULL	NULL	10	
2	SUBQUERY	B	ALL	NULL	NULL	NULL	NULL	10	Using join buffer (flat, BNL join)
explain select straight_join * from t2 X, t2 Y 
where X.a in (select straight_join A.a from t1 A, t1 B);
id	select_type	table	type	possible_keys	key	key_len	ref	rows	Extra
<<<<<<< HEAD
1	PRIMARY	X	ALL	NULL	NULL	NULL	NULL	10	Using where
1	PRIMARY	Y	ALL	NULL	NULL	NULL	NULL	10	Using join buffer (flat, BNL join)
=======
1	PRIMARY	X	ALL	NULL	NULL	NULL	NULL	10	
1	PRIMARY	Y	ALL	NULL	NULL	NULL	NULL	10	Using join buffer
1	PRIMARY	<subquery2>	eq_ref	distinct_key	distinct_key	5	test.X.a	1	
>>>>>>> 7b9bcaa5
2	SUBQUERY	A	ALL	NULL	NULL	NULL	NULL	10	
2	SUBQUERY	B	ALL	NULL	NULL	NULL	NULL	10	Using join buffer (flat, BNL join)
create table t0 (a int, b int);
insert into t0 values(1,1);
explain select * from t0, t3 where t3.a in (select a from t2) and (t3.a < 10 or t3.a >30);
id	select_type	table	type	possible_keys	key	key_len	ref	rows	Extra
1	PRIMARY	t0	system	NULL	NULL	NULL	NULL	1	
1	PRIMARY	<subquery2>	ALL	distinct_key	NULL	NULL	NULL	10	
1	PRIMARY	t3	ref	a	a	5	test.t2.a	10	
2	SUBQUERY	t2	ALL	NULL	NULL	NULL	NULL	10	Using where
create table t4 as select a as x, a as y from t1;
explain select * from t0, t3 where (t3.a, t3.b) in (select x,y from t4) and (t3.a < 10 or t3.a >30);
id	select_type	table	type	possible_keys	key	key_len	ref	rows	Extra
1	PRIMARY	t0	system	NULL	NULL	NULL	NULL	1	
1	PRIMARY	<subquery2>	ALL	distinct_key	NULL	NULL	NULL	10	
1	PRIMARY	t3	ref	a	a	5	test.t4.x	10	Using where
2	SUBQUERY	t4	ALL	NULL	NULL	NULL	NULL	10	Using where
drop table t0,t1,t2,t3,t4;
create table t0 (a int);
insert into t0 values (0),(1),(2),(3),(4),(5),(6),(7),(8),(9);
create table t1 (a int, b int, filler char(100), key(a,b));
insert into t1 select A.a, B.a, 'filler' from t0 A, t0 B;
create table t2 as select * from t1;
explain select * from t2 where a in (select b from t1 where a=3);
id	select_type	table	type	possible_keys	key	key_len	ref	rows	Extra
1	PRIMARY	t2	ALL	NULL	NULL	NULL	NULL	100	Using where
1	PRIMARY	subselect2	eq_ref	unique_key	unique_key	5	func	1	
2	SUBQUERY	t1	ref	a	a	10	const,test.t2.a	8	Using index
explain select * from t2 where (b,a) in (select a,b from t1 where a=3);
id	select_type	table	type	possible_keys	key	key_len	ref	rows	Extra
1	PRIMARY	t2	ALL	NULL	NULL	NULL	NULL	100	Using where
1	PRIMARY	subselect2	eq_ref	unique_key	unique_key	10	func	1	
2	SUBQUERY	t1	ref	a	a	10	const,test.t2.a	8	Using index
drop table t1,t2;
create table t1 (a int, b int);
insert into t1 select a,a from t0;
create table t2 (a int, b int);
insert into t2 select A.a + 10*B.a, A.a + 10*B.a from t0 A, t0 B;
set @@optimizer_switch='firstmatch=off';
explain select * from t1 where (a,b) in (select a,b from t2);
id	select_type	table	type	possible_keys	key	key_len	ref	rows	Extra
1	PRIMARY	t1	ALL	NULL	NULL	NULL	NULL	10	
1	PRIMARY	<subquery2>	eq_ref	distinct_key	distinct_key	10	func,func	1	
2	SUBQUERY	t2	ALL	NULL	NULL	NULL	NULL	100	
set @save_optimizer_search_depth=@@optimizer_search_depth;
set @@optimizer_search_depth=63;
explain select * from t1 where (a,b) in (select a,b from t2);
id	select_type	table	type	possible_keys	key	key_len	ref	rows	Extra
1	PRIMARY	t1	ALL	NULL	NULL	NULL	NULL	10	
1	PRIMARY	<subquery2>	eq_ref	distinct_key	distinct_key	10	func,func	1	
2	SUBQUERY	t2	ALL	NULL	NULL	NULL	NULL	100	
set @@optimizer_search_depth=@save_optimizer_search_depth;
set @@optimizer_switch=@save_optimizer_switch;
drop table t0, t1, t2;
create table t0 (a decimal(4,2));
insert into t0 values (10.24), (22.11);
create table t1 as select * from t0;
insert into t1 select * from t0;
explain select * from t0 where a in (select a from t1);
id	select_type	table	type	possible_keys	key	key_len	ref	rows	Extra
1	PRIMARY	t0	ALL	NULL	NULL	NULL	NULL	2	
1	PRIMARY	subselect2	eq_ref	unique_key	unique_key	3	func	1	
2	SUBQUERY	t1	ALL	NULL	NULL	NULL	NULL	4	
select * from t0 where a in (select a from t1);
a
10.24
22.11
drop table t0, t1;
create table t0(a date);
insert into t0 values ('2008-01-01'),('2008-02-02');
create table t1 as select * from t0;
insert into t1 select * from t0;
explain select * from t0 where a in (select a from t1);
id	select_type	table	type	possible_keys	key	key_len	ref	rows	Extra
1	PRIMARY	t0	ALL	NULL	NULL	NULL	NULL	2	
1	PRIMARY	subselect2	eq_ref	unique_key	unique_key	4	func	1	
2	SUBQUERY	t1	ALL	NULL	NULL	NULL	NULL	4	
select * from t0 where a in (select a from t1);
a
2008-01-01
2008-02-02
drop table t0, t1;
create table t0(a int);
insert into t0 values (0),(1),(2),(3),(4),(5),(6),(7),(8),(9);
create table t1 as select a as a, a as b, a as c from t0 where a < 3;
create table t2 as select a as a, a as b from t0 where a < 3;
insert into t2 select * from t2;
explain select * from t1 where (a,b,c) in (select X.a, Y.a, Z.a from t2 X, t2 Y, t2 Z where X.b=33);
id	select_type	table	type	possible_keys	key	key_len	ref	rows	Extra
1	PRIMARY	t1	ALL	NULL	NULL	NULL	NULL	3	
1	PRIMARY	<subquery2>	eq_ref	distinct_key	distinct_key	15	func,func,func	1	
2	SUBQUERY	X	ALL	NULL	NULL	NULL	NULL	6	Using where
2	SUBQUERY	Y	ALL	NULL	NULL	NULL	NULL	6	Using join buffer (flat, BNL join)
2	SUBQUERY	Z	ALL	NULL	NULL	NULL	NULL	6	Using join buffer (flat, BNL join)
drop table t0,t1,t2;

BUG#37842: Assertion in DsMrr_impl::dsmrr_init, at handler.cc:4307

CREATE TABLE t1 (
`pk` int(11) NOT NULL AUTO_INCREMENT,
`int_key` int(11) DEFAULT NULL,
PRIMARY KEY (`pk`),
KEY `int_key` (`int_key`)
) ENGINE=MyISAM;
INSERT INTO t1 VALUES (1,9),(2,3),(3,8),(4,6),(5,9),(6,5),(7,5),(8,9),(9,1),(10,10);
SELECT `pk` FROM t1 AS OUTR WHERE `int_key` = ALL (
SELECT `int_key` FROM t1 AS INNR WHERE INNR . `pk` >= 9
);
pk
DROP TABLE t1;

BUG#40118 Crash when running Batched Key Access and requiring one match for each key

create table t0(a int);
insert into t0 values (0),(1),(2),(3),(4),(5),(6),(7),(8),(9);
create table t1 (a int, key(a));
insert into t1 select * from t0;
alter table t1 add b int not null, add filler char(200);
insert into t1 select * from t1;
insert into t1 select * from t1;
set @save_join_cache_level=@@join_cache_level;
set join_cache_level=6;
select * from t0 where t0.a in (select t1.a from t1 where t1.b=0);
a
0
1
2
3
4
5
6
7
8
9
set join_cache_level=@save_join_cache_level;
drop table t0, t1;
# 
# BUG#32665 Query with dependent subquery is too slow
#
create table t1 (
idIndividual int primary key
);
insert into t1 values (1),(2);
create table t2 (
idContact int primary key,
contactType int,
idObj int
);
insert into t2 values (1,1,1),(2,2,2),(3,3,3);
create table t3 (
idAddress int primary key,
idContact int,
postalStripped varchar(100)
);
insert into t3 values (1,1, 'foo'), (2,2,'bar');
The following must be converted to a semi-join:
explain extended SELECT a.idIndividual FROM t1 a 
WHERE a.idIndividual IN 
(	SELECT c.idObj FROM t3 cona 
INNER JOIN t2 c ON c.idContact=cona.idContact 
WHERE cona.postalStripped='T2H3B2'
	);
id	select_type	table	type	possible_keys	key	key_len	ref	rows	filtered	Extra
<<<<<<< HEAD
1	PRIMARY	subselect2	ALL	unique_key	NULL	NULL	NULL	2	1.00	
1	PRIMARY	a	index	PRIMARY	PRIMARY	4	NULL	2	100.00	Using where; Using index; Using join buffer (flat, BNL join)
=======
1	PRIMARY	<subquery2>	ALL	distinct_key	NULL	NULL	NULL	2	100.00	
1	PRIMARY	a	index	PRIMARY	PRIMARY	4	NULL	2	100.00	Using where; Using index; Using join buffer
>>>>>>> 7b9bcaa5
2	SUBQUERY	cona	ALL	NULL	NULL	NULL	NULL	2	100.00	Using where
2	SUBQUERY	c	eq_ref	PRIMARY	PRIMARY	4	test.cona.idContact	1	100.00	
Warnings:
Note	1003	select `test`.`a`.`idIndividual` AS `idIndividual` from `test`.`t1` `a` semi join (`test`.`t3` `cona` join `test`.`t2` `c`) where ((`test`.`c`.`idContact` = `test`.`cona`.`idContact`) and (`test`.`a`.`idIndividual` = `test`.`c`.`idObj`) and (`test`.`cona`.`postalStripped` = 'T2H3B2'))
drop table t1,t2,t3;
#
# BUG#47367 Crash in Name_resolution_context::process_error
#
SET SESSION optimizer_switch = 'default,semijoin=off';
CREATE TABLE t1 (f1 INTEGER);
CREATE TABLE t2 LIKE t1;
CREATE PROCEDURE p1 () BEGIN SELECT f1 FROM t1 WHERE f1 IN (SELECT f1 FROM t2); END|
CALL p1;
f1
ALTER TABLE t2 CHANGE COLUMN f1 my_column INT;
CALL p1;
f1
DROP PROCEDURE p1;
# Restore the original column list of table t2:
ALTER TABLE t2 CHANGE COLUMN my_column f1 INT;
SET SESSION optimizer_switch = 'semijoin=on';
# Recreate procedure so that we eliminate any caching effects
CREATE PROCEDURE p1 () BEGIN SELECT f1 FROM t1 WHERE f1 IN (SELECT f1 FROM t2); END|
CALL p1;
f1
ALTER TABLE t2 CHANGE COLUMN f1 my_column INT;
CALL p1;
ERROR 42S22: Unknown column 'f1' in 'where clause'
DROP PROCEDURE p1;
DROP TABLE t1, t2;
set @@optimizer_switch=@save_optimizer_switch;<|MERGE_RESOLUTION|>--- conflicted
+++ resolved
@@ -1023,15 +1023,9 @@
 explain select t21.* from t21,t22 where t21.a = t22.a and 
 t22.a in (select t12.a from t11, t12 where t11.a in(255,256) and t11.a = t12.a and t11.c is null) and t22.c is null order by t21.a;
 id	select_type	table	type	possible_keys	key	key_len	ref	rows	Extra
-<<<<<<< HEAD
-1	PRIMARY	subselect2	ALL	unique_key	NULL	NULL	NULL	8	Using temporary; Using filesort
+1	PRIMARY	<subquery2>	ALL	distinct_key	NULL	NULL	NULL	8	Using temporary; Using filesort
 1	PRIMARY	t21	ALL	NULL	NULL	NULL	NULL	26	Using where; Using join buffer (flat, BNL join)
 1	PRIMARY	t22	ALL	NULL	NULL	NULL	NULL	26	Using where; Using join buffer (flat, BNL join)
-=======
-1	PRIMARY	<subquery2>	ALL	distinct_key	NULL	NULL	NULL	8	Using temporary; Using filesort
-1	PRIMARY	t21	ALL	NULL	NULL	NULL	NULL	26	Using where; Using join buffer
-1	PRIMARY	t22	ALL	NULL	NULL	NULL	NULL	26	Using where; Using join buffer
->>>>>>> 7b9bcaa5
 2	SUBQUERY	t11	ALL	NULL	NULL	NULL	NULL	8	Using where
 2	SUBQUERY	t12	ALL	NULL	NULL	NULL	NULL	8	Using where; Using join buffer (flat, BNL join)
 select t21.* from t21,t22 where t21.a = t22.a and 
@@ -1118,7 +1112,7 @@
 explain select * from (select a from t0) X where a in (select a from t1);
 id	select_type	table	type	possible_keys	key	key_len	ref	rows	Extra
 1	PRIMARY	<derived2>	ALL	NULL	NULL	NULL	NULL	11	
-1	PRIMARY	subselect3	eq_ref	unique_key	unique_key	5	func	1	
+1	PRIMARY	<subquery3>	eq_ref	distinct_key	distinct_key	5	func	1	
 3	SUBQUERY	t1	ALL	NULL	NULL	NULL	NULL	20	
 2	DERIVED	t0	ALL	NULL	NULL	NULL	NULL	11	
 drop table t0, t1;
@@ -1132,7 +1126,7 @@
 explain select * from t3 where a in (select kp1 from t1 where kp1<20);
 id	select_type	table	type	possible_keys	key	key_len	ref	rows	Extra
 1	PRIMARY	t3	ALL	NULL	NULL	NULL	NULL	100	
-1	PRIMARY	subselect2	eq_ref	unique_key	unique_key	5	func	1	
+1	PRIMARY	<subquery2>	eq_ref	distinct_key	distinct_key	5	func	1	
 2	SUBQUERY	t1	range	kp1	kp1	5	NULL	48	Using where; Using index
 create table t4 (pk int primary key);
 insert into t4 select a from t3;
@@ -1140,7 +1134,7 @@
 and t4.pk=t1.c);
 id	select_type	table	type	possible_keys	key	key_len	ref	rows	Extra
 1	PRIMARY	t3	ALL	NULL	NULL	NULL	NULL	100	
-1	PRIMARY	subselect2	eq_ref	unique_key	unique_key	5	func	1	
+1	PRIMARY	<subquery2>	eq_ref	distinct_key	distinct_key	5	func	1	
 2	SUBQUERY	t1	range	kp1	kp1	5	NULL	48	Using index condition; Using where; Using MRR
 2	SUBQUERY	t4	eq_ref	PRIMARY	PRIMARY	4	test.t1.c	1	Using index
 drop table t1, t3, t4;
@@ -1227,38 +1221,28 @@
 2	SUBQUERY	t2	ALL	NULL	NULL	NULL	NULL	10	Using where
 explain select straight_join * from t1 A, t1 B where A.a in (select a from t2);
 id	select_type	table	type	possible_keys	key	key_len	ref	rows	Extra
-<<<<<<< HEAD
 1	PRIMARY	A	ALL	NULL	NULL	NULL	NULL	10	Using where
 1	PRIMARY	B	ALL	NULL	NULL	NULL	NULL	10	Using join buffer (flat, BNL join)
-=======
-1	PRIMARY	A	ALL	NULL	NULL	NULL	NULL	10	
-1	PRIMARY	B	ALL	NULL	NULL	NULL	NULL	10	Using join buffer
 1	PRIMARY	<subquery2>	eq_ref	distinct_key	distinct_key	5	test.A.a	1	
->>>>>>> 7b9bcaa5
 2	SUBQUERY	t2	ALL	NULL	NULL	NULL	NULL	10	
 explain select * from t2 where a in (select straight_join A.a from t1 A, t1 B);
 id	select_type	table	type	possible_keys	key	key_len	ref	rows	Extra
-1	PRIMARY	t2	ALL	NULL	NULL	NULL	NULL	10	
+1	PRIMARY	t2	ALL	NULL	NULL	NULL	NULL	10	Using where
 1	PRIMARY	<subquery2>	eq_ref	distinct_key	distinct_key	5	test.t2.a	1	
 2	SUBQUERY	A	ALL	NULL	NULL	NULL	NULL	10	
 2	SUBQUERY	B	ALL	NULL	NULL	NULL	NULL	10	Using join buffer (flat, BNL join)
 explain select * from t2 where a in (select straight_join A.a from t1 A, t1 B);
 id	select_type	table	type	possible_keys	key	key_len	ref	rows	Extra
-1	PRIMARY	t2	ALL	NULL	NULL	NULL	NULL	10	
+1	PRIMARY	t2	ALL	NULL	NULL	NULL	NULL	10	Using where
 1	PRIMARY	<subquery2>	eq_ref	distinct_key	distinct_key	5	test.t2.a	1	
 2	SUBQUERY	A	ALL	NULL	NULL	NULL	NULL	10	
 2	SUBQUERY	B	ALL	NULL	NULL	NULL	NULL	10	Using join buffer (flat, BNL join)
 explain select straight_join * from t2 X, t2 Y 
 where X.a in (select straight_join A.a from t1 A, t1 B);
 id	select_type	table	type	possible_keys	key	key_len	ref	rows	Extra
-<<<<<<< HEAD
 1	PRIMARY	X	ALL	NULL	NULL	NULL	NULL	10	Using where
 1	PRIMARY	Y	ALL	NULL	NULL	NULL	NULL	10	Using join buffer (flat, BNL join)
-=======
-1	PRIMARY	X	ALL	NULL	NULL	NULL	NULL	10	
-1	PRIMARY	Y	ALL	NULL	NULL	NULL	NULL	10	Using join buffer
 1	PRIMARY	<subquery2>	eq_ref	distinct_key	distinct_key	5	test.X.a	1	
->>>>>>> 7b9bcaa5
 2	SUBQUERY	A	ALL	NULL	NULL	NULL	NULL	10	
 2	SUBQUERY	B	ALL	NULL	NULL	NULL	NULL	10	Using join buffer (flat, BNL join)
 create table t0 (a int, b int);
@@ -1285,12 +1269,12 @@
 explain select * from t2 where a in (select b from t1 where a=3);
 id	select_type	table	type	possible_keys	key	key_len	ref	rows	Extra
 1	PRIMARY	t2	ALL	NULL	NULL	NULL	NULL	100	Using where
-1	PRIMARY	subselect2	eq_ref	unique_key	unique_key	5	func	1	
+1	PRIMARY	<subquery2>	eq_ref	distinct_key	distinct_key	5	func	1	
 2	SUBQUERY	t1	ref	a	a	10	const,test.t2.a	8	Using index
 explain select * from t2 where (b,a) in (select a,b from t1 where a=3);
 id	select_type	table	type	possible_keys	key	key_len	ref	rows	Extra
 1	PRIMARY	t2	ALL	NULL	NULL	NULL	NULL	100	Using where
-1	PRIMARY	subselect2	eq_ref	unique_key	unique_key	10	func	1	
+1	PRIMARY	<subquery2>	eq_ref	distinct_key	distinct_key	10	func,func	1	
 2	SUBQUERY	t1	ref	a	a	10	const,test.t2.a	8	Using index
 drop table t1,t2;
 create table t1 (a int, b int);
@@ -1320,7 +1304,7 @@
 explain select * from t0 where a in (select a from t1);
 id	select_type	table	type	possible_keys	key	key_len	ref	rows	Extra
 1	PRIMARY	t0	ALL	NULL	NULL	NULL	NULL	2	
-1	PRIMARY	subselect2	eq_ref	unique_key	unique_key	3	func	1	
+1	PRIMARY	<subquery2>	eq_ref	distinct_key	distinct_key	3	func	1	
 2	SUBQUERY	t1	ALL	NULL	NULL	NULL	NULL	4	
 select * from t0 where a in (select a from t1);
 a
@@ -1334,7 +1318,7 @@
 explain select * from t0 where a in (select a from t1);
 id	select_type	table	type	possible_keys	key	key_len	ref	rows	Extra
 1	PRIMARY	t0	ALL	NULL	NULL	NULL	NULL	2	
-1	PRIMARY	subselect2	eq_ref	unique_key	unique_key	4	func	1	
+1	PRIMARY	<subquery2>	eq_ref	distinct_key	distinct_key	4	func	1	
 2	SUBQUERY	t1	ALL	NULL	NULL	NULL	NULL	4	
 select * from t0 where a in (select a from t1);
 a
@@ -1422,13 +1406,8 @@
 WHERE cona.postalStripped='T2H3B2'
 	);
 id	select_type	table	type	possible_keys	key	key_len	ref	rows	filtered	Extra
-<<<<<<< HEAD
-1	PRIMARY	subselect2	ALL	unique_key	NULL	NULL	NULL	2	1.00	
+1	PRIMARY	<subquery2>	ALL	distinct_key	NULL	NULL	NULL	2	100.00	
 1	PRIMARY	a	index	PRIMARY	PRIMARY	4	NULL	2	100.00	Using where; Using index; Using join buffer (flat, BNL join)
-=======
-1	PRIMARY	<subquery2>	ALL	distinct_key	NULL	NULL	NULL	2	100.00	
-1	PRIMARY	a	index	PRIMARY	PRIMARY	4	NULL	2	100.00	Using where; Using index; Using join buffer
->>>>>>> 7b9bcaa5
 2	SUBQUERY	cona	ALL	NULL	NULL	NULL	NULL	2	100.00	Using where
 2	SUBQUERY	c	eq_ref	PRIMARY	PRIMARY	4	test.cona.idContact	1	100.00	
 Warnings:
