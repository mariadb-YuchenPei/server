DROP TABLE IF EXISTS t1, `"t"1`;
CREATE TABLE t1(a int);
INSERT INTO t1 VALUES (1), (2);
<?xml version="1.0"?>
<mysqldump>
<database name="test">
	<table_structure name="t1">
		<field Field="a" Type="int(11)" Null="YES" Key="" Extra="" />
	</table_structure>
	<table_data name="t1">
	<row>
		<field name="a">1</field>
	</row>
	<row>
		<field name="a">2</field>
	</row>
	</table_data>
</database>
</mysqldump>
DROP TABLE t1;
CREATE TABLE t1 (a decimal(240, 20));
INSERT INTO t1 VALUES ("1234567890123456789012345678901234567890"),
("0987654321098765432109876543210987654321");

/*!40101 SET @OLD_CHARACTER_SET_CLIENT=@@CHARACTER_SET_CLIENT, CHARACTER_SET_CLIENT=utf8 */;
/*!40014 SET @OLD_UNIQUE_CHECKS=@@UNIQUE_CHECKS, UNIQUE_CHECKS=0 */;
/*!40014 SET @OLD_FOREIGN_KEY_CHECKS=@@FOREIGN_KEY_CHECKS, FOREIGN_KEY_CHECKS=0 */;
/*!40101 SET @OLD_SQL_MODE=@@SQL_MODE, SQL_MODE="NO_AUTO_VALUE_ON_ZERO" */;
DROP TABLE IF EXISTS `t1`;
CREATE TABLE `t1` (
  `a` decimal(240,20) default NULL
) ENGINE=MyISAM DEFAULT CHARSET=latin1;


/*!40000 ALTER TABLE `t1` DISABLE KEYS */;
LOCK TABLES `t1` WRITE;
INSERT INTO `t1` VALUES ("1234567890123456789012345678901234567890.00000000000000000000"),("0987654321098765432109876543210987654321.00000000000000000000");
UNLOCK TABLES;
/*!40000 ALTER TABLE `t1` ENABLE KEYS */;

/*!40101 SET SQL_MODE=@OLD_SQL_MODE */;
/*!40014 SET FOREIGN_KEY_CHECKS=@OLD_FOREIGN_KEY_CHECKS */;
/*!40014 SET UNIQUE_CHECKS=@OLD_UNIQUE_CHECKS */;
/*!40101 SET CHARACTER_SET_CLIENT=@OLD_CHARACTER_SET_CLIENT */;

DROP TABLE t1;
CREATE TABLE t1 (a double);
INSERT INTO t1 VALUES (-9e999999);
Warnings:
Warning	1264	Data truncated, out of range for column 'a' at row 1

/*!40101 SET @OLD_CHARACTER_SET_CLIENT=@@CHARACTER_SET_CLIENT, CHARACTER_SET_CLIENT=utf8 */;
/*!40014 SET @OLD_UNIQUE_CHECKS=@@UNIQUE_CHECKS, UNIQUE_CHECKS=0 */;
/*!40014 SET @OLD_FOREIGN_KEY_CHECKS=@@FOREIGN_KEY_CHECKS, FOREIGN_KEY_CHECKS=0 */;
/*!40101 SET @OLD_SQL_MODE=@@SQL_MODE, SQL_MODE="NO_AUTO_VALUE_ON_ZERO" */;
DROP TABLE IF EXISTS `t1`;
CREATE TABLE `t1` (
  `a` double default NULL
) ENGINE=MyISAM DEFAULT CHARSET=latin1;


/*!40000 ALTER TABLE `t1` DISABLE KEYS */;
LOCK TABLES `t1` WRITE;
INSERT INTO `t1` VALUES (RES);
UNLOCK TABLES;
/*!40000 ALTER TABLE `t1` ENABLE KEYS */;

/*!40101 SET SQL_MODE=@OLD_SQL_MODE */;
/*!40014 SET FOREIGN_KEY_CHECKS=@OLD_FOREIGN_KEY_CHECKS */;
/*!40014 SET UNIQUE_CHECKS=@OLD_UNIQUE_CHECKS */;
/*!40101 SET CHARACTER_SET_CLIENT=@OLD_CHARACTER_SET_CLIENT */;

DROP TABLE t1;
CREATE TABLE t1(a int, b text, c varchar(3));
INSERT INTO t1 VALUES (1, "test", "tes"), (2, "TEST", "TES");
<?xml version="1.0"?>
<mysqldump>
<database name="test">
	<table_structure name="t1">
		<field Field="a" Type="int(11)" Null="YES" Key="" Extra="" />
		<field Field="b" Type="text" Null="YES" Key="" Extra="" />
		<field Field="c" Type="char(3)" Null="YES" Key="" Extra="" />
	</table_structure>
	<table_data name="t1">
	<row>
		<field name="a">1</field>
		<field name="b">test</field>
		<field name="c">tes</field>
	</row>
	<row>
		<field name="a">2</field>
		<field name="b">TEST</field>
		<field name="c">TES</field>
	</row>
	</table_data>
</database>
</mysqldump>
DROP TABLE t1;
CREATE TABLE t1 (`a"b"` char(2));
INSERT INTO t1 VALUES ("1\""), ("\"2");
<?xml version="1.0"?>
<mysqldump>
<database name="test">
	<table_structure name="t1">
		<field Field="a&quot;b&quot;" Type="char(2)" Null="YES" Key="" Extra="" />
	</table_structure>
	<table_data name="t1">
	<row>
		<field name="a&quot;b&quot;">1&quot;</field>
	</row>
	<row>
		<field name="a&quot;b&quot;">&quot;2</field>
	</row>
	</table_data>
</database>
</mysqldump>
DROP TABLE t1;
CREATE TABLE t1 (a  VARCHAR(255)) DEFAULT CHARSET koi8r;
INSERT INTO t1  VALUES (_koi8r x'C1C2C3C4C5');

/*!40101 SET @OLD_CHARACTER_SET_CLIENT=@@CHARACTER_SET_CLIENT, CHARACTER_SET_CLIENT=utf8 */;
/*!40014 SET @OLD_UNIQUE_CHECKS=@@UNIQUE_CHECKS, UNIQUE_CHECKS=0 */;
/*!40014 SET @OLD_FOREIGN_KEY_CHECKS=@@FOREIGN_KEY_CHECKS, FOREIGN_KEY_CHECKS=0 */;
/*!40101 SET @OLD_SQL_MODE=@@SQL_MODE, SQL_MODE="NO_AUTO_VALUE_ON_ZERO" */;
DROP TABLE IF EXISTS `t1`;
CREATE TABLE `t1` (
  `a` varchar(255) default NULL
) ENGINE=MyISAM DEFAULT CHARSET=koi8r;


/*!40000 ALTER TABLE `t1` DISABLE KEYS */;
LOCK TABLES `t1` WRITE;
INSERT INTO `t1` VALUES ('абцде');
UNLOCK TABLES;
/*!40000 ALTER TABLE `t1` ENABLE KEYS */;

/*!40101 SET SQL_MODE=@OLD_SQL_MODE */;
/*!40014 SET FOREIGN_KEY_CHECKS=@OLD_FOREIGN_KEY_CHECKS */;
/*!40014 SET UNIQUE_CHECKS=@OLD_UNIQUE_CHECKS */;
/*!40101 SET CHARACTER_SET_CLIENT=@OLD_CHARACTER_SET_CLIENT */;

DROP TABLE t1;
CREATE TABLE t1 (a int) ENGINE=MYISAM;
INSERT INTO t1 VALUES (1), (2);
/*!40014 SET @OLD_UNIQUE_CHECKS=@@UNIQUE_CHECKS, UNIQUE_CHECKS=0 */;
/*!40014 SET @OLD_FOREIGN_KEY_CHECKS=@@FOREIGN_KEY_CHECKS, FOREIGN_KEY_CHECKS=0 */;
<<<<<<< HEAD
/*!40101 SET @OLD_SQL_MODE=@@SQL_MODE, SQL_MODE="NO_AUTO_VALUE_ON_ZERO" */;
=======
/*!40101 SET @OLD_SQL_MODE=@@SQL_MODE, SQL_MODE="NO_AUTO_VALUE_ON_ZERO,MYSQL40" */;
>>>>>>> 3c1ba832
DROP TABLE IF EXISTS `t1`;
CREATE TABLE `t1` (
  `a` int(11) default NULL
) TYPE=MyISAM;


/*!40000 ALTER TABLE `t1` DISABLE KEYS */;
LOCK TABLES `t1` WRITE;
INSERT INTO `t1` VALUES (1),(2);
UNLOCK TABLES;
/*!40000 ALTER TABLE `t1` ENABLE KEYS */;

/*!40101 SET SQL_MODE=@OLD_SQL_MODE */;
/*!40014 SET FOREIGN_KEY_CHECKS=@OLD_FOREIGN_KEY_CHECKS */;
/*!40014 SET UNIQUE_CHECKS=@OLD_UNIQUE_CHECKS */;

/*!40014 SET @OLD_UNIQUE_CHECKS=@@UNIQUE_CHECKS, UNIQUE_CHECKS=0 */;
/*!40014 SET @OLD_FOREIGN_KEY_CHECKS=@@FOREIGN_KEY_CHECKS, FOREIGN_KEY_CHECKS=0 */;
<<<<<<< HEAD
/*!40101 SET @OLD_SQL_MODE=@@SQL_MODE, SQL_MODE="NO_AUTO_VALUE_ON_ZERO" */;
=======
/*!40101 SET @OLD_SQL_MODE=@@SQL_MODE, SQL_MODE="NO_AUTO_VALUE_ON_ZERO,MYSQL323" */;
>>>>>>> 3c1ba832
DROP TABLE IF EXISTS `t1`;
CREATE TABLE `t1` (
  `a` int(11) default NULL
) TYPE=MyISAM;


/*!40000 ALTER TABLE `t1` DISABLE KEYS */;
LOCK TABLES `t1` WRITE;
INSERT INTO `t1` VALUES (1),(2);
UNLOCK TABLES;
/*!40000 ALTER TABLE `t1` ENABLE KEYS */;

/*!40101 SET SQL_MODE=@OLD_SQL_MODE */;
/*!40014 SET FOREIGN_KEY_CHECKS=@OLD_FOREIGN_KEY_CHECKS */;
/*!40014 SET UNIQUE_CHECKS=@OLD_UNIQUE_CHECKS */;

DROP TABLE t1;
create table ```a` (i int);

/*!40101 SET @OLD_CHARACTER_SET_CLIENT=@@CHARACTER_SET_CLIENT, CHARACTER_SET_CLIENT=utf8 */;
/*!40014 SET @OLD_UNIQUE_CHECKS=@@UNIQUE_CHECKS, UNIQUE_CHECKS=0 */;
/*!40014 SET @OLD_FOREIGN_KEY_CHECKS=@@FOREIGN_KEY_CHECKS, FOREIGN_KEY_CHECKS=0 */;
/*!40101 SET @OLD_SQL_MODE=@@SQL_MODE, SQL_MODE="NO_AUTO_VALUE_ON_ZERO" */;
DROP TABLE IF EXISTS ```a`;
CREATE TABLE ```a` (
  `i` int(11) default NULL
) ENGINE=MyISAM DEFAULT CHARSET=latin1;


/*!40000 ALTER TABLE ```a` DISABLE KEYS */;
LOCK TABLES ```a` WRITE;
UNLOCK TABLES;
/*!40000 ALTER TABLE ```a` ENABLE KEYS */;

/*!40101 SET SQL_MODE=@OLD_SQL_MODE */;
/*!40014 SET FOREIGN_KEY_CHECKS=@OLD_FOREIGN_KEY_CHECKS */;
/*!40014 SET UNIQUE_CHECKS=@OLD_UNIQUE_CHECKS */;
/*!40101 SET CHARACTER_SET_CLIENT=@OLD_CHARACTER_SET_CLIENT */;

drop table ```a`;
create table t1(a int);
<<<<<<< HEAD
insert into t1 values (1),(2),(3);

/*!40101 SET @OLD_CHARACTER_SET_CLIENT=@@CHARACTER_SET_CLIENT, CHARACTER_SET_CLIENT=utf8 */;
/*!40101 SET @OLD_SQL_MODE=@@SQL_MODE, SQL_MODE="" */;
=======

/*!40101 SET @OLD_CHARACTER_SET_CLIENT=@@CHARACTER_SET_CLIENT, CHARACTER_SET_CLIENT=utf8 */;
/*!40014 SET @OLD_UNIQUE_CHECKS=@@UNIQUE_CHECKS, UNIQUE_CHECKS=0 */;
/*!40014 SET @OLD_FOREIGN_KEY_CHECKS=@@FOREIGN_KEY_CHECKS, FOREIGN_KEY_CHECKS=0 */;
/*!40101 SET @OLD_SQL_MODE=@@SQL_MODE, SQL_MODE="NO_AUTO_VALUE_ON_ZERO" */;
>>>>>>> 3c1ba832
DROP TABLE IF EXISTS `t1`;
CREATE TABLE `t1` (
  `a` int(11) default NULL
) ENGINE=MyISAM DEFAULT CHARSET=latin1;


<<<<<<< HEAD
/*!40101 SET SQL_MODE=@OLD_SQL_MODE */;
/*!40101 SET CHARACTER_SET_CLIENT=@OLD_CHARACTER_SET_CLIENT */;

1
2
3
=======
/*!40000 ALTER TABLE `t1` DISABLE KEYS */;
LOCK TABLES `t1` WRITE;
UNLOCK TABLES;
/*!40000 ALTER TABLE `t1` ENABLE KEYS */;

/*!40101 SET SQL_MODE=@OLD_SQL_MODE */;
/*!40014 SET FOREIGN_KEY_CHECKS=@OLD_FOREIGN_KEY_CHECKS */;
/*!40014 SET UNIQUE_CHECKS=@OLD_UNIQUE_CHECKS */;
/*!40101 SET CHARACTER_SET_CLIENT=@OLD_CHARACTER_SET_CLIENT */;

/*!40014 SET @OLD_UNIQUE_CHECKS=@@UNIQUE_CHECKS, UNIQUE_CHECKS=0 */;
/*!40014 SET @OLD_FOREIGN_KEY_CHECKS=@@FOREIGN_KEY_CHECKS, FOREIGN_KEY_CHECKS=0 */;
/*!40101 SET @OLD_SQL_MODE=@@SQL_MODE, SQL_MODE="NO_AUTO_VALUE_ON_ZERO,ANSI" */;
DROP TABLE IF EXISTS "t1";
CREATE TABLE "t1" (
  "a" int(11) default NULL
);


/*!40000 ALTER TABLE "t1" DISABLE KEYS */;
LOCK TABLES "t1" WRITE;
UNLOCK TABLES;
/*!40000 ALTER TABLE "t1" ENABLE KEYS */;

/*!40101 SET SQL_MODE=@OLD_SQL_MODE */;
/*!40014 SET FOREIGN_KEY_CHECKS=@OLD_FOREIGN_KEY_CHECKS */;
/*!40014 SET UNIQUE_CHECKS=@OLD_UNIQUE_CHECKS */;

set global sql_mode='ANSI_QUOTES';

/*!40101 SET @OLD_CHARACTER_SET_CLIENT=@@CHARACTER_SET_CLIENT, CHARACTER_SET_CLIENT=utf8 */;
/*!40014 SET @OLD_UNIQUE_CHECKS=@@UNIQUE_CHECKS, UNIQUE_CHECKS=0 */;
/*!40014 SET @OLD_FOREIGN_KEY_CHECKS=@@FOREIGN_KEY_CHECKS, FOREIGN_KEY_CHECKS=0 */;
/*!40101 SET @OLD_SQL_MODE=@@SQL_MODE, SQL_MODE="NO_AUTO_VALUE_ON_ZERO" */;
DROP TABLE IF EXISTS `t1`;
CREATE TABLE `t1` (
  `a` int(11) default NULL
) ENGINE=MyISAM DEFAULT CHARSET=latin1;


/*!40000 ALTER TABLE `t1` DISABLE KEYS */;
LOCK TABLES `t1` WRITE;
UNLOCK TABLES;
/*!40000 ALTER TABLE `t1` ENABLE KEYS */;

/*!40101 SET SQL_MODE=@OLD_SQL_MODE */;
/*!40014 SET FOREIGN_KEY_CHECKS=@OLD_FOREIGN_KEY_CHECKS */;
/*!40014 SET UNIQUE_CHECKS=@OLD_UNIQUE_CHECKS */;
/*!40101 SET CHARACTER_SET_CLIENT=@OLD_CHARACTER_SET_CLIENT */;

/*!40014 SET @OLD_UNIQUE_CHECKS=@@UNIQUE_CHECKS, UNIQUE_CHECKS=0 */;
/*!40014 SET @OLD_FOREIGN_KEY_CHECKS=@@FOREIGN_KEY_CHECKS, FOREIGN_KEY_CHECKS=0 */;
/*!40101 SET @OLD_SQL_MODE=@@SQL_MODE, SQL_MODE="NO_AUTO_VALUE_ON_ZERO,ANSI" */;
DROP TABLE IF EXISTS "t1";
CREATE TABLE "t1" (
  "a" int(11) default NULL
);


/*!40000 ALTER TABLE "t1" DISABLE KEYS */;
LOCK TABLES "t1" WRITE;
UNLOCK TABLES;
/*!40000 ALTER TABLE "t1" ENABLE KEYS */;

/*!40101 SET SQL_MODE=@OLD_SQL_MODE */;
/*!40014 SET FOREIGN_KEY_CHECKS=@OLD_FOREIGN_KEY_CHECKS */;
/*!40014 SET UNIQUE_CHECKS=@OLD_UNIQUE_CHECKS */;

set global sql_mode='';
>>>>>>> 3c1ba832
drop table t1;<|MERGE_RESOLUTION|>--- conflicted
+++ resolved
@@ -144,11 +144,7 @@
 INSERT INTO t1 VALUES (1), (2);
 /*!40014 SET @OLD_UNIQUE_CHECKS=@@UNIQUE_CHECKS, UNIQUE_CHECKS=0 */;
 /*!40014 SET @OLD_FOREIGN_KEY_CHECKS=@@FOREIGN_KEY_CHECKS, FOREIGN_KEY_CHECKS=0 */;
-<<<<<<< HEAD
-/*!40101 SET @OLD_SQL_MODE=@@SQL_MODE, SQL_MODE="NO_AUTO_VALUE_ON_ZERO" */;
-=======
 /*!40101 SET @OLD_SQL_MODE=@@SQL_MODE, SQL_MODE="NO_AUTO_VALUE_ON_ZERO,MYSQL40" */;
->>>>>>> 3c1ba832
 DROP TABLE IF EXISTS `t1`;
 CREATE TABLE `t1` (
   `a` int(11) default NULL
@@ -167,11 +163,7 @@
 
 /*!40014 SET @OLD_UNIQUE_CHECKS=@@UNIQUE_CHECKS, UNIQUE_CHECKS=0 */;
 /*!40014 SET @OLD_FOREIGN_KEY_CHECKS=@@FOREIGN_KEY_CHECKS, FOREIGN_KEY_CHECKS=0 */;
-<<<<<<< HEAD
-/*!40101 SET @OLD_SQL_MODE=@@SQL_MODE, SQL_MODE="NO_AUTO_VALUE_ON_ZERO" */;
-=======
 /*!40101 SET @OLD_SQL_MODE=@@SQL_MODE, SQL_MODE="NO_AUTO_VALUE_ON_ZERO,MYSQL323" */;
->>>>>>> 3c1ba832
 DROP TABLE IF EXISTS `t1`;
 CREATE TABLE `t1` (
   `a` int(11) default NULL
@@ -213,32 +205,17 @@
 
 drop table ```a`;
 create table t1(a int);
-<<<<<<< HEAD
-insert into t1 values (1),(2),(3);
-
-/*!40101 SET @OLD_CHARACTER_SET_CLIENT=@@CHARACTER_SET_CLIENT, CHARACTER_SET_CLIENT=utf8 */;
-/*!40101 SET @OLD_SQL_MODE=@@SQL_MODE, SQL_MODE="" */;
-=======
-
-/*!40101 SET @OLD_CHARACTER_SET_CLIENT=@@CHARACTER_SET_CLIENT, CHARACTER_SET_CLIENT=utf8 */;
-/*!40014 SET @OLD_UNIQUE_CHECKS=@@UNIQUE_CHECKS, UNIQUE_CHECKS=0 */;
-/*!40014 SET @OLD_FOREIGN_KEY_CHECKS=@@FOREIGN_KEY_CHECKS, FOREIGN_KEY_CHECKS=0 */;
-/*!40101 SET @OLD_SQL_MODE=@@SQL_MODE, SQL_MODE="NO_AUTO_VALUE_ON_ZERO" */;
->>>>>>> 3c1ba832
-DROP TABLE IF EXISTS `t1`;
-CREATE TABLE `t1` (
-  `a` int(11) default NULL
-) ENGINE=MyISAM DEFAULT CHARSET=latin1;
-
-
-<<<<<<< HEAD
-/*!40101 SET SQL_MODE=@OLD_SQL_MODE */;
-/*!40101 SET CHARACTER_SET_CLIENT=@OLD_CHARACTER_SET_CLIENT */;
-
-1
-2
-3
-=======
+
+/*!40101 SET @OLD_CHARACTER_SET_CLIENT=@@CHARACTER_SET_CLIENT, CHARACTER_SET_CLIENT=utf8 */;
+/*!40014 SET @OLD_UNIQUE_CHECKS=@@UNIQUE_CHECKS, UNIQUE_CHECKS=0 */;
+/*!40014 SET @OLD_FOREIGN_KEY_CHECKS=@@FOREIGN_KEY_CHECKS, FOREIGN_KEY_CHECKS=0 */;
+/*!40101 SET @OLD_SQL_MODE=@@SQL_MODE, SQL_MODE="NO_AUTO_VALUE_ON_ZERO" */;
+DROP TABLE IF EXISTS `t1`;
+CREATE TABLE `t1` (
+  `a` int(11) default NULL
+) ENGINE=MyISAM DEFAULT CHARSET=latin1;
+
+
 /*!40000 ALTER TABLE `t1` DISABLE KEYS */;
 LOCK TABLES `t1` WRITE;
 UNLOCK TABLES;
@@ -308,5 +285,20 @@
 /*!40014 SET UNIQUE_CHECKS=@OLD_UNIQUE_CHECKS */;
 
 set global sql_mode='';
->>>>>>> 3c1ba832
+insert into t1 values (1),(2),(3);
+
+/*!40101 SET @OLD_CHARACTER_SET_CLIENT=@@CHARACTER_SET_CLIENT, CHARACTER_SET_CLIENT=utf8 */;
+/*!40101 SET @OLD_SQL_MODE=@@SQL_MODE, SQL_MODE="" */;
+DROP TABLE IF EXISTS `t1`;
+CREATE TABLE `t1` (
+  `a` int(11) default NULL
+) ENGINE=MyISAM DEFAULT CHARSET=latin1;
+
+
+/*!40101 SET SQL_MODE=@OLD_SQL_MODE */;
+/*!40101 SET CHARACTER_SET_CLIENT=@OLD_CHARACTER_SET_CLIENT */;
+
+1
+2
+3
 drop table t1;