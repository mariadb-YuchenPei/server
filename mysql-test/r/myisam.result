drop table if exists t1,t2;
SET SQL_WARNINGS=1;
CREATE TABLE t1 (
STRING_DATA char(255) default NULL,
KEY string_data (STRING_DATA)
) ENGINE=MyISAM;
INSERT INTO t1 VALUES ('AAAAAAAAAAAAAAAAAAAAAAAAAAAAAAAAAAAAAAAAAAAAAAAAAAAAAAAAAAAAAAAAAAAAAAAAAAAAAAAAAAAAAAAAAAAAAAAAAAAAAAAAAAAAAAAAAAAAAAAAAAAAAAAAAAAAAAAAAAAAAAAAAAAAAAAAAAAAAAAAAAAAAAAAAAAAAAAAAAAAAAAAAAAAAAAAAAAAAAAAAAAAAAAAAAAAAAAAAAAAAAAAAAAAAAAAAAAAAAAAAAAAAAAAAAAAAAA');
INSERT INTO t1 VALUES ('DDDDDDDDDDDDDDDDDDDDDDDDDDDDDDDDDDDDDDDDDDDDDDDDDDDDDDDDDDDDDDDDDDDDDDDDDDDDDDDDDDDDDDDDDDDDDDDDDDDDDDDDDDDDDDDDDDDDDDDDDDDDDDDDDDDDDDDDDDDDDDDDDDDDDDDDDDDDDDDDDDDDDDDDDDDDDDDDDDDDDDDDDDDDDDDDDDDDDDDDDDDDDDDDDDDDDDDDDDDDDDDDDDDDDDDDDDDDDDDDDDDDDDDDDDDDDDD');
INSERT INTO t1 VALUES ('FFFFFFFFFFFFFFFFFFFFFFFFFFFFFFFFFFFFFFFFFFFFFFFFFFFFFFFFFFFFFFFFFFFFFFFFFFFFFFFFFFFFFFFFFFFFFFFFFFFFFFFFFFFFFFFFFFFFFFFFFFFFFFFFFFFFFFFFFFFFFFFFFFFFFFFFFFFFFFFFFFFFFFFFFFFFFFFFFFFFFFFFFFFFFFFFFFFFFFFFFFFFFFFFFFFFFFFFFFFFFFFFFFFFFFFFFFFFFFFFFFFFFFFFFFFFFFF');
INSERT INTO t1 VALUES ('FGGGGGGGGGGGGGGGGGGGGGGGGGGGGGGGGGGGGGGGGGGGGGGGGGGGGGGGGGGGGGGGGGGGGGGGGGGGGGGGGGGGGGGGGGGGGGGGGGGGGGGGGGGGGGGGGGGGGGGGGGGGGGGGGGGGGGGGGGGGGGGGGGGGGGGGGGGGGGGGGGGGGGGGGGGGGGGGGGGGGGGGGGGGGGGGGGGGGGGGGGGGGGGGGGGGGGGGGGGGGGGGGGGGGGGGGGGGGGGGGGGGGGGGGGGGGGG');
INSERT INTO t1 VALUES ('HHHHHHHHHHHHHHHHHHHHHHHHHHHHHHHHHHHHHHHHHHHHHHHHHHHHHHHHHHHHHHHHHHHHHHHHHHHHHHHHHHHHHHHHHHHHHHHHHHHHHHHHHHHHHHHHHHHHHHHHHHHHHHHHHHHHHHHHHHHHHHHHHHHHHHHHHHHHHHHHHHHHHHHHHHHHHHHHHHHHHHHHHHHHHHHHHHHHHHHHHHHHHHHHHHHHHHHHHHHHHHHHHHHHHHHHHHHHHHHHHHHHHHHHHHHHHHH');
INSERT INTO t1 VALUES ('WWWWWWWWWWWWWWWWWWWWWWWWWWWWWWWWWWWWWWWWWWWWWWWWWWWWWWWWWWWWWWWWWWWWWWWWWWWWWWWWWWWWWWWWWWWWWWWWWWWWWWWWWWWWWWWWWWWWWWWWWWWWWWWWWWWWWWWWWWWWWWWWWWWWWWWWWWWWWWWWWWWWWWWWWWWWWWWWWWWWWWWWWWWWWWWWWWWWWWWWWWWWWWWWWWWWWWWWWWWWWWWWWWWWWWWWWWWWWWWWWWWWWWWWWWWWWWW');
CHECK TABLE t1;
Table	Op	Msg_type	Msg_text
test.t1	check	status	OK
drop table t1;
create table t1 (a tinyint not null auto_increment, b blob not null, primary key (a));
check table t1;
Table	Op	Msg_type	Msg_text
test.t1	check	status	OK
repair table t1;
Table	Op	Msg_type	Msg_text
test.t1	repair	status	OK
delete from t1 where (a & 1);
check table t1;
Table	Op	Msg_type	Msg_text
test.t1	check	status	OK
repair table t1;
Table	Op	Msg_type	Msg_text
test.t1	repair	status	OK
check table t1;
Table	Op	Msg_type	Msg_text
test.t1	check	status	OK
drop table t1;
create table t1 (a int not null auto_increment, b int not null, primary key (a), index(b));
insert into t1 (b) values (1),(2),(2),(2),(2);
optimize table t1;
Table	Op	Msg_type	Msg_text
test.t1	optimize	status	OK
show index from t1;
Table	Non_unique	Key_name	Seq_in_index	Column_name	Collation	Cardinality	Sub_part	Packed	Null	Index_type	Comment
t1	0	PRIMARY	1	a	A	5	NULL	NULL		BTREE	
t1	1	b	1	b	A	1	NULL	NULL		BTREE	
optimize table t1;
Table	Op	Msg_type	Msg_text
test.t1	optimize	status	Table is already up to date
show index from t1;
Table	Non_unique	Key_name	Seq_in_index	Column_name	Collation	Cardinality	Sub_part	Packed	Null	Index_type	Comment
t1	0	PRIMARY	1	a	A	5	NULL	NULL		BTREE	
t1	1	b	1	b	A	1	NULL	NULL		BTREE	
drop table t1;
create table t1 (a int not null, b int not null, c int not null, primary key (a),key(b)) engine=myisam;
insert into t1 values (3,3,3),(1,1,1),(2,2,2),(4,4,4);
explain select * from t1 order by a;
id	select_type	table	type	possible_keys	key	key_len	ref	rows	Extra
1	SIMPLE	t1	ALL	NULL	NULL	NULL	NULL	4	Using filesort
explain select * from t1 order by b;
id	select_type	table	type	possible_keys	key	key_len	ref	rows	Extra
1	SIMPLE	t1	ALL	NULL	NULL	NULL	NULL	4	Using filesort
explain select * from t1 order by c;
id	select_type	table	type	possible_keys	key	key_len	ref	rows	Extra
1	SIMPLE	t1	ALL	NULL	NULL	NULL	NULL	4	Using filesort
explain select a from t1 order by a;
id	select_type	table	type	possible_keys	key	key_len	ref	rows	Extra
1	SIMPLE	t1	index	NULL	PRIMARY	4	NULL	4	Using index
explain select b from t1 order by b;
id	select_type	table	type	possible_keys	key	key_len	ref	rows	Extra
1	SIMPLE	t1	index	NULL	b	4	NULL	4	Using index
explain select a,b from t1 order by b;
id	select_type	table	type	possible_keys	key	key_len	ref	rows	Extra
1	SIMPLE	t1	ALL	NULL	NULL	NULL	NULL	4	Using filesort
explain select a,b from t1;
id	select_type	table	type	possible_keys	key	key_len	ref	rows	Extra
1	SIMPLE	t1	ALL	NULL	NULL	NULL	NULL	4	
explain select a,b,c from t1;
id	select_type	table	type	possible_keys	key	key_len	ref	rows	Extra
1	SIMPLE	t1	ALL	NULL	NULL	NULL	NULL	4	
drop table t1;
CREATE TABLE t1 (a INT);
INSERT INTO  t1 VALUES (1), (2), (3);
LOCK TABLES t1 WRITE;
INSERT INTO  t1 VALUES (1), (2), (3);
OPTIMIZE TABLE t1;
Table	Op	Msg_type	Msg_text
test.t1	optimize	status	OK
DROP TABLE t1;
create table t1 ( t1 char(255), key(t1(250)));
insert t1 values ('137513751375137513751375137513751375137569516951695169516951695169516951695169');
insert t1 values ('178417841784178417841784178417841784178403420342034203420342034203420342034203');
insert t1 values ('213872387238723872387238723872387238723867376737673767376737673767376737673767');
insert t1 values ('242624262426242624262426242624262426242607890789078907890789078907890789078907');
insert t1 values ('256025602560256025602560256025602560256011701170117011701170117011701170117011');
insert t1 values ('276027602760276027602760276027602760276001610161016101610161016101610161016101');
insert t1 values ('281528152815281528152815281528152815281564956495649564956495649564956495649564');
insert t1 values ('292129212921292129212921292129212921292102100210021002100210021002100210021002');
insert t1 values ('380638063806380638063806380638063806380634483448344834483448344834483448344834');
insert t1 values ('411641164116411641164116411641164116411616301630163016301630163016301630163016');
insert t1 values ('420842084208420842084208420842084208420899889988998899889988998899889988998899');
insert t1 values ('438443844384438443844384438443844384438482448244824482448244824482448244824482');
insert t1 values ('443244324432443244324432443244324432443239613961396139613961396139613961396139');
insert t1 values ('485448544854485448544854485448544854485477847784778477847784778477847784778477');
insert t1 values ('494549454945494549454945494549454945494555275527552755275527552755275527552755');
insert t1 values ('538647864786478647864786478647864786478688918891889188918891889188918891889188');
insert t1 values ('565556555655565556555655565556555655565554845484548454845484548454845484548454');
insert t1 values ('607860786078607860786078607860786078607856665666566656665666566656665666566656');
insert t1 values ('640164016401640164016401640164016401640141274127412741274127412741274127412741');
insert t1 values ('719471947194719471947194719471947194719478717871787178717871787178717871787178');
insert t1 values ('742574257425742574257425742574257425742549604960496049604960496049604960496049');
insert t1 values ('887088708870887088708870887088708870887035963596359635963596359635963596359635');
insert t1 values ('917791779177917791779177917791779177917773857385738573857385738573857385738573');
insert t1 values ('933293329332933293329332933293329332933278987898789878987898789878987898789878');
insert t1 values ('963896389638963896389638963896389638963877807780778077807780778077807780778077');
delete from t1 where t1>'2';
insert t1 values ('70'), ('84'), ('60'), ('20'), ('76'), ('89'), ('49'), ('50'),
('88'), ('61'), ('42'), ('98'), ('39'), ('30'), ('25'), ('66'), ('61'), ('48'),
('80'), ('84'), ('98'), ('19'), ('91'), ('42'), ('47');
optimize table t1;
Table	Op	Msg_type	Msg_text
test.t1	optimize	status	OK
check table t1;
Table	Op	Msg_type	Msg_text
test.t1	check	status	OK
drop table t1;
create table t1 (i1 int, i2 int, i3 int, i4 int, i5 int, i6 int, i7 int, i8
int, i9 int, i10 int, i11 int, i12 int, i13 int, i14 int, i15 int, i16 int, i17
int, i18 int, i19 int, i20 int, i21 int, i22 int, i23 int, i24 int, i25 int,
i26 int, i27 int, i28 int, i29 int, i30 int, i31 int, i32 int, i33 int, i34
int, i35 int, i36 int, i37 int, i38 int, i39 int, i40 int, i41 int, i42 int,
i43 int, i44 int, i45 int, i46 int, i47 int, i48 int, i49 int, i50 int, i51
int, i52 int, i53 int, i54 int, i55 int, i56 int, i57 int, i58 int, i59 int,
i60 int, i61 int, i62 int, i63 int, i64 int, i65 int, i66 int, i67 int, i68
int, i69 int, i70 int, i71 int, i72 int, i73 int, i74 int, i75 int, i76 int,
i77 int, i78 int, i79 int, i80 int, i81 int, i82 int, i83 int, i84 int, i85
int, i86 int, i87 int, i88 int, i89 int, i90 int, i91 int, i92 int, i93 int,
i94 int, i95 int, i96 int, i97 int, i98 int, i99 int, i100 int, i101 int, i102
int, i103 int, i104 int, i105 int, i106 int, i107 int, i108 int, i109 int, i110
int, i111 int, i112 int, i113 int, i114 int, i115 int, i116 int, i117 int, i118
int, i119 int, i120 int, i121 int, i122 int, i123 int, i124 int, i125 int, i126
int, i127 int, i128 int, i129 int, i130 int, i131 int, i132 int, i133 int, i134
int, i135 int, i136 int, i137 int, i138 int, i139 int, i140 int, i141 int, i142
int, i143 int, i144 int, i145 int, i146 int, i147 int, i148 int, i149 int, i150
int, i151 int, i152 int, i153 int, i154 int, i155 int, i156 int, i157 int, i158
int, i159 int, i160 int, i161 int, i162 int, i163 int, i164 int, i165 int, i166
int, i167 int, i168 int, i169 int, i170 int, i171 int, i172 int, i173 int, i174
int, i175 int, i176 int, i177 int, i178 int, i179 int, i180 int, i181 int, i182
int, i183 int, i184 int, i185 int, i186 int, i187 int, i188 int, i189 int, i190
int, i191 int, i192 int, i193 int, i194 int, i195 int, i196 int, i197 int, i198
int, i199 int, i200 int, i201 int, i202 int, i203 int, i204 int, i205 int, i206
int, i207 int, i208 int, i209 int, i210 int, i211 int, i212 int, i213 int, i214
int, i215 int, i216 int, i217 int, i218 int, i219 int, i220 int, i221 int, i222
int, i223 int, i224 int, i225 int, i226 int, i227 int, i228 int, i229 int, i230
int, i231 int, i232 int, i233 int, i234 int, i235 int, i236 int, i237 int, i238
int, i239 int, i240 int, i241 int, i242 int, i243 int, i244 int, i245 int, i246
int, i247 int, i248 int, i249 int, i250 int, i251 int, i252 int, i253 int, i254
int, i255 int, i256 int, i257 int, i258 int, i259 int, i260 int, i261 int, i262
int, i263 int, i264 int, i265 int, i266 int, i267 int, i268 int, i269 int, i270
int, i271 int, i272 int, i273 int, i274 int, i275 int, i276 int, i277 int, i278
int, i279 int, i280 int, i281 int, i282 int, i283 int, i284 int, i285 int, i286
int, i287 int, i288 int, i289 int, i290 int, i291 int, i292 int, i293 int, i294
int, i295 int, i296 int, i297 int, i298 int, i299 int, i300 int, i301 int, i302
int, i303 int, i304 int, i305 int, i306 int, i307 int, i308 int, i309 int, i310
int, i311 int, i312 int, i313 int, i314 int, i315 int, i316 int, i317 int, i318
int, i319 int, i320 int, i321 int, i322 int, i323 int, i324 int, i325 int, i326
int, i327 int, i328 int, i329 int, i330 int, i331 int, i332 int, i333 int, i334
int, i335 int, i336 int, i337 int, i338 int, i339 int, i340 int, i341 int, i342
int, i343 int, i344 int, i345 int, i346 int, i347 int, i348 int, i349 int, i350
int, i351 int, i352 int, i353 int, i354 int, i355 int, i356 int, i357 int, i358
int, i359 int, i360 int, i361 int, i362 int, i363 int, i364 int, i365 int, i366
int, i367 int, i368 int, i369 int, i370 int, i371 int, i372 int, i373 int, i374
int, i375 int, i376 int, i377 int, i378 int, i379 int, i380 int, i381 int, i382
int, i383 int, i384 int, i385 int, i386 int, i387 int, i388 int, i389 int, i390
int, i391 int, i392 int, i393 int, i394 int, i395 int, i396 int, i397 int, i398
int, i399 int, i400 int, i401 int, i402 int, i403 int, i404 int, i405 int, i406
int, i407 int, i408 int, i409 int, i410 int, i411 int, i412 int, i413 int, i414
int, i415 int, i416 int, i417 int, i418 int, i419 int, i420 int, i421 int, i422
int, i423 int, i424 int, i425 int, i426 int, i427 int, i428 int, i429 int, i430
int, i431 int, i432 int, i433 int, i434 int, i435 int, i436 int, i437 int, i438
int, i439 int, i440 int, i441 int, i442 int, i443 int, i444 int, i445 int, i446
int, i447 int, i448 int, i449 int, i450 int, i451 int, i452 int, i453 int, i454
int, i455 int, i456 int, i457 int, i458 int, i459 int, i460 int, i461 int, i462
int, i463 int, i464 int, i465 int, i466 int, i467 int, i468 int, i469 int, i470
int, i471 int, i472 int, i473 int, i474 int, i475 int, i476 int, i477 int, i478
int, i479 int, i480 int, i481 int, i482 int, i483 int, i484 int, i485 int, i486
int, i487 int, i488 int, i489 int, i490 int, i491 int, i492 int, i493 int, i494
int, i495 int, i496 int, i497 int, i498 int, i499 int, i500 int, i501 int, i502
int, i503 int, i504 int, i505 int, i506 int, i507 int, i508 int, i509 int, i510
int, i511 int, i512 int, i513 int, i514 int, i515 int, i516 int, i517 int, i518
int, i519 int, i520 int, i521 int, i522 int, i523 int, i524 int, i525 int, i526
int, i527 int, i528 int, i529 int, i530 int, i531 int, i532 int, i533 int, i534
int, i535 int, i536 int, i537 int, i538 int, i539 int, i540 int, i541 int, i542
int, i543 int, i544 int, i545 int, i546 int, i547 int, i548 int, i549 int, i550
int, i551 int, i552 int, i553 int, i554 int, i555 int, i556 int, i557 int, i558
int, i559 int, i560 int, i561 int, i562 int, i563 int, i564 int, i565 int, i566
int, i567 int, i568 int, i569 int, i570 int, i571 int, i572 int, i573 int, i574
int, i575 int, i576 int, i577 int, i578 int, i579 int, i580 int, i581 int, i582
int, i583 int, i584 int, i585 int, i586 int, i587 int, i588 int, i589 int, i590
int, i591 int, i592 int, i593 int, i594 int, i595 int, i596 int, i597 int, i598
int, i599 int, i600 int, i601 int, i602 int, i603 int, i604 int, i605 int, i606
int, i607 int, i608 int, i609 int, i610 int, i611 int, i612 int, i613 int, i614
int, i615 int, i616 int, i617 int, i618 int, i619 int, i620 int, i621 int, i622
int, i623 int, i624 int, i625 int, i626 int, i627 int, i628 int, i629 int, i630
int, i631 int, i632 int, i633 int, i634 int, i635 int, i636 int, i637 int, i638
int, i639 int, i640 int, i641 int, i642 int, i643 int, i644 int, i645 int, i646
int, i647 int, i648 int, i649 int, i650 int, i651 int, i652 int, i653 int, i654
int, i655 int, i656 int, i657 int, i658 int, i659 int, i660 int, i661 int, i662
int, i663 int, i664 int, i665 int, i666 int, i667 int, i668 int, i669 int, i670
int, i671 int, i672 int, i673 int, i674 int, i675 int, i676 int, i677 int, i678
int, i679 int, i680 int, i681 int, i682 int, i683 int, i684 int, i685 int, i686
int, i687 int, i688 int, i689 int, i690 int, i691 int, i692 int, i693 int, i694
int, i695 int, i696 int, i697 int, i698 int, i699 int, i700 int, i701 int, i702
int, i703 int, i704 int, i705 int, i706 int, i707 int, i708 int, i709 int, i710
int, i711 int, i712 int, i713 int, i714 int, i715 int, i716 int, i717 int, i718
int, i719 int, i720 int, i721 int, i722 int, i723 int, i724 int, i725 int, i726
int, i727 int, i728 int, i729 int, i730 int, i731 int, i732 int, i733 int, i734
int, i735 int, i736 int, i737 int, i738 int, i739 int, i740 int, i741 int, i742
int, i743 int, i744 int, i745 int, i746 int, i747 int, i748 int, i749 int, i750
int, i751 int, i752 int, i753 int, i754 int, i755 int, i756 int, i757 int, i758
int, i759 int, i760 int, i761 int, i762 int, i763 int, i764 int, i765 int, i766
int, i767 int, i768 int, i769 int, i770 int, i771 int, i772 int, i773 int, i774
int, i775 int, i776 int, i777 int, i778 int, i779 int, i780 int, i781 int, i782
int, i783 int, i784 int, i785 int, i786 int, i787 int, i788 int, i789 int, i790
int, i791 int, i792 int, i793 int, i794 int, i795 int, i796 int, i797 int, i798
int, i799 int, i800 int, i801 int, i802 int, i803 int, i804 int, i805 int, i806
int, i807 int, i808 int, i809 int, i810 int, i811 int, i812 int, i813 int, i814
int, i815 int, i816 int, i817 int, i818 int, i819 int, i820 int, i821 int, i822
int, i823 int, i824 int, i825 int, i826 int, i827 int, i828 int, i829 int, i830
int, i831 int, i832 int, i833 int, i834 int, i835 int, i836 int, i837 int, i838
int, i839 int, i840 int, i841 int, i842 int, i843 int, i844 int, i845 int, i846
int, i847 int, i848 int, i849 int, i850 int, i851 int, i852 int, i853 int, i854
int, i855 int, i856 int, i857 int, i858 int, i859 int, i860 int, i861 int, i862
int, i863 int, i864 int, i865 int, i866 int, i867 int, i868 int, i869 int, i870
int, i871 int, i872 int, i873 int, i874 int, i875 int, i876 int, i877 int, i878
int, i879 int, i880 int, i881 int, i882 int, i883 int, i884 int, i885 int, i886
int, i887 int, i888 int, i889 int, i890 int, i891 int, i892 int, i893 int, i894
int, i895 int, i896 int, i897 int, i898 int, i899 int, i900 int, i901 int, i902
int, i903 int, i904 int, i905 int, i906 int, i907 int, i908 int, i909 int, i910
int, i911 int, i912 int, i913 int, i914 int, i915 int, i916 int, i917 int, i918
int, i919 int, i920 int, i921 int, i922 int, i923 int, i924 int, i925 int, i926
int, i927 int, i928 int, i929 int, i930 int, i931 int, i932 int, i933 int, i934
int, i935 int, i936 int, i937 int, i938 int, i939 int, i940 int, i941 int, i942
int, i943 int, i944 int, i945 int, i946 int, i947 int, i948 int, i949 int, i950
int, i951 int, i952 int, i953 int, i954 int, i955 int, i956 int, i957 int, i958
int, i959 int, i960 int, i961 int, i962 int, i963 int, i964 int, i965 int, i966
int, i967 int, i968 int, i969 int, i970 int, i971 int, i972 int, i973 int, i974
int, i975 int, i976 int, i977 int, i978 int, i979 int, i980 int, i981 int, i982
int, i983 int, i984 int, i985 int, i986 int, i987 int, i988 int, i989 int, i990
int, i991 int, i992 int, i993 int, i994 int, i995 int, i996 int, i997 int, i998
int, i999 int, i1000 int, b blob) row_format=dynamic;
insert into t1 values (1, 1, 1, 1, 1, 1, 1, 1, 1, 1, 1, 1, 1, 1, 1, 1, 1, 1, 1,
1, 1, 1, 1, 1, 1, 1, 1, 1, 1, 1, 1, 1, 1, 1, 1, 1, 1, 1, 1, 1, 1, 1, 1, 1, 1,
1, 1, 1, 1, 1, 1, 1, 1, 1, 1, 1, 1, 1, 1, 1, 1, 1, 1, 1, 1, 1, 1, 1, 1, 1, 1,
1, 1, 1, 1, 1, 1, 1, 1, 1, 1, 1, 1, 1, 1, 1, 1, 1, 1, 1, 1, 1, 1, 1, 1, 1, 1,
1, 1, 1, 1, 1, 1, 1, 1, 1, 1, 1, 1, 1, 1, 1, 1, 1, 1, 1, 1, 1, 1, 1, 1, 1, 1,
1, 1, 1, 1, 1, 1, 1, 1, 1, 1, 1, 1, 1, 1, 1, 1, 1, 1, 1, 1, 1, 1, 1, 1, 1, 1,
1, 1, 1, 1, 1, 1, 1, 1, 1, 1, 1, 1, 1, 1, 1, 1, 1, 1, 1, 1, 1, 1, 1, 1, 1, 1,
1, 1, 1, 1, 1, 1, 1, 1, 1, 1, 1, 1, 1, 1, 1, 1, 1, 1, 1, 1, 1, 1, 1, 1, 1, 1,
1, 1, 1, 1, 1, 1, 1, 1, 1, 1, 1, 1, 1, 1, 1, 1, 1, 1, 1, 1, 1, 1, 1, 1, 1, 1,
1, 1, 1, 1, 1, 1, 1, 1, 1, 1, 1, 1, 1, 1, 1, 1, 1, 1, 1, 1, 1, 1, 1, 1, 1, 1,
1, 1, 1, 1, 1, 1, 1, 1, 1, 1, 1, 1, 1, 1, 1, 1, 1, 1, 1, 1, 1, 1, 1, 1, 1, 1,
1, 1, 1, 1, 1, 1, 1, 1, 1, 1, 1, 1, 1, 1, 1, 1, 1, 1, 1, 1, 1, 1, 1, 1, 1, 1,
1, 1, 1, 1, 1, 1, 1, 1, 1, 1, 1, 1, 1, 1, 1, 1, 1, 1, 1, 1, 1, 1, 1, 1, 1, 1,
1, 1, 1, 1, 1, 1, 1, 1, 1, 1, 1, 1, 1, 1, 1, 1, 1, 1, 1, 1, 1, 1, 1, 1, 1, 1,
1, 1, 1, 1, 1, 1, 1, 1, 1, 1, 1, 1, 1, 1, 1, 1, 1, 1, 1, 1, 1, 1, 1, 1, 1, 1,
1, 1, 1, 1, 1, 1, 1, 1, 1, 1, 1, 1, 1, 1, 1, 1, 1, 1, 1, 1, 1, 1, 1, 1, 1, 1,
1, 1, 1, 1, 1, 1, 1, 1, 1, 1, 1, 1, 1, 1, 1, 1, 1, 1, 1, 1, 1, 1, 1, 1, 1, 1,
1, 1, 1, 1, 1, 1, 1, 1, 1, 1, 1, 1, 1, 1, 1, 1, 1, 1, 1, 1, 1, 1, 1, 1, 1, 1,
1, 1, 1, 1, 1, 1, 1, 1, 1, 1, 1, 1, 1, 1, 1, 1, 1, 1, 1, 1, 1, 1, 1, 1, 1, 1,
1, 1, 1, 1, 1, 1, 1, 1, 1, 1, 1, 1, 1, 1, 1, 1, 1, 1, 1, 1, 1, 1, 1, 1, 1, 1,
1, 1, 1, 1, 1, 1, 1, 1, 1, 1, 1, 1, 1, 1, 1, 1, 1, 1, 1, 1, 1, 1, 1, 1, 1, 1,
1, 1, 1, 1, 1, 1, 1, 1, 1, 1, 1, 1, 1, 1, 1, 1, 1, 1, 1, 1, 1, 1, 1, 1, 1, 1,
1, 1, 1, 1, 1, 1, 1, 1, 1, 1, 1, 1, 1, 1, 1, 1, 1, 1, 1, 1, 1, 1, 1, 1, 1, 1,
1, 1, 1, 1, 1, 1, 1, 1, 1, 1, 1, 1, 1, 1, 1, 1, 1, 1, 1, 1, 1, 1, 1, 1, 1, 1,
1, 1, 1, 1, 1, 1, 1, 1, 1, 1, 1, 1, 1, 1, 1, 1, 1, 1, 1, 1, 1, 1, 1, 1, 1, 1,
1, 1, 1, 1, 1, 1, 1, 1, 1, 1, 1, 1, 1, 1, 1, 1, 1, 1, 1, 1, 1, 1, 1, 1, 1, 1,
1, 1, 1, 1, 1, 1, 1, 1, 1, 1, 1, 1, 1, 1, 1, 1, 1, 1, 1, 1, 1, 1, 1, 1, 1, 1,
1, 1, 1, 1, 1, 1, 1, 1, 1, 1, 1, 1, 1, 1, 1, 1, 1, 1, 1, 1, 1, 1, 1, 1, 1, 1,
1, 1, 1, 1, 1, 1, 1, 1, 1, 1, 1, 1, 1, 1, 1, 1, 1, 1, 1, 1, 1, 1, 1, 1, 1, 1,
1, 1, 1, 1, 1, 1, 1, 1, 1, 1, 1, 1, 1, 1, 1, 1, 1, 1, 1, 1, 1, 1, 1, 1, 1, 1,
1, 1, 1, 1, 1, 1, 1, 1, 1, 1, 1, 1, 1, 1, 1, 1, 1, 1, 1, 1, 1, 1, 1, 1, 1, 1,
1, 1, 1, 1, 1, 1, 1, 1, 1, 1, 1, 1, 1, 1, 1, 1, 1, 1, 1, 1, 1, 1, 1, 1, 1, 1,
1, 1, 1, 1, 1, 1, 1, 1, 1, 1, 1, 1, 1, 1, 1, 1, 1, 1, 1, 1, 1, 1, 1, 1, 1, 1,
1, 1, 1, 1, 1, 1, 1, 1, 1, 1, 1, 1, 1, 1, 1, 1, 1, 1, 1, 1, 1, 1, 1, 1, 1, 1,
1, 1, 1, 1, 1, 1, 1, 1, 1, 1, 1, 1, 1, 1, 1, 1, 1, 1, 1, 1, 1, 1, 1, 1, 1, 1,
1, 1, 1, 1, 1, 1, 1, 1, 1, 1, 1, 1, 1, 1, 1, 1, 1, 1, 1, 1, 1, 1, 1, 1, 1, 1,
1, 1, 1, 1, 1, 1, 1, 1, 1, 1, 1, 1, 1, 1, 1, 1, 1, 1, 1, 1, 1, 1, 1, 1, 1, 1,
1, 1, 1, 1, 1, 1, 1, 1, 1, 1, 1, 1, 1, 1, 1, 1, 1, 1, 1, 1, 1, 1, 1, 1, 1, 1,
1, 1, 1, 1, 1, 1, 1, 1, 1, 1, 1, 1, 1, 1, 1, 1, 1, 1, 1, "Sergei");
update t1 set b=repeat('a',256);
update t1 set i1=0, i2=0, i3=0, i4=0, i5=0, i6=0, i7=0;
check table t1;
Table	Op	Msg_type	Msg_text
test.t1	check	status	OK
delete from t1 where i8=1;
select i1,i2 from t1;
i1	i2
check table t1;
Table	Op	Msg_type	Msg_text
test.t1	check	status	OK
drop table t1;
CREATE TABLE `t1` (
`post_id` mediumint(8) unsigned NOT NULL auto_increment,
`topic_id` mediumint(8) unsigned NOT NULL default '0',
`post_time` datetime NOT NULL default '0000-00-00 00:00:00',
`post_text` text NOT NULL,
`icon_url` varchar(10) NOT NULL default '',
`sign` tinyint(1) unsigned NOT NULL default '0',
`post_edit` varchar(150) NOT NULL default '',
`poster_login` varchar(35) NOT NULL default '',
`ip` varchar(15) NOT NULL default '',
PRIMARY KEY  (`post_id`),
KEY `post_time` (`post_time`),
KEY `ip` (`ip`),
KEY `poster_login` (`poster_login`),
KEY `topic_id` (`topic_id`),
FULLTEXT KEY `post_text` (`post_text`)
) ENGINE=MyISAM;
INSERT INTO t1 (post_text) VALUES ('ceci est un test'),('ceci est un test'),('ceci est un test'),('ceci est un test'),('ceci est un test');
REPAIR TABLE t1;
Table	Op	Msg_type	Msg_text
test.t1	repair	status	OK
CHECK TABLE t1;
Table	Op	Msg_type	Msg_text
test.t1	check	status	OK
drop table t1;
CREATE TABLE t1 (a varchar(255), b varchar(255), c varchar(255), d varchar(255), e varchar(255), KEY t1 (a, b, c, d, e));
ERROR 42000: Specified key was too long; max key length is 1000 bytes
CREATE TABLE t1 (a varchar(255), b varchar(255), c varchar(255), d varchar(255), e varchar(255));
ALTER TABLE t1 ADD INDEX t1 (a, b, c, d, e);
ERROR 42000: Specified key was too long; max key length is 1000 bytes
DROP TABLE t1;
CREATE TABLE t1 (a int not null, b int, c int, key(b), key(c), key(a,b), key(c,a));
INSERT into t1 values (0, null, 0), (0, null, 1), (0, null, 2), (0, null,3), (1,1,4);
create table t2 (a int not null, b int, c int, key(b), key(c), key(a));
INSERT into t2 values (1,1,1), (2,2,2);
optimize table t1;
Table	Op	Msg_type	Msg_text
test.t1	optimize	status	OK
show index from t1;
Table	Non_unique	Key_name	Seq_in_index	Column_name	Collation	Cardinality	Sub_part	Packed	Null	Index_type	Comment
t1	1	b	1	b	A	5	NULL	NULL	YES	BTREE	
t1	1	c	1	c	A	5	NULL	NULL	YES	BTREE	
t1	1	a	1	a	A	1	NULL	NULL		BTREE	
t1	1	a	2	b	A	5	NULL	NULL	YES	BTREE	
t1	1	c_2	1	c	A	5	NULL	NULL	YES	BTREE	
t1	1	c_2	2	a	A	5	NULL	NULL		BTREE	
explain select * from t1,t2 where t1.a=t2.a;
id	select_type	table	type	possible_keys	key	key_len	ref	rows	Extra
1	SIMPLE	t2	ALL	a	NULL	NULL	NULL	2	
1	SIMPLE	t1	ALL	a	NULL	NULL	NULL	4	Using where
explain select * from t1,t2 force index(a) where t1.a=t2.a;
id	select_type	table	type	possible_keys	key	key_len	ref	rows	Extra
1	SIMPLE	t2	ALL	a	NULL	NULL	NULL	2	
1	SIMPLE	t1	ALL	a	NULL	NULL	NULL	4	Using where
explain select * from t1 force index(a),t2 force index(a) where t1.a=t2.a;
id	select_type	table	type	possible_keys	key	key_len	ref	rows	Extra
1	SIMPLE	t2	ALL	a	NULL	NULL	NULL	2	
1	SIMPLE	t1	ref	a	a	4	test.t2.a	3	
explain select * from t1,t2 where t1.b=t2.b;
id	select_type	table	type	possible_keys	key	key_len	ref	rows	Extra
1	SIMPLE	t2	ALL	b	NULL	NULL	NULL	2	
1	SIMPLE	t1	ref	b	b	5	test.t2.b	1	Using where
explain select * from t1,t2 force index(c) where t1.a=t2.a;
id	select_type	table	type	possible_keys	key	key_len	ref	rows	Extra
1	SIMPLE	t2	ALL	NULL	NULL	NULL	NULL	2	
1	SIMPLE	t1	ALL	a	NULL	NULL	NULL	4	Using where
explain select * from t1 where a=0 or a=2;
id	select_type	table	type	possible_keys	key	key_len	ref	rows	Extra
1	SIMPLE	t1	ALL	a	NULL	NULL	NULL	5	Using where
explain select * from t1 force index (a) where a=0 or a=2;
id	select_type	table	type	possible_keys	key	key_len	ref	rows	Extra
1	SIMPLE	t1	range	a	a	4	NULL	4	Using where
explain select * from t1 where c=1;
id	select_type	table	type	possible_keys	key	key_len	ref	rows	Extra
1	SIMPLE	t1	ref	c,c_2	c	5	const	1	Using where
explain select * from t1 use index() where c=1;
id	select_type	table	type	possible_keys	key	key_len	ref	rows	Extra
1	SIMPLE	t1	ALL	NULL	NULL	NULL	NULL	5	Using where
drop table t1,t2;
create table t1 (a int not null auto_increment primary key, b varchar(255));
insert into t1 (b) values (repeat('a',100)),(repeat('b',100)),(repeat('c',100));
update t1 set b=repeat(left(b,1),200) where a=1;
delete from t1 where (a & 1)= 0;
update t1 set b=repeat('e',200) where a=1;
flush tables;
check table t1;
Table	Op	Msg_type	Msg_text
test.t1	check	status	OK
update t1 set b=repeat(left(b,1),255) where a between 1 and 5;
update t1 set b=repeat(left(b,1),10) where a between 32 and 43;
update t1 set b=repeat(left(b,1),2) where a between 64 and 66;
update t1 set b=repeat(left(b,1),65) where a between 67 and 70;
check table t1;
Table	Op	Msg_type	Msg_text
test.t1	check	status	OK
insert into t1 (b) values (repeat('z',100));
update t1 set b="test" where left(b,1) > 'n';
check table t1;
Table	Op	Msg_type	Msg_text
test.t1	check	status	OK
drop table t1;
create table t1 ( a text not null, key a (a(20)));
insert into t1 values ('aaa   '),('aaa'),('aa');
check table t1;
Table	Op	Msg_type	Msg_text
test.t1	check	status	OK
repair table t1;
Table	Op	Msg_type	Msg_text
test.t1	repair	status	OK
select concat(a,'.') from t1 where a='aaa';
concat(a,'.')
aaa   .
aaa.
select concat(a,'.') from t1 where binary a='aaa';
concat(a,'.')
aaa.
update t1 set a='bbb' where a='aaa';
select concat(a,'.') from t1;
concat(a,'.')
bbb.
bbb.
aa.
drop table t1;
create table t1(a text not null, b text not null, c text not null, index (a(10),b(10),c(10)));
insert into t1 values('807780', '477', '165');
insert into t1 values('807780', '477', '162');
insert into t1 values('807780', '472', '162');
select * from t1 where a='807780' and b='477' and c='165';
a	b	c
807780	477	165
drop table t1;
DROP TABLE IF EXISTS t1;
Warnings:
Note	1051	Unknown table 't1'
CREATE TABLE t1 (a varchar(150) NOT NULL, KEY (a));
INSERT t1 VALUES ("can \tcan");
INSERT t1 VALUES ("can   can");
INSERT t1 VALUES ("can");
SELECT * FROM t1;
a
can 	can
can
can   can
CHECK TABLE t1;
Table	Op	Msg_type	Msg_text
test.t1	check	status	OK
DROP TABLE t1;
create table t1 (a blob);
insert into t1 values('a '),('a');
select concat(a,'.') from t1 where a='a';
concat(a,'.')
a.
select concat(a,'.') from t1 where a='a ';
concat(a,'.')
a .
alter table t1 add key(a(2));
select concat(a,'.') from t1 where a='a';
concat(a,'.')
a.
select concat(a,'.') from t1 where a='a ';
concat(a,'.')
a .
drop table t1;
create table t1 (a int not null auto_increment primary key, b text not null, unique b (b(20)));
insert into t1 (b) values ('a'),('b'),('c');
select concat(b,'.') from t1;
concat(b,'.')
a.
b.
c.
update t1 set b='b ' where a=2;
update t1 set b='b  ' where a > 1;
ERROR 23000: Duplicate entry 'b  ' for key 2
insert into t1 (b) values ('b');
ERROR 23000: Duplicate entry 'b' for key 2
select * from t1;
a	b
1	a
2	b  
3	c
delete from t1 where b='b';
select a,concat(b,'.') from t1;
a	concat(b,'.')
1	a.
3	c.
drop table t1;
create table t1 (a int not null);
create table t2 (a int not null, primary key (a));
insert into t1 values (1);
insert into t2 values (1),(2);
select sql_big_result distinct t1.a from t1,t2 order by t2.a;
a
1
select distinct t1.a from t1,t2 order by t2.a;
a
1
select sql_big_result distinct t1.a from t1,t2;
a
1
explain select sql_big_result distinct t1.a from t1,t2 order by t2.a;
id	select_type	table	type	possible_keys	key	key_len	ref	rows	Extra
1	SIMPLE	t1	system	NULL	NULL	NULL	NULL	1	Using temporary
1	SIMPLE	t2	index	NULL	PRIMARY	4	NULL	2	Using index; Distinct
explain select distinct t1.a from t1,t2 order by t2.a;
id	select_type	table	type	possible_keys	key	key_len	ref	rows	Extra
1	SIMPLE	t1	system	NULL	NULL	NULL	NULL	1	Using temporary
1	SIMPLE	t2	index	NULL	PRIMARY	4	NULL	2	Using index; Distinct
drop table t1,t2;
create table t1 (
c1 varchar(32),
key (c1)
) engine=myisam;
alter table t1 disable keys;
insert into t1 values ('a'), ('b');
select c1 from t1 order by c1 limit 1;
c1
a
drop table t1;
create table t1 (a int not null, primary key(a));
create table t2 (a int not null, b int not null, primary key(a,b));
insert into t1 values (1),(2),(3),(4),(5),(6);
insert into t2 values (1,1),(2,1);
lock tables t1 read local, t2 read local;
select straight_join * from t1,t2 force index (primary) where t1.a=t2.a;
a	a	b
1	1	1
2	2	1
insert into t2 values(2,0);
select straight_join * from t1,t2 force index (primary) where t1.a=t2.a;
a	a	b
1	1	1
2	2	1
drop table t1,t2;
CREATE TABLE t1 (c1 varchar(250) NOT NULL);
CREATE TABLE t2 (c1 varchar(250) NOT NULL, PRIMARY KEY (c1));
INSERT INTO t1 VALUES ('test000001'), ('test000002'), ('test000003');
INSERT INTO t2 VALUES ('test000002'), ('test000003'), ('test000004');
LOCK TABLES t1 READ LOCAL, t2 READ LOCAL;
SELECT t1.c1 AS t1c1, t2.c1 AS t2c1 FROM t1, t2
WHERE t1.c1 = t2.c1 HAVING t1c1 != t2c1;
t1c1	t2c1
INSERT INTO t2 VALUES ('test000001'), ('test000005');
SELECT t1.c1 AS t1c1, t2.c1 AS t2c1 FROM t1, t2
WHERE t1.c1 = t2.c1 HAVING t1c1 != t2c1;
t1c1	t2c1
DROP TABLE t1,t2;
CREATE TABLE t1 (`a` int(11) NOT NULL default '0', `b` int(11) NOT NULL default '0', UNIQUE KEY `a` USING RTREE (`a`,`b`)) ENGINE=MyISAM;
Got one of the listed errors
create table t1 (a int, b varchar(200), c text not null) checksum=1;
create table t2 (a int, b varchar(200), c text not null) checksum=0;
insert t1 values (1, "aaa", "bbb"), (NULL, "", "ccccc"), (0, NULL, "");
insert t2 select * from t1;
checksum table t1, t2, t3 quick;
Table	Checksum
test.t1	2948697075
test.t2	NULL
test.t3	NULL
Warnings:
Error	1146	Table 'test.t3' doesn't exist
checksum table t1, t2, t3;
Table	Checksum
test.t1	2948697075
test.t2	2948697075
test.t3	NULL
Warnings:
Error	1146	Table 'test.t3' doesn't exist
checksum table t1, t2, t3 extended;
Table	Checksum
test.t1	2948697075
test.t2	2948697075
test.t3	NULL
Warnings:
Error	1146	Table 'test.t3' doesn't exist
drop table t1,t2;
create table t1 (a int, key (a));
show keys from t1;
Table	Non_unique	Key_name	Seq_in_index	Column_name	Collation	Cardinality	Sub_part	Packed	Null	Index_type	Comment
t1	1	a	1	a	A	NULL	NULL	NULL	YES	BTREE	
alter table t1 disable keys;
show keys from t1;
Table	Non_unique	Key_name	Seq_in_index	Column_name	Collation	Cardinality	Sub_part	Packed	Null	Index_type	Comment
t1	1	a	1	a	A	NULL	NULL	NULL	YES	BTREE	disabled
create table t2 (a int);
set @@rand_seed1=31415926,@@rand_seed2=2718281828;
insert t1 select * from t2;
show keys from t1;
Table	Non_unique	Key_name	Seq_in_index	Column_name	Collation	Cardinality	Sub_part	Packed	Null	Index_type	Comment
t1	1	a	1	a	A	NULL	NULL	NULL	YES	BTREE	disabled
alter table t1 enable keys;
show keys from t1;
Table	Non_unique	Key_name	Seq_in_index	Column_name	Collation	Cardinality	Sub_part	Packed	Null	Index_type	Comment
t1	1	a	1	a	A	1000	NULL	NULL	YES	BTREE	
alter table t1 engine=heap;
alter table t1 disable keys;
Warnings:
Note	1031	Table storage engine for 't1' doesn't have this option
show keys from t1;
Table	Non_unique	Key_name	Seq_in_index	Column_name	Collation	Cardinality	Sub_part	Packed	Null	Index_type	Comment
t1	1	a	1	a	NULL	500	NULL	NULL	YES	HASH	
drop table t1,t2;
create table t1 ( a tinytext, b char(1), index idx (a(1),b) );
insert into t1 values (null,''), (null,'');
explain select count(*) from t1 where a is null;
id	select_type	table	type	possible_keys	key	key_len	ref	rows	Extra
1	SIMPLE	t1	ref	idx	idx	4	const	1	Using where
select count(*) from t1 where a is null;
count(*)
2
drop table t1;
create table t1 (c1 int, index(c1));
create table t2 (c1 int, index(c1)) engine=merge union=(t1);
insert into t1 values (1);
flush tables;
select * from t2;
c1
1
flush tables;
truncate table t1;
insert into t1 values (1);
flush tables;
select * from t2;
c1
1
truncate table t1;
ERROR HY000: MyISAM table 't1' is in use (most likely by a MERGE table). Try FLUSH TABLES.
insert into t1 values (1);
drop table t1,t2;
create table t1 (c1 int, c2 varchar(4) not null default '',
key(c2(3))) default charset=utf8;
insert into t1 values (1,'A'), (2, 'B'), (3, 'A');
update t1 set c2='A  B' where c1=2;
check table t1;
Table	Op	Msg_type	Msg_text
test.t1	check	status	OK
drop table t1;
create table t1 (c1 int);
insert into t1 values (1),(2),(3),(4);
checksum table t1;
Table	Checksum
test.t1	149057747
delete from t1 where c1 = 1;
create table t2 as select * from t1;
checksum table t1;
Table	Checksum
test.t1	984116287
checksum table t2;
Table	Checksum
test.t2	984116287
drop table t1, t2;
show variables like 'myisam_stats_method';
Variable_name	Value
myisam_stats_method	nulls_unequal
create table t1 (a int, key(a));
insert into t1 values (0),(1),(2),(3),(4);
insert into t1 select NULL from t1;
analyze table t1;
Table	Op	Msg_type	Msg_text
test.t1	analyze	status	OK
show index from t1;
Table	Non_unique	Key_name	Seq_in_index	Column_name	Collation	Cardinality	Sub_part	Packed	Null	Index_type	Comment
t1	1	a	1	a	A	10	NULL	NULL	YES	BTREE	
insert into t1 values (11);
delete from t1 where a=11;
check table t1;
Table	Op	Msg_type	Msg_text
test.t1	check	status	OK
show index from t1;
Table	Non_unique	Key_name	Seq_in_index	Column_name	Collation	Cardinality	Sub_part	Packed	Null	Index_type	Comment
t1	1	a	1	a	A	10	NULL	NULL	YES	BTREE	
set myisam_stats_method=nulls_equal;
show variables like 'myisam_stats_method';
Variable_name	Value
myisam_stats_method	nulls_equal
insert into t1 values (11);
delete from t1 where a=11;
analyze table t1;
Table	Op	Msg_type	Msg_text
test.t1	analyze	status	OK
show index from t1;
Table	Non_unique	Key_name	Seq_in_index	Column_name	Collation	Cardinality	Sub_part	Packed	Null	Index_type	Comment
t1	1	a	1	a	A	5	NULL	NULL	YES	BTREE	
insert into t1 values (11);
delete from t1 where a=11;
check table t1;
Table	Op	Msg_type	Msg_text
test.t1	check	status	OK
show index from t1;
Table	Non_unique	Key_name	Seq_in_index	Column_name	Collation	Cardinality	Sub_part	Packed	Null	Index_type	Comment
t1	1	a	1	a	A	5	NULL	NULL	YES	BTREE	
set myisam_stats_method=DEFAULT;
show variables like 'myisam_stats_method';
Variable_name	Value
myisam_stats_method	nulls_unequal
insert into t1 values (11);
delete from t1 where a=11;
analyze table t1;
Table	Op	Msg_type	Msg_text
test.t1	analyze	status	OK
show index from t1;
Table	Non_unique	Key_name	Seq_in_index	Column_name	Collation	Cardinality	Sub_part	Packed	Null	Index_type	Comment
t1	1	a	1	a	A	10	NULL	NULL	YES	BTREE	
insert into t1 values (11);
delete from t1 where a=11;
check table t1;
Table	Op	Msg_type	Msg_text
test.t1	check	status	OK
show index from t1;
Table	Non_unique	Key_name	Seq_in_index	Column_name	Collation	Cardinality	Sub_part	Packed	Null	Index_type	Comment
t1	1	a	1	a	A	10	NULL	NULL	YES	BTREE	
drop table t1;
set myisam_stats_method=nulls_ignored;
show variables like 'myisam_stats_method';
Variable_name	Value
myisam_stats_method	nulls_ignored
create table t1 (
a char(3), b char(4), c char(5), d char(6),
key(a,b,c,d)
);
insert into t1 values ('bcd','def1', NULL, 'zz');
insert into t1 values ('bcd','def2', NULL, 'zz');
insert into t1 values ('bce','def1', 'yuu', NULL);
insert into t1 values ('bce','def2', NULL, 'quux');
analyze table t1;
Table	Op	Msg_type	Msg_text
test.t1	analyze	status	OK
show index from t1;
Table	Non_unique	Key_name	Seq_in_index	Column_name	Collation	Cardinality	Sub_part	Packed	Null	Index_type	Comment
t1	1	a	1	a	A	2	NULL	NULL	YES	BTREE	
t1	1	a	2	b	A	4	NULL	NULL	YES	BTREE	
t1	1	a	3	c	A	4	NULL	NULL	YES	BTREE	
t1	1	a	4	d	A	4	NULL	NULL	YES	BTREE	
delete from t1;
analyze table t1;
Table	Op	Msg_type	Msg_text
test.t1	analyze	status	OK
show index from t1;
Table	Non_unique	Key_name	Seq_in_index	Column_name	Collation	Cardinality	Sub_part	Packed	Null	Index_type	Comment
t1	1	a	1	a	A	0	NULL	NULL	YES	BTREE	
t1	1	a	2	b	A	0	NULL	NULL	YES	BTREE	
t1	1	a	3	c	A	0	NULL	NULL	YES	BTREE	
t1	1	a	4	d	A	0	NULL	NULL	YES	BTREE	
set myisam_stats_method=DEFAULT;
drop table t1;
create table t1(
cip INT NOT NULL,
time TIME NOT NULL,
score INT NOT NULL DEFAULT 0,
bob TINYBLOB
);
insert into t1 (cip, time) VALUES (1, '00:01'), (2, '00:02'), (3,'00:03');
insert into t1 (cip, bob, time) VALUES (4, 'a', '00:04'), (5, 'b', '00:05'), 
(6, 'c', '00:06');
select * from t1 where bob is null and cip=1;
cip	time	score	bob
1	00:01:00	0	NULL
create index bug on t1 (bob(22), cip, time);
select * from t1 where bob is null and cip=1;
cip	time	score	bob
1	00:01:00	0	NULL
drop table t1;
create table t1 (
id1 int not null auto_increment,
id2 int not null default '0',
t text not null,
primary key  (id1),
key x (id2, t(32))
) engine=myisam;
insert into t1 (id2, t) values
(10, 'abc'), (10, 'abc'), (10, 'abc'),
(20, 'abc'), (20, 'abc'), (20, 'def'),
(10, 'abc'), (10, 'abc');
select count(*)   from t1 where id2 = 10;
count(*)
5
select count(id1) from t1 where id2 = 10;
count(id1)
5
drop table t1;
CREATE TABLE t1(a TINYINT, KEY(a)) ENGINE=MyISAM;
INSERT INTO t1 VALUES(1);
SELECT MAX(a) FROM t1 IGNORE INDEX(a);
MAX(a)
1
ALTER TABLE t1 DISABLE KEYS;
SELECT MAX(a) FROM t1;
MAX(a)
1
SELECT MAX(a) FROM t1 IGNORE INDEX(a);
MAX(a)
1
DROP TABLE t1;
CREATE TABLE t1(a CHAR(9), b VARCHAR(7)) ENGINE=MyISAM;
INSERT INTO t1(a) VALUES('xxxxxxxxx'),('xxxxxxxxx');
UPDATE t1 AS ta1,t1 AS ta2 SET ta1.b='aaaaaa',ta2.b='bbbbbb';
SELECT * FROM t1;
a	b
xxxxxxxxx	bbbbbb
xxxxxxxxx	bbbbbb
DROP TABLE t1;
<<<<<<< HEAD
set storage_engine=MyISAM;
drop table if exists t1,t2,t3;
--- Testing varchar ---
--- Testing varchar ---
create table t1 (v varchar(10), c char(10), t text);
insert into t1 values('+ ', '+ ', '+ ');
set @a=repeat(' ',20);
insert into t1 values (concat('+',@a),concat('+',@a),concat('+',@a));
Warnings:
Note	1265	Data truncated for column 'v' at row 1
select concat('*',v,'*',c,'*',t,'*') from t1;
concat('*',v,'*',c,'*',t,'*')
*+ *+*+ *
*+         *+*+                    *
show create table t1;
Table	Create Table
t1	CREATE TABLE `t1` (
  `v` varchar(10) default NULL,
  `c` char(10) default NULL,
  `t` text
) ENGINE=MyISAM DEFAULT CHARSET=latin1
create table t2 like t1;
show create table t2;
Table	Create Table
t2	CREATE TABLE `t2` (
  `v` varchar(10) default NULL,
  `c` char(10) default NULL,
  `t` text
) ENGINE=MyISAM DEFAULT CHARSET=latin1
create table t3 select * from t1;
show create table t3;
Table	Create Table
t3	CREATE TABLE `t3` (
  `v` varchar(10) default NULL,
  `c` char(10) default NULL,
  `t` text
) ENGINE=MyISAM DEFAULT CHARSET=latin1
alter table t1 modify c varchar(10);
show create table t1;
Table	Create Table
t1	CREATE TABLE `t1` (
  `v` varchar(10) default NULL,
  `c` varchar(10) default NULL,
  `t` text
) ENGINE=MyISAM DEFAULT CHARSET=latin1
alter table t1 modify v char(10);
show create table t1;
Table	Create Table
t1	CREATE TABLE `t1` (
  `v` char(10) default NULL,
  `c` varchar(10) default NULL,
  `t` text
) ENGINE=MyISAM DEFAULT CHARSET=latin1
alter table t1 modify t varchar(10);
Warnings:
Note	1265	Data truncated for column 't' at row 2
show create table t1;
Table	Create Table
t1	CREATE TABLE `t1` (
  `v` char(10) default NULL,
  `c` varchar(10) default NULL,
  `t` varchar(10) default NULL
) ENGINE=MyISAM DEFAULT CHARSET=latin1
select concat('*',v,'*',c,'*',t,'*') from t1;
concat('*',v,'*',c,'*',t,'*')
*+*+*+ *
*+*+*+         *
drop table t1,t2,t3;
create table t1 (v varchar(10), c char(10), t text, key(v), key(c), key(t(10)));
show create table t1;
Table	Create Table
t1	CREATE TABLE `t1` (
  `v` varchar(10) default NULL,
  `c` char(10) default NULL,
  `t` text,
  KEY `v` (`v`),
  KEY `c` (`c`),
  KEY `t` (`t`(10))
) ENGINE=MyISAM DEFAULT CHARSET=latin1
select count(*) from t1;
count(*)
270
insert into t1 values(concat('a',char(1)),concat('a',char(1)),concat('a',char(1)));
select count(*) from t1 where v='a';
count(*)
10
select count(*) from t1 where c='a';
count(*)
10
select count(*) from t1 where t='a';
count(*)
10
select count(*) from t1 where v='a  ';
count(*)
10
select count(*) from t1 where c='a  ';
count(*)
10
select count(*) from t1 where t='a  ';
count(*)
10
select count(*) from t1 where v between 'a' and 'a ';
count(*)
10
select count(*) from t1 where v between 'a' and 'a ' and v between 'a  ' and 'b\n';
count(*)
10
select count(*) from t1 where v like 'a%';
count(*)
11
select count(*) from t1 where c like 'a%';
count(*)
11
select count(*) from t1 where t like 'a%';
count(*)
11
select count(*) from t1 where v like 'a %';
count(*)
9
explain select count(*) from t1 where v='a  ';
id	select_type	table	type	possible_keys	key	key_len	ref	rows	Extra
1	SIMPLE	t1	ref	v	v	13	const	#	Using where; Using index
explain select count(*) from t1 where c='a  ';
id	select_type	table	type	possible_keys	key	key_len	ref	rows	Extra
1	SIMPLE	t1	ref	c	c	11	const	#	Using where; Using index
explain select count(*) from t1 where t='a  ';
id	select_type	table	type	possible_keys	key	key_len	ref	rows	Extra
1	SIMPLE	t1	range	t	t	13	NULL	#	Using where
explain select count(*) from t1 where v like 'a%';
id	select_type	table	type	possible_keys	key	key_len	ref	rows	Extra
1	SIMPLE	t1	range	v	v	13	NULL	#	Using where; Using index
explain select count(*) from t1 where v between 'a' and 'a ';
id	select_type	table	type	possible_keys	key	key_len	ref	rows	Extra
1	SIMPLE	t1	ref	v	v	13	const	#	Using where; Using index
explain select count(*) from t1 where v between 'a' and 'a ' and v between 'a  ' and 'b\n';
id	select_type	table	type	possible_keys	key	key_len	ref	rows	Extra
1	SIMPLE	t1	ref	v	v	13	const	#	Using where; Using index
alter table t1 add unique(v);
ERROR 23000: Duplicate entry '{ ' for key 1
alter table t1 add key(v);
select concat('*',v,'*',c,'*',t,'*') as qq from t1 where v='a';
qq
*a*a*a*
*a *a*a *
*a  *a*a  *
*a   *a*a   *
*a    *a*a    *
*a     *a*a     *
*a      *a*a      *
*a       *a*a       *
*a        *a*a        *
*a         *a*a         *
explain select * from t1 where v='a';
id	select_type	table	type	possible_keys	key	key_len	ref	rows	Extra
1	SIMPLE	t1	ref	v,v_2	#	13	const	#	Using where
select v,count(*) from t1 group by v limit 10;
v	count(*)
a	1
a	10
b	10
c	10
d	10
e	10
f	10
g	10
h	10
i	10
select v,count(t) from t1 group by v limit 10;
v	count(t)
a	1
a	10
b	10
c	10
d	10
e	10
f	10
g	10
h	10
i	10
select v,count(c) from t1 group by v limit 10;
v	count(c)
a	1
a	10
b	10
c	10
d	10
e	10
f	10
g	10
h	10
i	10
select sql_big_result v,count(t) from t1 group by v limit 10;
v	count(t)
a	1
a	10
b	10
c	10
d	10
e	10
f	10
g	10
h	10
i	10
select sql_big_result v,count(c) from t1 group by v limit 10;
v	count(c)
a	1
a	10
b	10
c	10
d	10
e	10
f	10
g	10
h	10
i	10
select c,count(*) from t1 group by c limit 10;
c	count(*)
a	1
a	10
b	10
c	10
d	10
e	10
f	10
g	10
h	10
i	10
select c,count(t) from t1 group by c limit 10;
c	count(t)
a	1
a	10
b	10
c	10
d	10
e	10
f	10
g	10
h	10
i	10
select sql_big_result c,count(t) from t1 group by c limit 10;
c	count(t)
a	1
a	10
b	10
c	10
d	10
e	10
f	10
g	10
h	10
i	10
select t,count(*) from t1 group by t limit 10;
t	count(*)
a	1
a	10
b	10
c	10
d	10
e	10
f	10
g	10
h	10
i	10
select t,count(t) from t1 group by t limit 10;
t	count(t)
a	1
a	10
b	10
c	10
d	10
e	10
f	10
g	10
h	10
i	10
select sql_big_result t,count(t) from t1 group by t limit 10;
t	count(t)
a	1
a	10
b	10
c	10
d	10
e	10
f	10
g	10
h	10
i	10
alter table t1 modify v varchar(300), drop key v, drop key v_2, add key v (v);
show create table t1;
Table	Create Table
t1	CREATE TABLE `t1` (
  `v` varchar(300) default NULL,
  `c` char(10) default NULL,
  `t` text,
  KEY `c` (`c`),
  KEY `t` (`t`(10)),
  KEY `v` (`v`)
) ENGINE=MyISAM DEFAULT CHARSET=latin1
select count(*) from t1 where v='a';
count(*)
10
select count(*) from t1 where v='a  ';
count(*)
10
select count(*) from t1 where v between 'a' and 'a ';
count(*)
10
select count(*) from t1 where v between 'a' and 'a ' and v between 'a  ' and 'b\n';
count(*)
10
select count(*) from t1 where v like 'a%';
count(*)
11
select count(*) from t1 where v like 'a %';
count(*)
9
explain select count(*) from t1 where v='a  ';
id	select_type	table	type	possible_keys	key	key_len	ref	rows	Extra
1	SIMPLE	t1	ref	v	v	303	const	#	Using where; Using index
explain select count(*) from t1 where v like 'a%';
id	select_type	table	type	possible_keys	key	key_len	ref	rows	Extra
1	SIMPLE	t1	range	v	v	303	NULL	#	Using where; Using index
explain select count(*) from t1 where v between 'a' and 'a ';
id	select_type	table	type	possible_keys	key	key_len	ref	rows	Extra
1	SIMPLE	t1	ref	v	v	303	const	#	Using where; Using index
explain select count(*) from t1 where v between 'a' and 'a ' and v between 'a  ' and 'b\n';
id	select_type	table	type	possible_keys	key	key_len	ref	rows	Extra
1	SIMPLE	t1	ref	v	v	303	const	#	Using where; Using index
explain select * from t1 where v='a';
id	select_type	table	type	possible_keys	key	key_len	ref	rows	Extra
1	SIMPLE	t1	ref	v	v	303	const	#	Using where
select v,count(*) from t1 group by v limit 10;
v	count(*)
a	1
a	10
b	10
c	10
d	10
e	10
f	10
g	10
h	10
i	10
select v,count(t) from t1 group by v limit 10;
v	count(t)
a	1
a	10
b	10
c	10
d	10
e	10
f	10
g	10
h	10
i	10
select sql_big_result v,count(t) from t1 group by v limit 10;
v	count(t)
a	1
a	10
b	10
c	10
d	10
e	10
f	10
g	10
h	10
i	10
alter table t1 drop key v, add key v (v(30));
show create table t1;
Table	Create Table
t1	CREATE TABLE `t1` (
  `v` varchar(300) default NULL,
  `c` char(10) default NULL,
  `t` text,
  KEY `c` (`c`),
  KEY `t` (`t`(10)),
  KEY `v` (`v`(30))
) ENGINE=MyISAM DEFAULT CHARSET=latin1
select count(*) from t1 where v='a';
count(*)
10
select count(*) from t1 where v='a  ';
count(*)
10
select count(*) from t1 where v between 'a' and 'a ';
count(*)
10
select count(*) from t1 where v between 'a' and 'a ' and v between 'a  ' and 'b\n';
count(*)
10
select count(*) from t1 where v like 'a%';
count(*)
11
select count(*) from t1 where v like 'a %';
count(*)
9
explain select count(*) from t1 where v='a  ';
id	select_type	table	type	possible_keys	key	key_len	ref	rows	Extra
1	SIMPLE	t1	ref	v	v	33	const	#	Using where
explain select count(*) from t1 where v like 'a%';
id	select_type	table	type	possible_keys	key	key_len	ref	rows	Extra
1	SIMPLE	t1	range	v	v	33	NULL	#	Using where
explain select count(*) from t1 where v between 'a' and 'a ';
id	select_type	table	type	possible_keys	key	key_len	ref	rows	Extra
1	SIMPLE	t1	ref	v	v	33	const	#	Using where
explain select count(*) from t1 where v between 'a' and 'a ' and v between 'a  ' and 'b\n';
id	select_type	table	type	possible_keys	key	key_len	ref	rows	Extra
1	SIMPLE	t1	ref	v	v	33	const	#	Using where
explain select * from t1 where v='a';
id	select_type	table	type	possible_keys	key	key_len	ref	rows	Extra
1	SIMPLE	t1	ref	v	v	33	const	#	Using where
select v,count(*) from t1 group by v limit 10;
v	count(*)
a	1
a	10
b	10
c	10
d	10
e	10
f	10
g	10
h	10
i	10
select v,count(t) from t1 group by v limit 10;
v	count(t)
a	1
a	10
b	10
c	10
d	10
e	10
f	10
g	10
h	10
i	10
select sql_big_result v,count(t) from t1 group by v limit 10;
v	count(t)
a	1
a	10
b	10
c	10
d	10
e	10
f	10
g	10
h	10
i	10
alter table t1 modify v varchar(600), drop key v, add key v (v);
show create table t1;
Table	Create Table
t1	CREATE TABLE `t1` (
  `v` varchar(600) default NULL,
  `c` char(10) default NULL,
  `t` text,
  KEY `c` (`c`),
  KEY `t` (`t`(10)),
  KEY `v` (`v`)
) ENGINE=MyISAM DEFAULT CHARSET=latin1
select v,count(*) from t1 group by v limit 10;
v	count(*)
a	1
a	10
b	10
c	10
d	10
e	10
f	10
g	10
h	10
i	10
select v,count(t) from t1 group by v limit 10;
v	count(t)
a	1
a	10
b	10
c	10
d	10
e	10
f	10
g	10
h	10
i	10
select sql_big_result v,count(t) from t1 group by v limit 10;
v	count(t)
a	1
a	10
b	10
c	10
d	10
e	10
f	10
g	10
h	10
i	10
drop table t1;
create table t1 (a char(10), unique (a));
insert into t1 values ('a   ');
insert into t1 values ('a ');
ERROR 23000: Duplicate entry 'a' for key 1
alter table t1 modify a varchar(10);
insert into t1 values ('a '),('a  '),('a   '),('a         ');
ERROR 23000: Duplicate entry 'a ' for key 1
insert into t1 values ('a     ');
ERROR 23000: Duplicate entry 'a     ' for key 1
insert into t1 values ('a          ');
ERROR 23000: Duplicate entry 'a         ' for key 1
insert into t1 values ('a ');
ERROR 23000: Duplicate entry 'a ' for key 1
update t1 set a='a  ' where a like 'a%';
select concat(a,'.') from t1;
concat(a,'.')
a  .
update t1 set a='abc    ' where a like 'a ';
select concat(a,'.') from t1;
concat(a,'.')
a  .
update t1 set a='a      ' where a like 'a %';
select concat(a,'.') from t1;
concat(a,'.')
a      .
update t1 set a='a  ' where a like 'a      ';
select concat(a,'.') from t1;
concat(a,'.')
a  .
drop table t1;
create table t1 (v varchar(10), c char(10), t text, key(v(5)), key(c(5)), key(t(5)));
show create table t1;
Table	Create Table
t1	CREATE TABLE `t1` (
  `v` varchar(10) default NULL,
  `c` char(10) default NULL,
  `t` text,
  KEY `v` (`v`(5)),
  KEY `c` (`c`(5)),
  KEY `t` (`t`(5))
) ENGINE=MyISAM DEFAULT CHARSET=latin1
drop table t1;
create table t1 (v char(10) character set utf8);
show create table t1;
Table	Create Table
t1	CREATE TABLE `t1` (
  `v` char(10) character set utf8 default NULL
) ENGINE=MyISAM DEFAULT CHARSET=latin1
drop table t1;
create table t1 (v varchar(10), c char(10)) row_format=fixed;
show create table t1;
Table	Create Table
t1	CREATE TABLE `t1` (
  `v` varchar(10) default NULL,
  `c` char(10) default NULL
) ENGINE=MyISAM DEFAULT CHARSET=latin1 ROW_FORMAT=FIXED
insert into t1 values('a','a'),('a ','a ');
select concat('*',v,'*',c,'*') from t1;
concat('*',v,'*',c,'*')
*a*a*
*a *a*
drop table t1;
create table t1 (v varchar(65530), key(v(10)));
insert into t1 values(repeat('a',65530));
select length(v) from t1 where v=repeat('a',65530);
length(v)
65530
drop table t1;
create table t1(a int, b varchar(12), key ba(b, a));
insert into t1 values (1, 'A'), (20, NULL);
explain select * from t1 where a=20 and b is null;
id	select_type	table	type	possible_keys	key	key_len	ref	rows	Extra
1	SIMPLE	t1	ref	ba	ba	20	const,const	1	Using where; Using index
select * from t1 where a=20 and b is null;
a	b
20	NULL
drop table t1;
create table t1 (v varchar(65530), key(v));
Warnings:
Warning	1071	Specified key was too long; max key length is 1000 bytes
drop table if exists t1;
create table t1 (v varchar(65536));
Warnings:
Note	1246	Converting column 'v' from VARCHAR to TEXT
=======
SET @@myisam_repair_threads=2;
SHOW VARIABLES LIKE 'myisam_repair%';
Variable_name	Value
myisam_repair_threads	2
CREATE TABLE t1 (
`_id` int(11) NOT NULL default '0',
`url` text,
`email` text,
`description` text,
`loverlap` int(11) default NULL,
`roverlap` int(11) default NULL,
`lneighbor_id` int(11) default NULL,
`rneighbor_id` int(11) default NULL,
`length_` int(11) default NULL,
`sequence` mediumtext,
`name` text,
`_obj_class` text NOT NULL,
PRIMARY KEY  (`_id`),
UNIQUE KEY `sequence_name_index` (`name`(50)),
KEY (`length_`)
) ENGINE=MyISAM DEFAULT CHARSET=latin1;
INSERT INTO t1 VALUES
(1,NULL,NULL,NULL,NULL,NULL,NULL,NULL,NULL,NULL,'sample1',''),
(2,NULL,NULL,NULL,NULL,NULL,NULL,NULL,NULL,NULL,'sample2',''),
(3,NULL,NULL,NULL,NULL,NULL,NULL,NULL,NULL,NULL,'sample3',''),
(4,NULL,NULL,NULL,NULL,NULL,NULL,NULL,NULL,NULL,'sample4',''),
(5,NULL,NULL,NULL,NULL,NULL,NULL,NULL,NULL,NULL,'sample5',''),
(6,NULL,NULL,NULL,NULL,NULL,NULL,NULL,NULL,NULL,'sample6',''),
(7,NULL,NULL,NULL,NULL,NULL,NULL,NULL,NULL,NULL,'sample7',''),
(8,NULL,NULL,NULL,NULL,NULL,NULL,NULL,NULL,NULL,'sample8',''),
(9,NULL,NULL,NULL,NULL,NULL,NULL,NULL,NULL,NULL,'sample9','');
SELECT _id FROM t1;
_id
1
2
3
4
5
6
7
8
9
DELETE FROM t1 WHERE _id < 8;
SHOW TABLE STATUS LIKE 't1';
Name	Engine	Version	Row_format	Rows	Avg_row_length	Data_length	Max_data_length	Index_length	Data_free	Auto_increment	Create_time	Update_time	Check_time	Collation	Checksum	Create_options	Comment
t1	MyISAM	9	Dynamic	2	#	#	#	#	140	#	#	#	#	#	#		
CHECK TABLE t1 EXTENDED;
Table	Op	Msg_type	Msg_text
test.t1	check	status	OK
OPTIMIZE TABLE t1;
Table	Op	Msg_type	Msg_text
test.t1	optimize	status	OK
CHECK TABLE t1 EXTENDED;
Table	Op	Msg_type	Msg_text
test.t1	check	status	OK
SHOW TABLE STATUS LIKE 't1';
Name	Engine	Version	Row_format	Rows	Avg_row_length	Data_length	Max_data_length	Index_length	Data_free	Auto_increment	Create_time	Update_time	Check_time	Collation	Checksum	Create_options	Comment
t1	MyISAM	9	Dynamic	2	#	#	#	#	0	#	#	#	#	#	#		
SELECT _id FROM t1;
_id
8
9
DROP TABLE t1;
CREATE TABLE t1 (
`_id` int(11) NOT NULL default '0',
`url` text,
`email` text,
`description` text,
`loverlap` int(11) default NULL,
`roverlap` int(11) default NULL,
`lneighbor_id` int(11) default NULL,
`rneighbor_id` int(11) default NULL,
`length_` int(11) default NULL,
`sequence` mediumtext,
`name` text,
`_obj_class` text NOT NULL,
PRIMARY KEY  (`_id`),
UNIQUE KEY `sequence_name_index` (`name`(50)),
KEY (`length_`)
) ENGINE=MyISAM DEFAULT CHARSET=latin1;
INSERT INTO t1 VALUES
(1,NULL,NULL,NULL,NULL,NULL,NULL,NULL,NULL,NULL,'sample1',''),
(2,NULL,NULL,NULL,NULL,NULL,NULL,NULL,NULL,NULL,'sample2',''),
(3,NULL,NULL,NULL,NULL,NULL,NULL,NULL,NULL,NULL,'sample3',''),
(4,NULL,NULL,NULL,NULL,NULL,NULL,NULL,NULL,NULL,'sample4',''),
(5,NULL,NULL,NULL,NULL,NULL,NULL,NULL,NULL,NULL,'sample5',''),
(6,NULL,NULL,NULL,NULL,NULL,NULL,NULL,NULL,NULL,'sample6',''),
(7,NULL,NULL,NULL,NULL,NULL,NULL,NULL,NULL,NULL,'sample7',''),
(8,NULL,NULL,NULL,NULL,NULL,NULL,NULL,NULL,NULL,'sample8',''),
(9,NULL,NULL,NULL,NULL,NULL,NULL,NULL,NULL,NULL,'sample9','');
SELECT _id FROM t1;
_id
1
2
3
4
5
6
7
8
9
DELETE FROM t1 WHERE _id < 8;
SHOW TABLE STATUS LIKE 't1';
Name	Engine	Version	Row_format	Rows	Avg_row_length	Data_length	Max_data_length	Index_length	Data_free	Auto_increment	Create_time	Update_time	Check_time	Collation	Checksum	Create_options	Comment
t1	MyISAM	9	Dynamic	2	#	#	#	#	140	#	#	#	#	#	#		
CHECK TABLE t1 EXTENDED;
Table	Op	Msg_type	Msg_text
test.t1	check	status	OK
REPAIR TABLE t1 QUICK;
Table	Op	Msg_type	Msg_text
test.t1	repair	status	OK
CHECK TABLE t1 EXTENDED;
Table	Op	Msg_type	Msg_text
test.t1	check	status	OK
SHOW TABLE STATUS LIKE 't1';
Name	Engine	Version	Row_format	Rows	Avg_row_length	Data_length	Max_data_length	Index_length	Data_free	Auto_increment	Create_time	Update_time	Check_time	Collation	Checksum	Create_options	Comment
t1	MyISAM	9	Dynamic	2	#	#	#	#	140	#	#	#	#	#	#		
SELECT _id FROM t1;
_id
8
9
DROP TABLE t1;
SET @@myisam_repair_threads=1;
SHOW VARIABLES LIKE 'myisam_repair%';
Variable_name	Value
myisam_repair_threads	1
>>>>>>> f127cbb6
show create table t1;
Table	Create Table
t1	CREATE TABLE `t1` (
  `v` mediumtext
) ENGINE=MyISAM DEFAULT CHARSET=latin1
drop table t1;
create table t1 (v varchar(65530) character set utf8);
Warnings:
Note	1246	Converting column 'v' from VARCHAR to TEXT
show create table t1;
Table	Create Table
t1	CREATE TABLE `t1` (
  `v` mediumtext character set utf8
) ENGINE=MyISAM DEFAULT CHARSET=latin1
drop table t1;
create table t1 (v varchar(65535));
ERROR 42000: Row size too large. The maximum row size for the used table type, not counting BLOBs, is 65535. You have to change some columns to TEXT or BLOBs
set storage_engine=MyISAM;
create table t1 (a int) engine=myisam;
drop table if exists t1;
Warnings:
Error	2	Can't find file: 't1' (errno: 2)
create table t1 (a int) engine=myisam;
drop table t1;
Got one of the listed errors
create table t1 (a int) engine=myisam;
drop table t1;
Got one of the listed errors
drop table t1;
ERROR 42S02: Unknown table 't1'
set @save_concurrent_insert=@@concurrent_insert;
set global concurrent_insert=1;
create table t1 (a int);
insert into t1 values (1),(2),(3),(4),(5);
lock table t1 read local;
insert into t1 values(6),(7);
unlock tables;
delete from t1 where a>=3 and a<=4;
lock table t1 read local;
set global concurrent_insert=2;
insert into t1 values (8),(9);
unlock tables;
insert into t1 values (10),(11),(12);
select * from t1;
a
1
2
11
10
5
6
7
8
9
12
check table t1;
Table	Op	Msg_type	Msg_text
test.t1	check	status	OK
drop table t1;
create table t1 (a int, b varchar(30) default "hello");
insert into t1 (a) values (1),(2),(3),(4),(5);
lock table t1 read local;
insert into t1 (a) values(6),(7);
unlock tables;
delete from t1 where a>=3 and a<=4;
lock table t1 read local;
set global concurrent_insert=2;
insert into t1 (a) values (8),(9);
unlock tables;
insert into t1 (a) values (10),(11),(12);
select a from t1;
a
1
2
11
10
5
6
7
8
9
12
check table t1;
Table	Op	Msg_type	Msg_text
test.t1	check	status	OK
drop table t1;
set global concurrent_insert=@save_concurrent_insert;
create table t1 (a int, key(a));
insert into t1 values (1),(2),(3),(4),(NULL),(NULL),(NULL),(NULL);
analyze table t1;
Table	Op	Msg_type	Msg_text
test.t1	analyze	status	OK
show keys from t1;
Table	Non_unique	Key_name	Seq_in_index	Column_name	Collation	Cardinality	Sub_part	Packed	Null	Index_type	Comment
t1	1	a	1	a	A	8	NULL	NULL	YES	BTREE	
alter table t1 disable keys;
alter table t1 enable keys;
show keys from t1;
Table	Non_unique	Key_name	Seq_in_index	Column_name	Collation	Cardinality	Sub_part	Packed	Null	Index_type	Comment
t1	1	a	1	a	A	8	NULL	NULL	YES	BTREE	
drop table t1;
create table t1 (c1 int) engine=myisam pack_keys=0;
create table t2 (c1 int) engine=myisam pack_keys=1;
create table t3 (c1 int) engine=myisam pack_keys=default;
create table t4 (c1 int) engine=myisam pack_keys=2;
ERROR 42000: You have an error in your SQL syntax; check the manual that corresponds to your MySQL server version for the right syntax to use near '2' at line 1
drop table t1, t2, t3;
show create table t1;
show create table t1;
create table t1 (a int) engine=myisam select 42 a;
select * from t1;
a
9
select * from t1;
a
99
select * from t1;
a
42
drop table t1;<|MERGE_RESOLUTION|>--- conflicted
+++ resolved
@@ -796,7 +796,132 @@
 xxxxxxxxx	bbbbbb
 xxxxxxxxx	bbbbbb
 DROP TABLE t1;
-<<<<<<< HEAD
+SET @@myisam_repair_threads=2;
+SHOW VARIABLES LIKE 'myisam_repair%';
+Variable_name	Value
+myisam_repair_threads	2
+CREATE TABLE t1 (
+`_id` int(11) NOT NULL default '0',
+`url` text,
+`email` text,
+`description` text,
+`loverlap` int(11) default NULL,
+`roverlap` int(11) default NULL,
+`lneighbor_id` int(11) default NULL,
+`rneighbor_id` int(11) default NULL,
+`length_` int(11) default NULL,
+`sequence` mediumtext,
+`name` text,
+`_obj_class` text NOT NULL,
+PRIMARY KEY  (`_id`),
+UNIQUE KEY `sequence_name_index` (`name`(50)),
+KEY (`length_`)
+) ENGINE=MyISAM DEFAULT CHARSET=latin1;
+INSERT INTO t1 VALUES
+(1,NULL,NULL,NULL,NULL,NULL,NULL,NULL,NULL,NULL,'sample1',''),
+(2,NULL,NULL,NULL,NULL,NULL,NULL,NULL,NULL,NULL,'sample2',''),
+(3,NULL,NULL,NULL,NULL,NULL,NULL,NULL,NULL,NULL,'sample3',''),
+(4,NULL,NULL,NULL,NULL,NULL,NULL,NULL,NULL,NULL,'sample4',''),
+(5,NULL,NULL,NULL,NULL,NULL,NULL,NULL,NULL,NULL,'sample5',''),
+(6,NULL,NULL,NULL,NULL,NULL,NULL,NULL,NULL,NULL,'sample6',''),
+(7,NULL,NULL,NULL,NULL,NULL,NULL,NULL,NULL,NULL,'sample7',''),
+(8,NULL,NULL,NULL,NULL,NULL,NULL,NULL,NULL,NULL,'sample8',''),
+(9,NULL,NULL,NULL,NULL,NULL,NULL,NULL,NULL,NULL,'sample9','');
+SELECT _id FROM t1;
+_id
+1
+2
+3
+4
+5
+6
+7
+8
+9
+DELETE FROM t1 WHERE _id < 8;
+SHOW TABLE STATUS LIKE 't1';
+Name	Engine	Version	Row_format	Rows	Avg_row_length	Data_length	Max_data_length	Index_length	Data_free	Auto_increment	Create_time	Update_time	Check_time	Collation	Checksum	Create_options	Comment
+t1	MyISAM	9	Dynamic	2	#	#	#	#	140	#	#	#	#	#	#		
+CHECK TABLE t1 EXTENDED;
+Table	Op	Msg_type	Msg_text
+test.t1	check	status	OK
+OPTIMIZE TABLE t1;
+Table	Op	Msg_type	Msg_text
+test.t1	optimize	status	OK
+CHECK TABLE t1 EXTENDED;
+Table	Op	Msg_type	Msg_text
+test.t1	check	status	OK
+SHOW TABLE STATUS LIKE 't1';
+Name	Engine	Version	Row_format	Rows	Avg_row_length	Data_length	Max_data_length	Index_length	Data_free	Auto_increment	Create_time	Update_time	Check_time	Collation	Checksum	Create_options	Comment
+t1	MyISAM	9	Dynamic	2	#	#	#	#	0	#	#	#	#	#	#		
+SELECT _id FROM t1;
+_id
+8
+9
+DROP TABLE t1;
+CREATE TABLE t1 (
+`_id` int(11) NOT NULL default '0',
+`url` text,
+`email` text,
+`description` text,
+`loverlap` int(11) default NULL,
+`roverlap` int(11) default NULL,
+`lneighbor_id` int(11) default NULL,
+`rneighbor_id` int(11) default NULL,
+`length_` int(11) default NULL,
+`sequence` mediumtext,
+`name` text,
+`_obj_class` text NOT NULL,
+PRIMARY KEY  (`_id`),
+UNIQUE KEY `sequence_name_index` (`name`(50)),
+KEY (`length_`)
+) ENGINE=MyISAM DEFAULT CHARSET=latin1;
+INSERT INTO t1 VALUES
+(1,NULL,NULL,NULL,NULL,NULL,NULL,NULL,NULL,NULL,'sample1',''),
+(2,NULL,NULL,NULL,NULL,NULL,NULL,NULL,NULL,NULL,'sample2',''),
+(3,NULL,NULL,NULL,NULL,NULL,NULL,NULL,NULL,NULL,'sample3',''),
+(4,NULL,NULL,NULL,NULL,NULL,NULL,NULL,NULL,NULL,'sample4',''),
+(5,NULL,NULL,NULL,NULL,NULL,NULL,NULL,NULL,NULL,'sample5',''),
+(6,NULL,NULL,NULL,NULL,NULL,NULL,NULL,NULL,NULL,'sample6',''),
+(7,NULL,NULL,NULL,NULL,NULL,NULL,NULL,NULL,NULL,'sample7',''),
+(8,NULL,NULL,NULL,NULL,NULL,NULL,NULL,NULL,NULL,'sample8',''),
+(9,NULL,NULL,NULL,NULL,NULL,NULL,NULL,NULL,NULL,'sample9','');
+SELECT _id FROM t1;
+_id
+1
+2
+3
+4
+5
+6
+7
+8
+9
+DELETE FROM t1 WHERE _id < 8;
+SHOW TABLE STATUS LIKE 't1';
+Name	Engine	Version	Row_format	Rows	Avg_row_length	Data_length	Max_data_length	Index_length	Data_free	Auto_increment	Create_time	Update_time	Check_time	Collation	Checksum	Create_options	Comment
+t1	MyISAM	9	Dynamic	2	#	#	#	#	140	#	#	#	#	#	#		
+CHECK TABLE t1 EXTENDED;
+Table	Op	Msg_type	Msg_text
+test.t1	check	status	OK
+REPAIR TABLE t1 QUICK;
+Table	Op	Msg_type	Msg_text
+test.t1	repair	status	OK
+CHECK TABLE t1 EXTENDED;
+Table	Op	Msg_type	Msg_text
+test.t1	check	status	OK
+SHOW TABLE STATUS LIKE 't1';
+Name	Engine	Version	Row_format	Rows	Avg_row_length	Data_length	Max_data_length	Index_length	Data_free	Auto_increment	Create_time	Update_time	Check_time	Collation	Checksum	Create_options	Comment
+t1	MyISAM	9	Dynamic	2	#	#	#	#	140	#	#	#	#	#	#		
+SELECT _id FROM t1;
+_id
+8
+9
+DROP TABLE t1;
+SET @@myisam_repair_threads=1;
+SHOW VARIABLES LIKE 'myisam_repair%';
+Variable_name	Value
+myisam_repair_threads	1
 set storage_engine=MyISAM;
 drop table if exists t1,t2,t3;
 --- Testing varchar ---
@@ -1376,134 +1501,6 @@
 create table t1 (v varchar(65536));
 Warnings:
 Note	1246	Converting column 'v' from VARCHAR to TEXT
-=======
-SET @@myisam_repair_threads=2;
-SHOW VARIABLES LIKE 'myisam_repair%';
-Variable_name	Value
-myisam_repair_threads	2
-CREATE TABLE t1 (
-`_id` int(11) NOT NULL default '0',
-`url` text,
-`email` text,
-`description` text,
-`loverlap` int(11) default NULL,
-`roverlap` int(11) default NULL,
-`lneighbor_id` int(11) default NULL,
-`rneighbor_id` int(11) default NULL,
-`length_` int(11) default NULL,
-`sequence` mediumtext,
-`name` text,
-`_obj_class` text NOT NULL,
-PRIMARY KEY  (`_id`),
-UNIQUE KEY `sequence_name_index` (`name`(50)),
-KEY (`length_`)
-) ENGINE=MyISAM DEFAULT CHARSET=latin1;
-INSERT INTO t1 VALUES
-(1,NULL,NULL,NULL,NULL,NULL,NULL,NULL,NULL,NULL,'sample1',''),
-(2,NULL,NULL,NULL,NULL,NULL,NULL,NULL,NULL,NULL,'sample2',''),
-(3,NULL,NULL,NULL,NULL,NULL,NULL,NULL,NULL,NULL,'sample3',''),
-(4,NULL,NULL,NULL,NULL,NULL,NULL,NULL,NULL,NULL,'sample4',''),
-(5,NULL,NULL,NULL,NULL,NULL,NULL,NULL,NULL,NULL,'sample5',''),
-(6,NULL,NULL,NULL,NULL,NULL,NULL,NULL,NULL,NULL,'sample6',''),
-(7,NULL,NULL,NULL,NULL,NULL,NULL,NULL,NULL,NULL,'sample7',''),
-(8,NULL,NULL,NULL,NULL,NULL,NULL,NULL,NULL,NULL,'sample8',''),
-(9,NULL,NULL,NULL,NULL,NULL,NULL,NULL,NULL,NULL,'sample9','');
-SELECT _id FROM t1;
-_id
-1
-2
-3
-4
-5
-6
-7
-8
-9
-DELETE FROM t1 WHERE _id < 8;
-SHOW TABLE STATUS LIKE 't1';
-Name	Engine	Version	Row_format	Rows	Avg_row_length	Data_length	Max_data_length	Index_length	Data_free	Auto_increment	Create_time	Update_time	Check_time	Collation	Checksum	Create_options	Comment
-t1	MyISAM	9	Dynamic	2	#	#	#	#	140	#	#	#	#	#	#		
-CHECK TABLE t1 EXTENDED;
-Table	Op	Msg_type	Msg_text
-test.t1	check	status	OK
-OPTIMIZE TABLE t1;
-Table	Op	Msg_type	Msg_text
-test.t1	optimize	status	OK
-CHECK TABLE t1 EXTENDED;
-Table	Op	Msg_type	Msg_text
-test.t1	check	status	OK
-SHOW TABLE STATUS LIKE 't1';
-Name	Engine	Version	Row_format	Rows	Avg_row_length	Data_length	Max_data_length	Index_length	Data_free	Auto_increment	Create_time	Update_time	Check_time	Collation	Checksum	Create_options	Comment
-t1	MyISAM	9	Dynamic	2	#	#	#	#	0	#	#	#	#	#	#		
-SELECT _id FROM t1;
-_id
-8
-9
-DROP TABLE t1;
-CREATE TABLE t1 (
-`_id` int(11) NOT NULL default '0',
-`url` text,
-`email` text,
-`description` text,
-`loverlap` int(11) default NULL,
-`roverlap` int(11) default NULL,
-`lneighbor_id` int(11) default NULL,
-`rneighbor_id` int(11) default NULL,
-`length_` int(11) default NULL,
-`sequence` mediumtext,
-`name` text,
-`_obj_class` text NOT NULL,
-PRIMARY KEY  (`_id`),
-UNIQUE KEY `sequence_name_index` (`name`(50)),
-KEY (`length_`)
-) ENGINE=MyISAM DEFAULT CHARSET=latin1;
-INSERT INTO t1 VALUES
-(1,NULL,NULL,NULL,NULL,NULL,NULL,NULL,NULL,NULL,'sample1',''),
-(2,NULL,NULL,NULL,NULL,NULL,NULL,NULL,NULL,NULL,'sample2',''),
-(3,NULL,NULL,NULL,NULL,NULL,NULL,NULL,NULL,NULL,'sample3',''),
-(4,NULL,NULL,NULL,NULL,NULL,NULL,NULL,NULL,NULL,'sample4',''),
-(5,NULL,NULL,NULL,NULL,NULL,NULL,NULL,NULL,NULL,'sample5',''),
-(6,NULL,NULL,NULL,NULL,NULL,NULL,NULL,NULL,NULL,'sample6',''),
-(7,NULL,NULL,NULL,NULL,NULL,NULL,NULL,NULL,NULL,'sample7',''),
-(8,NULL,NULL,NULL,NULL,NULL,NULL,NULL,NULL,NULL,'sample8',''),
-(9,NULL,NULL,NULL,NULL,NULL,NULL,NULL,NULL,NULL,'sample9','');
-SELECT _id FROM t1;
-_id
-1
-2
-3
-4
-5
-6
-7
-8
-9
-DELETE FROM t1 WHERE _id < 8;
-SHOW TABLE STATUS LIKE 't1';
-Name	Engine	Version	Row_format	Rows	Avg_row_length	Data_length	Max_data_length	Index_length	Data_free	Auto_increment	Create_time	Update_time	Check_time	Collation	Checksum	Create_options	Comment
-t1	MyISAM	9	Dynamic	2	#	#	#	#	140	#	#	#	#	#	#		
-CHECK TABLE t1 EXTENDED;
-Table	Op	Msg_type	Msg_text
-test.t1	check	status	OK
-REPAIR TABLE t1 QUICK;
-Table	Op	Msg_type	Msg_text
-test.t1	repair	status	OK
-CHECK TABLE t1 EXTENDED;
-Table	Op	Msg_type	Msg_text
-test.t1	check	status	OK
-SHOW TABLE STATUS LIKE 't1';
-Name	Engine	Version	Row_format	Rows	Avg_row_length	Data_length	Max_data_length	Index_length	Data_free	Auto_increment	Create_time	Update_time	Check_time	Collation	Checksum	Create_options	Comment
-t1	MyISAM	9	Dynamic	2	#	#	#	#	140	#	#	#	#	#	#		
-SELECT _id FROM t1;
-_id
-8
-9
-DROP TABLE t1;
-SET @@myisam_repair_threads=1;
-SHOW VARIABLES LIKE 'myisam_repair%';
-Variable_name	Value
-myisam_repair_threads	1
->>>>>>> f127cbb6
 show create table t1;
 Table	Create Table
 t1	CREATE TABLE `t1` (
