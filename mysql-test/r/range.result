drop table if exists t1, t2, t3, t10, t100;
CREATE TABLE t1 (
event_date date DEFAULT '0000-00-00' NOT NULL,
type int(11) DEFAULT '0' NOT NULL,
event_id int(11) DEFAULT '0' NOT NULL,
PRIMARY KEY (event_date,type,event_id)
);
INSERT INTO t1 VALUES ('1999-07-10',100100,24), ('1999-07-11',100100,25),
('1999-07-13',100600,0), ('1999-07-13',100600,4), ('1999-07-13',100600,26),
('1999-07-14',100600,10), ('1999-07-15',100600,16), ('1999-07-15',100800,45),
('1999-07-15',101000,47), ('1999-07-16',100800,46), ('1999-07-20',100600,5),
('1999-07-20',100600,27), ('1999-07-21',100600,11), ('1999-07-22',100600,17),
('1999-07-23',100100,39), ('1999-07-24',100100,39), ('1999-07-24',100500,40),
('1999-07-25',100100,39), ('1999-07-27',100600,1), ('1999-07-27',100600,6),
('1999-07-27',100600,28), ('1999-07-28',100600,12), ('1999-07-29',100500,41),
('1999-07-29',100600,18), ('1999-07-30',100500,41), ('1999-07-31',100500,41),
('1999-08-01',100700,34), ('1999-08-03',100600,7), ('1999-08-03',100600,29),
('1999-08-04',100600,13), ('1999-08-05',100500,42), ('1999-08-05',100600,19),
('1999-08-06',100500,42), ('1999-08-07',100500,42), ('1999-08-08',100500,42),
('1999-08-10',100600,2), ('1999-08-10',100600,9), ('1999-08-10',100600,30),
('1999-08-11',100600,14), ('1999-08-12',100600,20), ('1999-08-17',100500,8),
('1999-08-17',100600,31), ('1999-08-18',100600,15), ('1999-08-19',100600,22),
('1999-08-24',100600,3), ('1999-08-24',100600,32), ('1999-08-27',100500,43),
('1999-08-31',100600,33), ('1999-09-17',100100,37), ('1999-09-18',100100,37),
('1999-09-19',100100,37), ('2000-12-18',100700,38);
select event_date,type,event_id from t1 WHERE event_date >= "1999-07-01" AND event_date < "1999-07-15" AND (type=100600 OR type=100100) ORDER BY event_date;
event_date	type	event_id
1999-07-10	100100	24
1999-07-11	100100	25
1999-07-13	100600	0
1999-07-13	100600	4
1999-07-13	100600	26
1999-07-14	100600	10
explain select event_date,type,event_id from t1 WHERE type = 100601 and event_date >= "1999-07-01" AND event_date < "1999-07-15" AND (type=100600 OR type=100100) ORDER BY event_date;
id	select_type	table	type	possible_keys	key	key_len	ref	rows	Extra
1	SIMPLE	NULL	NULL	NULL	NULL	NULL	NULL	NULL	Impossible WHERE
select event_date,type,event_id from t1 WHERE event_date >= "1999-07-01" AND event_date <= "1999-07-15" AND (type=100600 OR type=100100) or event_date >= "1999-07-01" AND event_date <= "1999-07-15" AND type=100099;
event_date	type	event_id
1999-07-10	100100	24
1999-07-11	100100	25
1999-07-13	100600	0
1999-07-13	100600	4
1999-07-13	100600	26
1999-07-14	100600	10
1999-07-15	100600	16
drop table t1;
CREATE TABLE t1 (
PAPER_ID smallint(6) DEFAULT '0' NOT NULL,
YEAR smallint(6) DEFAULT '0' NOT NULL,
ISSUE smallint(6) DEFAULT '0' NOT NULL,
CLOSED tinyint(4) DEFAULT '0' NOT NULL,
ISS_DATE date DEFAULT '0000-00-00' NOT NULL,
PRIMARY KEY (PAPER_ID,YEAR,ISSUE)
);
INSERT INTO t1 VALUES (3,1999,34,0,'1999-07-12'), (1,1999,111,0,'1999-03-23'),
(1,1999,222,0,'1999-03-23'), (3,1999,33,0,'1999-07-12'),
(3,1999,32,0,'1999-07-12'), (3,1999,31,0,'1999-07-12'),
(3,1999,30,0,'1999-07-12'), (3,1999,29,0,'1999-07-12'),
(3,1999,28,0,'1999-07-12'), (1,1999,40,1,'1999-05-01'),
(1,1999,41,1,'1999-05-01'), (1,1999,42,1,'1999-05-01'),
(1,1999,46,1,'1999-05-01'), (1,1999,47,1,'1999-05-01'),
(1,1999,48,1,'1999-05-01'), (1,1999,49,1,'1999-05-01'),
(1,1999,50,0,'1999-05-01'), (1,1999,51,0,'1999-05-01'),
(1,1999,200,0,'1999-06-28'), (1,1999,52,0,'1999-06-28'),
(1,1999,53,0,'1999-06-28'), (1,1999,54,0,'1999-06-28'),
(1,1999,55,0,'1999-06-28'), (1,1999,56,0,'1999-07-01'),
(1,1999,57,0,'1999-07-01'), (1,1999,58,0,'1999-07-01'),
(1,1999,59,0,'1999-07-01'), (1,1999,60,0,'1999-07-01'),
(3,1999,35,0,'1999-07-12');
select YEAR,ISSUE from t1 where PAPER_ID=3 and (YEAR>1999 or (YEAR=1999 and ISSUE>28))  order by YEAR,ISSUE;
YEAR	ISSUE
1999	29
1999	30
1999	31
1999	32
1999	33
1999	34
1999	35
check table t1;
Table	Op	Msg_type	Msg_text
test.t1	check	status	OK
repair table t1;
Table	Op	Msg_type	Msg_text
test.t1	repair	status	OK
drop table t1;
CREATE TABLE t1 (
id int(11) NOT NULL auto_increment,
parent_id int(11) DEFAULT '0' NOT NULL,
level tinyint(4) DEFAULT '0' NOT NULL,
PRIMARY KEY (id),
KEY parent_id (parent_id),
KEY level (level)
);
INSERT INTO t1 VALUES (1,0,0), (3,1,1), (4,1,1), (8,2,2), (9,2,2), (17,3,2),
(22,4,2), (24,4,2), (28,5,2), (29,5,2), (30,5,2), (31,6,2), (32,6,2), (33,6,2),
(203,7,2), (202,7,2), (20,3,2), (157,0,0), (193,5,2), (40,7,2), (2,1,1),
(15,2,2), (6,1,1), (34,6,2), (35,6,2), (16,3,2), (7,1,1), (36,7,2), (18,3,2),
(26,5,2), (27,5,2), (183,4,2), (38,7,2), (25,5,2), (37,7,2), (21,4,2),
(19,3,2), (5,1,1), (179,5,2);
SELECT * FROM t1 WHERE level = 1 AND parent_id = 1;
id	parent_id	level
3	1	1
4	1	1
2	1	1
6	1	1
7	1	1
5	1	1
SELECT * FROM t1 WHERE level = 1 AND parent_id = 1 order by id;
id	parent_id	level
2	1	1
3	1	1
4	1	1
5	1	1
6	1	1
7	1	1
drop table t1;
create table t1(
Satellite		varchar(25)	not null,
SensorMode		varchar(25)	not null,
FullImageCornersUpperLeftLongitude	double	not null,
FullImageCornersUpperRightLongitude	double	not null,
FullImageCornersUpperRightLatitude	double	not null,
FullImageCornersLowerRightLatitude	double	not null,
index two (Satellite, SensorMode, FullImageCornersUpperLeftLongitude, FullImageCornersUpperRightLongitude, FullImageCornersUpperRightLatitude, FullImageCornersLowerRightLatitude));
insert into t1 values("OV-3","PAN1",91,-92,40,50);
insert into t1 values("OV-4","PAN1",91,-92,40,50);
select * from t1 where t1.Satellite = "OV-3" and t1.SensorMode = "PAN1" and t1.FullImageCornersUpperLeftLongitude > -90.000000 and t1.FullImageCornersUpperRightLongitude < -82.000000;
Satellite	SensorMode	FullImageCornersUpperLeftLongitude	FullImageCornersUpperRightLongitude	FullImageCornersUpperRightLatitude	FullImageCornersLowerRightLatitude
OV-3	PAN1	91	-92	40	50
drop table t1;
create table t1 ( aString char(100) not null default "", key aString (aString(10)) );
insert t1 (aString) values ( "believe in myself" ), ( "believe" ), ("baaa" ), ( "believe in love");
select * from t1 where aString < "believe in myself" order by aString;
aString
baaa
believe
believe in love
select * from t1 where aString > "believe in love" order by aString;
aString
believe in myself
alter table t1 drop key aString;
select * from t1 where aString < "believe in myself" order by aString;
aString
baaa
believe
believe in love
select * from t1 where aString > "believe in love" order by aString;
aString
believe in myself
drop table t1;
CREATE TABLE t1 (
t1ID int(10) unsigned NOT NULL auto_increment,
art binary(1) NOT NULL default '',
KNR char(5) NOT NULL default '',
RECHNR char(6) NOT NULL default '',
POSNR char(2) NOT NULL default '',
ARTNR char(10) NOT NULL default '',
TEX char(70) NOT NULL default '',
PRIMARY KEY  (t1ID),
KEY IdxArt (art),
KEY IdxKnr (KNR),
KEY IdxArtnr (ARTNR)
) ENGINE=MyISAM;
INSERT INTO t1 (art) VALUES ('j'),('J'),('j'),('J'),('j'),('J'),('j'),('J'),('j'),('J'),
('j'),('J'),('j'),('J'),('j'),('J'),('j'),('J'),('j'),('J'),('j'),('J'),('j'),('J'),('j'),('J'),
('j'),('J'),('j'),('J'),('j'),('J'),('j'),('J'),('j'),('J'),('j'),('J'),('j'),('J'),('j'),('J'),
('j'),('J'),('j'),('J'),('j'),('J'),('j'),('J'),('j'),('J'),('j'),('J'),('j'),('J'),('j'),('J'),
('j'),('J'),('j'),('J'),('j'),('J'),('j'),('J'),('j'),('J'),('j'),('J'),('j'),('J'),('j'),('J'),
('j'),('J'),('j'),('J'),('j'),('J'),('j'),('J'),('j'),('J'),('j'),('J'),('j'),('J'),('j'),('J'),
('j'),('J'),('j'),('J'),('j'),('J'),('j'),('J'),('j'),('J'),('j'),('J'),('j'),('J'),('j'),('J'),
('j'),('J'),('j'),('J'),('j'),('J'),('j'),('J'),('j'),('J'),('j'),('J'),('j'),('J'),('j'),('J'),
('j'),('J'),('j'),('J'),('j'),('J'),('j'),('J'),('j'),('J'),('j'),('J'),('j'),('J'),('j'),('J'),
('j'),('J'),('j'),('J'),('j'),('J'),('j'),('J'),('j'),('J'),('j'),('J'),('j'),('J'),('j'),('J'),
('j'),('J'),('j'),('J'),('j'),('J'),('j'),('J'),('j'),('J'),('j'),('J'),('j'),('J'),('j'),('J'),
('j'),('J'),('j'),('J'),('j'),('J'),('j'),('J'),('j'),('J'),('j'),('J'),('j'),('J'),('j'),('J'),
('j'),('J'),('j'),('J'),('j'),('J'),('j'),('J'),('j'),('J'),('j'),('J'),('j'),('J'),('j'),('J'),
('j'),('J'),('j'),('J'),('j'),('J'),('j'),('J'),('j'),('J'),('j'),('J'),('j'),('J'),('j'),('J'),
('j'),('J'),('j'),('J'),('j'),('J'),('j'),('J'),('j'),('J'),('j'),('J'),('j'),('J'),('j'),('J'),
('j'),('J'),('j'),('J'),('j'),('J'),('j'),('J'),('j'),('J'),('j'),('J'),('j'),('J'),('j'),('J'),
('j'),('J'),('j'),('J'),('j'),('J'),('j'),('J'),('j'),('J'),('j'),('J'),('j'),('J'),('j'),('J'),
('j'),('J'),('j'),('J'),('j'),('J'),('j'),('J'),('j'),('J'),('j'),('J'),('j'),('J'),('j'),('J'),
('j'),('J'),('j'),('J'),('j'),('J'),('j'),('J'),('j'),('J'),('j'),('J'),('j'),('J'),('j'),('J'),
('j'),('J'),('j'),('J'),('j'),('J'),('j'),('J'),('j'),('J'),('j'),('J'),('j'),('J'),('j'),('J'),
('j'),('J'),('j'),('J'),('j'),('J'),('j'),('J'),('j'),('J'),('j'),('J'),('j'),('J'),('j'),('J'),
('j'),('J'),('j'),('J'),('j'),('J'),('j'),('J'),('j'),('J'),('j'),('J'),('j'),('J'),('j'),('J'),
('j'),('J'),('j'),('J'),('j'),('J'),('j'),('J'),('j'),('J'),('j'),('J'),('j'),('J'),('j'),('J'),
('j'),('J'),('j'),('J'),('j'),('J'),('j'),('J'),('j'),('J'),('j'),('J'),('j'),('J'),('j'),('J'),
('j'),('J'),('j'),('J'),('j'),('J'),('j'),('J'),('j'),('J'),('j'),('J'),('j'),('J'),('j'),('J'),
('j'),('J'),('j'),('J'),('j'),('J'),('j'),('J'),('j'),('J'),('j'),('J'),('j'),('J'),('j'),('J'),
('j'),('J'),('j'),('J'),('j'),('J'),('j'),('J'),('j'),('J'),('j'),('J'),('j'),('J'),('j'),('J'),
('j'),('j'),('j'),('j'),('j'),('j'),('j'),('j'),('j'),('j'),('j'),('j'),('j'),('j'),('j'),('j'),
('j'),('j'),('j'),('j'),('j'),('j'),('j'),('j'),('j'),('j'),('j'),('j'),('j'),('j'),('j'),('j'),
('j'),('j'),('j'),('j'),('j'),('j'),('j'),('j'),('j'),('j'),('j'),('j'),('j'),('j'),('j'),('j'),
('j'),('j'),('j'),('j'),('j'),('j'),('j'),('j'),('j'),('j'),('j'),('j'),('j'),('j'),('j'),('j'),
('j'),('j'),('j'),('j'),('j'),('j'),('j'),('j'),('j'),('j'),('j'),('j'),('j'),('j'),('j'),('j'),
('j'),('j'),('j'),('j'),('j'),('j'),('j'),('j'),('j'),('j'),('j'),('j'),('j'),('j'),('j'),('j'),
('j'),('j'),('j'),('j'),('j'),('j'),('j'),('j'),('j'),('j'),('j'),('j'),('j'),('j'),('j'),('j'),
('j'),('j'),('j'),('j'),('j'),('j'),('j'),('j'),('j'),('j'),('j'),('j'),('j'),('j'),('j'),('j'),
('j'),('j'),('j'),('j'),('j'),('j'),('j'),('j'),('j'),('j'),('j'),('j'),('j'),('j'),('j'),('j'),
('j'),('j'),('j'),('j'),('j'),('j'),('j'),('j'),('j'),('j'),('j'),('j'),('j'),('j'),('j'),('j'),
('j'),('j'),('j'),('j'),('j'),('j'),('j'),('j'),('j'),('j'),('j'),('j'),('j'),('j'),('j'),('j');
select count(*) from t1 where upper(art) = 'J';
count(*)
213
select count(*) from t1 where art = 'J' or art = 'j';
count(*)
602
select count(*) from t1 where art = 'j' or art = 'J';
count(*)
602
select count(*) from t1 where art = 'j';
count(*)
389
select count(*) from t1 where art = 'J';
count(*)
213
drop table t1;
create table t1 (x int, y int, index(x), index(y));
insert into t1 (x) values (1),(2),(3),(4),(5),(6),(7),(8),(9);
update t1 set y=x;
explain select * from t1, t1 t2 where t1.y = 8 and t2.x between 7 and t1.y+0;
id	select_type	table	type	possible_keys	key	key_len	ref	rows	Extra
1	SIMPLE	t1	ref	y	y	5	const	1	
1	SIMPLE	t2	range	x	x	5	NULL	2	Using index condition; Using join buffer (flat, BNL join)
explain select * from t1, t1 t2 where t1.y = 8 and t2.x >= 7 and t2.x <= t1.y+0;
id	select_type	table	type	possible_keys	key	key_len	ref	rows	Extra
1	SIMPLE	t1	ref	y	y	5	const	1	
1	SIMPLE	t2	range	x	x	5	NULL	2	Using index condition; Using join buffer (flat, BNL join)
explain select * from t1, t1 t2 where t1.y = 2 and t2.x between t1.y-1 and t1.y+1;
id	select_type	table	type	possible_keys	key	key_len	ref	rows	Extra
1	SIMPLE	t1	ref	y	y	5	const	1	
1	SIMPLE	t2	range	x	x	5	NULL	3	Using index condition; Using join buffer (flat, BNL join)
explain select * from t1, t1 t2 where t1.y = 2 and t2.x >= t1.y-1 and t2.x <= t1.y+1;
id	select_type	table	type	possible_keys	key	key_len	ref	rows	Extra
1	SIMPLE	t1	ref	y	y	5	const	1	
1	SIMPLE	t2	range	x	x	5	NULL	3	Using index condition; Using join buffer (flat, BNL join)
explain select * from t1, t1 t2 where t1.y = 2 and t2.x between 0 and t1.y;
id	select_type	table	type	possible_keys	key	key_len	ref	rows	Extra
1	SIMPLE	t1	ref	y	y	5	const	1	
1	SIMPLE	t2	range	x	x	5	NULL	2	Using index condition; Using join buffer (flat, BNL join)
explain select * from t1, t1 t2 where t1.y = 2 and t2.x >= 0 and t2.x <= t1.y;
id	select_type	table	type	possible_keys	key	key_len	ref	rows	Extra
1	SIMPLE	t1	ref	y	y	5	const	1	
1	SIMPLE	t2	range	x	x	5	NULL	2	Using index condition; Using join buffer (flat, BNL join)
explain select count(*) from t1 where x in (1);
id	select_type	table	type	possible_keys	key	key_len	ref	rows	Extra
1	SIMPLE	t1	ref	x	x	5	const	1	Using index
explain select count(*) from t1 where x in (1,2);
id	select_type	table	type	possible_keys	key	key_len	ref	rows	Extra
1	SIMPLE	t1	index	x	x	5	NULL	9	Using where; Using index
drop table t1;
CREATE TABLE t1 (key1 int(11) NOT NULL default '0', KEY i1 (key1));
INSERT INTO t1 VALUES (0),(0),(0),(0),(0),(1),(1);
CREATE TABLE t2 (keya int(11) NOT NULL default '0', KEY j1 (keya));
INSERT INTO t2 VALUES (0),(0),(1),(1),(2),(2);
explain select * from t1, t2 where (t1.key1 <t2.keya + 1) and t2.keya=3;
id	select_type	table	type	possible_keys	key	key_len	ref	rows	Extra
1	SIMPLE	t2	ref	j1	j1	4	const	1	Using index
1	SIMPLE	t1	index	i1	i1	4	NULL	7	Using where; Using index; Using join buffer (flat, BNL join)
explain select * from t1 force index(i1), t2 force index(j1) where 
(t1.key1 <t2.keya + 1) and t2.keya=3;
id	select_type	table	type	possible_keys	key	key_len	ref	rows	Extra
1	SIMPLE	t2	ref	j1	j1	4	const	1	Using index
1	SIMPLE	t1	index	i1	i1	4	NULL	7	Using where; Using index; Using join buffer (flat, BNL join)
DROP TABLE t1,t2;
CREATE TABLE t1 (
a int(11) default NULL,
b int(11) default NULL,
KEY a (a),
KEY b (b)
) ENGINE=MyISAM;
INSERT INTO t1 VALUES
(1,1),(2,1),(3,1),(4,1),(5,1),(6,1),(7,1),(8,1),(9,1),(10,2),(10,2),
(13,2),(14,2),(15,2),(16,2),(17,3),(17,3),(16,3),(17,3),(19,3),(20,3),
(21,4),(22,5),(23,5),(24,5),(25,5),(26,5),(30,5),(31,5),(32,5),(33,5),
(33,5),(33,5),(33,5),(33,5),(34,5),(35,5);
EXPLAIN SELECT * FROM t1 WHERE a IN(1,2) AND b=5;
id	select_type	table	type	possible_keys	key	key_len	ref	rows	Extra
1	SIMPLE	t1	range	a,b	a	5	NULL	2	Using index condition; Using where
SELECT * FROM t1 WHERE a IN(1,2) AND b=5;
a	b
DROP TABLE t1;
CREATE TABLE t1 (a int, b int, c int, INDEX (c,a,b));
INSERT INTO t1 VALUES (1,0,0),(1,0,0),(1,0,0);
INSERT INTO t1 VALUES (0,1,0),(0,1,0),(0,1,0);
SELECT COUNT(*) FROM t1 WHERE (c=0 and a=1) or (c=0 and b=1);
COUNT(*)
6
SELECT COUNT(*) FROM t1 WHERE (c=0 and b=1) or (c=0 and a=1);
COUNT(*)
6
DROP TABLE t1;
CREATE TABLE t1 ( a int not null, b int not null, INDEX ab(a,b) );
INSERT INTO t1 VALUES (47,1), (70,1), (15,1), (15, 4);
SELECT * FROM t1
WHERE
(
( b =1 AND a BETWEEN 14 AND 21 ) OR
( b =2 AND a BETWEEN 16 AND 18 ) OR
( b =3 AND a BETWEEN 15 AND 19 ) OR
(a BETWEEN 19 AND 47)
);
a	b
15	1
47	1
DROP TABLE t1;
CREATE TABLE t1 (
id int( 11 ) unsigned NOT NULL AUTO_INCREMENT ,
line int( 5 ) unsigned NOT NULL default '0',
columnid int( 3 ) unsigned NOT NULL default '0',
owner int( 3 ) unsigned NOT NULL default '0',
ordinal int( 3 ) unsigned NOT NULL default '0',
showid smallint( 6 ) unsigned NOT NULL default '1',
tableid int( 1 ) unsigned NOT NULL default '1',
content int( 5 ) unsigned NOT NULL default '188',
PRIMARY KEY ( owner, id ) ,
KEY menu( owner, showid, columnid ) ,
KEY `COLUMN` ( owner, columnid, line ) ,
KEY `LINES` ( owner, tableid, content, id ) ,
KEY recount( owner, line ) 
) ENGINE = MYISAM;
INSERT into t1 (owner,id,columnid,line) values (11,15,15,1),(11,13,13,5);
SELECT id, columnid, tableid, content, showid, line, ordinal FROM t1 WHERE owner=11 AND ((columnid IN ( 15, 13, 14 ) AND line IN ( 1, 2, 5, 6, 7, 8, 9, 10, 11, 12, 13, 14, 15, 16, 17, 18, 31 )) OR (columnid IN ( 13, 14 ) AND line IN ( 15 ))) LIMIT 0 , 30;
id	columnid	tableid	content	showid	line	ordinal
13	13	1	188	1	5	0
15	15	1	188	1	1	0
drop table t1;
create  table t1 (id int(10) primary key);
insert into t1 values (1),(2),(3),(4),(5),(6),(7),(8),(9);
select id from t1 where id in (2,5,9) ;
id
2
5
9
select id from t1 where id=2 or id=5 or id=9 ;
id
2
5
9
drop table t1;
create table t1 ( id1 int not null, id2 int not null, idnull int null, c char(20), primary key (id1,id2));
insert into t1 values (0,1,NULL,"aaa"), (1,1,NULL,"aaa"), (2,1,NULL,"aaa"),
(3,1,NULL,"aaa"), (4,1,NULL,"aaa"), (5,1,NULL,"aaa"),
(6,1,NULL,"aaa"), (7,1,NULL,"aaa"), (8,1,NULL,"aaa"),
(9,1,NULL,"aaa"), (10,1,NULL,"aaa"), (11,1,NULL,"aaa"),
(12,1,NULL,"aaa"), (13,1,NULL,"aaa"), (14,1,NULL,"aaa"),
(15,1,NULL,"aaa"), (16,1,NULL,"aaa"), (17,1,NULL,"aaa"),
(18,1,NULL,"aaa"), (19,1,NULL,"aaa"), (20,1,NULL,"aaa");
select a.id1, b.idnull from t1 as a, t1 as b where a.id2=1 and a.id1=1 and b.id1=a.idnull order by b.id2 desc limit 1;
id1	idnull
drop table t1;
create table t1 (
id int not null auto_increment,
name char(1) not null,
uid int not null,
primary key (id),
index uid_index (uid));
create table t2 (
id int not null auto_increment,
name char(1) not null,
uid int not null,
primary key (id),
index uid_index (uid));
insert into t1(id, uid, name) values(1, 0, ' ');
insert into t1(uid, name) values(0, ' ');
insert into t2(uid, name) select uid, name from t1;
insert into t1(uid, name) select uid, name from t2;
insert into t2(uid, name) select uid, name from t1;
insert into t1(uid, name) select uid, name from t2;
insert into t2(uid, name) select uid, name from t1;
insert into t1(uid, name) select uid, name from t2;
insert into t2(uid, name) select uid, name from t1;
insert into t1(uid, name) select uid, name from t2;
insert into t2(uid, name) select uid, name from t1;
insert into t1(uid, name) select uid, name from t2;
insert into t2(uid, name) select uid, name from t1;
insert into t2(uid, name) select uid, name from t1;
insert into t2(uid, name) select uid, name from t1;
insert into t2(uid, name) select uid, name from t1;
insert into t1(uid, name) select uid, name from t2;
delete from t2;
insert into t2(uid, name) values 
(1, CHAR(64+1)),
(2, CHAR(64+2)),
(3, CHAR(64+3)),
(4, CHAR(64+4)),
(5, CHAR(64+5)),
(6, CHAR(64+6)),
(7, CHAR(64+7)),
(8, CHAR(64+8)),
(9, CHAR(64+9)),
(10, CHAR(64+10)),
(11, CHAR(64+11)),
(12, CHAR(64+12)),
(13, CHAR(64+13)),
(14, CHAR(64+14)),
(15, CHAR(64+15)),
(16, CHAR(64+16)),
(17, CHAR(64+17)),
(18, CHAR(64+18)),
(19, CHAR(64+19)),
(20, CHAR(64+20)),
(21, CHAR(64+21)),
(22, CHAR(64+22)),
(23, CHAR(64+23)),
(24, CHAR(64+24)),
(25, CHAR(64+25)),
(26, CHAR(64+26));
insert into t1(uid, name) select uid, name from t2 order by uid;
delete from t2;
insert into t2(id, uid, name) select id, uid, name from t1;
select count(*) from t1;
count(*)
1026
select count(*) from t2;
count(*)
1026
analyze table t1,t2;
Table	Op	Msg_type	Msg_text
test.t1	analyze	status	OK
test.t2	analyze	status	Table is already up to date
explain select * from t1, t2  where t1.uid=t2.uid AND t1.uid > 0;
id	select_type	table	type	possible_keys	key	key_len	ref	rows	Extra
1	SIMPLE	t1	range	uid_index	uid_index	4	NULL	112	Using index condition
1	SIMPLE	t2	ref	uid_index	uid_index	4	test.t1.uid	38	
explain select * from t1, t2  where t1.uid=t2.uid AND t2.uid > 0;
id	select_type	table	type	possible_keys	key	key_len	ref	rows	Extra
1	SIMPLE	t1	range	uid_index	uid_index	4	NULL	112	Using index condition
1	SIMPLE	t2	ref	uid_index	uid_index	4	test.t1.uid	38	
explain select * from t1, t2  where t1.uid=t2.uid AND t1.uid != 0;
id	select_type	table	type	possible_keys	key	key_len	ref	rows	Extra
1	SIMPLE	t1	range	uid_index	uid_index	4	NULL	113	Using index condition
1	SIMPLE	t2	ref	uid_index	uid_index	4	test.t1.uid	38	
explain select * from t1, t2  where t1.uid=t2.uid AND t2.uid != 0;
id	select_type	table	type	possible_keys	key	key_len	ref	rows	Extra
1	SIMPLE	t1	range	uid_index	uid_index	4	NULL	113	Using index condition
1	SIMPLE	t2	ref	uid_index	uid_index	4	test.t1.uid	38	
select * from t1, t2  where t1.uid=t2.uid AND t1.uid > 0;
id	name	uid	id	name	uid
1001	A	1	1001	A	1
1002	B	2	1002	B	2
1003	C	3	1003	C	3
1004	D	4	1004	D	4
1005	E	5	1005	E	5
1006	F	6	1006	F	6
1007	G	7	1007	G	7
1008	H	8	1008	H	8
1009	I	9	1009	I	9
1010	J	10	1010	J	10
1011	K	11	1011	K	11
1012	L	12	1012	L	12
1013	M	13	1013	M	13
1014	N	14	1014	N	14
1015	O	15	1015	O	15
1016	P	16	1016	P	16
1017	Q	17	1017	Q	17
1018	R	18	1018	R	18
1019	S	19	1019	S	19
1020	T	20	1020	T	20
1021	U	21	1021	U	21
1022	V	22	1022	V	22
1023	W	23	1023	W	23
1024	X	24	1024	X	24
1025	Y	25	1025	Y	25
1026	Z	26	1026	Z	26
select * from t1, t2  where t1.uid=t2.uid AND t1.uid != 0;
id	name	uid	id	name	uid
1001	A	1	1001	A	1
1002	B	2	1002	B	2
1003	C	3	1003	C	3
1004	D	4	1004	D	4
1005	E	5	1005	E	5
1006	F	6	1006	F	6
1007	G	7	1007	G	7
1008	H	8	1008	H	8
1009	I	9	1009	I	9
1010	J	10	1010	J	10
1011	K	11	1011	K	11
1012	L	12	1012	L	12
1013	M	13	1013	M	13
1014	N	14	1014	N	14
1015	O	15	1015	O	15
1016	P	16	1016	P	16
1017	Q	17	1017	Q	17
1018	R	18	1018	R	18
1019	S	19	1019	S	19
1020	T	20	1020	T	20
1021	U	21	1021	U	21
1022	V	22	1022	V	22
1023	W	23	1023	W	23
1024	X	24	1024	X	24
1025	Y	25	1025	Y	25
1026	Z	26	1026	Z	26
drop table t1,t2;
create table t1 (x bigint unsigned not null);
insert into t1(x) values (0xfffffffffffffff0);
insert into t1(x) values (0xfffffffffffffff1);
select * from t1;
x
18446744073709551600
18446744073709551601
select count(*) from t1 where x>0;
count(*)
2
select count(*) from t1 where x=0;
count(*)
0
select count(*) from t1 where x<0;
count(*)
0
select count(*) from t1 where x < -16;
count(*)
0
select count(*) from t1 where x = -16;
count(*)
0
select count(*) from t1 where x > -16;
count(*)
2
select count(*) from t1 where x = 18446744073709551601;
count(*)
1
create table t2 (x bigint not null);
insert into t2(x) values (-16);
insert into t2(x) values (-15);
select * from t2;
x
-16
-15
select count(*) from t2 where x>0;
count(*)
0
select count(*) from t2 where x=0;
count(*)
0
select count(*) from t2 where x<0;
count(*)
2
select count(*) from t2 where x < -16;
count(*)
0
select count(*) from t2 where x = -16;
count(*)
1
select count(*) from t2 where x > -16;
count(*)
1
select count(*) from t2 where x = 18446744073709551601;
count(*)
0
drop table t1,t2;
create table t1 (x bigint unsigned not null primary key) engine=innodb;
insert into t1(x) values (0xfffffffffffffff0);
insert into t1(x) values (0xfffffffffffffff1);
select * from t1;
x
18446744073709551600
18446744073709551601
select count(*) from t1 where x>0;
count(*)
2
select count(*) from t1 where x=0;
count(*)
0
select count(*) from t1 where x<0;
count(*)
0
select count(*) from t1 where x < -16;
count(*)
0
select count(*) from t1 where x = -16;
count(*)
0
select count(*) from t1 where x > -16;
count(*)
2
select count(*) from t1 where x = 18446744073709551601;
count(*)
1
drop table t1;
create table t1 (a bigint unsigned);
create index t1i on t1(a);
insert into t1 select 18446744073709551615;
insert into t1 select 18446744073709551614;
explain select * from t1 where a <> -1;
id	select_type	table	type	possible_keys	key	key_len	ref	rows	Extra
1	SIMPLE	t1	index	t1i	t1i	9	NULL	2	Using where; Using index
select * from t1 where a <> -1;
a
18446744073709551614
18446744073709551615
explain select * from t1 where a > -1 or a < -1;
id	select_type	table	type	possible_keys	key	key_len	ref	rows	Extra
1	SIMPLE	t1	index	t1i	t1i	9	NULL	2	Using where; Using index
select * from t1 where a > -1 or a < -1;
a
18446744073709551614
18446744073709551615
explain select * from t1 where a > -1;
id	select_type	table	type	possible_keys	key	key_len	ref	rows	Extra
1	SIMPLE	t1	index	t1i	t1i	9	NULL	2	Using where; Using index
select * from t1 where a > -1;
a
18446744073709551614
18446744073709551615
explain select * from t1 where a < -1;
id	select_type	table	type	possible_keys	key	key_len	ref	rows	Extra
1	SIMPLE	NULL	NULL	NULL	NULL	NULL	NULL	NULL	Impossible WHERE noticed after reading const tables
select * from t1 where a < -1;
a
drop table t1;
set names latin1;
create table t1 (a char(10), b text, key (a)) character set latin1;
INSERT INTO t1 (a) VALUES
('111'),('222'),('222'),('222'),('222'),('444'),('aaa'),('AAA'),('bbb');
explain select * from t1 where a='aaa';
id	select_type	table	type	possible_keys	key	key_len	ref	rows	Extra
1	SIMPLE	t1	ref	a	a	11	const	2	Using index condition
explain select * from t1 where a=binary 'aaa';
id	select_type	table	type	possible_keys	key	key_len	ref	rows	Extra
1	SIMPLE	t1	range	a	a	11	NULL	2	Using index condition
explain select * from t1 where a='aaa' collate latin1_bin;
id	select_type	table	type	possible_keys	key	key_len	ref	rows	Extra
1	SIMPLE	t1	range	a	a	11	NULL	2	Using index condition
explain select * from t1 where a='aaa' collate latin1_german1_ci;
id	select_type	table	type	possible_keys	key	key_len	ref	rows	Extra
1	SIMPLE	t1	ALL	a	NULL	NULL	NULL	9	Using where
drop table t1;
CREATE TABLE t1 (
`CLIENT` char(3) character set latin1 collate latin1_bin NOT NULL default '000',
`ARG1` char(3) character set latin1 collate latin1_bin NOT NULL default '',
`ARG2` char(3) character set latin1 collate latin1_bin NOT NULL default '',
`FUNCTION` varchar(10) character set latin1 collate latin1_bin NOT NULL default '',
`FUNCTINT` int(11) NOT NULL default '0',
KEY `VERI_CLNT~2` (`ARG1`)
) ENGINE=InnoDB DEFAULT CHARSET=latin1;
INSERT INTO t1 VALUES ('000',' 0',' 0','Text 001',0), ('000',' 0',' 1','Text 002',0),
('000',' 1',' 2','Text 003',0), ('000',' 2',' 3','Text 004',0),
('001',' 3',' 0','Text 017',0);
SELECT count(*) FROM t1 WHERE CLIENT='000' AND (ARG1 != ' 1' OR ARG1 != ' 2');
count(*)
4
SELECT count(*) FROM t1 WHERE CLIENT='000' AND (ARG1 != ' 2' OR ARG1 != ' 1');
count(*)
4
drop table t1;
create table t1 (a int);
insert into t1 values (0),(1),(2),(3),(4),(5),(6),(7),(8),(9);
CREATE TABLE t2 (
pk1 int(11) NOT NULL,
pk2 int(11) NOT NULL,
pk3 int(11) NOT NULL,
pk4 int(11) NOT NULL,
filler char(82),
PRIMARY KEY (pk1,pk2,pk3,pk4)
) DEFAULT CHARSET=latin1;
insert into t2 select 1, A.a+10*B.a, 432, 44, 'fillerZ' from t1 A, t1 B;
INSERT INTO t2 VALUES (2621, 2635, 0, 0,'filler'), (2621, 2635, 1, 0,'filler'),
(2621, 2635, 10, 0,'filler'), (2621, 2635, 11, 0,'filler'),
(2621, 2635, 14, 0,'filler'), (2621, 2635, 1000015, 0,'filler');
SELECT * FROM t2
WHERE ((((pk4 =0) AND (pk1 =2621) AND (pk2 =2635)))
OR ((pk4 =1) AND (((pk1 IN ( 7, 2, 1 ))) OR (pk1 =522)) AND ((pk2 IN ( 0, 2635))))
) AND (pk3 >=1000000);
pk1	pk2	pk3	pk4	filler
2621	2635	1000015	0	filler
drop table t1, t2;
create table t1(a char(2), key(a(1)));
insert into t1 values ('x'), ('xx');
explain select a from t1 where a > 'x';
id	select_type	table	type	possible_keys	key	key_len	ref	rows	Extra
1	SIMPLE	t1	range	a	a	2	NULL	2	Using where
select a from t1 where a > 'x';
a
xx
drop table t1;
CREATE TABLE t1 (
OXID varchar(32) COLLATE latin1_german2_ci NOT NULL DEFAULT '',
OXPARENTID varchar(32) COLLATE latin1_german2_ci NOT NULL DEFAULT 'oxrootid',
OXLEFT int NOT NULL DEFAULT '0',
OXRIGHT int NOT NULL DEFAULT '0',
OXROOTID varchar(32) COLLATE latin1_german2_ci NOT NULL DEFAULT '',
PRIMARY KEY  (OXID),
KEY OXNID (OXID),
KEY OXLEFT (OXLEFT),
KEY OXRIGHT (OXRIGHT),
KEY OXROOTID (OXROOTID)
) ENGINE=MyISAM DEFAULT CHARSET=latin1 COLLATE=latin1_german2_ci;
INSERT INTO t1 VALUES
('d8c4177d09f8b11f5.52725521','oxrootid',1,40,'d8c4177d09f8b11f5.52725521'),
('d8c4177d151affab2.81582770','d8c4177d09f8b11f5.52725521',2,3,
'd8c4177d09f8b11f5.52725521'),
('d8c4177d206a333d2.74422679','d8c4177d09f8b11f5.52725521',4,5,
'd8c4177d09f8b11f5.52725521'),
('d8c4177d225791924.30714720','d8c4177d09f8b11f5.52725521',6,7,
'd8c4177d09f8b11f5.52725521'),
('d8c4177d2380fc201.39666693','d8c4177d09f8b11f5.52725521',8,9,
'd8c4177d09f8b11f5.52725521'),
('d8c4177d24ccef970.14957924','d8c4177d09f8b11f5.52725521',10,11,
'd8c4177d09f8b11f5.52725521');
INSERT INTO t1 VALUES
('d8c4177d09f8b11f5.52725522','oxrootid',1,40,'d8c4177d09f8b11f5.52725522'),
('d8c4177d151affab2.81582771','d8c4177d09f8b11f5.52725521',2,3,
'd8c4177d09f8b11f5.52725522'),
('d8c4177d206a333d2.74422678','d8c4177d09f8b11f5.52725521',4,5,
'd8c4177d09f8b11f5.52725522'),
('d8c4177d225791924.30714721','d8c4177d09f8b11f5.52725521',6,7,
'd8c4177d09f8b11f5.52725522'),
('d8c4177d2380fc201.39666694','d8c4177d09f8b11f5.52725521',8,9,
'd8c4177d09f8b11f5.52725522'),
('d8c4177d24ccef970.14957925','d8c4177d09f8b11f5.52725521',10,11,
'd8c4177d09f8b11f5.52725522');
EXPLAIN
SELECT s.oxid FROM t1 v, t1 s 
WHERE s.oxrootid = 'd8c4177d09f8b11f5.52725521' AND
v.oxrootid ='d8c4177d09f8b11f5.52725521' AND
s.oxleft > v.oxleft AND s.oxleft < v.oxright;
id	select_type	table	type	possible_keys	key	key_len	ref	rows	Extra
1	SIMPLE	v	ref	OXLEFT,OXRIGHT,OXROOTID	OXROOTID	34	const	5	Using index condition
1	SIMPLE	s	ALL	OXLEFT	NULL	NULL	NULL	12	Range checked for each record (index map: 0x4)
SELECT s.oxid FROM t1 v, t1 s 
WHERE s.oxrootid = 'd8c4177d09f8b11f5.52725521' AND
v.oxrootid ='d8c4177d09f8b11f5.52725521' AND
s.oxleft > v.oxleft AND s.oxleft < v.oxright;
oxid
d8c4177d151affab2.81582770
d8c4177d206a333d2.74422679
d8c4177d225791924.30714720
d8c4177d2380fc201.39666693
d8c4177d24ccef970.14957924
DROP TABLE t1;
create table t1 (
c1  char(10), c2  char(10), c3  char(10), c4  char(10),
c5  char(10), c6  char(10), c7  char(10), c8  char(10),
c9  char(10), c10 char(10), c11 char(10), c12 char(10),
c13 char(10), c14 char(10), c15 char(10), c16 char(10),
index(c1, c2, c3, c4, c5, c6, c7, c8, c9, c10, c11, c12,c13,c14,c15,c16)
);
insert into t1 (c1) values ('1'),('1'),('1'),('1');
select * from t1 where
c1 in ("abcdefgh", "123456789", "qwertyuio", "asddfgh", 
"abcdefg1", "123456781", "qwertyui1", "asddfg1", 
"abcdefg2", "123456782", "qwertyui2", "asddfg2", 
"abcdefg3", "123456783", "qwertyui3", "asddfg3", 
"abcdefg4", "123456784", "qwertyui4", "asddfg4",
"abcdefg5", "123456785", "qwertyui5", "asddfg5",
"abcdefg6", "123456786", "qwertyui6", "asddfg6",
"abcdefg7", "123456787", "qwertyui7", "asddfg7",
"abcdefg8", "123456788", "qwertyui8", "asddfg8",
"abcdefg9", "123456789", "qwertyui9", "asddfg9",
"abcdefgA", "12345678A", "qwertyuiA", "asddfgA",
"abcdefgB", "12345678B", "qwertyuiB", "asddfgB",
"abcdefgC", "12345678C", "qwertyuiC", "asddfgC")
and c2 in ("abcdefgh", "123456789", "qwertyuio", "asddfgh", 
"abcdefg1", "123456781", "qwertyui1", "asddfg1", 
"abcdefg2", "123456782", "qwertyui2", "asddfg2", 
"abcdefg3", "123456783", "qwertyui3", "asddfg3", 
"abcdefg4", "123456784", "qwertyui4", "asddfg4", 
"abcdefg5", "123456785", "qwertyui5", "asddfg5",
"abcdefg6", "123456786", "qwertyui6", "asddfg6",
"abcdefg7", "123456787", "qwertyui7", "asddfg7",
"abcdefg8", "123456788", "qwertyui8", "asddfg8",
"abcdefg9", "123456789", "qwertyui9", "asddfg9",
"abcdefgA", "12345678A", "qwertyuiA", "asddfgA",
"abcdefgB", "12345678B", "qwertyuiB", "asddfgB",
"abcdefgC", "12345678C", "qwertyuiC", "asddfgC")
and c3 in ("abcdefgh", "123456789", "qwertyuio", "asddfgh", 
"abcdefg1", "123456781", "qwertyui1", "asddfg1", 
"abcdefg2", "123456782", "qwertyui2", "asddfg2", 
"abcdefg3", "123456783", "qwertyui3", "asddfg3", 
"abcdefg4", "123456784", "qwertyui4", "asddfg4", 
"abcdefg5", "123456785", "qwertyui5", "asddfg5",
"abcdefg6", "123456786", "qwertyui6", "asddfg6",
"abcdefg7", "123456787", "qwertyui7", "asddfg7",
"abcdefg8", "123456788", "qwertyui8", "asddfg8",
"abcdefg9", "123456789", "qwertyui9", "asddfg9",
"abcdefgA", "12345678A", "qwertyuiA", "asddfgA",
"abcdefgB", "12345678B", "qwertyuiB", "asddfgB",
"abcdefgC", "12345678C", "qwertyuiC", "asddfgC")
and c4 in ("abcdefgh", "123456789", "qwertyuio", "asddfgh", 
"abcdefg1", "123456781", "qwertyui1", "asddfg1", 
"abcdefg2", "123456782", "qwertyui2", "asddfg2", 
"abcdefg3", "123456783", "qwertyui3", "asddfg3", 
"abcdefg4", "123456784", "qwertyui4", "asddfg4", 
"abcdefg5", "123456785", "qwertyui5", "asddfg5", 
"abcdefg6", "123456786", "qwertyui6", "asddfg6",
"abcdefg7", "123456787", "qwertyui7", "asddfg7",
"abcdefg8", "123456788", "qwertyui8", "asddfg8",
"abcdefg9", "123456789", "qwertyui9", "asddfg9",
"abcdefgA", "12345678A", "qwertyuiA", "asddfgA",
"abcdefgB", "12345678B", "qwertyuiB", "asddfgB",
"abcdefgC", "12345678C", "qwertyuiC", "asddfgC")
and c5 in ("abcdefgh", "123456789", "qwertyuio", "asddfgh", 
"abcdefg1", "123456781", "qwertyui1", "asddfg1", 
"abcdefg2", "123456782", "qwertyui2", "asddfg2", 
"abcdefg3", "123456783", "qwertyui3", "asddfg3", 
"abcdefg4", "123456784", "qwertyui4", "asddfg4",
"abcdefg5", "123456785", "qwertyui5", "asddfg5",
"abcdefg6", "123456786", "qwertyui6", "asddfg6",
"abcdefg7", "123456787", "qwertyui7", "asddfg7",
"abcdefg8", "123456788", "qwertyui8", "asddfg8",
"abcdefg9", "123456789", "qwertyui9", "asddfg9",
"abcdefgA", "12345678A", "qwertyuiA", "asddfgA",
"abcdefgB", "12345678B", "qwertyuiB", "asddfgB",
"abcdefgC", "12345678C", "qwertyuiC", "asddfgC")
and c6 in ("abcdefgh", "123456789", "qwertyuio", "asddfgh", 
"abcdefg1", "123456781", "qwertyui1", "asddfg1", 
"abcdefg2", "123456782", "qwertyui2", "asddfg2", 
"abcdefg3", "123456783", "qwertyui3", "asddfg3", 
"abcdefg4", "123456784", "qwertyui4", "asddfg4",
"abcdefg5", "123456785", "qwertyui5", "asddfg5",
"abcdefg6", "123456786", "qwertyui6", "asddfg6",
"abcdefg7", "123456787", "qwertyui7", "asddfg7",
"abcdefg8", "123456788", "qwertyui8", "asddfg8",
"abcdefg9", "123456789", "qwertyui9", "asddfg9",
"abcdefgA", "12345678A", "qwertyuiA", "asddfgA",
"abcdefgB", "12345678B", "qwertyuiB", "asddfgB",
"abcdefgC", "12345678C", "qwertyuiC", "asddfgC")
and c7 in ("abcdefgh", "123456789", "qwertyuio", "asddfgh", 
"abcdefg1", "123456781", "qwertyui1", "asddfg1", 
"abcdefg2", "123456782", "qwertyui2", "asddfg2", 
"abcdefg3", "123456783", "qwertyui3", "asddfg3", 
"abcdefg4", "123456784", "qwertyui4", "asddfg4", 
"abcdefg5", "123456785", "qwertyui5", "asddfg5",
"abcdefg6", "123456786", "qwertyui6", "asddfg6",
"abcdefg7", "123456787", "qwertyui7", "asddfg7",
"abcdefg8", "123456788", "qwertyui8", "asddfg8",
"abcdefg9", "123456789", "qwertyui9", "asddfg9",
"abcdefgA", "12345678A", "qwertyuiA", "asddfgA",
"abcdefgB", "12345678B", "qwertyuiB", "asddfgB",
"abcdefgC", "12345678C", "qwertyuiC", "asddfgC")
and c8 in ("abcdefgh", "123456789", "qwertyuio", "asddfgh", 
"abcdefg1", "123456781", "qwertyui1", "asddfg1", 
"abcdefg2", "123456782", "qwertyui2", "asddfg2", 
"abcdefg3", "123456783", "qwertyui3", "asddfg3", 
"abcdefg4", "123456784", "qwertyui4", "asddfg4", 
"abcdefg5", "123456785", "qwertyui5", "asddfg5",
"abcdefg6", "123456786", "qwertyui6", "asddfg6",
"abcdefg7", "123456787", "qwertyui7", "asddfg7",
"abcdefg8", "123456788", "qwertyui8", "asddfg8",
"abcdefg9", "123456789", "qwertyui9", "asddfg9",
"abcdefgA", "12345678A", "qwertyuiA", "asddfgA",
"abcdefgB", "12345678B", "qwertyuiB", "asddfgB",
"abcdefgC", "12345678C", "qwertyuiC", "asddfgC")
and c9 in ("abcdefgh", "123456789", "qwertyuio", "asddfgh", 
"abcdefg1", "123456781", "qwertyui1", "asddfg1", 
"abcdefg2", "123456782", "qwertyui2", "asddfg2", 
"abcdefg3", "123456783", "qwertyui3", "asddfg3", 
"abcdefg4", "123456784", "qwertyui4", "asddfg4", 
"abcdefg5", "123456785", "qwertyui5", "asddfg5",
"abcdefg6", "123456786", "qwertyui6", "asddfg6",
"abcdefg7", "123456787", "qwertyui7", "asddfg7",
"abcdefg8", "123456788", "qwertyui8", "asddfg8",
"abcdefg9", "123456789", "qwertyui9", "asddfg9",
"abcdefgA", "12345678A", "qwertyuiA", "asddfgA",
"abcdefgB", "12345678B", "qwertyuiB", "asddfgB",
"abcdefgC", "12345678C", "qwertyuiC", "asddfgC")
and c10 in ("abcdefgh", "123456789", "qwertyuio", "asddfgh", 
"abcdefg1", "123456781", "qwertyui1", "asddfg1", 
"abcdefg2", "123456782", "qwertyui2", "asddfg2", 
"abcdefg3", "123456783", "qwertyui3", "asddfg3", 
"abcdefg4", "123456784", "qwertyui4", "asddfg4", 
"abcdefg5", "123456785", "qwertyui5", "asddfg5",
"abcdefg6", "123456786", "qwertyui6", "asddfg6",
"abcdefg7", "123456787", "qwertyui7", "asddfg7",
"abcdefg8", "123456788", "qwertyui8", "asddfg8",
"abcdefg9", "123456789", "qwertyui9", "asddfg9",
"abcdefgA", "12345678A", "qwertyuiA", "asddfgA",
"abcdefgB", "12345678B", "qwertyuiB", "asddfgB",
"abcdefgC", "12345678C", "qwertyuiC", "asddfgC");
c1	c2	c3	c4	c5	c6	c7	c8	c9	c10	c11	c12	c13	c14	c15	c16
drop table t1;
End of 4.1 tests
CREATE TABLE t1 (
id int(11) NOT NULL auto_increment,
status varchar(20),
PRIMARY KEY  (id),
KEY (status)
);
INSERT INTO t1 VALUES
(1,'B'), (2,'B'), (3,'B'), (4,'B'), (5,'B'), (6,'B'),
(7,'B'), (8,'B'), (9,'B'), (10,'B'), (11,'B'), (12,'B'),
(13,'B'), (14,'B'), (15,'B'), (16,'B'), (17,'B'), (18,'B'),
(19,'B'), (20,'B'), (21,'B'), (22,'B'), (23,'B'), (24,'B'), 
(25,'A'), (26,'A'), (27,'A'), (28,'A'), (29,'A'), (30,'A'),
(31,'A'), (32,'A'), (33,'A'), (34,'A'), (35,'A'), (36,'A'),
(37,'A'), (38,'A'), (39,'A'), (40,'A'), (41,'A'), (42,'A'),
(43,'A'), (44,'A'), (45,'A'), (46,'A'), (47,'A'), (48,'A'),
(49,'A'), (50,'A'), (51,'A'), (52,'A'), (53,'C'), (54,'C'),
(55,'C'), (56,'C'), (57,'C'), (58,'C'), (59,'C'), (60,'C');
EXPLAIN SELECT * FROM t1 WHERE status <> 'A' AND status <> 'B';
id	select_type	table	type	possible_keys	key	key_len	ref	rows	Extra
1	SIMPLE	t1	range	status	status	23	NULL	11	Using index condition
EXPLAIN SELECT * FROM t1 WHERE status NOT IN ('A','B');
id	select_type	table	type	possible_keys	key	key_len	ref	rows	Extra
1	SIMPLE	t1	range	status	status	23	NULL	11	Using index condition
SELECT * FROM t1 WHERE status <> 'A' AND status <> 'B';
id	status
53	C
54	C
55	C
56	C
57	C
58	C
59	C
60	C
SELECT * FROM t1 WHERE status NOT IN ('A','B');
id	status
53	C
54	C
55	C
56	C
57	C
58	C
59	C
60	C
EXPLAIN SELECT status FROM t1 WHERE status <> 'A' AND status <> 'B';
id	select_type	table	type	possible_keys	key	key_len	ref	rows	Extra
1	SIMPLE	t1	range	status	status	23	NULL	11	Using where; Using index
EXPLAIN SELECT status FROM t1 WHERE status NOT IN ('A','B');
id	select_type	table	type	possible_keys	key	key_len	ref	rows	Extra
1	SIMPLE	t1	range	status	status	23	NULL	11	Using where; Using index
EXPLAIN SELECT * FROM t1 WHERE status NOT BETWEEN 'A' AND 'B';
id	select_type	table	type	possible_keys	key	key_len	ref	rows	Extra
1	SIMPLE	t1	range	status	status	23	NULL	10	Using index condition
EXPLAIN SELECT * FROM t1 WHERE status < 'A' OR status > 'B';
id	select_type	table	type	possible_keys	key	key_len	ref	rows	Extra
1	SIMPLE	t1	range	status	status	23	NULL	10	Using index condition; Using where
SELECT * FROM t1 WHERE status NOT BETWEEN 'A' AND 'B';
id	status
53	C
54	C
55	C
56	C
57	C
58	C
59	C
60	C
SELECT * FROM t1 WHERE status < 'A' OR status > 'B';
id	status
53	C
54	C
55	C
56	C
57	C
58	C
59	C
60	C
DROP TABLE t1;
CREATE TABLE  t1 (a int, b int, primary key(a,b));
INSERT INTO  t1 VALUES
(1,1),(1,2),(1,3),(2,1),(2,2),(2,3),(3,1),(3,2),(3,3),(4,1),(4,2),(4,3);
CREATE VIEW v1 as SELECT a,b FROM t1 WHERE b=3;
EXPLAIN SELECT a,b FROM t1 WHERE a < 2 and b=3;
id	select_type	table	type	possible_keys	key	key_len	ref	rows	Extra
1	SIMPLE	t1	range	PRIMARY	PRIMARY	4	NULL	4	Using where; Using index
EXPLAIN SELECT a,b FROM v1 WHERE a < 2 and b=3;
id	select_type	table	type	possible_keys	key	key_len	ref	rows	Extra
1	SIMPLE	t1	range	PRIMARY	PRIMARY	4	NULL	4	Using where; Using index
EXPLAIN SELECT a,b FROM t1 WHERE a < 2;
id	select_type	table	type	possible_keys	key	key_len	ref	rows	Extra
1	SIMPLE	t1	range	PRIMARY	PRIMARY	4	NULL	4	Using where; Using index
EXPLAIN SELECT a,b FROM v1 WHERE a < 2;
id	select_type	table	type	possible_keys	key	key_len	ref	rows	Extra
1	SIMPLE	t1	range	PRIMARY	PRIMARY	4	NULL	4	Using where; Using index
SELECT a,b FROM t1 WHERE a < 2 and b=3;
a	b
1	3
SELECT a,b FROM v1 WHERE a < 2 and b=3;
a	b
1	3
DROP VIEW v1;
DROP TABLE t1;
CREATE TABLE t1 (name varchar(15) NOT NULL, KEY idx(name));
INSERT INTO t1 VALUES ('Betty'), ('Anna');
SELECT * FROM t1;
name
Anna
Betty
DELETE FROM t1 WHERE name NOT LIKE 'A%a';
SELECT * FROM t1;
name
Anna
DROP TABLE t1;
CREATE TABLE t1 (a int, KEY idx(a));
INSERT INTO t1 VALUES (NULL), (1), (2), (3);
SELECT * FROM t1;
a
NULL
1
2
3
DELETE FROM t1 WHERE NOT(a <=> 2);
SELECT * FROM t1;
a
2
DROP TABLE t1;
create table t1 (a int, b int, primary key(a,b));
create view v1 as select a, b from t1;
INSERT INTO `t1` VALUES
(0,0),(1,0),(2,0),(3,0),(4,0),(5,1),(6,1),(7,1),(8,1),(9,1),(10,2),(11,2),(12,2)
,(13,2),(14,2),(15,3),(16,3),(17,3),(18,3),(19,3);
explain select * from t1 where a in (3,4)  and b in (1,2,3);
id	select_type	table	type	possible_keys	key	key_len	ref	rows	Extra
1	SIMPLE	t1	range	PRIMARY	PRIMARY	8	NULL	#	Using where; Using index
explain select * from v1 where a in (3,4)  and b in (1,2,3);
id	select_type	table	type	possible_keys	key	key_len	ref	rows	Extra
1	SIMPLE	t1	range	PRIMARY	PRIMARY	8	NULL	#	Using where; Using index
explain select * from t1 where a between 3 and 4 and b between 1 and 2;
id	select_type	table	type	possible_keys	key	key_len	ref	rows	Extra
1	SIMPLE	t1	range	PRIMARY	PRIMARY	8	NULL	#	Using where; Using index
explain select * from v1 where a between 3 and 4 and b between 1 and 2;
id	select_type	table	type	possible_keys	key	key_len	ref	rows	Extra
1	SIMPLE	t1	range	PRIMARY	PRIMARY	8	NULL	#	Using where; Using index
drop view v1;
drop table t1;
create table t3 (a int);
insert into t3 values (0),(1),(2),(3),(4),(5),(6),(7),(8),(9);
create table t1 (a varchar(10), filler char(200), key(a)) charset=binary;
insert into t1 values ('a','');
insert into t1 values ('a ','');
insert into t1 values ('a  ', '');
insert into t1 select concat('a', 1000 + A.a + 10 * (B.a + 10 * C.a)), ''
  from t3 A, t3 B, t3 C;
create table t2 (a varchar(10), filler char(200), key(a));
insert into t2 select * from t1;
explain select * from t1 where a between 'a' and 'a ';
id	select_type	table	type	possible_keys	key	key_len	ref	rows	Extra
1	SIMPLE	t1	range	a	a	13	NULL	#	Using index condition
explain select * from t1 where a = 'a' or a='a ';
id	select_type	table	type	possible_keys	key	key_len	ref	rows	Extra
1	SIMPLE	t1	range	a	a	13	NULL	#	Using index condition; Using where
explain select * from t2 where a between 'a' and 'a ';
id	select_type	table	type	possible_keys	key	key_len	ref	rows	Extra
1	SIMPLE	t2	ref	a	a	13	const	#	Using index condition
explain select * from t2 where a = 'a' or a='a ';
id	select_type	table	type	possible_keys	key	key_len	ref	rows	Extra
1	SIMPLE	t2	ref	a	a	13	const	#	Using index condition; Using where
update t1 set a='b' where a<>'a';
explain select * from t1 where a not between 'b' and 'b';
id	select_type	table	type	possible_keys	key	key_len	ref	rows	Extra
1	SIMPLE	t1	range	a	a	13	NULL	#	Using index condition
select a, hex(filler) from t1 where a not between 'b' and 'b';
a	hex(filler)
a	0000000000000000000000000000000000000000000000000000000000000000000000000000000000000000000000000000000000000000000000000000000000000000000000000000000000000000000000000000000000000000000000000000000000000000000000000000000000000000000000000000000000000000000000000000000000000000000000000000000000000000000000000000000000000000000000000000000000000000000000000000000000000000000000000000000000000000
drop table t1,t2,t3;
create table t1 (a int);
insert into t1 values (0),(1),(2),(3),(4),(5),(6),(7),(8),(9);
create table t2 (a int, key(a));
insert into t2 select 2*(A.a + 10*(B.a + 10*C.a)) from t1 A, t1 B, t1 C;
set @a="select * from t2 force index (a) where a NOT IN(0";
select count(*) from (select @a:=concat(@a, ',', a) from t2 ) Z;
count(*)
1000
set @a=concat(@a, ')');
insert into t2 values (11),(13),(15);
set @b= concat("explain ", @a);
prepare stmt1 from @b;
execute stmt1;
id	select_type	table	type	possible_keys	key	key_len	ref	rows	Extra
1	SIMPLE	t2	index	a	a	5	NULL	1003	Using where; Using index
prepare stmt1 from @a;
execute stmt1;
a
11
13
15
drop table t1, t2;
CREATE TABLE t1 (
id int NOT NULL DEFAULT '0',
b int NOT NULL DEFAULT '0',
c int NOT NULL DEFAULT '0', 
INDEX idx1(b,c), INDEX idx2(c));
INSERT INTO t1(id) VALUES (1), (2), (3), (4), (5), (6), (7), (8);
INSERT INTO t1(b,c) VALUES (3,4), (3,4);
SELECT * FROM t1 WHERE b<=3 AND 3<=c;
id	b	c
0	3	4
0	3	4
SELECT * FROM t1 WHERE 3 BETWEEN b AND c;
id	b	c
0	3	4
0	3	4
EXPLAIN  SELECT * FROM t1 WHERE b<=3 AND 3<=c;
id	select_type	table	type	possible_keys	key	key_len	ref	rows	Extra
1	SIMPLE	t1	range	idx1,idx2	idx2	4	NULL	3	Using index condition; Using where
EXPLAIN  SELECT * FROM t1 WHERE 3 BETWEEN b AND c;
id	select_type	table	type	possible_keys	key	key_len	ref	rows	Extra
1	SIMPLE	t1	range	idx1,idx2	idx2	4	NULL	3	Using where
SELECT * FROM t1 WHERE 0 < b OR 0 > c;
id	b	c
0	3	4
0	3	4
SELECT * FROM t1 WHERE 0 NOT BETWEEN b AND c;
id	b	c
0	3	4
0	3	4
EXPLAIN SELECT * FROM t1 WHERE 0 < b OR 0 > c;
id	select_type	table	type	possible_keys	key	key_len	ref	rows	Extra
1	SIMPLE	t1	index_merge	idx1,idx2	idx1,idx2	4,4	NULL	4	Using sort_union(idx1,idx2); Using where
EXPLAIN SELECT * FROM t1 WHERE 0 NOT BETWEEN b AND c;
id	select_type	table	type	possible_keys	key	key_len	ref	rows	Extra
1	SIMPLE	t1	index_merge	idx1,idx2	idx1,idx2	4,4	NULL	4	Using sort_union(idx1,idx2); Using where
DROP TABLE t1;
CREATE TABLE t1 (                                      
item char(20) NOT NULL default '',                          
started datetime NOT NULL default '0000-00-00 00:00:00', 
price decimal(16,3) NOT NULL default '0.000',                 
PRIMARY KEY (item,started)                     
) ENGINE=MyISAM;
INSERT INTO t1 VALUES
('A1','2005-11-01 08:00:00',1000),
('A1','2005-11-15 00:00:00',2000),
('A1','2005-12-12 08:00:00',3000),
('A2','2005-12-01 08:00:00',1000);
EXPLAIN SELECT * FROM t1 WHERE item='A1' AND started<='2005-12-01 24:00:00';
id	select_type	table	type	possible_keys	key	key_len	ref	rows	Extra
1	SIMPLE	t1	ref	PRIMARY	PRIMARY	20	const	2	Using index condition
SELECT * FROM t1 WHERE item='A1' AND started<='2005-12-01 24:00:00';
item	started	price
Warnings:
Warning	1292	Incorrect datetime value: '2005-12-01 24:00:00'
SELECT * FROM t1 WHERE item='A1' AND started<='2005-12-02 00:00:00';
item	started	price
A1	2005-11-01 08:00:00	1000.000
A1	2005-11-15 00:00:00	2000.000
DROP INDEX `PRIMARY` ON t1;
EXPLAIN SELECT * FROM t1 WHERE item='A1' AND started<='2005-12-01 24:00:00';
id	select_type	table	type	possible_keys	key	key_len	ref	rows	Extra
1	SIMPLE	t1	ALL	NULL	NULL	NULL	NULL	4	Using where
SELECT * FROM t1 WHERE item='A1' AND started<='2005-12-01 24:00:00';
item	started	price
Warnings:
Warning	1292	Incorrect datetime value: '2005-12-01 24:00:00'
SELECT * FROM t1 WHERE item='A1' AND started<='2005-12-02 00:00:00';
item	started	price
A1	2005-11-01 08:00:00	1000.000
A1	2005-11-15 00:00:00	2000.000
DROP TABLE t1;

BUG#32198 "Comparison of DATE with DATETIME still not using indexes correctly"

CREATE TABLE t1 (
id int(11) NOT NULL auto_increment,
dateval date default NULL,
PRIMARY KEY  (id),
KEY dateval (dateval)
) AUTO_INCREMENT=173;
INSERT INTO t1 VALUES
(1,'2007-01-01'),(2,'2007-01-02'),(3,'2007-01-03'),(4,'2007-01-04'),
(5,'2007-01-05'),(6,'2007-01-06'),(7,'2007-01-07'),(8,'2007-01-08'),
(9,'2007-01-09'),(10,'2007-01-10'),(11,'2007-01-11');
This must use range access:
explain select * from t1 where dateval >= '2007-01-01 00:00:00' and dateval <= '2007-01-02 23:59:59';
id	select_type	table	type	possible_keys	key	key_len	ref	rows	Extra
1	SIMPLE	t1	range	dateval	dateval	4	NULL	2	Using index condition
drop table t1;
CREATE TABLE t1 (
a varchar(32), index (a)
) DEFAULT CHARSET=latin1 COLLATE=latin1_bin;
INSERT INTO t1 VALUES
('B'), ('A'), ('A'), ('C'), ('B'), ('A'), ('A');
SELECT a FROM t1 WHERE a='b' OR a='B';
a
B
B
EXPLAIN SELECT a FROM t1 WHERE a='b' OR a='B';
id	select_type	table	type	possible_keys	key	key_len	ref	rows	Extra
1	SIMPLE	t1	range	a	a	35	NULL	3	Using where; Using index
DROP TABLE t1;
CREATE TABLE t1 (f1 TINYINT(11) UNSIGNED NOT NULL, PRIMARY KEY (f1));
INSERT INTO t1 VALUES (127),(254),(0),(1),(255);
SELECT SQL_NO_CACHE COUNT(*) FROM t1 WHERE f1 < 256;
COUNT(*)
5
SELECT SQL_NO_CACHE COUNT(*) FROM t1 WHERE f1 < 256.0;
COUNT(*)
5
SELECT SQL_NO_CACHE COUNT(*) FROM t1 WHERE f1 < 255;
COUNT(*)
4
SELECT SQL_NO_CACHE COUNT(*) FROM t1 WHERE f1 < -1;
COUNT(*)
0
SELECT SQL_NO_CACHE COUNT(*) FROM t1 WHERE f1 > -1;
COUNT(*)
5
DROP TABLE t1;
CREATE TABLE t1 ( f1 TINYINT(11) NOT NULL, PRIMARY KEY (f1));
INSERT INTO t1 VALUES (127),(126),(0),(-128),(-127);
SELECT SQL_NO_CACHE COUNT(*) FROM t1 WHERE f1 < 128;
COUNT(*)
5
SELECT SQL_NO_CACHE COUNT(*) FROM t1 WHERE f1 < 128.0;
COUNT(*)
5
SELECT SQL_NO_CACHE COUNT(*) FROM t1 WHERE f1 < 127;
COUNT(*)
4
SELECT SQL_NO_CACHE COUNT(*) FROM t1 WHERE f1 > -129;
COUNT(*)
5
SELECT SQL_NO_CACHE COUNT(*) FROM t1 WHERE f1 > -129.0;
COUNT(*)
5
SELECT SQL_NO_CACHE COUNT(*) FROM t1 WHERE f1 > -128;
COUNT(*)
4
DROP TABLE t1;
create table t1 (a int);
insert into t1 values (0),(1),(2),(3),(4),(5),(6),(7),(8),(9);
create table t2 (a int, b int, filler char(100));
insert into t2 select A.a + 10 * (B.a + 10 * C.a), 10, 'filler' from t1 A,
t1 B, t1 C where A.a < 5;
insert into t2 select 1000, b, 'filler' from t2;
alter table t2 add index (a,b);
select 'In following EXPLAIN the access method should be ref, #rows~=500 (and not 2)' Z;
Z
In following EXPLAIN the access method should be ref, #rows~=500 (and not 2)
explain select * from t2 where a=1000 and b<11;
id	select_type	table	type	possible_keys	key	key_len	ref	rows	Extra
1	SIMPLE	t2	ref	a	a	5	const	502	Using index condition
drop table t1, t2;
CREATE TABLE t1( a INT, b INT, KEY( a, b ) );
CREATE TABLE t2( a INT, b INT, KEY( a, b ) );
CREATE TABLE t3( a INT, b INT, KEY( a, b ) );
INSERT INTO t1( a, b ) 
VALUES (0, 1), (1, 2), (1, 4), (2, 3), (5, 0), (9, 7);
INSERT INTO t2( a, b ) 
VALUES ( 1, 1), ( 2, 1), ( 3, 1), ( 4, 1), ( 5, 1),
( 6, 1), ( 7, 1), ( 8, 1), ( 9, 1), (10, 1), 
(11, 1), (12, 1), (13, 1), (14, 1), (15, 1),
(16, 1), (17, 1), (18, 1), (19, 1), (20, 1);
INSERT INTO t2 SELECT a, 2 FROM t2 WHERE b = 1;
INSERT INTO t2 SELECT a, 3 FROM t2 WHERE b = 1;
INSERT INTO t2 SELECT -1, -1 FROM t2;
INSERT INTO t2 SELECT -1, -1 FROM t2;
INSERT INTO t2 SELECT -1, -1 FROM t2;
INSERT INTO t3
VALUES (1, 0), (2, 0), (3, 0), (4, 0), (5, 0),
(6, 0), (7, 0), (8, 0), (9, 0), (10, 0);
INSERT INTO t3 SELECT * FROM t3 WHERE a = 10;
INSERT INTO t3 SELECT * FROM t3 WHERE a = 10;
SELECT * FROM t1 WHERE
3 <= a AND a < 5 OR 
5 < a AND b = 3 OR
3 <= a;
a	b
5	0
9	7
EXPLAIN
SELECT * FROM t1 WHERE
3 <= a AND a < 5 OR 
5 < a AND b = 3 OR
3 <= a;
id	select_type	table	type	possible_keys	key	key_len	ref	rows	Extra
1	SIMPLE	t1	range	a	a	5	NULL	3	Using where; Using index
SELECT * FROM t1 WHERE
3 <= a AND a < 5 OR 
5 <= a AND b = 3 OR
3 <= a;
a	b
5	0
9	7
EXPLAIN
SELECT * FROM t1 WHERE
3 <= a AND a < 5 OR 
5 <= a AND b = 3 OR
3 <= a;
id	select_type	table	type	possible_keys	key	key_len	ref	rows	Extra
1	SIMPLE	t1	range	a	a	5	NULL	4	Using where; Using index
SELECT * FROM t1 WHERE
3 <= a AND a <= 5 OR 
5 <= a AND b = 3 OR
3 <= a;
a	b
5	0
9	7
EXPLAIN
SELECT * FROM t1 WHERE
3 <= a AND a <= 5 OR 
5 <= a AND b = 3 OR
3 <= a;
id	select_type	table	type	possible_keys	key	key_len	ref	rows	Extra
1	SIMPLE	t1	range	a	a	5	NULL	3	Using where; Using index
SELECT * FROM t1 WHERE
3 <= a AND a <= 5 OR 
3 <= a;
a	b
5	0
9	7
EXPLAIN
SELECT * FROM t1 WHERE
3 <= a AND a <= 5 OR 
3 <= a;
id	select_type	table	type	possible_keys	key	key_len	ref	rows	Extra
1	SIMPLE	t1	range	a	a	5	NULL	3	Using where; Using index
SELECT * FROM t2 WHERE
5 <= a AND a < 10 AND b = 1 OR
15 <= a AND a < 20 AND b = 3
OR
1 <= a AND b = 1;
a	b
1	1
2	1
3	1
4	1
5	1
6	1
7	1
8	1
9	1
10	1
11	1
12	1
13	1
14	1
15	1
15	3
16	1
16	3
17	1
17	3
18	1
18	3
19	1
19	3
20	1
EXPLAIN
SELECT * FROM t2 WHERE
5 <= a AND a < 10 AND b = 1 OR
15 <= a AND a < 20 AND b = 3
OR
1 <= a AND b = 1;
id	select_type	table	type	possible_keys	key	key_len	ref	rows	Extra
1	SIMPLE	t2	range	a	a	10	NULL	50	Using where; Using index
SELECT * FROM t2 WHERE
5 <= a AND a < 10 AND b = 2 OR
15 <= a AND a < 20 AND b = 3
OR
1 <= a AND b = 1;
a	b
1	1
2	1
3	1
4	1
5	1
5	2
6	1
6	2
7	1
7	2
8	1
8	2
9	1
9	2
10	1
11	1
12	1
13	1
14	1
15	1
15	3
16	1
16	3
17	1
17	3
18	1
18	3
19	1
19	3
20	1
EXPLAIN
SELECT * FROM t2 WHERE
5 <= a AND a < 10 AND b = 2 OR
15 <= a AND a < 20 AND b = 3
OR
1 <= a AND b = 1;
id	select_type	table	type	possible_keys	key	key_len	ref	rows	Extra
1	SIMPLE	t2	range	a	a	10	NULL	50	Using where; Using index
SELECT * FROM t3 WHERE
5 <= a AND a < 10 AND b = 3 OR 
a < 5 OR
a < 10;
a	b
1	0
2	0
3	0
4	0
5	0
6	0
7	0
8	0
9	0
EXPLAIN
SELECT * FROM t3 WHERE
5 <= a AND a < 10 AND b = 3 OR 
a < 5 OR
a < 10;
id	select_type	table	type	possible_keys	key	key_len	ref	rows	Extra
1	SIMPLE	t3	range	a	a	5	NULL	8	Using where; Using index
DROP TABLE t1, t2, t3;
#
# Bug #47123: Endless 100% CPU loop with STRAIGHT_JOIN
#
CREATE TABLE t1(a INT, KEY(a));
INSERT INTO t1 VALUES (1), (NULL);
SELECT * FROM t1 WHERE a <> NULL and (a <> NULL or a <= NULL);
a
DROP TABLE t1;
#
# Bug#47925: regression of range optimizer and date comparison in 5.1.39!
#
CREATE TABLE t1 ( a DATE,     KEY ( a ) );
CREATE TABLE t2 ( a DATETIME, KEY ( a ) );
# Make optimizer choose range scan
INSERT INTO t1 VALUES ('2009-09-22'), ('2009-09-22'), ('2009-09-22');
INSERT INTO t1 VALUES ('2009-09-23'), ('2009-09-23'), ('2009-09-23');
INSERT INTO t2 VALUES ('2009-09-22 12:00:00'), ('2009-09-22 12:00:00'),
('2009-09-22 12:00:00');
INSERT INTO t2 VALUES ('2009-09-23 12:00:00'), ('2009-09-23 12:00:00'),
('2009-09-23 12:00:00');
# DATE vs DATE
EXPLAIN
SELECT * FROM t1 WHERE a >= '2009/09/23';
id	select_type	table	type	possible_keys	key	key_len	ref	rows	Extra
X	X	X	range	a	a	X	X	X	X
SELECT * FROM t1 WHERE a >= '2009/09/23';
a
2009-09-23
2009-09-23
2009-09-23
SELECT * FROM t1 WHERE a >= '20090923';
a
2009-09-23
2009-09-23
2009-09-23
SELECT * FROM t1 WHERE a >=  20090923;
a
2009-09-23
2009-09-23
2009-09-23
SELECT * FROM t1 WHERE a >= '2009-9-23';
a
2009-09-23
2009-09-23
2009-09-23
SELECT * FROM t1 WHERE a >= '2009.09.23';
a
2009-09-23
2009-09-23
2009-09-23
SELECT * FROM t1 WHERE a >= '2009:09:23';
a
2009-09-23
2009-09-23
2009-09-23
# DATE vs DATETIME
EXPLAIN
SELECT * FROM t2 WHERE a >= '2009/09/23';
id	select_type	table	type	possible_keys	key	key_len	ref	rows	Extra
X	X	X	range	a	a	X	X	X	X
SELECT * FROM t2 WHERE a >= '2009/09/23';
a
2009-09-23 12:00:00
2009-09-23 12:00:00
2009-09-23 12:00:00
SELECT * FROM t2 WHERE a >= '2009/09/23';
a
2009-09-23 12:00:00
2009-09-23 12:00:00
2009-09-23 12:00:00
SELECT * FROM t2 WHERE a >= '20090923';
a
2009-09-23 12:00:00
2009-09-23 12:00:00
2009-09-23 12:00:00
SELECT * FROM t2 WHERE a >=  20090923;
a
2009-09-23 12:00:00
2009-09-23 12:00:00
2009-09-23 12:00:00
SELECT * FROM t2 WHERE a >= '2009-9-23';
a
2009-09-23 12:00:00
2009-09-23 12:00:00
2009-09-23 12:00:00
SELECT * FROM t2 WHERE a >= '2009.09.23';
a
2009-09-23 12:00:00
2009-09-23 12:00:00
2009-09-23 12:00:00
SELECT * FROM t2 WHERE a >= '2009:09:23';
a
2009-09-23 12:00:00
2009-09-23 12:00:00
2009-09-23 12:00:00
# DATETIME vs DATETIME
EXPLAIN
SELECT * FROM t2 WHERE a >= '2009/09/23 12:00:00';
id	select_type	table	type	possible_keys	key	key_len	ref	rows	Extra
X	X	X	range	a	a	X	X	X	X
SELECT * FROM t2 WHERE a >= '2009/09/23 12:00:00';
a
2009-09-23 12:00:00
2009-09-23 12:00:00
2009-09-23 12:00:00
SELECT * FROM t2 WHERE a >= '20090923120000';
a
2009-09-23 12:00:00
2009-09-23 12:00:00
2009-09-23 12:00:00
SELECT * FROM t2 WHERE a >=  20090923120000;
a
2009-09-23 12:00:00
2009-09-23 12:00:00
2009-09-23 12:00:00
SELECT * FROM t2 WHERE a >= '2009-9-23 12:00:00';
a
2009-09-23 12:00:00
2009-09-23 12:00:00
2009-09-23 12:00:00
SELECT * FROM t2 WHERE a >= '2009.09.23 12:00:00';
a
2009-09-23 12:00:00
2009-09-23 12:00:00
2009-09-23 12:00:00
SELECT * FROM t2 WHERE a >= '2009:09:23 12:00:00';
a
2009-09-23 12:00:00
2009-09-23 12:00:00
2009-09-23 12:00:00
# DATETIME vs DATE
EXPLAIN
SELECT * FROM t1 WHERE a >= '2009/09/23 00:00:00';
id	select_type	table	type	possible_keys	key	key_len	ref	rows	Extra
X	X	X	range	a	a	X	X	X	X
SELECT * FROM t1 WHERE a >= '2009/09/23 00:00:00';
a
2009-09-23
2009-09-23
2009-09-23
SELECT * FROM t1 WHERE a >= '2009/09/23 00:00:00';
a
2009-09-23
2009-09-23
2009-09-23
SELECT * FROM t1 WHERE a >= '20090923000000';
a
2009-09-23
2009-09-23
2009-09-23
SELECT * FROM t1 WHERE a >=  20090923000000;
a
2009-09-23
2009-09-23
2009-09-23
SELECT * FROM t1 WHERE a >= '2009-9-23 00:00:00';
a
2009-09-23
2009-09-23
2009-09-23
SELECT * FROM t1 WHERE a >= '2009.09.23 00:00:00';
a
2009-09-23
2009-09-23
2009-09-23
SELECT * FROM t1 WHERE a >= '2009:09:23 00:00:00';
a
2009-09-23
2009-09-23
2009-09-23
# Test of the new get_date_from_str implementation
# Behavior differs slightly between the trunk and mysql-pe.
# The former may give errors for the truncated values, while the latter
# gives warnings. The purpose of this test is not to interfere, and only
# preserve existing behavior.
SELECT str_to_date('2007-10-00', '%Y-%m-%d') >= '' AND 
str_to_date('2007-10-00', '%Y-%m-%d') <= '2007/10/20';
str_to_date('2007-10-00', '%Y-%m-%d') >= '' AND 
str_to_date('2007-10-00', '%Y-%m-%d') <= '2007/10/20'
1
Warnings:
Warning	1292	Incorrect datetime value: ''
SELECT str_to_date('2007-20-00', '%Y-%m-%d') >= '2007/10/20' AND 
str_to_date('2007-20-00', '%Y-%m-%d') <= '';
str_to_date('2007-20-00', '%Y-%m-%d') >= '2007/10/20' AND 
str_to_date('2007-20-00', '%Y-%m-%d') <= ''
NULL
Warnings:
Error	1411	Incorrect datetime value: '2007-20-00' for function str_to_date
Error	1411	Incorrect datetime value: '2007-20-00' for function str_to_date
SELECT str_to_date('2007-10-00', '%Y-%m-%d') BETWEEN '' AND '2007/10/20';
str_to_date('2007-10-00', '%Y-%m-%d') BETWEEN '' AND '2007/10/20'
1
Warnings:
Warning	1292	Incorrect datetime value: ''
SELECT str_to_date('2007-20-00', '%Y-%m-%d') BETWEEN '2007/10/20' AND '';
str_to_date('2007-20-00', '%Y-%m-%d') BETWEEN '2007/10/20' AND ''
NULL
Warnings:
Error	1411	Incorrect datetime value: '2007-20-00' for function str_to_date
SELECT str_to_date('', '%Y-%m-%d');
str_to_date('', '%Y-%m-%d')
0000-00-00
DROP TABLE t1, t2;
#
# Bug#48459: valgrind errors with query using 'Range checked for each 
# record'
#
CREATE TABLE t1 (
a INT,
b CHAR(2),
c INT,
d INT,
KEY ( c ),
KEY ( d, a, b ( 2 ) ),
KEY ( b ( 1 ) )
);
INSERT INTO t1 VALUES ( NULL, 'a', 1, 2 ), ( NULL, 'a', 1, 2 ),
( 1,    'a', 1, 2 ), ( 1,    'a', 1, 2 );
CREATE TABLE t2 (
a INT,
c INT,
e INT,
KEY ( e )
);
INSERT INTO t2 VALUES ( 1, 1, NULL ), ( 1, 1, NULL );
# Should not give Valgrind warnings
SELECT 1
FROM t1, t2
WHERE t1.d <> '1' AND t1.b > '1'
AND t1.a = t2.a AND t1.c = t2.c;
1
1
1
1
1
DROP TABLE t1, t2;
#
# Bug #48665: sql-bench's insert test fails due to wrong result
#
CREATE TABLE t1 (a INT, b INT, PRIMARY KEY (a));
INSERT INTO t1 VALUES (0,0), (1,1);
EXPLAIN 
SELECT * FROM t1 FORCE INDEX (PRIMARY) 
WHERE (a>=1 AND a<=2) OR (a>=4 AND a<=5) OR (a>=0 AND a <=10);
id	select_type	table	type	possible_keys	key	key_len	ref	rows	Extra
@	@	@	range	@	@	@	@	@	@
# Should return 2 rows
SELECT * FROM t1 FORCE INDEX (PRIMARY) 
WHERE (a>=1 AND a<=2) OR (a>=4 AND a<=5) OR (a>=0 AND a <=10);
a	b
0	0
1	1
DROP TABLE t1;
#
# Bug #54802: 'NOT BETWEEN' evaluation is incorrect
#
CREATE TABLE t1 (c_key INT, c_notkey INT, KEY(c_key));
INSERT INTO t1 VALUES (1, 1), (2, 2), (3, 3);
EXPLAIN SELECT * FROM t1 WHERE 2 NOT BETWEEN c_notkey AND c_key;
id	select_type	table	type	possible_keys	key	key_len	ref	rows	Extra
1	SIMPLE	t1	ALL	c_key	NULL	NULL	NULL	3	Using where
SELECT * FROM t1 WHERE 2 NOT BETWEEN c_notkey AND c_key;
c_key	c_notkey
1	1
3	3
DROP TABLE t1;
#
# Bug #57030: 'BETWEEN' evaluation is incorrect
#
CREATE TABLE t1(pk INT PRIMARY KEY, i4 INT);
CREATE UNIQUE INDEX i4_uq ON t1(i4);
INSERT INTO t1 VALUES (1,10), (2,20), (3,30);
EXPLAIN
SELECT * FROM t1 WHERE i4 BETWEEN 10 AND 10;
id	select_type	table	type	possible_keys	key	key_len	ref	rows	Extra
1	SIMPLE	t1	const	i4_uq	i4_uq	5	const	1	
SELECT * FROM t1 WHERE i4 BETWEEN 10 AND 10;
pk	i4
1	10
EXPLAIN
SELECT * FROM t1 WHERE 10 BETWEEN i4 AND i4;
id	select_type	table	type	possible_keys	key	key_len	ref	rows	Extra
1	SIMPLE	t1	const	i4_uq	i4_uq	5	const	1	
SELECT * FROM t1 WHERE 10 BETWEEN i4 AND i4;
pk	i4
1	10
EXPLAIN
SELECT * FROM t1 WHERE 10 BETWEEN 10 AND i4;
id	select_type	table	type	possible_keys	key	key_len	ref	rows	Extra
1	SIMPLE	t1	range	i4_uq	i4_uq	5	NULL	3	Using index condition
SELECT * FROM t1 WHERE 10 BETWEEN 10 AND i4;
pk	i4
1	10
2	20
3	30
EXPLAIN
SELECT * FROM t1 WHERE 10 BETWEEN i4 AND 10;
id	select_type	table	type	possible_keys	key	key_len	ref	rows	Extra
1	SIMPLE	t1	range	i4_uq	i4_uq	5	NULL	1	Using index condition
SELECT * FROM t1 WHERE 10 BETWEEN i4 AND 10;
pk	i4
1	10
EXPLAIN
SELECT * FROM t1 WHERE 10 BETWEEN 10 AND 10;
id	select_type	table	type	possible_keys	key	key_len	ref	rows	Extra
1	SIMPLE	t1	ALL	NULL	NULL	NULL	NULL	3	
SELECT * FROM t1 WHERE 10 BETWEEN 10 AND 10;
pk	i4
1	10
2	20
3	30
EXPLAIN
SELECT * FROM t1 WHERE 10 BETWEEN 11 AND 11;
id	select_type	table	type	possible_keys	key	key_len	ref	rows	Extra
1	SIMPLE	NULL	NULL	NULL	NULL	NULL	NULL	NULL	Impossible WHERE
SELECT * FROM t1 WHERE 10 BETWEEN 11 AND 11;
pk	i4
EXPLAIN
SELECT * FROM t1 WHERE 10 BETWEEN 100 AND 0;
id	select_type	table	type	possible_keys	key	key_len	ref	rows	Extra
1	SIMPLE	NULL	NULL	NULL	NULL	NULL	NULL	NULL	Impossible WHERE
SELECT * FROM t1 WHERE 10 BETWEEN 100 AND 0;
pk	i4
EXPLAIN
SELECT * FROM t1 WHERE i4 BETWEEN 100 AND 0;
id	select_type	table	type	possible_keys	key	key_len	ref	rows	Extra
1	SIMPLE	NULL	NULL	NULL	NULL	NULL	NULL	NULL	Impossible WHERE noticed after reading const tables
SELECT * FROM t1 WHERE i4 BETWEEN 100 AND 0;
pk	i4
EXPLAIN
SELECT * FROM t1 WHERE i4 BETWEEN 10 AND 99999999999999999;
id	select_type	table	type	possible_keys	key	key_len	ref	rows	Extra
1	SIMPLE	t1	range	i4_uq	i4_uq	5	NULL	2	Using index condition
SELECT * FROM t1 WHERE i4 BETWEEN 10 AND 99999999999999999;
pk	i4
1	10
2	20
3	30
EXPLAIN
SELECT * FROM t1 WHERE i4 BETWEEN 999999999999999 AND 30;
id	select_type	table	type	possible_keys	key	key_len	ref	rows	Extra
1	SIMPLE	NULL	NULL	NULL	NULL	NULL	NULL	NULL	Impossible WHERE noticed after reading const tables
SELECT * FROM t1 WHERE i4 BETWEEN 999999999999999 AND 30;
pk	i4
EXPLAIN
SELECT * FROM t1 WHERE i4 BETWEEN 10 AND '20';
id	select_type	table	type	possible_keys	key	key_len	ref	rows	Extra
1	SIMPLE	t1	range	i4_uq	i4_uq	5	NULL	1	Using index condition
SELECT * FROM t1 WHERE i4 BETWEEN 10 AND '20';
pk	i4
1	10
2	20
EXPLAIN
SELECT * FROM t1, t1 as t2 WHERE t2.pk BETWEEN t1.i4 AND t1.i4;
id	select_type	table	type	possible_keys	key	key_len	ref	rows	Extra
1	SIMPLE	t1	ALL	i4_uq	NULL	NULL	NULL	3	
1	SIMPLE	t2	eq_ref	PRIMARY	PRIMARY	4	test.t1.i4	1	Using index condition
SELECT * FROM t1, t1 as t2 WHERE t2.pk BETWEEN t1.i4 AND t1.i4;
pk	i4	pk	i4
EXPLAIN
SELECT * FROM t1, t1 as t2 WHERE t1.i4 BETWEEN t2.pk AND t2.pk;
id	select_type	table	type	possible_keys	key	key_len	ref	rows	Extra
1	SIMPLE	t1	ALL	i4_uq	NULL	NULL	NULL	3	
1	SIMPLE	t2	eq_ref	PRIMARY	PRIMARY	4	test.t1.i4	1	Using index condition
SELECT * FROM t1, t1 as t2 WHERE t1.i4 BETWEEN t2.pk AND t2.pk;
pk	i4	pk	i4
DROP TABLE t1;
End of 5.1 tests
<<<<<<< HEAD
create table t1 (f1 datetime, key (f1));
insert into t1 values ('2000-03-09 15:56:59'),('2000-05-05 23:24:28'),('2000-06-13 13:12:06');
select  min(f1)  from t1 where f1 >= '2006-05-25 07:00:20' and f1 between '2003-11-23 10:00:09' and '2010-01-01 01:01:01' and f1 > '2001-01-01 01:01:01';
min(f1)
NULL
drop table t1;
#
# BUG#11765831: 'RANGE ACCESS' MAY INCORRECTLY FILTER 
#               AWAY QUALIFYING ROWS
#
CREATE TABLE t10(
K INT NOT NULL AUTO_INCREMENT,
I INT, J INT,
PRIMARY KEY(K),
KEY(I,J)
);
INSERT INTO t10(I,J) VALUES (6,1),(6,2),(6,3),(6,4),(6,5),
(6,6),(6,7),(6,8),(6,9),(6,0);
CREATE TABLE t100 LIKE t10;
INSERT INTO t100(I,J) SELECT X.I, X.K+(10*Y.K) FROM t10 AS X,t10 AS Y;
INSERT INTO t100(I,J) VALUES(8,26);

EXPLAIN SELECT * FROM t100 WHERE I <> 6 OR (I <> 8 AND J = 5);
id	select_type	table	type	possible_keys	key	key_len	ref	rows	Extra
1	SIMPLE	t100	range	I	I	10	NULL	4	Using index condition; Using where

SELECT * FROM t100 WHERE I <> 6 OR (I <> 8 AND J = 5);
K	I	J
101	8	26
DROP TABLE t10,t100;
#
# lp:817363: Wrong result with sort_union and multipart key in maria-5.3
# 
CREATE TABLE t1 (a int NOT NULL , b int, c int, d varchar(32), KEY (d,b), PRIMARY KEY (a)) ;
INSERT INTO t1 VALUES (7,7,NULL,'e'),(8,1,0,'p'),(9,7,1,'s'),(10,1,1,'j'),(12,2,0,'c'),(13,0,0,'a'),(14,1,1,'q');
SELECT c FROM t1                  WHERE d='q' OR d>='q' OR a > 97 OR (d IN ('j','s','i') AND b = 102);
c
1
1
SELECT c FROM t1 ignore index (d) WHERE d='q' OR d>='q' OR a > 97 OR (d IN ('j','s','i') AND b = 102);
c
1
1
SELECT * FROM t1 ignore index(d) WHERE d = 'q' OR d >= 'q' OR (d IN ( 'j' , 's' , 'i' ) AND ( b = 102 ));
a	b	c	d
9	7	1	s
14	1	1	q
SELECT * FROM t1 force index(d)  WHERE d = 'q' OR d >= 'q' OR (d IN ( 'j' , 's' , 'i' ) AND ( b = 102 ));
a	b	c	d
14	1	1	q
9	7	1	s
DROP TABLE t1;
=======
#
# LP Bug #533117: Wrong use_count in SEL_ARG trees
#   (Bug #58731)
#
create table t1 (a int, b int, c int, key idx (a,b,c));
insert into t1 values (0,0,0), (2,2,0), (1,1,1), (2,2,1);
explain
select * from t1 force index (idx) where a >=1 and c <= 1 and a=b and b > 1;
id	select_type	table	type	possible_keys	key	key_len	ref	rows	Extra
1	SIMPLE	t1	range	idx	idx	5	NULL	3	Using where; Using index
select * from t1 force index (idx) where a >=1 and c <= 1 and a=b and b > 1;
a	b	c
2	2	0
2	2	1
drop table t1;
>>>>>>> 522b2896
<|MERGE_RESOLUTION|>--- conflicted
+++ resolved
@@ -1769,7 +1769,21 @@
 pk	i4	pk	i4
 DROP TABLE t1;
 End of 5.1 tests
-<<<<<<< HEAD
+#
+# LP Bug #533117: Wrong use_count in SEL_ARG trees
+#   (Bug #58731)
+#
+create table t1 (a int, b int, c int, key idx (a,b,c));
+insert into t1 values (0,0,0), (2,2,0), (1,1,1), (2,2,1);
+explain
+select * from t1 force index (idx) where a >=1 and c <= 1 and a=b and b > 1;
+id	select_type	table	type	possible_keys	key	key_len	ref	rows	Extra
+1	SIMPLE	t1	range	idx	idx	5	NULL	3	Using where; Using index
+select * from t1 force index (idx) where a >=1 and c <= 1 and a=b and b > 1;
+a	b	c
+2	2	0
+2	2	1
+drop table t1;
 create table t1 (f1 datetime, key (f1));
 insert into t1 values ('2000-03-09 15:56:59'),('2000-05-05 23:24:28'),('2000-06-13 13:12:06');
 select  min(f1)  from t1 where f1 >= '2006-05-25 07:00:20' and f1 between '2003-11-23 10:00:09' and '2010-01-01 01:01:01' and f1 > '2001-01-01 01:01:01';
@@ -1821,21 +1835,4 @@
 a	b	c	d
 14	1	1	q
 9	7	1	s
-DROP TABLE t1;
-=======
-#
-# LP Bug #533117: Wrong use_count in SEL_ARG trees
-#   (Bug #58731)
-#
-create table t1 (a int, b int, c int, key idx (a,b,c));
-insert into t1 values (0,0,0), (2,2,0), (1,1,1), (2,2,1);
-explain
-select * from t1 force index (idx) where a >=1 and c <= 1 and a=b and b > 1;
-id	select_type	table	type	possible_keys	key	key_len	ref	rows	Extra
-1	SIMPLE	t1	range	idx	idx	5	NULL	3	Using where; Using index
-select * from t1 force index (idx) where a >=1 and c <= 1 and a=b and b > 1;
-a	b	c
-2	2	0
-2	2	1
-drop table t1;
->>>>>>> 522b2896
+DROP TABLE t1;