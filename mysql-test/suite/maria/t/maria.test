--- conflicted
+++ resolved
@@ -1839,8 +1839,6 @@
 drop table t1;
 
 #
-<<<<<<< HEAD
-=======
 # Bug #39227 Maria: crash with ALTER TABLE PARTITION
 #
 
@@ -1851,7 +1849,6 @@
 drop table t1;
 
 #
->>>>>>> 3afd84cb
 # Bug #39226 Maria: crash with FLUSH TABLES WITH READ LOCK after LOCK TABLES
 
 create table t1 (c1 int);
@@ -1859,7 +1856,6 @@
 lock table t1 read, t2 read;
 flush tables with read lock;
 unlock tables;
-<<<<<<< HEAD
 drop table t1, t2;
 
 #
@@ -1879,7 +1875,4 @@
 --disable_query_log
 eval set global storage_engine=$default_engine, maria_page_checksum=$default_checksum;
 --enable_result_log
---enable_query_log
-=======
-drop table t1, t2;
->>>>>>> 3afd84cb
+--enable_query_log