--- conflicted
+++ resolved
@@ -22,12 +22,8 @@
 1
 connection node_2;
 UNLOCK TABLES;
-<<<<<<< HEAD
 connection node_2a;
-SET SESSION wsrep_sync_wait = 7;;
-=======
 SET SESSION wsrep_sync_wait = 15;;
->>>>>>> b29f26d7
 SELECT COUNT(*) = 1 FROM t1;
 COUNT(*) = 1
 1
