--source include/have_ucs2.inc

--disable_warnings
drop table if exists t1,t2;
--enable_warnings

#
# Bug#601164: DELETE/UPDATE with ORDER BY index and LIMIT
#             

create table t1 (a int, b int, v int as (a+1), index idx(b));
insert into t1(a, b) values
  (4, 40), (3, 30), (5, 50), (7, 70), (8, 80), (2, 20), (1, 10);

select * from t1 order by b;

delete from t1 where v > 6 order by b limit 1;
select * from t1 order by b;

update t1 set a=v order by b limit 1;
select * from t1 order by b;

drop table t1;

#
# Bug#604549: Expression for virtual column returns row
#             

-- error ER_ROW_EXPR_FOR_VCOL 
CREATE TABLE t1 (
  a int NOT NULL DEFAULT '0',
  v double AS ((1, a)) VIRTUAL
);

#
# Bug#603654: Virtual column in ORDER BY, no other references of table columns
#             

CREATE TABLE t1 (
 a CHAR(255) BINARY NOT NULL DEFAULT 0,
 b CHAR(255) BINARY NOT NULL DEFAULT 0,
 v CHAR(255) BINARY AS (CONCAT(a,b)) VIRTUAL );
INSERT INTO t1(a,b) VALUES ('4','7'), ('4','6');
SELECT 1 AS C FROM t1 ORDER BY v;

DROP TABLE t1;

#
# Bug#603186: Insert into a table with stored vurtual columns
#             

CREATE TABLE t1(a int, b int DEFAULT 0, v INT AS (b+10) PERSISTENT);
INSERT INTO t1(a) VALUES (1);
SELECT b, v FROM t1;

DROP TABLE t1;

CREATE TABLE t1(a int DEFAULT 100, v int AS (a+1) PERSISTENT);
INSERT INTO t1 () VALUES ();
CREATE TABLE t2(a int DEFAULT 100 , v int AS (a+1));
INSERT INTO t2 () VALUES ();

SELECT a, v FROM t1;
SELECT a, v FROM t2;

DROP TABLE t1,t2;

#
# Bug#604503: Virtual column expression with datetime comparison
#

CREATE TABLE t1 (
 a datetime NOT NULL DEFAULT '2000-01-01',
 v boolean AS (a < '2001-01-01')
);
INSERT INTO t1(a) VALUES ('2002-02-15');
INSERT INTO t1(a) VALUES ('2000-10-15');

SELECT a, v FROM t1;
SELECT a, v FROM t1;

CREATE TABLE t2 (
 a datetime NOT NULL DEFAULT '2000-01-01',
 v boolean AS (a < '2001-01-01') PERSISTENT
);
INSERT INTO t2(a) VALUES ('2002-02-15');
INSERT INTO t2(a) VALUES ('2000-10-15');

SELECT * FROM t2;

DROP TABLE t1, t2;

#
# Bug#607566: Virtual column in the select list of SELECT with ORDER BY
#

CREATE TABLE t1 (
  a char(255), b char(255), c char(255), d char(255),
  v char(255) AS (CONCAT(c,d) ) VIRTUAL
);

INSERT INTO t1(a,b,c,d) VALUES ('w','x','y','z'), ('W','X','Y','Z');

SELECT v FROM t1 ORDER BY CONCAT(a,b);

DROP TABLE t1;

#
# Bug#607168: CREATE TABLE AS SELECT that returns virtual columns
#

CREATE TABLE t1 (f1 INTEGER, v1 INTEGER AS (f1) VIRTUAL);
CREATE TABLE t2 AS SELECT v1 FROM t1;
SHOW CREATE TABLE t2;

DROP TABLE t1,t2;

#
# Bug#607177: ROUND function in the expression for a virtual function
#

CREATE TABLE t1 (p int, a double NOT NULL, v double AS (ROUND(a,p)) VIRTUAL);
INSERT INTO t1 VALUES (0,1,0);
INSERT INTO t1 VALUES (NULL,0,0);
SELECT a, p, v, ROUND(a,p), ROUND(a,p+NULL) FROM t1;
DROP TABLE t1;

CREATE TABLE t1 (p int, a double NOT NULL);
INSERT INTO t1(p,a) VALUES (0,1);
INSERT INTO t1(p,a) VALUES (NULL,0);
SELECT a, p, ROUND(a,p), ROUND(a,p+NULL) FROM t1;
DROP TABLE t1;

#
# Bug#610890: SHOW CREATE TABLE with a virtual column
#

CREATE TABLE t1 (a char(32), v char(32) CHARACTER SET ucs2 AS (a) VIRTUAL);

SHOW CREATE TABLE t1;

DROP TABLE t1;

#
# Bug#930814: no info in information schema for tables with virtual columns
#

CREATE TABLE t1 (a int, b int);
CREATE TABLE t2 (a int, b int as (a+1) VIRTUAL);

SELECT table_schema, table_name, column_name, column_type, extra
  FROM information_schema.columns WHERE table_name = 't1';
SELECT table_schema, table_name, column_name, column_type, extra 
  FROM information_schema.columns WHERE table_name = 't2';

DROP TABLE t1,t2;

#
# Bug mdev-354: virtual columns of ENUM and SET types
#

create table t1 (
  a int not null, b char(2) not null,
  c enum('Y','N') as (case when b = 'aa' then 'Y' else 'N' end) persistent
);
show create table t1;
insert into t1(a,b) values (1,'bb'), (2,'aa'), (3,'cc');
select * from t1;

create table t2 (
  a int, b int,
  c set("y","n") 
  as (if(a=0,if(b=0,('n,n'),('n,y')),if(b=0,('y,n'),('y,y')))) persistent
);
show create table t2;
insert into t2(a,b) values (7,0), (2,3), (0,1);
select * from t2;

drop table t1,t2;

#
<<<<<<< HEAD
#  SELECT that uses a virtual column and executed with BKA
#

create table t1 (a int, b int);
insert into t1 values (3, 30), (4, 20), (1, 20);
create table t2 (c int, d int, v int as (d+1), index idx(c));
insert into t2(c,d) values 
  (20, 100), (20, 300), (30, 100), (30, 200), (40, 500),
  (70, 100), (40, 300), (60, 100), (40, 100), (70, 100);                           
insert into t2(c,d) values 
  (120, 100), (150, 300), (130, 100), (130, 200), (140, 500),
  (170, 100), (180, 300), (160, 100), (40, 100), (170, 100);                           

set join_cache_level=6;
explain
select * from t1,t2 where t1.b=t2.c and d <= 100;

select * from t1,t2 where t1.b=t2.c and d <= 100;
set join_cache_level=default;

drop table t1, t2;

#
# Test crashes when using convert_const_item()
#
create table t1 (a bigint, b bigint as (a > '2'));
show create table t1;
insert into t1 (a) values (1),(3);
select * from t1;
select * from t1;
drop table t1;
create table t1 (a bigint, b bigint as (a between 0 and 2));
show create table t1;
insert into t1 (a) values (1),(3);
select * from t1;
select * from t1;
drop table t1;
create table t1 (a char(10), b char(10) as (a between 0 and 2));
show create table t1;
insert into t1 (a) values (1),(3);
select * from t1;
select * from t1;
drop table t1;

#
# Test output of show columns
#

CREATE TABLE `t1` (
  `a` int(11) NOT NULL,
  `b` varchar(32) DEFAULT NULL,
  `c` int(11) AS (a MOD 10) VIRTUAL,
  `d` varchar(5) AS (LEFT(b,5)) PERSISTENT
) ENGINE=MyISAM;
show create table t1;
show columns from t1;
--replace_column 8 #
show full columns from t1;
INSERT INTO `test`.`t1`(`a`,`b`,`c`,`d`) VALUES ( '1','a',NULL,NULL);
UPDATE `test`.`t1` SET `d`='b' WHERE `a`='1' AND `b`='a' AND `c`='1' AND  `d`='a';
INSERT INTO `test`.`t1`(`a`,`b`,`c`,`d`) VALUES ( '1','a',NULL,'a');
set sql_mode='strict_all_tables';
--error ER_WARNING_NON_DEFAULT_VALUE_FOR_VIRTUAL_COLUMN
UPDATE `test`.`t1` SET `d`='b' WHERE `a`='1' AND `b`='a' AND `c`='1' AND  `d`='a';
--error ER_WARNING_NON_DEFAULT_VALUE_FOR_VIRTUAL_COLUMN
INSERT INTO `test`.`t1`(`a`,`b`,`c`,`d`) VALUES ( '1','a',NULL,'a');
drop table t1;
=======
# Bug mdev-3938: INSERT DELAYED for a table with virtual columns
#

CREATE TABLE t1 (
 ts TIMESTAMP,
 tsv TIMESTAMP AS (ADDDATE(ts, INTERVAL 1 DAY)) VIRTUAL
) ENGINE=MyISAM;

INSERT INTO t1 (tsv) VALUES (DEFAULT);

INSERT DELAYED INTO t1 (tsv) VALUES (DEFAULT);

FLUSH TABLES;

SELECT COUNT(*) FROM t1;

DROP TABLE t1;
>>>>>>> 2ffdb815
<|MERGE_RESOLUTION|>--- conflicted
+++ resolved
@@ -179,7 +179,25 @@
 drop table t1,t2;
 
 #
-<<<<<<< HEAD
+# Bug mdev-3938: INSERT DELAYED for a table with virtual columns
+#
+
+CREATE TABLE t1 (
+ ts TIMESTAMP,
+ tsv TIMESTAMP AS (ADDDATE(ts, INTERVAL 1 DAY)) VIRTUAL
+) ENGINE=MyISAM;
+
+INSERT INTO t1 (tsv) VALUES (DEFAULT);
+
+INSERT DELAYED INTO t1 (tsv) VALUES (DEFAULT);
+
+FLUSH TABLES;
+
+SELECT COUNT(*) FROM t1;
+
+DROP TABLE t1;
+
+#
 #  SELECT that uses a virtual column and executed with BKA
 #
 
@@ -246,23 +264,4 @@
 UPDATE `test`.`t1` SET `d`='b' WHERE `a`='1' AND `b`='a' AND `c`='1' AND  `d`='a';
 --error ER_WARNING_NON_DEFAULT_VALUE_FOR_VIRTUAL_COLUMN
 INSERT INTO `test`.`t1`(`a`,`b`,`c`,`d`) VALUES ( '1','a',NULL,'a');
-drop table t1;
-=======
-# Bug mdev-3938: INSERT DELAYED for a table with virtual columns
-#
-
-CREATE TABLE t1 (
- ts TIMESTAMP,
- tsv TIMESTAMP AS (ADDDATE(ts, INTERVAL 1 DAY)) VIRTUAL
-) ENGINE=MyISAM;
-
-INSERT INTO t1 (tsv) VALUES (DEFAULT);
-
-INSERT DELAYED INTO t1 (tsv) VALUES (DEFAULT);
-
-FLUSH TABLES;
-
-SELECT COUNT(*) FROM t1;
-
-DROP TABLE t1;
->>>>>>> 2ffdb815
+drop table t1;