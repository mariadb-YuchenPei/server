SELECT * FROM information_schema.columns
WHERE table_schema = 'information_schema'
AND table_name <> 'profiling' AND table_name not like 'innodb_%'
ORDER BY table_schema, table_name, column_name;
TABLE_CATALOG	TABLE_SCHEMA	TABLE_NAME	COLUMN_NAME	ORDINAL_POSITION	COLUMN_DEFAULT	IS_NULLABLE	DATA_TYPE	CHARACTER_MAXIMUM_LENGTH	CHARACTER_OCTET_LENGTH	NUMERIC_PRECISION	NUMERIC_SCALE	DATETIME_PRECISION	CHARACTER_SET_NAME	COLLATION_NAME	COLUMN_TYPE	COLUMN_KEY	EXTRA	PRIVILEGES	COLUMN_COMMENT	IS_GENERATED	GENERATION_EXPRESSION
def	information_schema	ALL_PLUGINS	LOAD_OPTION	11	''	NO	varchar	64	192	NULL	NULL	NULL	utf8mb3	utf8mb3_general_ci	varchar(64)					NEVER	NULL
def	information_schema	ALL_PLUGINS	PLUGIN_AUTHOR	8	NULL	YES	varchar	64	192	NULL	NULL	NULL	utf8mb3	utf8mb3_general_ci	varchar(64)					NEVER	NULL
def	information_schema	ALL_PLUGINS	PLUGIN_AUTH_VERSION	13	NULL	YES	varchar	80	240	NULL	NULL	NULL	utf8mb3	utf8mb3_general_ci	varchar(80)					NEVER	NULL
def	information_schema	ALL_PLUGINS	PLUGIN_DESCRIPTION	9	NULL	YES	longtext	4294967295	4294967295	NULL	NULL	NULL	utf8mb3	utf8mb3_general_ci	longtext					NEVER	NULL
def	information_schema	ALL_PLUGINS	PLUGIN_LIBRARY	6	NULL	YES	varchar	64	192	NULL	NULL	NULL	utf8mb3	utf8mb3_general_ci	varchar(64)					NEVER	NULL
def	information_schema	ALL_PLUGINS	PLUGIN_LIBRARY_VERSION	7	NULL	YES	varchar	20	60	NULL	NULL	NULL	utf8mb3	utf8mb3_general_ci	varchar(20)					NEVER	NULL
def	information_schema	ALL_PLUGINS	PLUGIN_LICENSE	10	''	NO	varchar	80	240	NULL	NULL	NULL	utf8mb3	utf8mb3_general_ci	varchar(80)					NEVER	NULL
def	information_schema	ALL_PLUGINS	PLUGIN_MATURITY	12	''	NO	varchar	12	36	NULL	NULL	NULL	utf8mb3	utf8mb3_general_ci	varchar(12)					NEVER	NULL
def	information_schema	ALL_PLUGINS	PLUGIN_NAME	1	''	NO	varchar	64	192	NULL	NULL	NULL	utf8mb3	utf8mb3_general_ci	varchar(64)					NEVER	NULL
def	information_schema	ALL_PLUGINS	PLUGIN_STATUS	3	''	NO	varchar	16	48	NULL	NULL	NULL	utf8mb3	utf8mb3_general_ci	varchar(16)					NEVER	NULL
def	information_schema	ALL_PLUGINS	PLUGIN_TYPE	4	''	NO	varchar	80	240	NULL	NULL	NULL	utf8mb3	utf8mb3_general_ci	varchar(80)					NEVER	NULL
def	information_schema	ALL_PLUGINS	PLUGIN_TYPE_VERSION	5	''	NO	varchar	20	60	NULL	NULL	NULL	utf8mb3	utf8mb3_general_ci	varchar(20)					NEVER	NULL
def	information_schema	ALL_PLUGINS	PLUGIN_VERSION	2	''	NO	varchar	20	60	NULL	NULL	NULL	utf8mb3	utf8mb3_general_ci	varchar(20)					NEVER	NULL
def	information_schema	APPLICABLE_ROLES	GRANTEE	1	''	NO	varchar	385	1155	NULL	NULL	NULL	utf8mb3	utf8mb3_general_ci	varchar(385)					NEVER	NULL
def	information_schema	APPLICABLE_ROLES	IS_DEFAULT	4	NULL	YES	varchar	3	9	NULL	NULL	NULL	utf8mb3	utf8mb3_general_ci	varchar(3)					NEVER	NULL
def	information_schema	APPLICABLE_ROLES	IS_GRANTABLE	3	''	NO	varchar	3	9	NULL	NULL	NULL	utf8mb3	utf8mb3_general_ci	varchar(3)					NEVER	NULL
def	information_schema	APPLICABLE_ROLES	ROLE_NAME	2	''	NO	varchar	128	384	NULL	NULL	NULL	utf8mb3	utf8mb3_general_ci	varchar(128)					NEVER	NULL
def	information_schema	CHARACTER_SETS	CHARACTER_SET_NAME	1	''	NO	varchar	32	96	NULL	NULL	NULL	utf8mb3	utf8mb3_general_ci	varchar(32)					NEVER	NULL
def	information_schema	CHARACTER_SETS	DEFAULT_COLLATE_NAME	2	''	NO	varchar	32	96	NULL	NULL	NULL	utf8mb3	utf8mb3_general_ci	varchar(32)					NEVER	NULL
def	information_schema	CHARACTER_SETS	DESCRIPTION	3	''	NO	varchar	60	180	NULL	NULL	NULL	utf8mb3	utf8mb3_general_ci	varchar(60)					NEVER	NULL
def	information_schema	CHARACTER_SETS	MAXLEN	4	0	NO	bigint	NULL	NULL	19	0	NULL	NULL	NULL	bigint(3)					NEVER	NULL
def	information_schema	CHECK_CONSTRAINTS	CHECK_CLAUSE	6	''	NO	longtext	4294967295	4294967295	NULL	NULL	NULL	utf8mb3	utf8mb3_general_ci	longtext					NEVER	NULL
def	information_schema	CHECK_CONSTRAINTS	CONSTRAINT_CATALOG	1	''	NO	varchar	512	1536	NULL	NULL	NULL	utf8mb3	utf8mb3_general_ci	varchar(512)					NEVER	NULL
def	information_schema	CHECK_CONSTRAINTS	CONSTRAINT_NAME	4	''	NO	varchar	64	192	NULL	NULL	NULL	utf8mb3	utf8mb3_general_ci	varchar(64)					NEVER	NULL
def	information_schema	CHECK_CONSTRAINTS	CONSTRAINT_SCHEMA	2	''	NO	varchar	64	192	NULL	NULL	NULL	utf8mb3	utf8mb3_general_ci	varchar(64)					NEVER	NULL
def	information_schema	CHECK_CONSTRAINTS	LEVEL	5	''	NO	varchar	6	18	NULL	NULL	NULL	utf8mb3	utf8mb3_general_ci	varchar(6)					NEVER	NULL
def	information_schema	CHECK_CONSTRAINTS	TABLE_NAME	3	''	NO	varchar	64	192	NULL	NULL	NULL	utf8mb3	utf8mb3_general_ci	varchar(64)					NEVER	NULL
def	information_schema	CLIENT_STATISTICS	ACCESS_DENIED	22	0	NO	bigint	NULL	NULL	19	0	NULL	NULL	NULL	bigint(21)					NEVER	NULL
def	information_schema	CLIENT_STATISTICS	BINLOG_BYTES_WRITTEN	9	0	NO	bigint	NULL	NULL	19	0	NULL	NULL	NULL	bigint(21)					NEVER	NULL
def	information_schema	CLIENT_STATISTICS	BUSY_TIME	5	0	NO	double	NULL	NULL	21	NULL	NULL	NULL	NULL	double					NEVER	NULL
def	information_schema	CLIENT_STATISTICS	BYTES_RECEIVED	7	0	NO	bigint	NULL	NULL	19	0	NULL	NULL	NULL	bigint(21)					NEVER	NULL
def	information_schema	CLIENT_STATISTICS	BYTES_SENT	8	0	NO	bigint	NULL	NULL	19	0	NULL	NULL	NULL	bigint(21)					NEVER	NULL
def	information_schema	CLIENT_STATISTICS	CLIENT	1	''	NO	varchar	64	192	NULL	NULL	NULL	utf8mb3	utf8mb3_general_ci	varchar(64)					NEVER	NULL
def	information_schema	CLIENT_STATISTICS	COMMIT_TRANSACTIONS	18	0	NO	bigint	NULL	NULL	19	0	NULL	NULL	NULL	bigint(21)					NEVER	NULL
def	information_schema	CLIENT_STATISTICS	CONCURRENT_CONNECTIONS	3	0	NO	bigint	NULL	NULL	19	0	NULL	NULL	NULL	bigint(21)					NEVER	NULL
def	information_schema	CLIENT_STATISTICS	CONNECTED_TIME	4	0	NO	bigint	NULL	NULL	19	0	NULL	NULL	NULL	bigint(21)					NEVER	NULL
def	information_schema	CLIENT_STATISTICS	CPU_TIME	6	0	NO	double	NULL	NULL	21	NULL	NULL	NULL	NULL	double					NEVER	NULL
def	information_schema	CLIENT_STATISTICS	DENIED_CONNECTIONS	20	0	NO	bigint	NULL	NULL	19	0	NULL	NULL	NULL	bigint(21)					NEVER	NULL
def	information_schema	CLIENT_STATISTICS	EMPTY_QUERIES	23	0	NO	bigint	NULL	NULL	19	0	NULL	NULL	NULL	bigint(21)					NEVER	NULL
def	information_schema	CLIENT_STATISTICS	LOST_CONNECTIONS	21	0	NO	bigint	NULL	NULL	19	0	NULL	NULL	NULL	bigint(21)					NEVER	NULL
def	information_schema	CLIENT_STATISTICS	MAX_STATEMENT_TIME_EXCEEDED	25	0	NO	bigint	NULL	NULL	19	0	NULL	NULL	NULL	bigint(21)					NEVER	NULL
def	information_schema	CLIENT_STATISTICS	OTHER_COMMANDS	17	0	NO	bigint	NULL	NULL	19	0	NULL	NULL	NULL	bigint(21)					NEVER	NULL
def	information_schema	CLIENT_STATISTICS	ROLLBACK_TRANSACTIONS	19	0	NO	bigint	NULL	NULL	19	0	NULL	NULL	NULL	bigint(21)					NEVER	NULL
def	information_schema	CLIENT_STATISTICS	ROWS_DELETED	12	0	NO	bigint	NULL	NULL	19	0	NULL	NULL	NULL	bigint(21)					NEVER	NULL
def	information_schema	CLIENT_STATISTICS	ROWS_INSERTED	13	0	NO	bigint	NULL	NULL	19	0	NULL	NULL	NULL	bigint(21)					NEVER	NULL
def	information_schema	CLIENT_STATISTICS	ROWS_READ	10	0	NO	bigint	NULL	NULL	19	0	NULL	NULL	NULL	bigint(21)					NEVER	NULL
def	information_schema	CLIENT_STATISTICS	ROWS_SENT	11	0	NO	bigint	NULL	NULL	19	0	NULL	NULL	NULL	bigint(21)					NEVER	NULL
def	information_schema	CLIENT_STATISTICS	ROWS_UPDATED	14	0	NO	bigint	NULL	NULL	19	0	NULL	NULL	NULL	bigint(21)					NEVER	NULL
def	information_schema	CLIENT_STATISTICS	SELECT_COMMANDS	15	0	NO	bigint	NULL	NULL	19	0	NULL	NULL	NULL	bigint(21)					NEVER	NULL
def	information_schema	CLIENT_STATISTICS	TOTAL_CONNECTIONS	2	0	NO	bigint	NULL	NULL	19	0	NULL	NULL	NULL	bigint(21)					NEVER	NULL
def	information_schema	CLIENT_STATISTICS	TOTAL_SSL_CONNECTIONS	24	0	NO	bigint	NULL	NULL	20	0	NULL	NULL	NULL	bigint(21) unsigned					NEVER	NULL
def	information_schema	CLIENT_STATISTICS	UPDATE_COMMANDS	16	0	NO	bigint	NULL	NULL	19	0	NULL	NULL	NULL	bigint(21)					NEVER	NULL
def	information_schema	COLLATIONS	CHARACTER_SET_NAME	2	''	NO	varchar	32	96	NULL	NULL	NULL	utf8mb3	utf8mb3_general_ci	varchar(32)					NEVER	NULL
def	information_schema	COLLATIONS	COLLATION_NAME	1	''	NO	varchar	32	96	NULL	NULL	NULL	utf8mb3	utf8mb3_general_ci	varchar(32)					NEVER	NULL
def	information_schema	COLLATIONS	ID	3	0	NO	bigint	NULL	NULL	19	0	NULL	NULL	NULL	bigint(11)					NEVER	NULL
def	information_schema	COLLATIONS	IS_COMPILED	5	''	NO	varchar	3	9	NULL	NULL	NULL	utf8mb3	utf8mb3_general_ci	varchar(3)					NEVER	NULL
def	information_schema	COLLATIONS	IS_DEFAULT	4	''	NO	varchar	3	9	NULL	NULL	NULL	utf8mb3	utf8mb3_general_ci	varchar(3)					NEVER	NULL
def	information_schema	COLLATIONS	SORTLEN	6	0	NO	bigint	NULL	NULL	19	0	NULL	NULL	NULL	bigint(3)					NEVER	NULL
def	information_schema	COLLATION_CHARACTER_SET_APPLICABILITY	CHARACTER_SET_NAME	2	''	NO	varchar	32	96	NULL	NULL	NULL	utf8mb3	utf8mb3_general_ci	varchar(32)					NEVER	NULL
def	information_schema	COLLATION_CHARACTER_SET_APPLICABILITY	COLLATION_NAME	1	''	NO	varchar	32	96	NULL	NULL	NULL	utf8mb3	utf8mb3_general_ci	varchar(32)					NEVER	NULL
def	information_schema	COLUMNS	CHARACTER_MAXIMUM_LENGTH	9	NULL	YES	bigint	NULL	NULL	20	0	NULL	NULL	NULL	bigint(21) unsigned					NEVER	NULL
def	information_schema	COLUMNS	CHARACTER_OCTET_LENGTH	10	NULL	YES	bigint	NULL	NULL	20	0	NULL	NULL	NULL	bigint(21) unsigned					NEVER	NULL
def	information_schema	COLUMNS	CHARACTER_SET_NAME	14	NULL	YES	varchar	32	96	NULL	NULL	NULL	utf8mb3	utf8mb3_general_ci	varchar(32)					NEVER	NULL
def	information_schema	COLUMNS	COLLATION_NAME	15	NULL	YES	varchar	32	96	NULL	NULL	NULL	utf8mb3	utf8mb3_general_ci	varchar(32)					NEVER	NULL
def	information_schema	COLUMNS	COLUMN_COMMENT	20	''	NO	varchar	1024	3072	NULL	NULL	NULL	utf8mb3	utf8mb3_general_ci	varchar(1024)					NEVER	NULL
def	information_schema	COLUMNS	COLUMN_DEFAULT	6	NULL	YES	longtext	4294967295	4294967295	NULL	NULL	NULL	utf8mb3	utf8mb3_general_ci	longtext					NEVER	NULL
def	information_schema	COLUMNS	COLUMN_KEY	17	''	NO	varchar	3	9	NULL	NULL	NULL	utf8mb3	utf8mb3_general_ci	varchar(3)					NEVER	NULL
def	information_schema	COLUMNS	COLUMN_NAME	4	''	NO	varchar	64	192	NULL	NULL	NULL	utf8mb3	utf8mb3_general_ci	varchar(64)					NEVER	NULL
def	information_schema	COLUMNS	COLUMN_TYPE	16	''	NO	longtext	4294967295	4294967295	NULL	NULL	NULL	utf8mb3	utf8mb3_general_ci	longtext					NEVER	NULL
def	information_schema	COLUMNS	DATA_TYPE	8	''	NO	varchar	64	192	NULL	NULL	NULL	utf8mb3	utf8mb3_general_ci	varchar(64)					NEVER	NULL
def	information_schema	COLUMNS	DATETIME_PRECISION	13	NULL	YES	bigint	NULL	NULL	20	0	NULL	NULL	NULL	bigint(21) unsigned					NEVER	NULL
def	information_schema	COLUMNS	EXTRA	18	''	NO	varchar	30	90	NULL	NULL	NULL	utf8mb3	utf8mb3_general_ci	varchar(30)					NEVER	NULL
def	information_schema	COLUMNS	GENERATION_EXPRESSION	22	NULL	YES	longtext	4294967295	4294967295	NULL	NULL	NULL	utf8mb3	utf8mb3_general_ci	longtext					NEVER	NULL
def	information_schema	COLUMNS	IS_GENERATED	21	''	NO	varchar	6	18	NULL	NULL	NULL	utf8mb3	utf8mb3_general_ci	varchar(6)					NEVER	NULL
def	information_schema	COLUMNS	IS_NULLABLE	7	''	NO	varchar	3	9	NULL	NULL	NULL	utf8mb3	utf8mb3_general_ci	varchar(3)					NEVER	NULL
def	information_schema	COLUMNS	NUMERIC_PRECISION	11	NULL	YES	bigint	NULL	NULL	20	0	NULL	NULL	NULL	bigint(21) unsigned					NEVER	NULL
def	information_schema	COLUMNS	NUMERIC_SCALE	12	NULL	YES	bigint	NULL	NULL	20	0	NULL	NULL	NULL	bigint(21) unsigned					NEVER	NULL
def	information_schema	COLUMNS	ORDINAL_POSITION	5	0	NO	bigint	NULL	NULL	20	0	NULL	NULL	NULL	bigint(21) unsigned					NEVER	NULL
def	information_schema	COLUMNS	PRIVILEGES	19	''	NO	varchar	80	240	NULL	NULL	NULL	utf8mb3	utf8mb3_general_ci	varchar(80)					NEVER	NULL
def	information_schema	COLUMNS	TABLE_CATALOG	1	''	NO	varchar	512	1536	NULL	NULL	NULL	utf8mb3	utf8mb3_general_ci	varchar(512)					NEVER	NULL
def	information_schema	COLUMNS	TABLE_NAME	3	''	NO	varchar	64	192	NULL	NULL	NULL	utf8mb3	utf8mb3_general_ci	varchar(64)					NEVER	NULL
def	information_schema	COLUMNS	TABLE_SCHEMA	2	''	NO	varchar	64	192	NULL	NULL	NULL	utf8mb3	utf8mb3_general_ci	varchar(64)					NEVER	NULL
def	information_schema	COLUMN_PRIVILEGES	COLUMN_NAME	5	''	NO	varchar	64	192	NULL	NULL	NULL	utf8mb3	utf8mb3_general_ci	varchar(64)					NEVER	NULL
def	information_schema	COLUMN_PRIVILEGES	GRANTEE	1	''	NO	varchar	385	1155	NULL	NULL	NULL	utf8mb3	utf8mb3_general_ci	varchar(385)					NEVER	NULL
def	information_schema	COLUMN_PRIVILEGES	IS_GRANTABLE	7	''	NO	varchar	3	9	NULL	NULL	NULL	utf8mb3	utf8mb3_general_ci	varchar(3)					NEVER	NULL
def	information_schema	COLUMN_PRIVILEGES	PRIVILEGE_TYPE	6	''	NO	varchar	64	192	NULL	NULL	NULL	utf8mb3	utf8mb3_general_ci	varchar(64)					NEVER	NULL
def	information_schema	COLUMN_PRIVILEGES	TABLE_CATALOG	2	''	NO	varchar	512	1536	NULL	NULL	NULL	utf8mb3	utf8mb3_general_ci	varchar(512)					NEVER	NULL
def	information_schema	COLUMN_PRIVILEGES	TABLE_NAME	4	''	NO	varchar	64	192	NULL	NULL	NULL	utf8mb3	utf8mb3_general_ci	varchar(64)					NEVER	NULL
def	information_schema	COLUMN_PRIVILEGES	TABLE_SCHEMA	3	''	NO	varchar	64	192	NULL	NULL	NULL	utf8mb3	utf8mb3_general_ci	varchar(64)					NEVER	NULL
def	information_schema	ENABLED_ROLES	ROLE_NAME	1	NULL	YES	varchar	128	384	NULL	NULL	NULL	utf8mb3	utf8mb3_general_ci	varchar(128)					NEVER	NULL
def	information_schema	ENGINES	COMMENT	3	''	NO	varchar	160	480	NULL	NULL	NULL	utf8mb3	utf8mb3_general_ci	varchar(160)					NEVER	NULL
def	information_schema	ENGINES	ENGINE	1	''	NO	varchar	64	192	NULL	NULL	NULL	utf8mb3	utf8mb3_general_ci	varchar(64)					NEVER	NULL
def	information_schema	ENGINES	SAVEPOINTS	6	NULL	YES	varchar	3	9	NULL	NULL	NULL	utf8mb3	utf8mb3_general_ci	varchar(3)					NEVER	NULL
def	information_schema	ENGINES	SUPPORT	2	''	NO	varchar	8	24	NULL	NULL	NULL	utf8mb3	utf8mb3_general_ci	varchar(8)					NEVER	NULL
def	information_schema	ENGINES	TRANSACTIONS	4	NULL	YES	varchar	3	9	NULL	NULL	NULL	utf8mb3	utf8mb3_general_ci	varchar(3)					NEVER	NULL
def	information_schema	ENGINES	XA	5	NULL	YES	varchar	3	9	NULL	NULL	NULL	utf8mb3	utf8mb3_general_ci	varchar(3)					NEVER	NULL
def	information_schema	EVENTS	CHARACTER_SET_CLIENT	22	''	NO	varchar	32	96	NULL	NULL	NULL	utf8mb3	utf8mb3_general_ci	varchar(32)					NEVER	NULL
def	information_schema	EVENTS	COLLATION_CONNECTION	23	''	NO	varchar	32	96	NULL	NULL	NULL	utf8mb3	utf8mb3_general_ci	varchar(32)					NEVER	NULL
def	information_schema	EVENTS	CREATED	17	'0000-00-00 00:00:00'	NO	datetime	NULL	NULL	NULL	NULL	0	NULL	NULL	datetime					NEVER	NULL
def	information_schema	EVENTS	DATABASE_COLLATION	24	''	NO	varchar	32	96	NULL	NULL	NULL	utf8mb3	utf8mb3_general_ci	varchar(32)					NEVER	NULL
def	information_schema	EVENTS	DEFINER	4	''	NO	varchar	384	1152	NULL	NULL	NULL	utf8mb3	utf8mb3_general_ci	varchar(384)					NEVER	NULL
def	information_schema	EVENTS	ENDS	14	NULL	YES	datetime	NULL	NULL	NULL	NULL	0	NULL	NULL	datetime					NEVER	NULL
def	information_schema	EVENTS	EVENT_BODY	6	''	NO	varchar	8	24	NULL	NULL	NULL	utf8mb3	utf8mb3_general_ci	varchar(8)					NEVER	NULL
def	information_schema	EVENTS	EVENT_CATALOG	1	''	NO	varchar	64	192	NULL	NULL	NULL	utf8mb3	utf8mb3_general_ci	varchar(64)					NEVER	NULL
def	information_schema	EVENTS	EVENT_COMMENT	20	''	NO	varchar	64	192	NULL	NULL	NULL	utf8mb3	utf8mb3_general_ci	varchar(64)					NEVER	NULL
def	information_schema	EVENTS	EVENT_DEFINITION	7	''	NO	longtext	4294967295	4294967295	NULL	NULL	NULL	utf8mb3	utf8mb3_general_ci	longtext					NEVER	NULL
def	information_schema	EVENTS	EVENT_NAME	3	''	NO	varchar	64	192	NULL	NULL	NULL	utf8mb3	utf8mb3_general_ci	varchar(64)					NEVER	NULL
def	information_schema	EVENTS	EVENT_SCHEMA	2	''	NO	varchar	64	192	NULL	NULL	NULL	utf8mb3	utf8mb3_general_ci	varchar(64)					NEVER	NULL
def	information_schema	EVENTS	EVENT_TYPE	8	''	NO	varchar	9	27	NULL	NULL	NULL	utf8mb3	utf8mb3_general_ci	varchar(9)					NEVER	NULL
def	information_schema	EVENTS	EXECUTE_AT	9	NULL	YES	datetime	NULL	NULL	NULL	NULL	0	NULL	NULL	datetime					NEVER	NULL
def	information_schema	EVENTS	INTERVAL_FIELD	11	NULL	YES	varchar	18	54	NULL	NULL	NULL	utf8mb3	utf8mb3_general_ci	varchar(18)					NEVER	NULL
def	information_schema	EVENTS	INTERVAL_VALUE	10	NULL	YES	varchar	256	768	NULL	NULL	NULL	utf8mb3	utf8mb3_general_ci	varchar(256)					NEVER	NULL
def	information_schema	EVENTS	LAST_ALTERED	18	'0000-00-00 00:00:00'	NO	datetime	NULL	NULL	NULL	NULL	0	NULL	NULL	datetime					NEVER	NULL
def	information_schema	EVENTS	LAST_EXECUTED	19	NULL	YES	datetime	NULL	NULL	NULL	NULL	0	NULL	NULL	datetime					NEVER	NULL
def	information_schema	EVENTS	ON_COMPLETION	16	''	NO	varchar	12	36	NULL	NULL	NULL	utf8mb3	utf8mb3_general_ci	varchar(12)					NEVER	NULL
def	information_schema	EVENTS	ORIGINATOR	21	0	NO	bigint	NULL	NULL	19	0	NULL	NULL	NULL	bigint(10)					NEVER	NULL
def	information_schema	EVENTS	SQL_MODE	12	''	NO	varchar	8192	24576	NULL	NULL	NULL	utf8mb3	utf8mb3_general_ci	varchar(8192)					NEVER	NULL
def	information_schema	EVENTS	STARTS	13	NULL	YES	datetime	NULL	NULL	NULL	NULL	0	NULL	NULL	datetime					NEVER	NULL
def	information_schema	EVENTS	STATUS	15	''	NO	varchar	18	54	NULL	NULL	NULL	utf8mb3	utf8mb3_general_ci	varchar(18)					NEVER	NULL
def	information_schema	EVENTS	TIME_ZONE	5	''	NO	varchar	64	192	NULL	NULL	NULL	utf8mb3	utf8mb3_general_ci	varchar(64)					NEVER	NULL
def	information_schema	FILES	AUTOEXTEND_SIZE	19	NULL	YES	bigint	NULL	NULL	20	0	NULL	NULL	NULL	bigint(21) unsigned					NEVER	NULL
def	information_schema	FILES	AVG_ROW_LENGTH	28	NULL	YES	bigint	NULL	NULL	20	0	NULL	NULL	NULL	bigint(21) unsigned					NEVER	NULL
def	information_schema	FILES	CHECKSUM	36	NULL	YES	bigint	NULL	NULL	20	0	NULL	NULL	NULL	bigint(21) unsigned					NEVER	NULL
def	information_schema	FILES	CHECK_TIME	35	NULL	YES	datetime	NULL	NULL	NULL	NULL	0	NULL	NULL	datetime					NEVER	NULL
def	information_schema	FILES	CREATE_TIME	33	NULL	YES	datetime	NULL	NULL	NULL	NULL	0	NULL	NULL	datetime					NEVER	NULL
def	information_schema	FILES	CREATION_TIME	20	NULL	YES	datetime	NULL	NULL	NULL	NULL	0	NULL	NULL	datetime					NEVER	NULL
def	information_schema	FILES	DATA_FREE	32	NULL	YES	bigint	NULL	NULL	20	0	NULL	NULL	NULL	bigint(21) unsigned					NEVER	NULL
def	information_schema	FILES	DATA_LENGTH	29	NULL	YES	bigint	NULL	NULL	20	0	NULL	NULL	NULL	bigint(21) unsigned					NEVER	NULL
def	information_schema	FILES	DELETED_ROWS	12	NULL	YES	bigint	NULL	NULL	19	0	NULL	NULL	NULL	bigint(4)					NEVER	NULL
def	information_schema	FILES	ENGINE	10	''	NO	varchar	64	192	NULL	NULL	NULL	utf8mb3	utf8mb3_general_ci	varchar(64)					NEVER	NULL
def	information_schema	FILES	EXTENT_SIZE	16	0	NO	bigint	NULL	NULL	19	0	NULL	NULL	NULL	bigint(4)					NEVER	NULL
def	information_schema	FILES	EXTRA	38	NULL	YES	varchar	255	765	NULL	NULL	NULL	utf8mb3	utf8mb3_general_ci	varchar(255)					NEVER	NULL
def	information_schema	FILES	FILE_ID	1	0	NO	bigint	NULL	NULL	19	0	NULL	NULL	NULL	bigint(4)					NEVER	NULL
def	information_schema	FILES	FILE_NAME	2	NULL	YES	varchar	512	1536	NULL	NULL	NULL	utf8mb3	utf8mb3_general_ci	varchar(512)					NEVER	NULL
def	information_schema	FILES	FILE_TYPE	3	''	NO	varchar	20	60	NULL	NULL	NULL	utf8mb3	utf8mb3_general_ci	varchar(20)					NEVER	NULL
def	information_schema	FILES	FREE_EXTENTS	14	NULL	YES	bigint	NULL	NULL	19	0	NULL	NULL	NULL	bigint(4)					NEVER	NULL
def	information_schema	FILES	FULLTEXT_KEYS	11	NULL	YES	varchar	64	192	NULL	NULL	NULL	utf8mb3	utf8mb3_general_ci	varchar(64)					NEVER	NULL
def	information_schema	FILES	INDEX_LENGTH	31	NULL	YES	bigint	NULL	NULL	20	0	NULL	NULL	NULL	bigint(21) unsigned					NEVER	NULL
def	information_schema	FILES	INITIAL_SIZE	17	NULL	YES	bigint	NULL	NULL	20	0	NULL	NULL	NULL	bigint(21) unsigned					NEVER	NULL
def	information_schema	FILES	LAST_ACCESS_TIME	22	NULL	YES	datetime	NULL	NULL	NULL	NULL	0	NULL	NULL	datetime					NEVER	NULL
def	information_schema	FILES	LAST_UPDATE_TIME	21	NULL	YES	datetime	NULL	NULL	NULL	NULL	0	NULL	NULL	datetime					NEVER	NULL
def	information_schema	FILES	LOGFILE_GROUP_NAME	8	NULL	YES	varchar	64	192	NULL	NULL	NULL	utf8mb3	utf8mb3_general_ci	varchar(64)					NEVER	NULL
def	information_schema	FILES	LOGFILE_GROUP_NUMBER	9	NULL	YES	bigint	NULL	NULL	19	0	NULL	NULL	NULL	bigint(4)					NEVER	NULL
def	information_schema	FILES	MAXIMUM_SIZE	18	NULL	YES	bigint	NULL	NULL	20	0	NULL	NULL	NULL	bigint(21) unsigned					NEVER	NULL
def	information_schema	FILES	MAX_DATA_LENGTH	30	NULL	YES	bigint	NULL	NULL	20	0	NULL	NULL	NULL	bigint(21) unsigned					NEVER	NULL
def	information_schema	FILES	RECOVER_TIME	23	NULL	YES	bigint	NULL	NULL	19	0	NULL	NULL	NULL	bigint(4)					NEVER	NULL
def	information_schema	FILES	ROW_FORMAT	26	NULL	YES	varchar	10	30	NULL	NULL	NULL	utf8mb3	utf8mb3_general_ci	varchar(10)					NEVER	NULL
def	information_schema	FILES	STATUS	37	''	NO	varchar	20	60	NULL	NULL	NULL	utf8mb3	utf8mb3_general_ci	varchar(20)					NEVER	NULL
def	information_schema	FILES	TABLESPACE_NAME	4	NULL	YES	varchar	64	192	NULL	NULL	NULL	utf8mb3	utf8mb3_general_ci	varchar(64)					NEVER	NULL
def	information_schema	FILES	TABLE_CATALOG	5	''	NO	varchar	64	192	NULL	NULL	NULL	utf8mb3	utf8mb3_general_ci	varchar(64)					NEVER	NULL
def	information_schema	FILES	TABLE_NAME	7	NULL	YES	varchar	64	192	NULL	NULL	NULL	utf8mb3	utf8mb3_general_ci	varchar(64)					NEVER	NULL
def	information_schema	FILES	TABLE_ROWS	27	NULL	YES	bigint	NULL	NULL	20	0	NULL	NULL	NULL	bigint(21) unsigned					NEVER	NULL
def	information_schema	FILES	TABLE_SCHEMA	6	NULL	YES	varchar	64	192	NULL	NULL	NULL	utf8mb3	utf8mb3_general_ci	varchar(64)					NEVER	NULL
def	information_schema	FILES	TOTAL_EXTENTS	15	NULL	YES	bigint	NULL	NULL	19	0	NULL	NULL	NULL	bigint(4)					NEVER	NULL
def	information_schema	FILES	TRANSACTION_COUNTER	24	NULL	YES	bigint	NULL	NULL	19	0	NULL	NULL	NULL	bigint(4)					NEVER	NULL
def	information_schema	FILES	UPDATE_COUNT	13	NULL	YES	bigint	NULL	NULL	19	0	NULL	NULL	NULL	bigint(4)					NEVER	NULL
def	information_schema	FILES	UPDATE_TIME	34	NULL	YES	datetime	NULL	NULL	NULL	NULL	0	NULL	NULL	datetime					NEVER	NULL
def	information_schema	FILES	VERSION	25	NULL	YES	bigint	NULL	NULL	20	0	NULL	NULL	NULL	bigint(21) unsigned					NEVER	NULL
def	information_schema	GEOMETRY_COLUMNS	COORD_DIMENSION	11	0	NO	tinyint	NULL	NULL	3	0	NULL	NULL	NULL	tinyint(2)					NEVER	NULL
def	information_schema	GEOMETRY_COLUMNS	F_GEOMETRY_COLUMN	4	''	NO	varchar	64	192	NULL	NULL	NULL	utf8mb3	utf8mb3_general_ci	varchar(64)					NEVER	NULL
def	information_schema	GEOMETRY_COLUMNS	F_TABLE_CATALOG	1	''	NO	varchar	512	1536	NULL	NULL	NULL	utf8mb3	utf8mb3_general_ci	varchar(512)					NEVER	NULL
def	information_schema	GEOMETRY_COLUMNS	F_TABLE_NAME	3	''	NO	varchar	64	192	NULL	NULL	NULL	utf8mb3	utf8mb3_general_ci	varchar(64)					NEVER	NULL
def	information_schema	GEOMETRY_COLUMNS	F_TABLE_SCHEMA	2	''	NO	varchar	64	192	NULL	NULL	NULL	utf8mb3	utf8mb3_general_ci	varchar(64)					NEVER	NULL
def	information_schema	GEOMETRY_COLUMNS	GEOMETRY_TYPE	10	0	NO	int	NULL	NULL	10	0	NULL	NULL	NULL	int(7)					NEVER	NULL
def	information_schema	GEOMETRY_COLUMNS	G_GEOMETRY_COLUMN	8	''	NO	varchar	64	192	NULL	NULL	NULL	utf8mb3	utf8mb3_general_ci	varchar(64)					NEVER	NULL
def	information_schema	GEOMETRY_COLUMNS	G_TABLE_CATALOG	5	''	NO	varchar	512	1536	NULL	NULL	NULL	utf8mb3	utf8mb3_general_ci	varchar(512)					NEVER	NULL
def	information_schema	GEOMETRY_COLUMNS	G_TABLE_NAME	7	''	NO	varchar	64	192	NULL	NULL	NULL	utf8mb3	utf8mb3_general_ci	varchar(64)					NEVER	NULL
def	information_schema	GEOMETRY_COLUMNS	G_TABLE_SCHEMA	6	''	NO	varchar	64	192	NULL	NULL	NULL	utf8mb3	utf8mb3_general_ci	varchar(64)					NEVER	NULL
def	information_schema	GEOMETRY_COLUMNS	MAX_PPR	12	0	NO	tinyint	NULL	NULL	3	0	NULL	NULL	NULL	tinyint(2)					NEVER	NULL
def	information_schema	GEOMETRY_COLUMNS	SRID	13	0	NO	smallint	NULL	NULL	5	0	NULL	NULL	NULL	smallint(5)					NEVER	NULL
def	information_schema	GEOMETRY_COLUMNS	STORAGE_TYPE	9	0	NO	tinyint	NULL	NULL	3	0	NULL	NULL	NULL	tinyint(2)					NEVER	NULL
def	information_schema	GLOBAL_STATUS	VARIABLE_NAME	1	''	NO	varchar	64	192	NULL	NULL	NULL	utf8mb3	utf8mb3_general_ci	varchar(64)					NEVER	NULL
def	information_schema	GLOBAL_STATUS	VARIABLE_VALUE	2	''	NO	varchar	2048	6144	NULL	NULL	NULL	utf8mb3	utf8mb3_general_ci	varchar(2048)					NEVER	NULL
def	information_schema	GLOBAL_VARIABLES	VARIABLE_NAME	1	''	NO	varchar	64	192	NULL	NULL	NULL	utf8mb3	utf8mb3_general_ci	varchar(64)					NEVER	NULL
def	information_schema	GLOBAL_VARIABLES	VARIABLE_VALUE	2	''	NO	varchar	2048	6144	NULL	NULL	NULL	utf8mb3	utf8mb3_general_ci	varchar(2048)					NEVER	NULL
def	information_schema	INDEX_STATISTICS	INDEX_NAME	3	''	NO	varchar	192	576	NULL	NULL	NULL	utf8mb3	utf8mb3_general_ci	varchar(192)					NEVER	NULL
def	information_schema	INDEX_STATISTICS	ROWS_READ	4	0	NO	bigint	NULL	NULL	19	0	NULL	NULL	NULL	bigint(21)					NEVER	NULL
<<<<<<< HEAD
def	information_schema	INDEX_STATISTICS	TABLE_NAME	2	''	NO	varchar	192	576	NULL	NULL	NULL	utf8mb3	utf8mb3_general_ci	varchar(192)					NEVER	NULL
def	information_schema	INDEX_STATISTICS	TABLE_SCHEMA	1	''	NO	varchar	192	576	NULL	NULL	NULL	utf8mb3	utf8mb3_general_ci	varchar(192)					NEVER	NULL
=======
def	information_schema	INDEX_STATISTICS	TABLE_NAME	2	''	NO	varchar	192	576	NULL	NULL	NULL	utf8	utf8_general_ci	varchar(192)					NEVER	NULL
def	information_schema	INDEX_STATISTICS	TABLE_SCHEMA	1	''	NO	varchar	192	576	NULL	NULL	NULL	utf8	utf8_general_ci	varchar(192)					NEVER	NULL
def	information_schema	KEYWORDS	WORD	1	NULL	YES	varchar	64	192	NULL	NULL	NULL	utf8	utf8_general_ci	varchar(64)					NEVER	NULL
>>>>>>> 77926284
def	information_schema	KEY_CACHES	BLOCK_SIZE	5	0	NO	bigint	NULL	NULL	20	0	NULL	NULL	NULL	bigint(21) unsigned					NEVER	NULL
def	information_schema	KEY_CACHES	DIRTY_BLOCKS	8	0	NO	bigint	NULL	NULL	20	0	NULL	NULL	NULL	bigint(21) unsigned					NEVER	NULL
def	information_schema	KEY_CACHES	FULL_SIZE	4	0	NO	bigint	NULL	NULL	20	0	NULL	NULL	NULL	bigint(21) unsigned					NEVER	NULL
def	information_schema	KEY_CACHES	KEY_CACHE_NAME	1	''	NO	varchar	192	576	NULL	NULL	NULL	utf8mb3	utf8mb3_general_ci	varchar(192)					NEVER	NULL
def	information_schema	KEY_CACHES	READS	10	0	NO	bigint	NULL	NULL	20	0	NULL	NULL	NULL	bigint(21) unsigned					NEVER	NULL
def	information_schema	KEY_CACHES	READ_REQUESTS	9	0	NO	bigint	NULL	NULL	20	0	NULL	NULL	NULL	bigint(21) unsigned					NEVER	NULL
def	information_schema	KEY_CACHES	SEGMENTS	2	NULL	YES	int	NULL	NULL	10	0	NULL	NULL	NULL	int(3) unsigned					NEVER	NULL
def	information_schema	KEY_CACHES	SEGMENT_NUMBER	3	NULL	YES	int	NULL	NULL	10	0	NULL	NULL	NULL	int(3) unsigned					NEVER	NULL
def	information_schema	KEY_CACHES	UNUSED_BLOCKS	7	0	NO	bigint	NULL	NULL	20	0	NULL	NULL	NULL	bigint(21) unsigned					NEVER	NULL
def	information_schema	KEY_CACHES	USED_BLOCKS	6	0	NO	bigint	NULL	NULL	20	0	NULL	NULL	NULL	bigint(21) unsigned					NEVER	NULL
def	information_schema	KEY_CACHES	WRITES	12	0	NO	bigint	NULL	NULL	20	0	NULL	NULL	NULL	bigint(21) unsigned					NEVER	NULL
def	information_schema	KEY_CACHES	WRITE_REQUESTS	11	0	NO	bigint	NULL	NULL	20	0	NULL	NULL	NULL	bigint(21) unsigned					NEVER	NULL
def	information_schema	KEY_COLUMN_USAGE	COLUMN_NAME	7	''	NO	varchar	64	192	NULL	NULL	NULL	utf8mb3	utf8mb3_general_ci	varchar(64)					NEVER	NULL
def	information_schema	KEY_COLUMN_USAGE	CONSTRAINT_CATALOG	1	''	NO	varchar	512	1536	NULL	NULL	NULL	utf8mb3	utf8mb3_general_ci	varchar(512)					NEVER	NULL
def	information_schema	KEY_COLUMN_USAGE	CONSTRAINT_NAME	3	''	NO	varchar	64	192	NULL	NULL	NULL	utf8mb3	utf8mb3_general_ci	varchar(64)					NEVER	NULL
def	information_schema	KEY_COLUMN_USAGE	CONSTRAINT_SCHEMA	2	''	NO	varchar	64	192	NULL	NULL	NULL	utf8mb3	utf8mb3_general_ci	varchar(64)					NEVER	NULL
def	information_schema	KEY_COLUMN_USAGE	ORDINAL_POSITION	8	0	NO	bigint	NULL	NULL	19	0	NULL	NULL	NULL	bigint(10)					NEVER	NULL
def	information_schema	KEY_COLUMN_USAGE	POSITION_IN_UNIQUE_CONSTRAINT	9	NULL	YES	bigint	NULL	NULL	19	0	NULL	NULL	NULL	bigint(10)					NEVER	NULL
def	information_schema	KEY_COLUMN_USAGE	REFERENCED_COLUMN_NAME	12	NULL	YES	varchar	64	192	NULL	NULL	NULL	utf8mb3	utf8mb3_general_ci	varchar(64)					NEVER	NULL
def	information_schema	KEY_COLUMN_USAGE	REFERENCED_TABLE_NAME	11	NULL	YES	varchar	64	192	NULL	NULL	NULL	utf8mb3	utf8mb3_general_ci	varchar(64)					NEVER	NULL
def	information_schema	KEY_COLUMN_USAGE	REFERENCED_TABLE_SCHEMA	10	NULL	YES	varchar	64	192	NULL	NULL	NULL	utf8mb3	utf8mb3_general_ci	varchar(64)					NEVER	NULL
def	information_schema	KEY_COLUMN_USAGE	TABLE_CATALOG	4	''	NO	varchar	512	1536	NULL	NULL	NULL	utf8mb3	utf8mb3_general_ci	varchar(512)					NEVER	NULL
def	information_schema	KEY_COLUMN_USAGE	TABLE_NAME	6	''	NO	varchar	64	192	NULL	NULL	NULL	utf8mb3	utf8mb3_general_ci	varchar(64)					NEVER	NULL
def	information_schema	KEY_COLUMN_USAGE	TABLE_SCHEMA	5	''	NO	varchar	64	192	NULL	NULL	NULL	utf8mb3	utf8mb3_general_ci	varchar(64)					NEVER	NULL
def	information_schema	OPTIMIZER_TRACE	INSUFFICIENT_PRIVILEGES	4	0	NO	tinyint	NULL	NULL	3	0	NULL	NULL	NULL	tinyint(1)					NEVER	NULL
def	information_schema	OPTIMIZER_TRACE	MISSING_BYTES_BEYOND_MAX_MEM_SIZE	3	0	NO	int	NULL	NULL	10	0	NULL	NULL	NULL	int(20)					NEVER	NULL
def	information_schema	OPTIMIZER_TRACE	QUERY	1	''	NO	longtext	4294967295	4294967295	NULL	NULL	NULL	utf8mb3	utf8mb3_general_ci	longtext					NEVER	NULL
def	information_schema	OPTIMIZER_TRACE	TRACE	2	''	NO	longtext	4294967295	4294967295	NULL	NULL	NULL	utf8mb3	utf8mb3_general_ci	longtext					NEVER	NULL
def	information_schema	PARAMETERS	CHARACTER_MAXIMUM_LENGTH	8	NULL	YES	int	NULL	NULL	10	0	NULL	NULL	NULL	int(21)					NEVER	NULL
def	information_schema	PARAMETERS	CHARACTER_OCTET_LENGTH	9	NULL	YES	int	NULL	NULL	10	0	NULL	NULL	NULL	int(21)					NEVER	NULL
def	information_schema	PARAMETERS	CHARACTER_SET_NAME	13	NULL	YES	varchar	64	192	NULL	NULL	NULL	utf8mb3	utf8mb3_general_ci	varchar(64)					NEVER	NULL
def	information_schema	PARAMETERS	COLLATION_NAME	14	NULL	YES	varchar	64	192	NULL	NULL	NULL	utf8mb3	utf8mb3_general_ci	varchar(64)					NEVER	NULL
def	information_schema	PARAMETERS	DATA_TYPE	7	''	NO	varchar	64	192	NULL	NULL	NULL	utf8mb3	utf8mb3_general_ci	varchar(64)					NEVER	NULL
def	information_schema	PARAMETERS	DATETIME_PRECISION	12	NULL	YES	bigint	NULL	NULL	20	0	NULL	NULL	NULL	bigint(21) unsigned					NEVER	NULL
def	information_schema	PARAMETERS	DTD_IDENTIFIER	15	''	NO	longtext	4294967295	4294967295	NULL	NULL	NULL	utf8mb3	utf8mb3_general_ci	longtext					NEVER	NULL
def	information_schema	PARAMETERS	NUMERIC_PRECISION	10	NULL	YES	int	NULL	NULL	10	0	NULL	NULL	NULL	int(21)					NEVER	NULL
def	information_schema	PARAMETERS	NUMERIC_SCALE	11	NULL	YES	int	NULL	NULL	10	0	NULL	NULL	NULL	int(21)					NEVER	NULL
def	information_schema	PARAMETERS	ORDINAL_POSITION	4	0	NO	int	NULL	NULL	10	0	NULL	NULL	NULL	int(21)					NEVER	NULL
def	information_schema	PARAMETERS	PARAMETER_MODE	5	NULL	YES	varchar	5	15	NULL	NULL	NULL	utf8mb3	utf8mb3_general_ci	varchar(5)					NEVER	NULL
def	information_schema	PARAMETERS	PARAMETER_NAME	6	NULL	YES	varchar	64	192	NULL	NULL	NULL	utf8mb3	utf8mb3_general_ci	varchar(64)					NEVER	NULL
def	information_schema	PARAMETERS	ROUTINE_TYPE	16	''	NO	varchar	9	27	NULL	NULL	NULL	utf8mb3	utf8mb3_general_ci	varchar(9)					NEVER	NULL
def	information_schema	PARAMETERS	SPECIFIC_CATALOG	1	''	NO	varchar	512	1536	NULL	NULL	NULL	utf8mb3	utf8mb3_general_ci	varchar(512)					NEVER	NULL
def	information_schema	PARAMETERS	SPECIFIC_NAME	3	''	NO	varchar	64	192	NULL	NULL	NULL	utf8mb3	utf8mb3_general_ci	varchar(64)					NEVER	NULL
def	information_schema	PARAMETERS	SPECIFIC_SCHEMA	2	''	NO	varchar	64	192	NULL	NULL	NULL	utf8mb3	utf8mb3_general_ci	varchar(64)					NEVER	NULL
def	information_schema	PARTITIONS	AVG_ROW_LENGTH	14	0	NO	bigint	NULL	NULL	20	0	NULL	NULL	NULL	bigint(21) unsigned					NEVER	NULL
def	information_schema	PARTITIONS	CHECKSUM	22	NULL	YES	bigint	NULL	NULL	20	0	NULL	NULL	NULL	bigint(21) unsigned					NEVER	NULL
def	information_schema	PARTITIONS	CHECK_TIME	21	NULL	YES	datetime	NULL	NULL	NULL	NULL	0	NULL	NULL	datetime					NEVER	NULL
def	information_schema	PARTITIONS	CREATE_TIME	19	NULL	YES	datetime	NULL	NULL	NULL	NULL	0	NULL	NULL	datetime					NEVER	NULL
def	information_schema	PARTITIONS	DATA_FREE	18	0	NO	bigint	NULL	NULL	20	0	NULL	NULL	NULL	bigint(21) unsigned					NEVER	NULL
def	information_schema	PARTITIONS	DATA_LENGTH	15	0	NO	bigint	NULL	NULL	20	0	NULL	NULL	NULL	bigint(21) unsigned					NEVER	NULL
def	information_schema	PARTITIONS	INDEX_LENGTH	17	0	NO	bigint	NULL	NULL	20	0	NULL	NULL	NULL	bigint(21) unsigned					NEVER	NULL
def	information_schema	PARTITIONS	MAX_DATA_LENGTH	16	NULL	YES	bigint	NULL	NULL	20	0	NULL	NULL	NULL	bigint(21) unsigned					NEVER	NULL
def	information_schema	PARTITIONS	NODEGROUP	24	''	NO	varchar	12	36	NULL	NULL	NULL	utf8mb3	utf8mb3_general_ci	varchar(12)					NEVER	NULL
def	information_schema	PARTITIONS	PARTITION_COMMENT	23	''	NO	varchar	80	240	NULL	NULL	NULL	utf8mb3	utf8mb3_general_ci	varchar(80)					NEVER	NULL
def	information_schema	PARTITIONS	PARTITION_DESCRIPTION	12	NULL	YES	longtext	4294967295	4294967295	NULL	NULL	NULL	utf8mb3	utf8mb3_general_ci	longtext					NEVER	NULL
def	information_schema	PARTITIONS	PARTITION_EXPRESSION	10	NULL	YES	longtext	4294967295	4294967295	NULL	NULL	NULL	utf8mb3	utf8mb3_general_ci	longtext					NEVER	NULL
def	information_schema	PARTITIONS	PARTITION_METHOD	8	NULL	YES	varchar	18	54	NULL	NULL	NULL	utf8mb3	utf8mb3_general_ci	varchar(18)					NEVER	NULL
def	information_schema	PARTITIONS	PARTITION_NAME	4	NULL	YES	varchar	64	192	NULL	NULL	NULL	utf8mb3	utf8mb3_general_ci	varchar(64)					NEVER	NULL
def	information_schema	PARTITIONS	PARTITION_ORDINAL_POSITION	6	NULL	YES	bigint	NULL	NULL	20	0	NULL	NULL	NULL	bigint(21) unsigned					NEVER	NULL
def	information_schema	PARTITIONS	SUBPARTITION_EXPRESSION	11	NULL	YES	longtext	4294967295	4294967295	NULL	NULL	NULL	utf8mb3	utf8mb3_general_ci	longtext					NEVER	NULL
def	information_schema	PARTITIONS	SUBPARTITION_METHOD	9	NULL	YES	varchar	12	36	NULL	NULL	NULL	utf8mb3	utf8mb3_general_ci	varchar(12)					NEVER	NULL
def	information_schema	PARTITIONS	SUBPARTITION_NAME	5	NULL	YES	varchar	64	192	NULL	NULL	NULL	utf8mb3	utf8mb3_general_ci	varchar(64)					NEVER	NULL
def	information_schema	PARTITIONS	SUBPARTITION_ORDINAL_POSITION	7	NULL	YES	bigint	NULL	NULL	20	0	NULL	NULL	NULL	bigint(21) unsigned					NEVER	NULL
def	information_schema	PARTITIONS	TABLESPACE_NAME	25	NULL	YES	varchar	64	192	NULL	NULL	NULL	utf8mb3	utf8mb3_general_ci	varchar(64)					NEVER	NULL
def	information_schema	PARTITIONS	TABLE_CATALOG	1	''	NO	varchar	512	1536	NULL	NULL	NULL	utf8mb3	utf8mb3_general_ci	varchar(512)					NEVER	NULL
def	information_schema	PARTITIONS	TABLE_NAME	3	''	NO	varchar	64	192	NULL	NULL	NULL	utf8mb3	utf8mb3_general_ci	varchar(64)					NEVER	NULL
def	information_schema	PARTITIONS	TABLE_ROWS	13	0	NO	bigint	NULL	NULL	20	0	NULL	NULL	NULL	bigint(21) unsigned					NEVER	NULL
def	information_schema	PARTITIONS	TABLE_SCHEMA	2	''	NO	varchar	64	192	NULL	NULL	NULL	utf8mb3	utf8mb3_general_ci	varchar(64)					NEVER	NULL
def	information_schema	PARTITIONS	UPDATE_TIME	20	NULL	YES	datetime	NULL	NULL	NULL	NULL	0	NULL	NULL	datetime					NEVER	NULL
def	information_schema	PLUGINS	LOAD_OPTION	11	''	NO	varchar	64	192	NULL	NULL	NULL	utf8mb3	utf8mb3_general_ci	varchar(64)					NEVER	NULL
def	information_schema	PLUGINS	PLUGIN_AUTHOR	8	NULL	YES	varchar	64	192	NULL	NULL	NULL	utf8mb3	utf8mb3_general_ci	varchar(64)					NEVER	NULL
def	information_schema	PLUGINS	PLUGIN_AUTH_VERSION	13	NULL	YES	varchar	80	240	NULL	NULL	NULL	utf8mb3	utf8mb3_general_ci	varchar(80)					NEVER	NULL
def	information_schema	PLUGINS	PLUGIN_DESCRIPTION	9	NULL	YES	longtext	4294967295	4294967295	NULL	NULL	NULL	utf8mb3	utf8mb3_general_ci	longtext					NEVER	NULL
def	information_schema	PLUGINS	PLUGIN_LIBRARY	6	NULL	YES	varchar	64	192	NULL	NULL	NULL	utf8mb3	utf8mb3_general_ci	varchar(64)					NEVER	NULL
def	information_schema	PLUGINS	PLUGIN_LIBRARY_VERSION	7	NULL	YES	varchar	20	60	NULL	NULL	NULL	utf8mb3	utf8mb3_general_ci	varchar(20)					NEVER	NULL
def	information_schema	PLUGINS	PLUGIN_LICENSE	10	''	NO	varchar	80	240	NULL	NULL	NULL	utf8mb3	utf8mb3_general_ci	varchar(80)					NEVER	NULL
def	information_schema	PLUGINS	PLUGIN_MATURITY	12	''	NO	varchar	12	36	NULL	NULL	NULL	utf8mb3	utf8mb3_general_ci	varchar(12)					NEVER	NULL
def	information_schema	PLUGINS	PLUGIN_NAME	1	''	NO	varchar	64	192	NULL	NULL	NULL	utf8mb3	utf8mb3_general_ci	varchar(64)					NEVER	NULL
def	information_schema	PLUGINS	PLUGIN_STATUS	3	''	NO	varchar	16	48	NULL	NULL	NULL	utf8mb3	utf8mb3_general_ci	varchar(16)					NEVER	NULL
def	information_schema	PLUGINS	PLUGIN_TYPE	4	''	NO	varchar	80	240	NULL	NULL	NULL	utf8mb3	utf8mb3_general_ci	varchar(80)					NEVER	NULL
def	information_schema	PLUGINS	PLUGIN_TYPE_VERSION	5	''	NO	varchar	20	60	NULL	NULL	NULL	utf8mb3	utf8mb3_general_ci	varchar(20)					NEVER	NULL
def	information_schema	PLUGINS	PLUGIN_VERSION	2	''	NO	varchar	20	60	NULL	NULL	NULL	utf8mb3	utf8mb3_general_ci	varchar(20)					NEVER	NULL
def	information_schema	PROCESSLIST	COMMAND	5	''	NO	varchar	16	48	NULL	NULL	NULL	utf8mb3	utf8mb3_general_ci	varchar(16)					NEVER	NULL
def	information_schema	PROCESSLIST	DB	4	NULL	YES	varchar	64	192	NULL	NULL	NULL	utf8mb3	utf8mb3_general_ci	varchar(64)					NEVER	NULL
def	information_schema	PROCESSLIST	EXAMINED_ROWS	15	0	NO	int	NULL	NULL	10	0	NULL	NULL	NULL	int(7)					NEVER	NULL
def	information_schema	PROCESSLIST	HOST	3	''	NO	varchar	64	192	NULL	NULL	NULL	utf8mb3	utf8mb3_general_ci	varchar(64)					NEVER	NULL
def	information_schema	PROCESSLIST	ID	1	0	NO	bigint	NULL	NULL	19	0	NULL	NULL	NULL	bigint(4)					NEVER	NULL
def	information_schema	PROCESSLIST	INFO	8	NULL	YES	longtext	4294967295	4294967295	NULL	NULL	NULL	utf8mb3	utf8mb3_general_ci	longtext					NEVER	NULL
def	information_schema	PROCESSLIST	INFO_BINARY	17	NULL	YES	blob	65535	65535	NULL	NULL	NULL	NULL	NULL	blob					NEVER	NULL
def	information_schema	PROCESSLIST	MAX_MEMORY_USED	14	0	NO	bigint	NULL	NULL	19	0	NULL	NULL	NULL	bigint(7)					NEVER	NULL
def	information_schema	PROCESSLIST	MAX_STAGE	11	0	NO	tinyint	NULL	NULL	3	0	NULL	NULL	NULL	tinyint(2)					NEVER	NULL
def	information_schema	PROCESSLIST	MEMORY_USED	13	0	NO	bigint	NULL	NULL	19	0	NULL	NULL	NULL	bigint(7)					NEVER	NULL
def	information_schema	PROCESSLIST	PROGRESS	12	0.000	NO	decimal	NULL	NULL	7	3	NULL	NULL	NULL	decimal(7,3)					NEVER	NULL
def	information_schema	PROCESSLIST	QUERY_ID	16	0	NO	bigint	NULL	NULL	19	0	NULL	NULL	NULL	bigint(4)					NEVER	NULL
def	information_schema	PROCESSLIST	STAGE	10	0	NO	tinyint	NULL	NULL	3	0	NULL	NULL	NULL	tinyint(2)					NEVER	NULL
def	information_schema	PROCESSLIST	STATE	7	NULL	YES	varchar	64	192	NULL	NULL	NULL	utf8mb3	utf8mb3_general_ci	varchar(64)					NEVER	NULL
def	information_schema	PROCESSLIST	TID	18	0	NO	bigint	NULL	NULL	19	0	NULL	NULL	NULL	bigint(4)					NEVER	NULL
def	information_schema	PROCESSLIST	TIME	6	0	NO	int	NULL	NULL	10	0	NULL	NULL	NULL	int(7)					NEVER	NULL
def	information_schema	PROCESSLIST	TIME_MS	9	0.000	NO	decimal	NULL	NULL	22	3	NULL	NULL	NULL	decimal(22,3)					NEVER	NULL
def	information_schema	PROCESSLIST	USER	2	''	NO	varchar	128	384	NULL	NULL	NULL	utf8mb3	utf8mb3_general_ci	varchar(128)					NEVER	NULL
def	information_schema	REFERENTIAL_CONSTRAINTS	CONSTRAINT_CATALOG	1	''	NO	varchar	512	1536	NULL	NULL	NULL	utf8mb3	utf8mb3_general_ci	varchar(512)					NEVER	NULL
def	information_schema	REFERENTIAL_CONSTRAINTS	CONSTRAINT_NAME	3	''	NO	varchar	64	192	NULL	NULL	NULL	utf8mb3	utf8mb3_general_ci	varchar(64)					NEVER	NULL
def	information_schema	REFERENTIAL_CONSTRAINTS	CONSTRAINT_SCHEMA	2	''	NO	varchar	64	192	NULL	NULL	NULL	utf8mb3	utf8mb3_general_ci	varchar(64)					NEVER	NULL
def	information_schema	REFERENTIAL_CONSTRAINTS	DELETE_RULE	9	''	NO	varchar	64	192	NULL	NULL	NULL	utf8mb3	utf8mb3_general_ci	varchar(64)					NEVER	NULL
def	information_schema	REFERENTIAL_CONSTRAINTS	MATCH_OPTION	7	''	NO	varchar	64	192	NULL	NULL	NULL	utf8mb3	utf8mb3_general_ci	varchar(64)					NEVER	NULL
def	information_schema	REFERENTIAL_CONSTRAINTS	REFERENCED_TABLE_NAME	11	''	NO	varchar	64	192	NULL	NULL	NULL	utf8mb3	utf8mb3_general_ci	varchar(64)					NEVER	NULL
def	information_schema	REFERENTIAL_CONSTRAINTS	TABLE_NAME	10	''	NO	varchar	64	192	NULL	NULL	NULL	utf8mb3	utf8mb3_general_ci	varchar(64)					NEVER	NULL
def	information_schema	REFERENTIAL_CONSTRAINTS	UNIQUE_CONSTRAINT_CATALOG	4	''	NO	varchar	512	1536	NULL	NULL	NULL	utf8mb3	utf8mb3_general_ci	varchar(512)					NEVER	NULL
def	information_schema	REFERENTIAL_CONSTRAINTS	UNIQUE_CONSTRAINT_NAME	6	NULL	YES	varchar	64	192	NULL	NULL	NULL	utf8mb3	utf8mb3_general_ci	varchar(64)					NEVER	NULL
def	information_schema	REFERENTIAL_CONSTRAINTS	UNIQUE_CONSTRAINT_SCHEMA	5	''	NO	varchar	64	192	NULL	NULL	NULL	utf8mb3	utf8mb3_general_ci	varchar(64)					NEVER	NULL
def	information_schema	REFERENTIAL_CONSTRAINTS	UPDATE_RULE	8	''	NO	varchar	64	192	NULL	NULL	NULL	utf8mb3	utf8mb3_general_ci	varchar(64)					NEVER	NULL
def	information_schema	ROUTINES	CHARACTER_MAXIMUM_LENGTH	7	NULL	YES	int	NULL	NULL	10	0	NULL	NULL	NULL	int(21)					NEVER	NULL
def	information_schema	ROUTINES	CHARACTER_OCTET_LENGTH	8	NULL	YES	int	NULL	NULL	10	0	NULL	NULL	NULL	int(21)					NEVER	NULL
def	information_schema	ROUTINES	CHARACTER_SET_CLIENT	29	''	NO	varchar	32	96	NULL	NULL	NULL	utf8mb3	utf8mb3_general_ci	varchar(32)					NEVER	NULL
def	information_schema	ROUTINES	CHARACTER_SET_NAME	12	NULL	YES	varchar	64	192	NULL	NULL	NULL	utf8mb3	utf8mb3_general_ci	varchar(64)					NEVER	NULL
def	information_schema	ROUTINES	COLLATION_CONNECTION	30	''	NO	varchar	32	96	NULL	NULL	NULL	utf8mb3	utf8mb3_general_ci	varchar(32)					NEVER	NULL
def	information_schema	ROUTINES	COLLATION_NAME	13	NULL	YES	varchar	64	192	NULL	NULL	NULL	utf8mb3	utf8mb3_general_ci	varchar(64)					NEVER	NULL
def	information_schema	ROUTINES	CREATED	24	'0000-00-00 00:00:00'	NO	datetime	NULL	NULL	NULL	NULL	0	NULL	NULL	datetime					NEVER	NULL
def	information_schema	ROUTINES	DATABASE_COLLATION	31	''	NO	varchar	32	96	NULL	NULL	NULL	utf8mb3	utf8mb3_general_ci	varchar(32)					NEVER	NULL
def	information_schema	ROUTINES	DATA_TYPE	6	''	NO	varchar	64	192	NULL	NULL	NULL	utf8mb3	utf8mb3_general_ci	varchar(64)					NEVER	NULL
def	information_schema	ROUTINES	DATETIME_PRECISION	11	NULL	YES	bigint	NULL	NULL	20	0	NULL	NULL	NULL	bigint(21) unsigned					NEVER	NULL
def	information_schema	ROUTINES	DEFINER	28	''	NO	varchar	384	1152	NULL	NULL	NULL	utf8mb3	utf8mb3_general_ci	varchar(384)					NEVER	NULL
def	information_schema	ROUTINES	DTD_IDENTIFIER	14	NULL	YES	longtext	4294967295	4294967295	NULL	NULL	NULL	utf8mb3	utf8mb3_general_ci	longtext					NEVER	NULL
def	information_schema	ROUTINES	EXTERNAL_LANGUAGE	18	NULL	YES	varchar	64	192	NULL	NULL	NULL	utf8mb3	utf8mb3_general_ci	varchar(64)					NEVER	NULL
def	information_schema	ROUTINES	EXTERNAL_NAME	17	NULL	YES	varchar	64	192	NULL	NULL	NULL	utf8mb3	utf8mb3_general_ci	varchar(64)					NEVER	NULL
def	information_schema	ROUTINES	IS_DETERMINISTIC	20	''	NO	varchar	3	9	NULL	NULL	NULL	utf8mb3	utf8mb3_general_ci	varchar(3)					NEVER	NULL
def	information_schema	ROUTINES	LAST_ALTERED	25	'0000-00-00 00:00:00'	NO	datetime	NULL	NULL	NULL	NULL	0	NULL	NULL	datetime					NEVER	NULL
def	information_schema	ROUTINES	NUMERIC_PRECISION	9	NULL	YES	int	NULL	NULL	10	0	NULL	NULL	NULL	int(21)					NEVER	NULL
def	information_schema	ROUTINES	NUMERIC_SCALE	10	NULL	YES	int	NULL	NULL	10	0	NULL	NULL	NULL	int(21)					NEVER	NULL
def	information_schema	ROUTINES	PARAMETER_STYLE	19	''	NO	varchar	8	24	NULL	NULL	NULL	utf8mb3	utf8mb3_general_ci	varchar(8)					NEVER	NULL
def	information_schema	ROUTINES	ROUTINE_BODY	15	''	NO	varchar	8	24	NULL	NULL	NULL	utf8mb3	utf8mb3_general_ci	varchar(8)					NEVER	NULL
def	information_schema	ROUTINES	ROUTINE_CATALOG	2	''	NO	varchar	512	1536	NULL	NULL	NULL	utf8mb3	utf8mb3_general_ci	varchar(512)					NEVER	NULL
def	information_schema	ROUTINES	ROUTINE_COMMENT	27	''	NO	longtext	4294967295	4294967295	NULL	NULL	NULL	utf8mb3	utf8mb3_general_ci	longtext					NEVER	NULL
def	information_schema	ROUTINES	ROUTINE_DEFINITION	16	NULL	YES	longtext	4294967295	4294967295	NULL	NULL	NULL	utf8mb3	utf8mb3_general_ci	longtext					NEVER	NULL
def	information_schema	ROUTINES	ROUTINE_NAME	4	''	NO	varchar	64	192	NULL	NULL	NULL	utf8mb3	utf8mb3_general_ci	varchar(64)					NEVER	NULL
def	information_schema	ROUTINES	ROUTINE_SCHEMA	3	''	NO	varchar	64	192	NULL	NULL	NULL	utf8mb3	utf8mb3_general_ci	varchar(64)					NEVER	NULL
def	information_schema	ROUTINES	ROUTINE_TYPE	5	''	NO	varchar	13	39	NULL	NULL	NULL	utf8mb3	utf8mb3_general_ci	varchar(13)					NEVER	NULL
def	information_schema	ROUTINES	SECURITY_TYPE	23	''	NO	varchar	7	21	NULL	NULL	NULL	utf8mb3	utf8mb3_general_ci	varchar(7)					NEVER	NULL
def	information_schema	ROUTINES	SPECIFIC_NAME	1	''	NO	varchar	64	192	NULL	NULL	NULL	utf8mb3	utf8mb3_general_ci	varchar(64)					NEVER	NULL
def	information_schema	ROUTINES	SQL_DATA_ACCESS	21	''	NO	varchar	64	192	NULL	NULL	NULL	utf8mb3	utf8mb3_general_ci	varchar(64)					NEVER	NULL
def	information_schema	ROUTINES	SQL_MODE	26	''	NO	varchar	8192	24576	NULL	NULL	NULL	utf8mb3	utf8mb3_general_ci	varchar(8192)					NEVER	NULL
def	information_schema	ROUTINES	SQL_PATH	22	NULL	YES	varchar	64	192	NULL	NULL	NULL	utf8mb3	utf8mb3_general_ci	varchar(64)					NEVER	NULL
def	information_schema	SCHEMATA	CATALOG_NAME	1	''	NO	varchar	512	1536	NULL	NULL	NULL	utf8mb3	utf8mb3_general_ci	varchar(512)					NEVER	NULL
def	information_schema	SCHEMATA	DEFAULT_CHARACTER_SET_NAME	3	''	NO	varchar	32	96	NULL	NULL	NULL	utf8mb3	utf8mb3_general_ci	varchar(32)					NEVER	NULL
def	information_schema	SCHEMATA	DEFAULT_COLLATION_NAME	4	''	NO	varchar	32	96	NULL	NULL	NULL	utf8mb3	utf8mb3_general_ci	varchar(32)					NEVER	NULL
def	information_schema	SCHEMATA	SCHEMA_COMMENT	6	''	NO	varchar	1024	3072	NULL	NULL	NULL	utf8mb3	utf8mb3_general_ci	varchar(1024)					NEVER	NULL
def	information_schema	SCHEMATA	SCHEMA_NAME	2	''	NO	varchar	64	192	NULL	NULL	NULL	utf8mb3	utf8mb3_general_ci	varchar(64)					NEVER	NULL
def	information_schema	SCHEMATA	SQL_PATH	5	NULL	YES	varchar	512	1536	NULL	NULL	NULL	utf8mb3	utf8mb3_general_ci	varchar(512)					NEVER	NULL
def	information_schema	SCHEMA_PRIVILEGES	GRANTEE	1	''	NO	varchar	385	1155	NULL	NULL	NULL	utf8mb3	utf8mb3_general_ci	varchar(385)					NEVER	NULL
def	information_schema	SCHEMA_PRIVILEGES	IS_GRANTABLE	5	''	NO	varchar	3	9	NULL	NULL	NULL	utf8mb3	utf8mb3_general_ci	varchar(3)					NEVER	NULL
def	information_schema	SCHEMA_PRIVILEGES	PRIVILEGE_TYPE	4	''	NO	varchar	64	192	NULL	NULL	NULL	utf8mb3	utf8mb3_general_ci	varchar(64)					NEVER	NULL
def	information_schema	SCHEMA_PRIVILEGES	TABLE_CATALOG	2	''	NO	varchar	512	1536	NULL	NULL	NULL	utf8mb3	utf8mb3_general_ci	varchar(512)					NEVER	NULL
def	information_schema	SCHEMA_PRIVILEGES	TABLE_SCHEMA	3	''	NO	varchar	64	192	NULL	NULL	NULL	utf8mb3	utf8mb3_general_ci	varchar(64)					NEVER	NULL
def	information_schema	SESSION_STATUS	VARIABLE_NAME	1	''	NO	varchar	64	192	NULL	NULL	NULL	utf8mb3	utf8mb3_general_ci	varchar(64)					NEVER	NULL
def	information_schema	SESSION_STATUS	VARIABLE_VALUE	2	''	NO	varchar	2048	6144	NULL	NULL	NULL	utf8mb3	utf8mb3_general_ci	varchar(2048)					NEVER	NULL
def	information_schema	SESSION_VARIABLES	VARIABLE_NAME	1	''	NO	varchar	64	192	NULL	NULL	NULL	utf8mb3	utf8mb3_general_ci	varchar(64)					NEVER	NULL
def	information_schema	SESSION_VARIABLES	VARIABLE_VALUE	2	''	NO	varchar	2048	6144	NULL	NULL	NULL	utf8mb3	utf8mb3_general_ci	varchar(2048)					NEVER	NULL
def	information_schema	SPATIAL_REF_SYS	AUTH_NAME	2	''	NO	varchar	512	1536	NULL	NULL	NULL	utf8mb3	utf8mb3_general_ci	varchar(512)					NEVER	NULL
def	information_schema	SPATIAL_REF_SYS	AUTH_SRID	3	0	NO	int	NULL	NULL	10	0	NULL	NULL	NULL	int(5)					NEVER	NULL
def	information_schema	SPATIAL_REF_SYS	SRID	1	0	NO	smallint	NULL	NULL	5	0	NULL	NULL	NULL	smallint(5)					NEVER	NULL
<<<<<<< HEAD
def	information_schema	SPATIAL_REF_SYS	SRTEXT	4	''	NO	varchar	2048	6144	NULL	NULL	NULL	utf8mb3	utf8mb3_general_ci	varchar(2048)					NEVER	NULL
=======
def	information_schema	SPATIAL_REF_SYS	SRTEXT	4	''	NO	varchar	2048	6144	NULL	NULL	NULL	utf8	utf8_general_ci	varchar(2048)					NEVER	NULL
def	information_schema	SQL_FUNCTIONS	FUNCTION	1	NULL	YES	varchar	64	192	NULL	NULL	NULL	utf8	utf8_general_ci	varchar(64)					NEVER	NULL
>>>>>>> 77926284
def	information_schema	STATISTICS	CARDINALITY	10	NULL	YES	bigint	NULL	NULL	19	0	NULL	NULL	NULL	bigint(21)					NEVER	NULL
def	information_schema	STATISTICS	COLLATION	9	NULL	YES	varchar	1	3	NULL	NULL	NULL	utf8mb3	utf8mb3_general_ci	varchar(1)					NEVER	NULL
def	information_schema	STATISTICS	COLUMN_NAME	8	''	NO	varchar	64	192	NULL	NULL	NULL	utf8mb3	utf8mb3_general_ci	varchar(64)					NEVER	NULL
def	information_schema	STATISTICS	COMMENT	15	NULL	YES	varchar	16	48	NULL	NULL	NULL	utf8mb3	utf8mb3_general_ci	varchar(16)					NEVER	NULL
def	information_schema	STATISTICS	IGNORED	17	''	NO	varchar	3	9	NULL	NULL	NULL	utf8mb3	utf8mb3_general_ci	varchar(3)					NEVER	NULL
def	information_schema	STATISTICS	INDEX_COMMENT	16	''	NO	varchar	1024	3072	NULL	NULL	NULL	utf8mb3	utf8mb3_general_ci	varchar(1024)					NEVER	NULL
def	information_schema	STATISTICS	INDEX_NAME	6	''	NO	varchar	64	192	NULL	NULL	NULL	utf8mb3	utf8mb3_general_ci	varchar(64)					NEVER	NULL
def	information_schema	STATISTICS	INDEX_SCHEMA	5	''	NO	varchar	64	192	NULL	NULL	NULL	utf8mb3	utf8mb3_general_ci	varchar(64)					NEVER	NULL
def	information_schema	STATISTICS	INDEX_TYPE	14	''	NO	varchar	16	48	NULL	NULL	NULL	utf8mb3	utf8mb3_general_ci	varchar(16)					NEVER	NULL
def	information_schema	STATISTICS	NON_UNIQUE	4	0	NO	bigint	NULL	NULL	19	0	NULL	NULL	NULL	bigint(1)					NEVER	NULL
def	information_schema	STATISTICS	NULLABLE	13	''	NO	varchar	3	9	NULL	NULL	NULL	utf8mb3	utf8mb3_general_ci	varchar(3)					NEVER	NULL
def	information_schema	STATISTICS	PACKED	12	NULL	YES	varchar	10	30	NULL	NULL	NULL	utf8mb3	utf8mb3_general_ci	varchar(10)					NEVER	NULL
def	information_schema	STATISTICS	SEQ_IN_INDEX	7	0	NO	bigint	NULL	NULL	19	0	NULL	NULL	NULL	bigint(2)					NEVER	NULL
def	information_schema	STATISTICS	SUB_PART	11	NULL	YES	bigint	NULL	NULL	19	0	NULL	NULL	NULL	bigint(3)					NEVER	NULL
def	information_schema	STATISTICS	TABLE_CATALOG	1	''	NO	varchar	512	1536	NULL	NULL	NULL	utf8mb3	utf8mb3_general_ci	varchar(512)					NEVER	NULL
def	information_schema	STATISTICS	TABLE_NAME	3	''	NO	varchar	64	192	NULL	NULL	NULL	utf8mb3	utf8mb3_general_ci	varchar(64)					NEVER	NULL
def	information_schema	STATISTICS	TABLE_SCHEMA	2	''	NO	varchar	64	192	NULL	NULL	NULL	utf8mb3	utf8mb3_general_ci	varchar(64)					NEVER	NULL
def	information_schema	SYSTEM_VARIABLES	COMMAND_LINE_ARGUMENT	14	NULL	YES	varchar	64	192	NULL	NULL	NULL	utf8mb3	utf8mb3_general_ci	varchar(64)					NEVER	NULL
def	information_schema	SYSTEM_VARIABLES	DEFAULT_VALUE	5	NULL	YES	varchar	2048	6144	NULL	NULL	NULL	utf8mb3	utf8mb3_general_ci	varchar(2048)					NEVER	NULL
def	information_schema	SYSTEM_VARIABLES	ENUM_VALUE_LIST	12	NULL	YES	longtext	4294967295	4294967295	NULL	NULL	NULL	utf8mb3	utf8mb3_general_ci	longtext					NEVER	NULL
def	information_schema	SYSTEM_VARIABLES	GLOBAL_VALUE	3	NULL	YES	varchar	2048	6144	NULL	NULL	NULL	utf8mb3	utf8mb3_general_ci	varchar(2048)					NEVER	NULL
def	information_schema	SYSTEM_VARIABLES	GLOBAL_VALUE_ORIGIN	4	''	NO	varchar	64	192	NULL	NULL	NULL	utf8mb3	utf8mb3_general_ci	varchar(64)					NEVER	NULL
def	information_schema	SYSTEM_VARIABLES	GLOBAL_VALUE_PATH	15	NULL	YES	varchar	2048	6144	NULL	NULL	NULL	utf8mb3	utf8mb3_general_ci	varchar(2048)					NEVER	NULL
def	information_schema	SYSTEM_VARIABLES	NUMERIC_BLOCK_SIZE	11	NULL	YES	varchar	21	63	NULL	NULL	NULL	utf8mb3	utf8mb3_general_ci	varchar(21)					NEVER	NULL
def	information_schema	SYSTEM_VARIABLES	NUMERIC_MAX_VALUE	10	NULL	YES	varchar	21	63	NULL	NULL	NULL	utf8mb3	utf8mb3_general_ci	varchar(21)					NEVER	NULL
def	information_schema	SYSTEM_VARIABLES	NUMERIC_MIN_VALUE	9	NULL	YES	varchar	21	63	NULL	NULL	NULL	utf8mb3	utf8mb3_general_ci	varchar(21)					NEVER	NULL
def	information_schema	SYSTEM_VARIABLES	READ_ONLY	13	''	NO	varchar	3	9	NULL	NULL	NULL	utf8mb3	utf8mb3_general_ci	varchar(3)					NEVER	NULL
def	information_schema	SYSTEM_VARIABLES	SESSION_VALUE	2	NULL	YES	varchar	2048	6144	NULL	NULL	NULL	utf8mb3	utf8mb3_general_ci	varchar(2048)					NEVER	NULL
def	information_schema	SYSTEM_VARIABLES	VARIABLE_COMMENT	8	''	NO	varchar	2048	6144	NULL	NULL	NULL	utf8mb3	utf8mb3_general_ci	varchar(2048)					NEVER	NULL
def	information_schema	SYSTEM_VARIABLES	VARIABLE_NAME	1	''	NO	varchar	64	192	NULL	NULL	NULL	utf8mb3	utf8mb3_general_ci	varchar(64)					NEVER	NULL
def	information_schema	SYSTEM_VARIABLES	VARIABLE_SCOPE	6	''	NO	varchar	64	192	NULL	NULL	NULL	utf8mb3	utf8mb3_general_ci	varchar(64)					NEVER	NULL
def	information_schema	SYSTEM_VARIABLES	VARIABLE_TYPE	7	''	NO	varchar	64	192	NULL	NULL	NULL	utf8mb3	utf8mb3_general_ci	varchar(64)					NEVER	NULL
def	information_schema	TABLES	AUTO_INCREMENT	14	NULL	YES	bigint	NULL	NULL	20	0	NULL	NULL	NULL	bigint(21) unsigned					NEVER	NULL
def	information_schema	TABLES	AVG_ROW_LENGTH	9	NULL	YES	bigint	NULL	NULL	20	0	NULL	NULL	NULL	bigint(21) unsigned					NEVER	NULL
def	information_schema	TABLES	CHECKSUM	19	NULL	YES	bigint	NULL	NULL	20	0	NULL	NULL	NULL	bigint(21) unsigned					NEVER	NULL
def	information_schema	TABLES	CHECK_TIME	17	NULL	YES	datetime	NULL	NULL	NULL	NULL	0	NULL	NULL	datetime					NEVER	NULL
def	information_schema	TABLES	CREATE_OPTIONS	20	NULL	YES	varchar	2048	6144	NULL	NULL	NULL	utf8mb3	utf8mb3_general_ci	varchar(2048)					NEVER	NULL
def	information_schema	TABLES	CREATE_TIME	15	NULL	YES	datetime	NULL	NULL	NULL	NULL	0	NULL	NULL	datetime					NEVER	NULL
def	information_schema	TABLES	DATA_FREE	13	NULL	YES	bigint	NULL	NULL	20	0	NULL	NULL	NULL	bigint(21) unsigned					NEVER	NULL
def	information_schema	TABLES	DATA_LENGTH	10	NULL	YES	bigint	NULL	NULL	20	0	NULL	NULL	NULL	bigint(21) unsigned					NEVER	NULL
def	information_schema	TABLES	ENGINE	5	NULL	YES	varchar	64	192	NULL	NULL	NULL	utf8mb3	utf8mb3_general_ci	varchar(64)					NEVER	NULL
def	information_schema	TABLES	INDEX_LENGTH	12	NULL	YES	bigint	NULL	NULL	20	0	NULL	NULL	NULL	bigint(21) unsigned					NEVER	NULL
def	information_schema	TABLES	MAX_DATA_LENGTH	11	NULL	YES	bigint	NULL	NULL	20	0	NULL	NULL	NULL	bigint(21) unsigned					NEVER	NULL
def	information_schema	TABLES	MAX_INDEX_LENGTH	22	NULL	YES	bigint	NULL	NULL	20	0	NULL	NULL	NULL	bigint(21) unsigned					NEVER	NULL
def	information_schema	TABLES	ROW_FORMAT	7	NULL	YES	varchar	10	30	NULL	NULL	NULL	utf8mb3	utf8mb3_general_ci	varchar(10)					NEVER	NULL
def	information_schema	TABLES	TABLE_CATALOG	1	''	NO	varchar	512	1536	NULL	NULL	NULL	utf8mb3	utf8mb3_general_ci	varchar(512)					NEVER	NULL
def	information_schema	TABLES	TABLE_COLLATION	18	NULL	YES	varchar	32	96	NULL	NULL	NULL	utf8mb3	utf8mb3_general_ci	varchar(32)					NEVER	NULL
def	information_schema	TABLES	TABLE_COMMENT	21	''	NO	varchar	2048	6144	NULL	NULL	NULL	utf8mb3	utf8mb3_general_ci	varchar(2048)					NEVER	NULL
def	information_schema	TABLES	TABLE_NAME	3	''	NO	varchar	64	192	NULL	NULL	NULL	utf8mb3	utf8mb3_general_ci	varchar(64)					NEVER	NULL
def	information_schema	TABLES	TABLE_ROWS	8	NULL	YES	bigint	NULL	NULL	20	0	NULL	NULL	NULL	bigint(21) unsigned					NEVER	NULL
def	information_schema	TABLES	TABLE_SCHEMA	2	''	NO	varchar	64	192	NULL	NULL	NULL	utf8mb3	utf8mb3_general_ci	varchar(64)					NEVER	NULL
def	information_schema	TABLES	TABLE_TYPE	4	''	NO	varchar	64	192	NULL	NULL	NULL	utf8mb3	utf8mb3_general_ci	varchar(64)					NEVER	NULL
def	information_schema	TABLES	TEMPORARY	23	NULL	YES	varchar	1	3	NULL	NULL	NULL	utf8mb3	utf8mb3_general_ci	varchar(1)					NEVER	NULL
def	information_schema	TABLES	UPDATE_TIME	16	NULL	YES	datetime	NULL	NULL	NULL	NULL	0	NULL	NULL	datetime					NEVER	NULL
def	information_schema	TABLES	VERSION	6	NULL	YES	bigint	NULL	NULL	20	0	NULL	NULL	NULL	bigint(21) unsigned					NEVER	NULL
def	information_schema	TABLESPACES	AUTOEXTEND_SIZE	6	NULL	YES	bigint	NULL	NULL	20	0	NULL	NULL	NULL	bigint(21) unsigned					NEVER	NULL
def	information_schema	TABLESPACES	ENGINE	2	''	NO	varchar	64	192	NULL	NULL	NULL	utf8mb3	utf8mb3_general_ci	varchar(64)					NEVER	NULL
def	information_schema	TABLESPACES	EXTENT_SIZE	5	NULL	YES	bigint	NULL	NULL	20	0	NULL	NULL	NULL	bigint(21) unsigned					NEVER	NULL
def	information_schema	TABLESPACES	LOGFILE_GROUP_NAME	4	NULL	YES	varchar	64	192	NULL	NULL	NULL	utf8mb3	utf8mb3_general_ci	varchar(64)					NEVER	NULL
def	information_schema	TABLESPACES	MAXIMUM_SIZE	7	NULL	YES	bigint	NULL	NULL	20	0	NULL	NULL	NULL	bigint(21) unsigned					NEVER	NULL
def	information_schema	TABLESPACES	NODEGROUP_ID	8	NULL	YES	bigint	NULL	NULL	20	0	NULL	NULL	NULL	bigint(21) unsigned					NEVER	NULL
def	information_schema	TABLESPACES	TABLESPACE_COMMENT	9	NULL	YES	varchar	2048	6144	NULL	NULL	NULL	utf8mb3	utf8mb3_general_ci	varchar(2048)					NEVER	NULL
def	information_schema	TABLESPACES	TABLESPACE_NAME	1	''	NO	varchar	64	192	NULL	NULL	NULL	utf8mb3	utf8mb3_general_ci	varchar(64)					NEVER	NULL
def	information_schema	TABLESPACES	TABLESPACE_TYPE	3	NULL	YES	varchar	64	192	NULL	NULL	NULL	utf8mb3	utf8mb3_general_ci	varchar(64)					NEVER	NULL
def	information_schema	TABLE_CONSTRAINTS	CONSTRAINT_CATALOG	1	''	NO	varchar	512	1536	NULL	NULL	NULL	utf8mb3	utf8mb3_general_ci	varchar(512)					NEVER	NULL
def	information_schema	TABLE_CONSTRAINTS	CONSTRAINT_NAME	3	''	NO	varchar	64	192	NULL	NULL	NULL	utf8mb3	utf8mb3_general_ci	varchar(64)					NEVER	NULL
def	information_schema	TABLE_CONSTRAINTS	CONSTRAINT_SCHEMA	2	''	NO	varchar	64	192	NULL	NULL	NULL	utf8mb3	utf8mb3_general_ci	varchar(64)					NEVER	NULL
def	information_schema	TABLE_CONSTRAINTS	CONSTRAINT_TYPE	6	''	NO	varchar	64	192	NULL	NULL	NULL	utf8mb3	utf8mb3_general_ci	varchar(64)					NEVER	NULL
def	information_schema	TABLE_CONSTRAINTS	TABLE_NAME	5	''	NO	varchar	64	192	NULL	NULL	NULL	utf8mb3	utf8mb3_general_ci	varchar(64)					NEVER	NULL
def	information_schema	TABLE_CONSTRAINTS	TABLE_SCHEMA	4	''	NO	varchar	64	192	NULL	NULL	NULL	utf8mb3	utf8mb3_general_ci	varchar(64)					NEVER	NULL
def	information_schema	TABLE_PRIVILEGES	GRANTEE	1	''	NO	varchar	385	1155	NULL	NULL	NULL	utf8mb3	utf8mb3_general_ci	varchar(385)					NEVER	NULL
def	information_schema	TABLE_PRIVILEGES	IS_GRANTABLE	6	''	NO	varchar	3	9	NULL	NULL	NULL	utf8mb3	utf8mb3_general_ci	varchar(3)					NEVER	NULL
def	information_schema	TABLE_PRIVILEGES	PRIVILEGE_TYPE	5	''	NO	varchar	64	192	NULL	NULL	NULL	utf8mb3	utf8mb3_general_ci	varchar(64)					NEVER	NULL
def	information_schema	TABLE_PRIVILEGES	TABLE_CATALOG	2	''	NO	varchar	512	1536	NULL	NULL	NULL	utf8mb3	utf8mb3_general_ci	varchar(512)					NEVER	NULL
def	information_schema	TABLE_PRIVILEGES	TABLE_NAME	4	''	NO	varchar	64	192	NULL	NULL	NULL	utf8mb3	utf8mb3_general_ci	varchar(64)					NEVER	NULL
def	information_schema	TABLE_PRIVILEGES	TABLE_SCHEMA	3	''	NO	varchar	64	192	NULL	NULL	NULL	utf8mb3	utf8mb3_general_ci	varchar(64)					NEVER	NULL
def	information_schema	TABLE_STATISTICS	ROWS_CHANGED	4	0	NO	bigint	NULL	NULL	19	0	NULL	NULL	NULL	bigint(21)					NEVER	NULL
def	information_schema	TABLE_STATISTICS	ROWS_CHANGED_X_INDEXES	5	0	NO	bigint	NULL	NULL	19	0	NULL	NULL	NULL	bigint(21)					NEVER	NULL
def	information_schema	TABLE_STATISTICS	ROWS_READ	3	0	NO	bigint	NULL	NULL	19	0	NULL	NULL	NULL	bigint(21)					NEVER	NULL
def	information_schema	TABLE_STATISTICS	TABLE_NAME	2	''	NO	varchar	192	576	NULL	NULL	NULL	utf8mb3	utf8mb3_general_ci	varchar(192)					NEVER	NULL
def	information_schema	TABLE_STATISTICS	TABLE_SCHEMA	1	''	NO	varchar	192	576	NULL	NULL	NULL	utf8mb3	utf8mb3_general_ci	varchar(192)					NEVER	NULL
def	information_schema	TRIGGERS	ACTION_CONDITION	9	NULL	YES	longtext	4294967295	4294967295	NULL	NULL	NULL	utf8mb3	utf8mb3_general_ci	longtext					NEVER	NULL
def	information_schema	TRIGGERS	ACTION_ORDER	8	0	NO	bigint	NULL	NULL	19	0	NULL	NULL	NULL	bigint(4)					NEVER	NULL
def	information_schema	TRIGGERS	ACTION_ORIENTATION	11	''	NO	varchar	9	27	NULL	NULL	NULL	utf8mb3	utf8mb3_general_ci	varchar(9)					NEVER	NULL
def	information_schema	TRIGGERS	ACTION_REFERENCE_NEW_ROW	16	''	NO	varchar	3	9	NULL	NULL	NULL	utf8mb3	utf8mb3_general_ci	varchar(3)					NEVER	NULL
def	information_schema	TRIGGERS	ACTION_REFERENCE_NEW_TABLE	14	NULL	YES	varchar	64	192	NULL	NULL	NULL	utf8mb3	utf8mb3_general_ci	varchar(64)					NEVER	NULL
def	information_schema	TRIGGERS	ACTION_REFERENCE_OLD_ROW	15	''	NO	varchar	3	9	NULL	NULL	NULL	utf8mb3	utf8mb3_general_ci	varchar(3)					NEVER	NULL
def	information_schema	TRIGGERS	ACTION_REFERENCE_OLD_TABLE	13	NULL	YES	varchar	64	192	NULL	NULL	NULL	utf8mb3	utf8mb3_general_ci	varchar(64)					NEVER	NULL
def	information_schema	TRIGGERS	ACTION_STATEMENT	10	''	NO	longtext	4294967295	4294967295	NULL	NULL	NULL	utf8mb3	utf8mb3_general_ci	longtext					NEVER	NULL
def	information_schema	TRIGGERS	ACTION_TIMING	12	''	NO	varchar	6	18	NULL	NULL	NULL	utf8mb3	utf8mb3_general_ci	varchar(6)					NEVER	NULL
def	information_schema	TRIGGERS	CHARACTER_SET_CLIENT	20	''	NO	varchar	32	96	NULL	NULL	NULL	utf8mb3	utf8mb3_general_ci	varchar(32)					NEVER	NULL
def	information_schema	TRIGGERS	COLLATION_CONNECTION	21	''	NO	varchar	32	96	NULL	NULL	NULL	utf8mb3	utf8mb3_general_ci	varchar(32)					NEVER	NULL
def	information_schema	TRIGGERS	CREATED	17	NULL	YES	datetime	NULL	NULL	NULL	NULL	2	NULL	NULL	datetime(2)					NEVER	NULL
def	information_schema	TRIGGERS	DATABASE_COLLATION	22	''	NO	varchar	32	96	NULL	NULL	NULL	utf8mb3	utf8mb3_general_ci	varchar(32)					NEVER	NULL
def	information_schema	TRIGGERS	DEFINER	19	''	NO	varchar	384	1152	NULL	NULL	NULL	utf8mb3	utf8mb3_general_ci	varchar(384)					NEVER	NULL
def	information_schema	TRIGGERS	EVENT_MANIPULATION	4	''	NO	varchar	6	18	NULL	NULL	NULL	utf8mb3	utf8mb3_general_ci	varchar(6)					NEVER	NULL
def	information_schema	TRIGGERS	EVENT_OBJECT_CATALOG	5	''	NO	varchar	512	1536	NULL	NULL	NULL	utf8mb3	utf8mb3_general_ci	varchar(512)					NEVER	NULL
def	information_schema	TRIGGERS	EVENT_OBJECT_SCHEMA	6	''	NO	varchar	64	192	NULL	NULL	NULL	utf8mb3	utf8mb3_general_ci	varchar(64)					NEVER	NULL
def	information_schema	TRIGGERS	EVENT_OBJECT_TABLE	7	''	NO	varchar	64	192	NULL	NULL	NULL	utf8mb3	utf8mb3_general_ci	varchar(64)					NEVER	NULL
def	information_schema	TRIGGERS	SQL_MODE	18	''	NO	varchar	8192	24576	NULL	NULL	NULL	utf8mb3	utf8mb3_general_ci	varchar(8192)					NEVER	NULL
def	information_schema	TRIGGERS	TRIGGER_CATALOG	1	''	NO	varchar	512	1536	NULL	NULL	NULL	utf8mb3	utf8mb3_general_ci	varchar(512)					NEVER	NULL
def	information_schema	TRIGGERS	TRIGGER_NAME	3	''	NO	varchar	64	192	NULL	NULL	NULL	utf8mb3	utf8mb3_general_ci	varchar(64)					NEVER	NULL
def	information_schema	TRIGGERS	TRIGGER_SCHEMA	2	''	NO	varchar	64	192	NULL	NULL	NULL	utf8mb3	utf8mb3_general_ci	varchar(64)					NEVER	NULL
def	information_schema	USER_PRIVILEGES	GRANTEE	1	''	NO	varchar	385	1155	NULL	NULL	NULL	utf8mb3	utf8mb3_general_ci	varchar(385)					NEVER	NULL
def	information_schema	USER_PRIVILEGES	IS_GRANTABLE	4	''	NO	varchar	3	9	NULL	NULL	NULL	utf8mb3	utf8mb3_general_ci	varchar(3)					NEVER	NULL
def	information_schema	USER_PRIVILEGES	PRIVILEGE_TYPE	3	''	NO	varchar	64	192	NULL	NULL	NULL	utf8mb3	utf8mb3_general_ci	varchar(64)					NEVER	NULL
def	information_schema	USER_PRIVILEGES	TABLE_CATALOG	2	''	NO	varchar	512	1536	NULL	NULL	NULL	utf8mb3	utf8mb3_general_ci	varchar(512)					NEVER	NULL
def	information_schema	USER_STATISTICS	ACCESS_DENIED	22	0	NO	bigint	NULL	NULL	19	0	NULL	NULL	NULL	bigint(21)					NEVER	NULL
def	information_schema	USER_STATISTICS	BINLOG_BYTES_WRITTEN	9	0	NO	bigint	NULL	NULL	19	0	NULL	NULL	NULL	bigint(21)					NEVER	NULL
def	information_schema	USER_STATISTICS	BUSY_TIME	5	0	NO	double	NULL	NULL	21	NULL	NULL	NULL	NULL	double					NEVER	NULL
def	information_schema	USER_STATISTICS	BYTES_RECEIVED	7	0	NO	bigint	NULL	NULL	19	0	NULL	NULL	NULL	bigint(21)					NEVER	NULL
def	information_schema	USER_STATISTICS	BYTES_SENT	8	0	NO	bigint	NULL	NULL	19	0	NULL	NULL	NULL	bigint(21)					NEVER	NULL
def	information_schema	USER_STATISTICS	COMMIT_TRANSACTIONS	18	0	NO	bigint	NULL	NULL	19	0	NULL	NULL	NULL	bigint(21)					NEVER	NULL
def	information_schema	USER_STATISTICS	CONCURRENT_CONNECTIONS	3	0	NO	int	NULL	NULL	10	0	NULL	NULL	NULL	int(11)					NEVER	NULL
def	information_schema	USER_STATISTICS	CONNECTED_TIME	4	0	NO	int	NULL	NULL	10	0	NULL	NULL	NULL	int(11)					NEVER	NULL
def	information_schema	USER_STATISTICS	CPU_TIME	6	0	NO	double	NULL	NULL	21	NULL	NULL	NULL	NULL	double					NEVER	NULL
def	information_schema	USER_STATISTICS	DENIED_CONNECTIONS	20	0	NO	bigint	NULL	NULL	19	0	NULL	NULL	NULL	bigint(21)					NEVER	NULL
def	information_schema	USER_STATISTICS	EMPTY_QUERIES	23	0	NO	bigint	NULL	NULL	19	0	NULL	NULL	NULL	bigint(21)					NEVER	NULL
def	information_schema	USER_STATISTICS	LOST_CONNECTIONS	21	0	NO	bigint	NULL	NULL	19	0	NULL	NULL	NULL	bigint(21)					NEVER	NULL
def	information_schema	USER_STATISTICS	MAX_STATEMENT_TIME_EXCEEDED	25	0	NO	bigint	NULL	NULL	19	0	NULL	NULL	NULL	bigint(21)					NEVER	NULL
def	information_schema	USER_STATISTICS	OTHER_COMMANDS	17	0	NO	bigint	NULL	NULL	19	0	NULL	NULL	NULL	bigint(21)					NEVER	NULL
def	information_schema	USER_STATISTICS	ROLLBACK_TRANSACTIONS	19	0	NO	bigint	NULL	NULL	19	0	NULL	NULL	NULL	bigint(21)					NEVER	NULL
def	information_schema	USER_STATISTICS	ROWS_DELETED	12	0	NO	bigint	NULL	NULL	19	0	NULL	NULL	NULL	bigint(21)					NEVER	NULL
def	information_schema	USER_STATISTICS	ROWS_INSERTED	13	0	NO	bigint	NULL	NULL	19	0	NULL	NULL	NULL	bigint(21)					NEVER	NULL
def	information_schema	USER_STATISTICS	ROWS_READ	10	0	NO	bigint	NULL	NULL	19	0	NULL	NULL	NULL	bigint(21)					NEVER	NULL
def	information_schema	USER_STATISTICS	ROWS_SENT	11	0	NO	bigint	NULL	NULL	19	0	NULL	NULL	NULL	bigint(21)					NEVER	NULL
def	information_schema	USER_STATISTICS	ROWS_UPDATED	14	0	NO	bigint	NULL	NULL	19	0	NULL	NULL	NULL	bigint(21)					NEVER	NULL
def	information_schema	USER_STATISTICS	SELECT_COMMANDS	15	0	NO	bigint	NULL	NULL	19	0	NULL	NULL	NULL	bigint(21)					NEVER	NULL
def	information_schema	USER_STATISTICS	TOTAL_CONNECTIONS	2	0	NO	int	NULL	NULL	10	0	NULL	NULL	NULL	int(11)					NEVER	NULL
def	information_schema	USER_STATISTICS	TOTAL_SSL_CONNECTIONS	24	0	NO	bigint	NULL	NULL	20	0	NULL	NULL	NULL	bigint(21) unsigned					NEVER	NULL
def	information_schema	USER_STATISTICS	UPDATE_COMMANDS	16	0	NO	bigint	NULL	NULL	19	0	NULL	NULL	NULL	bigint(21)					NEVER	NULL
def	information_schema	USER_STATISTICS	USER	1	''	NO	varchar	128	384	NULL	NULL	NULL	utf8mb3	utf8mb3_general_ci	varchar(128)					NEVER	NULL
def	information_schema	VIEWS	ALGORITHM	11	''	NO	varchar	10	30	NULL	NULL	NULL	utf8mb3	utf8mb3_general_ci	varchar(10)					NEVER	NULL
def	information_schema	VIEWS	CHARACTER_SET_CLIENT	9	''	NO	varchar	32	96	NULL	NULL	NULL	utf8mb3	utf8mb3_general_ci	varchar(32)					NEVER	NULL
def	information_schema	VIEWS	CHECK_OPTION	5	''	NO	varchar	8	24	NULL	NULL	NULL	utf8mb3	utf8mb3_general_ci	varchar(8)					NEVER	NULL
def	information_schema	VIEWS	COLLATION_CONNECTION	10	''	NO	varchar	32	96	NULL	NULL	NULL	utf8mb3	utf8mb3_general_ci	varchar(32)					NEVER	NULL
def	information_schema	VIEWS	DEFINER	7	''	NO	varchar	384	1152	NULL	NULL	NULL	utf8mb3	utf8mb3_general_ci	varchar(384)					NEVER	NULL
def	information_schema	VIEWS	IS_UPDATABLE	6	''	NO	varchar	3	9	NULL	NULL	NULL	utf8mb3	utf8mb3_general_ci	varchar(3)					NEVER	NULL
def	information_schema	VIEWS	SECURITY_TYPE	8	''	NO	varchar	7	21	NULL	NULL	NULL	utf8mb3	utf8mb3_general_ci	varchar(7)					NEVER	NULL
def	information_schema	VIEWS	TABLE_CATALOG	1	''	NO	varchar	512	1536	NULL	NULL	NULL	utf8mb3	utf8mb3_general_ci	varchar(512)					NEVER	NULL
def	information_schema	VIEWS	TABLE_NAME	3	''	NO	varchar	64	192	NULL	NULL	NULL	utf8mb3	utf8mb3_general_ci	varchar(64)					NEVER	NULL
def	information_schema	VIEWS	TABLE_SCHEMA	2	''	NO	varchar	64	192	NULL	NULL	NULL	utf8mb3	utf8mb3_general_ci	varchar(64)					NEVER	NULL
def	information_schema	VIEWS	VIEW_DEFINITION	4	''	NO	longtext	4294967295	4294967295	NULL	NULL	NULL	utf8mb3	utf8mb3_general_ci	longtext					NEVER	NULL
##########################################################################
# Show the quotient of CHARACTER_OCTET_LENGTH and CHARACTER_MAXIMUM_LENGTH
##########################################################################
SELECT DISTINCT
CHARACTER_OCTET_LENGTH / CHARACTER_MAXIMUM_LENGTH AS COL_CML,
DATA_TYPE,
CHARACTER_SET_NAME,
COLLATION_NAME
FROM information_schema.columns
WHERE table_schema = 'information_schema'
AND table_name <> 'profiling' AND table_name not like 'innodb_%'
AND CHARACTER_OCTET_LENGTH / CHARACTER_MAXIMUM_LENGTH = 1
ORDER BY CHARACTER_SET_NAME, COLLATION_NAME, COL_CML;
COL_CML	DATA_TYPE	CHARACTER_SET_NAME	COLLATION_NAME
1.0000	blob	NULL	NULL
1.0000	longtext	utf8mb3	utf8mb3_general_ci
SELECT DISTINCT
CHARACTER_OCTET_LENGTH / CHARACTER_MAXIMUM_LENGTH AS COL_CML,
DATA_TYPE,
CHARACTER_SET_NAME,
COLLATION_NAME
FROM information_schema.columns
WHERE table_schema = 'information_schema'
AND table_name <> 'profiling' AND table_name not like 'innodb_%'
AND CHARACTER_OCTET_LENGTH / CHARACTER_MAXIMUM_LENGTH <> 1
ORDER BY CHARACTER_SET_NAME, COLLATION_NAME, COL_CML;
COL_CML	DATA_TYPE	CHARACTER_SET_NAME	COLLATION_NAME
3.0000	varchar	utf8mb3	utf8mb3_general_ci
SELECT DISTINCT
CHARACTER_OCTET_LENGTH / CHARACTER_MAXIMUM_LENGTH AS COL_CML,
DATA_TYPE,
CHARACTER_SET_NAME,
COLLATION_NAME
FROM information_schema.columns
WHERE table_schema = 'information_schema'
AND table_name <> 'profiling' AND table_name not like 'innodb_%'
AND CHARACTER_OCTET_LENGTH / CHARACTER_MAXIMUM_LENGTH IS NULL
ORDER BY CHARACTER_SET_NAME, COLLATION_NAME, COL_CML;
COL_CML	DATA_TYPE	CHARACTER_SET_NAME	COLLATION_NAME
NULL	bigint	NULL	NULL
NULL	datetime	NULL	NULL
NULL	decimal	NULL	NULL
NULL	double	NULL	NULL
NULL	int	NULL	NULL
NULL	smallint	NULL	NULL
NULL	tinyint	NULL	NULL
--> CHAR(0) is allowed (see manual), and here both CHARACHTER_* values
--> are 0, which is intended behavior, and the result of 0 / 0 IS NULL
SELECT CHARACTER_OCTET_LENGTH / CHARACTER_MAXIMUM_LENGTH AS COL_CML,
TABLE_SCHEMA,
TABLE_NAME,
COLUMN_NAME,
DATA_TYPE,
CHARACTER_MAXIMUM_LENGTH,
CHARACTER_OCTET_LENGTH,
CHARACTER_SET_NAME,
COLLATION_NAME,
COLUMN_TYPE
FROM information_schema.columns
WHERE table_schema = 'information_schema'
AND table_name <> 'profiling' AND table_name not like 'innodb_%'
ORDER BY TABLE_SCHEMA, TABLE_NAME, ORDINAL_POSITION;
COL_CML	TABLE_SCHEMA	TABLE_NAME	COLUMN_NAME	DATA_TYPE	CHARACTER_MAXIMUM_LENGTH	CHARACTER_OCTET_LENGTH	CHARACTER_SET_NAME	COLLATION_NAME	COLUMN_TYPE
3.0000	information_schema	ALL_PLUGINS	PLUGIN_NAME	varchar	64	192	utf8mb3	utf8mb3_general_ci	varchar(64)
3.0000	information_schema	ALL_PLUGINS	PLUGIN_VERSION	varchar	20	60	utf8mb3	utf8mb3_general_ci	varchar(20)
3.0000	information_schema	ALL_PLUGINS	PLUGIN_STATUS	varchar	16	48	utf8mb3	utf8mb3_general_ci	varchar(16)
3.0000	information_schema	ALL_PLUGINS	PLUGIN_TYPE	varchar	80	240	utf8mb3	utf8mb3_general_ci	varchar(80)
3.0000	information_schema	ALL_PLUGINS	PLUGIN_TYPE_VERSION	varchar	20	60	utf8mb3	utf8mb3_general_ci	varchar(20)
3.0000	information_schema	ALL_PLUGINS	PLUGIN_LIBRARY	varchar	64	192	utf8mb3	utf8mb3_general_ci	varchar(64)
3.0000	information_schema	ALL_PLUGINS	PLUGIN_LIBRARY_VERSION	varchar	20	60	utf8mb3	utf8mb3_general_ci	varchar(20)
3.0000	information_schema	ALL_PLUGINS	PLUGIN_AUTHOR	varchar	64	192	utf8mb3	utf8mb3_general_ci	varchar(64)
1.0000	information_schema	ALL_PLUGINS	PLUGIN_DESCRIPTION	longtext	4294967295	4294967295	utf8mb3	utf8mb3_general_ci	longtext
3.0000	information_schema	ALL_PLUGINS	PLUGIN_LICENSE	varchar	80	240	utf8mb3	utf8mb3_general_ci	varchar(80)
3.0000	information_schema	ALL_PLUGINS	LOAD_OPTION	varchar	64	192	utf8mb3	utf8mb3_general_ci	varchar(64)
3.0000	information_schema	ALL_PLUGINS	PLUGIN_MATURITY	varchar	12	36	utf8mb3	utf8mb3_general_ci	varchar(12)
3.0000	information_schema	ALL_PLUGINS	PLUGIN_AUTH_VERSION	varchar	80	240	utf8mb3	utf8mb3_general_ci	varchar(80)
3.0000	information_schema	APPLICABLE_ROLES	GRANTEE	varchar	385	1155	utf8mb3	utf8mb3_general_ci	varchar(385)
3.0000	information_schema	APPLICABLE_ROLES	ROLE_NAME	varchar	128	384	utf8mb3	utf8mb3_general_ci	varchar(128)
3.0000	information_schema	APPLICABLE_ROLES	IS_GRANTABLE	varchar	3	9	utf8mb3	utf8mb3_general_ci	varchar(3)
3.0000	information_schema	APPLICABLE_ROLES	IS_DEFAULT	varchar	3	9	utf8mb3	utf8mb3_general_ci	varchar(3)
3.0000	information_schema	CHARACTER_SETS	CHARACTER_SET_NAME	varchar	32	96	utf8mb3	utf8mb3_general_ci	varchar(32)
3.0000	information_schema	CHARACTER_SETS	DEFAULT_COLLATE_NAME	varchar	32	96	utf8mb3	utf8mb3_general_ci	varchar(32)
3.0000	information_schema	CHARACTER_SETS	DESCRIPTION	varchar	60	180	utf8mb3	utf8mb3_general_ci	varchar(60)
NULL	information_schema	CHARACTER_SETS	MAXLEN	bigint	NULL	NULL	NULL	NULL	bigint(3)
3.0000	information_schema	CHECK_CONSTRAINTS	CONSTRAINT_CATALOG	varchar	512	1536	utf8mb3	utf8mb3_general_ci	varchar(512)
3.0000	information_schema	CHECK_CONSTRAINTS	CONSTRAINT_SCHEMA	varchar	64	192	utf8mb3	utf8mb3_general_ci	varchar(64)
3.0000	information_schema	CHECK_CONSTRAINTS	TABLE_NAME	varchar	64	192	utf8mb3	utf8mb3_general_ci	varchar(64)
3.0000	information_schema	CHECK_CONSTRAINTS	CONSTRAINT_NAME	varchar	64	192	utf8mb3	utf8mb3_general_ci	varchar(64)
3.0000	information_schema	CHECK_CONSTRAINTS	LEVEL	varchar	6	18	utf8mb3	utf8mb3_general_ci	varchar(6)
1.0000	information_schema	CHECK_CONSTRAINTS	CHECK_CLAUSE	longtext	4294967295	4294967295	utf8mb3	utf8mb3_general_ci	longtext
3.0000	information_schema	CLIENT_STATISTICS	CLIENT	varchar	64	192	utf8mb3	utf8mb3_general_ci	varchar(64)
NULL	information_schema	CLIENT_STATISTICS	TOTAL_CONNECTIONS	bigint	NULL	NULL	NULL	NULL	bigint(21)
NULL	information_schema	CLIENT_STATISTICS	CONCURRENT_CONNECTIONS	bigint	NULL	NULL	NULL	NULL	bigint(21)
NULL	information_schema	CLIENT_STATISTICS	CONNECTED_TIME	bigint	NULL	NULL	NULL	NULL	bigint(21)
NULL	information_schema	CLIENT_STATISTICS	BUSY_TIME	double	NULL	NULL	NULL	NULL	double
NULL	information_schema	CLIENT_STATISTICS	CPU_TIME	double	NULL	NULL	NULL	NULL	double
NULL	information_schema	CLIENT_STATISTICS	BYTES_RECEIVED	bigint	NULL	NULL	NULL	NULL	bigint(21)
NULL	information_schema	CLIENT_STATISTICS	BYTES_SENT	bigint	NULL	NULL	NULL	NULL	bigint(21)
NULL	information_schema	CLIENT_STATISTICS	BINLOG_BYTES_WRITTEN	bigint	NULL	NULL	NULL	NULL	bigint(21)
NULL	information_schema	CLIENT_STATISTICS	ROWS_READ	bigint	NULL	NULL	NULL	NULL	bigint(21)
NULL	information_schema	CLIENT_STATISTICS	ROWS_SENT	bigint	NULL	NULL	NULL	NULL	bigint(21)
NULL	information_schema	CLIENT_STATISTICS	ROWS_DELETED	bigint	NULL	NULL	NULL	NULL	bigint(21)
NULL	information_schema	CLIENT_STATISTICS	ROWS_INSERTED	bigint	NULL	NULL	NULL	NULL	bigint(21)
NULL	information_schema	CLIENT_STATISTICS	ROWS_UPDATED	bigint	NULL	NULL	NULL	NULL	bigint(21)
NULL	information_schema	CLIENT_STATISTICS	SELECT_COMMANDS	bigint	NULL	NULL	NULL	NULL	bigint(21)
NULL	information_schema	CLIENT_STATISTICS	UPDATE_COMMANDS	bigint	NULL	NULL	NULL	NULL	bigint(21)
NULL	information_schema	CLIENT_STATISTICS	OTHER_COMMANDS	bigint	NULL	NULL	NULL	NULL	bigint(21)
NULL	information_schema	CLIENT_STATISTICS	COMMIT_TRANSACTIONS	bigint	NULL	NULL	NULL	NULL	bigint(21)
NULL	information_schema	CLIENT_STATISTICS	ROLLBACK_TRANSACTIONS	bigint	NULL	NULL	NULL	NULL	bigint(21)
NULL	information_schema	CLIENT_STATISTICS	DENIED_CONNECTIONS	bigint	NULL	NULL	NULL	NULL	bigint(21)
NULL	information_schema	CLIENT_STATISTICS	LOST_CONNECTIONS	bigint	NULL	NULL	NULL	NULL	bigint(21)
NULL	information_schema	CLIENT_STATISTICS	ACCESS_DENIED	bigint	NULL	NULL	NULL	NULL	bigint(21)
NULL	information_schema	CLIENT_STATISTICS	EMPTY_QUERIES	bigint	NULL	NULL	NULL	NULL	bigint(21)
NULL	information_schema	CLIENT_STATISTICS	TOTAL_SSL_CONNECTIONS	bigint	NULL	NULL	NULL	NULL	bigint(21) unsigned
NULL	information_schema	CLIENT_STATISTICS	MAX_STATEMENT_TIME_EXCEEDED	bigint	NULL	NULL	NULL	NULL	bigint(21)
3.0000	information_schema	COLLATIONS	COLLATION_NAME	varchar	32	96	utf8mb3	utf8mb3_general_ci	varchar(32)
3.0000	information_schema	COLLATIONS	CHARACTER_SET_NAME	varchar	32	96	utf8mb3	utf8mb3_general_ci	varchar(32)
NULL	information_schema	COLLATIONS	ID	bigint	NULL	NULL	NULL	NULL	bigint(11)
3.0000	information_schema	COLLATIONS	IS_DEFAULT	varchar	3	9	utf8mb3	utf8mb3_general_ci	varchar(3)
3.0000	information_schema	COLLATIONS	IS_COMPILED	varchar	3	9	utf8mb3	utf8mb3_general_ci	varchar(3)
NULL	information_schema	COLLATIONS	SORTLEN	bigint	NULL	NULL	NULL	NULL	bigint(3)
3.0000	information_schema	COLLATION_CHARACTER_SET_APPLICABILITY	COLLATION_NAME	varchar	32	96	utf8mb3	utf8mb3_general_ci	varchar(32)
3.0000	information_schema	COLLATION_CHARACTER_SET_APPLICABILITY	CHARACTER_SET_NAME	varchar	32	96	utf8mb3	utf8mb3_general_ci	varchar(32)
3.0000	information_schema	COLUMNS	TABLE_CATALOG	varchar	512	1536	utf8mb3	utf8mb3_general_ci	varchar(512)
3.0000	information_schema	COLUMNS	TABLE_SCHEMA	varchar	64	192	utf8mb3	utf8mb3_general_ci	varchar(64)
3.0000	information_schema	COLUMNS	TABLE_NAME	varchar	64	192	utf8mb3	utf8mb3_general_ci	varchar(64)
3.0000	information_schema	COLUMNS	COLUMN_NAME	varchar	64	192	utf8mb3	utf8mb3_general_ci	varchar(64)
NULL	information_schema	COLUMNS	ORDINAL_POSITION	bigint	NULL	NULL	NULL	NULL	bigint(21) unsigned
1.0000	information_schema	COLUMNS	COLUMN_DEFAULT	longtext	4294967295	4294967295	utf8mb3	utf8mb3_general_ci	longtext
3.0000	information_schema	COLUMNS	IS_NULLABLE	varchar	3	9	utf8mb3	utf8mb3_general_ci	varchar(3)
3.0000	information_schema	COLUMNS	DATA_TYPE	varchar	64	192	utf8mb3	utf8mb3_general_ci	varchar(64)
NULL	information_schema	COLUMNS	CHARACTER_MAXIMUM_LENGTH	bigint	NULL	NULL	NULL	NULL	bigint(21) unsigned
NULL	information_schema	COLUMNS	CHARACTER_OCTET_LENGTH	bigint	NULL	NULL	NULL	NULL	bigint(21) unsigned
NULL	information_schema	COLUMNS	NUMERIC_PRECISION	bigint	NULL	NULL	NULL	NULL	bigint(21) unsigned
NULL	information_schema	COLUMNS	NUMERIC_SCALE	bigint	NULL	NULL	NULL	NULL	bigint(21) unsigned
NULL	information_schema	COLUMNS	DATETIME_PRECISION	bigint	NULL	NULL	NULL	NULL	bigint(21) unsigned
3.0000	information_schema	COLUMNS	CHARACTER_SET_NAME	varchar	32	96	utf8mb3	utf8mb3_general_ci	varchar(32)
3.0000	information_schema	COLUMNS	COLLATION_NAME	varchar	32	96	utf8mb3	utf8mb3_general_ci	varchar(32)
1.0000	information_schema	COLUMNS	COLUMN_TYPE	longtext	4294967295	4294967295	utf8mb3	utf8mb3_general_ci	longtext
3.0000	information_schema	COLUMNS	COLUMN_KEY	varchar	3	9	utf8mb3	utf8mb3_general_ci	varchar(3)
3.0000	information_schema	COLUMNS	EXTRA	varchar	30	90	utf8mb3	utf8mb3_general_ci	varchar(30)
3.0000	information_schema	COLUMNS	PRIVILEGES	varchar	80	240	utf8mb3	utf8mb3_general_ci	varchar(80)
3.0000	information_schema	COLUMNS	COLUMN_COMMENT	varchar	1024	3072	utf8mb3	utf8mb3_general_ci	varchar(1024)
3.0000	information_schema	COLUMNS	IS_GENERATED	varchar	6	18	utf8mb3	utf8mb3_general_ci	varchar(6)
1.0000	information_schema	COLUMNS	GENERATION_EXPRESSION	longtext	4294967295	4294967295	utf8mb3	utf8mb3_general_ci	longtext
3.0000	information_schema	COLUMN_PRIVILEGES	GRANTEE	varchar	385	1155	utf8mb3	utf8mb3_general_ci	varchar(385)
3.0000	information_schema	COLUMN_PRIVILEGES	TABLE_CATALOG	varchar	512	1536	utf8mb3	utf8mb3_general_ci	varchar(512)
3.0000	information_schema	COLUMN_PRIVILEGES	TABLE_SCHEMA	varchar	64	192	utf8mb3	utf8mb3_general_ci	varchar(64)
3.0000	information_schema	COLUMN_PRIVILEGES	TABLE_NAME	varchar	64	192	utf8mb3	utf8mb3_general_ci	varchar(64)
3.0000	information_schema	COLUMN_PRIVILEGES	COLUMN_NAME	varchar	64	192	utf8mb3	utf8mb3_general_ci	varchar(64)
3.0000	information_schema	COLUMN_PRIVILEGES	PRIVILEGE_TYPE	varchar	64	192	utf8mb3	utf8mb3_general_ci	varchar(64)
3.0000	information_schema	COLUMN_PRIVILEGES	IS_GRANTABLE	varchar	3	9	utf8mb3	utf8mb3_general_ci	varchar(3)
3.0000	information_schema	ENABLED_ROLES	ROLE_NAME	varchar	128	384	utf8mb3	utf8mb3_general_ci	varchar(128)
3.0000	information_schema	ENGINES	ENGINE	varchar	64	192	utf8mb3	utf8mb3_general_ci	varchar(64)
3.0000	information_schema	ENGINES	SUPPORT	varchar	8	24	utf8mb3	utf8mb3_general_ci	varchar(8)
3.0000	information_schema	ENGINES	COMMENT	varchar	160	480	utf8mb3	utf8mb3_general_ci	varchar(160)
3.0000	information_schema	ENGINES	TRANSACTIONS	varchar	3	9	utf8mb3	utf8mb3_general_ci	varchar(3)
3.0000	information_schema	ENGINES	XA	varchar	3	9	utf8mb3	utf8mb3_general_ci	varchar(3)
3.0000	information_schema	ENGINES	SAVEPOINTS	varchar	3	9	utf8mb3	utf8mb3_general_ci	varchar(3)
3.0000	information_schema	EVENTS	EVENT_CATALOG	varchar	64	192	utf8mb3	utf8mb3_general_ci	varchar(64)
3.0000	information_schema	EVENTS	EVENT_SCHEMA	varchar	64	192	utf8mb3	utf8mb3_general_ci	varchar(64)
3.0000	information_schema	EVENTS	EVENT_NAME	varchar	64	192	utf8mb3	utf8mb3_general_ci	varchar(64)
3.0000	information_schema	EVENTS	DEFINER	varchar	384	1152	utf8mb3	utf8mb3_general_ci	varchar(384)
3.0000	information_schema	EVENTS	TIME_ZONE	varchar	64	192	utf8mb3	utf8mb3_general_ci	varchar(64)
3.0000	information_schema	EVENTS	EVENT_BODY	varchar	8	24	utf8mb3	utf8mb3_general_ci	varchar(8)
1.0000	information_schema	EVENTS	EVENT_DEFINITION	longtext	4294967295	4294967295	utf8mb3	utf8mb3_general_ci	longtext
3.0000	information_schema	EVENTS	EVENT_TYPE	varchar	9	27	utf8mb3	utf8mb3_general_ci	varchar(9)
NULL	information_schema	EVENTS	EXECUTE_AT	datetime	NULL	NULL	NULL	NULL	datetime
3.0000	information_schema	EVENTS	INTERVAL_VALUE	varchar	256	768	utf8mb3	utf8mb3_general_ci	varchar(256)
3.0000	information_schema	EVENTS	INTERVAL_FIELD	varchar	18	54	utf8mb3	utf8mb3_general_ci	varchar(18)
3.0000	information_schema	EVENTS	SQL_MODE	varchar	8192	24576	utf8mb3	utf8mb3_general_ci	varchar(8192)
NULL	information_schema	EVENTS	STARTS	datetime	NULL	NULL	NULL	NULL	datetime
NULL	information_schema	EVENTS	ENDS	datetime	NULL	NULL	NULL	NULL	datetime
3.0000	information_schema	EVENTS	STATUS	varchar	18	54	utf8mb3	utf8mb3_general_ci	varchar(18)
3.0000	information_schema	EVENTS	ON_COMPLETION	varchar	12	36	utf8mb3	utf8mb3_general_ci	varchar(12)
NULL	information_schema	EVENTS	CREATED	datetime	NULL	NULL	NULL	NULL	datetime
NULL	information_schema	EVENTS	LAST_ALTERED	datetime	NULL	NULL	NULL	NULL	datetime
NULL	information_schema	EVENTS	LAST_EXECUTED	datetime	NULL	NULL	NULL	NULL	datetime
3.0000	information_schema	EVENTS	EVENT_COMMENT	varchar	64	192	utf8mb3	utf8mb3_general_ci	varchar(64)
NULL	information_schema	EVENTS	ORIGINATOR	bigint	NULL	NULL	NULL	NULL	bigint(10)
3.0000	information_schema	EVENTS	CHARACTER_SET_CLIENT	varchar	32	96	utf8mb3	utf8mb3_general_ci	varchar(32)
3.0000	information_schema	EVENTS	COLLATION_CONNECTION	varchar	32	96	utf8mb3	utf8mb3_general_ci	varchar(32)
3.0000	information_schema	EVENTS	DATABASE_COLLATION	varchar	32	96	utf8mb3	utf8mb3_general_ci	varchar(32)
NULL	information_schema	FILES	FILE_ID	bigint	NULL	NULL	NULL	NULL	bigint(4)
3.0000	information_schema	FILES	FILE_NAME	varchar	512	1536	utf8mb3	utf8mb3_general_ci	varchar(512)
3.0000	information_schema	FILES	FILE_TYPE	varchar	20	60	utf8mb3	utf8mb3_general_ci	varchar(20)
3.0000	information_schema	FILES	TABLESPACE_NAME	varchar	64	192	utf8mb3	utf8mb3_general_ci	varchar(64)
3.0000	information_schema	FILES	TABLE_CATALOG	varchar	64	192	utf8mb3	utf8mb3_general_ci	varchar(64)
3.0000	information_schema	FILES	TABLE_SCHEMA	varchar	64	192	utf8mb3	utf8mb3_general_ci	varchar(64)
3.0000	information_schema	FILES	TABLE_NAME	varchar	64	192	utf8mb3	utf8mb3_general_ci	varchar(64)
3.0000	information_schema	FILES	LOGFILE_GROUP_NAME	varchar	64	192	utf8mb3	utf8mb3_general_ci	varchar(64)
NULL	information_schema	FILES	LOGFILE_GROUP_NUMBER	bigint	NULL	NULL	NULL	NULL	bigint(4)
3.0000	information_schema	FILES	ENGINE	varchar	64	192	utf8mb3	utf8mb3_general_ci	varchar(64)
3.0000	information_schema	FILES	FULLTEXT_KEYS	varchar	64	192	utf8mb3	utf8mb3_general_ci	varchar(64)
NULL	information_schema	FILES	DELETED_ROWS	bigint	NULL	NULL	NULL	NULL	bigint(4)
NULL	information_schema	FILES	UPDATE_COUNT	bigint	NULL	NULL	NULL	NULL	bigint(4)
NULL	information_schema	FILES	FREE_EXTENTS	bigint	NULL	NULL	NULL	NULL	bigint(4)
NULL	information_schema	FILES	TOTAL_EXTENTS	bigint	NULL	NULL	NULL	NULL	bigint(4)
NULL	information_schema	FILES	EXTENT_SIZE	bigint	NULL	NULL	NULL	NULL	bigint(4)
NULL	information_schema	FILES	INITIAL_SIZE	bigint	NULL	NULL	NULL	NULL	bigint(21) unsigned
NULL	information_schema	FILES	MAXIMUM_SIZE	bigint	NULL	NULL	NULL	NULL	bigint(21) unsigned
NULL	information_schema	FILES	AUTOEXTEND_SIZE	bigint	NULL	NULL	NULL	NULL	bigint(21) unsigned
NULL	information_schema	FILES	CREATION_TIME	datetime	NULL	NULL	NULL	NULL	datetime
NULL	information_schema	FILES	LAST_UPDATE_TIME	datetime	NULL	NULL	NULL	NULL	datetime
NULL	information_schema	FILES	LAST_ACCESS_TIME	datetime	NULL	NULL	NULL	NULL	datetime
NULL	information_schema	FILES	RECOVER_TIME	bigint	NULL	NULL	NULL	NULL	bigint(4)
NULL	information_schema	FILES	TRANSACTION_COUNTER	bigint	NULL	NULL	NULL	NULL	bigint(4)
NULL	information_schema	FILES	VERSION	bigint	NULL	NULL	NULL	NULL	bigint(21) unsigned
3.0000	information_schema	FILES	ROW_FORMAT	varchar	10	30	utf8mb3	utf8mb3_general_ci	varchar(10)
NULL	information_schema	FILES	TABLE_ROWS	bigint	NULL	NULL	NULL	NULL	bigint(21) unsigned
NULL	information_schema	FILES	AVG_ROW_LENGTH	bigint	NULL	NULL	NULL	NULL	bigint(21) unsigned
NULL	information_schema	FILES	DATA_LENGTH	bigint	NULL	NULL	NULL	NULL	bigint(21) unsigned
NULL	information_schema	FILES	MAX_DATA_LENGTH	bigint	NULL	NULL	NULL	NULL	bigint(21) unsigned
NULL	information_schema	FILES	INDEX_LENGTH	bigint	NULL	NULL	NULL	NULL	bigint(21) unsigned
NULL	information_schema	FILES	DATA_FREE	bigint	NULL	NULL	NULL	NULL	bigint(21) unsigned
NULL	information_schema	FILES	CREATE_TIME	datetime	NULL	NULL	NULL	NULL	datetime
NULL	information_schema	FILES	UPDATE_TIME	datetime	NULL	NULL	NULL	NULL	datetime
NULL	information_schema	FILES	CHECK_TIME	datetime	NULL	NULL	NULL	NULL	datetime
NULL	information_schema	FILES	CHECKSUM	bigint	NULL	NULL	NULL	NULL	bigint(21) unsigned
3.0000	information_schema	FILES	STATUS	varchar	20	60	utf8mb3	utf8mb3_general_ci	varchar(20)
3.0000	information_schema	FILES	EXTRA	varchar	255	765	utf8mb3	utf8mb3_general_ci	varchar(255)
3.0000	information_schema	GEOMETRY_COLUMNS	F_TABLE_CATALOG	varchar	512	1536	utf8mb3	utf8mb3_general_ci	varchar(512)
3.0000	information_schema	GEOMETRY_COLUMNS	F_TABLE_SCHEMA	varchar	64	192	utf8mb3	utf8mb3_general_ci	varchar(64)
3.0000	information_schema	GEOMETRY_COLUMNS	F_TABLE_NAME	varchar	64	192	utf8mb3	utf8mb3_general_ci	varchar(64)
3.0000	information_schema	GEOMETRY_COLUMNS	F_GEOMETRY_COLUMN	varchar	64	192	utf8mb3	utf8mb3_general_ci	varchar(64)
3.0000	information_schema	GEOMETRY_COLUMNS	G_TABLE_CATALOG	varchar	512	1536	utf8mb3	utf8mb3_general_ci	varchar(512)
3.0000	information_schema	GEOMETRY_COLUMNS	G_TABLE_SCHEMA	varchar	64	192	utf8mb3	utf8mb3_general_ci	varchar(64)
3.0000	information_schema	GEOMETRY_COLUMNS	G_TABLE_NAME	varchar	64	192	utf8mb3	utf8mb3_general_ci	varchar(64)
3.0000	information_schema	GEOMETRY_COLUMNS	G_GEOMETRY_COLUMN	varchar	64	192	utf8mb3	utf8mb3_general_ci	varchar(64)
NULL	information_schema	GEOMETRY_COLUMNS	STORAGE_TYPE	tinyint	NULL	NULL	NULL	NULL	tinyint(2)
NULL	information_schema	GEOMETRY_COLUMNS	GEOMETRY_TYPE	int	NULL	NULL	NULL	NULL	int(7)
NULL	information_schema	GEOMETRY_COLUMNS	COORD_DIMENSION	tinyint	NULL	NULL	NULL	NULL	tinyint(2)
NULL	information_schema	GEOMETRY_COLUMNS	MAX_PPR	tinyint	NULL	NULL	NULL	NULL	tinyint(2)
NULL	information_schema	GEOMETRY_COLUMNS	SRID	smallint	NULL	NULL	NULL	NULL	smallint(5)
3.0000	information_schema	GLOBAL_STATUS	VARIABLE_NAME	varchar	64	192	utf8mb3	utf8mb3_general_ci	varchar(64)
3.0000	information_schema	GLOBAL_STATUS	VARIABLE_VALUE	varchar	2048	6144	utf8mb3	utf8mb3_general_ci	varchar(2048)
3.0000	information_schema	GLOBAL_VARIABLES	VARIABLE_NAME	varchar	64	192	utf8mb3	utf8mb3_general_ci	varchar(64)
3.0000	information_schema	GLOBAL_VARIABLES	VARIABLE_VALUE	varchar	2048	6144	utf8mb3	utf8mb3_general_ci	varchar(2048)
3.0000	information_schema	INDEX_STATISTICS	TABLE_SCHEMA	varchar	192	576	utf8mb3	utf8mb3_general_ci	varchar(192)
3.0000	information_schema	INDEX_STATISTICS	TABLE_NAME	varchar	192	576	utf8mb3	utf8mb3_general_ci	varchar(192)
3.0000	information_schema	INDEX_STATISTICS	INDEX_NAME	varchar	192	576	utf8mb3	utf8mb3_general_ci	varchar(192)
NULL	information_schema	INDEX_STATISTICS	ROWS_READ	bigint	NULL	NULL	NULL	NULL	bigint(21)
<<<<<<< HEAD
3.0000	information_schema	KEY_CACHES	KEY_CACHE_NAME	varchar	192	576	utf8mb3	utf8mb3_general_ci	varchar(192)
=======
3.0000	information_schema	KEYWORDS	WORD	varchar	64	192	utf8	utf8_general_ci	varchar(64)
3.0000	information_schema	KEY_CACHES	KEY_CACHE_NAME	varchar	192	576	utf8	utf8_general_ci	varchar(192)
>>>>>>> 77926284
NULL	information_schema	KEY_CACHES	SEGMENTS	int	NULL	NULL	NULL	NULL	int(3) unsigned
NULL	information_schema	KEY_CACHES	SEGMENT_NUMBER	int	NULL	NULL	NULL	NULL	int(3) unsigned
NULL	information_schema	KEY_CACHES	FULL_SIZE	bigint	NULL	NULL	NULL	NULL	bigint(21) unsigned
NULL	information_schema	KEY_CACHES	BLOCK_SIZE	bigint	NULL	NULL	NULL	NULL	bigint(21) unsigned
NULL	information_schema	KEY_CACHES	USED_BLOCKS	bigint	NULL	NULL	NULL	NULL	bigint(21) unsigned
NULL	information_schema	KEY_CACHES	UNUSED_BLOCKS	bigint	NULL	NULL	NULL	NULL	bigint(21) unsigned
NULL	information_schema	KEY_CACHES	DIRTY_BLOCKS	bigint	NULL	NULL	NULL	NULL	bigint(21) unsigned
NULL	information_schema	KEY_CACHES	READ_REQUESTS	bigint	NULL	NULL	NULL	NULL	bigint(21) unsigned
NULL	information_schema	KEY_CACHES	READS	bigint	NULL	NULL	NULL	NULL	bigint(21) unsigned
NULL	information_schema	KEY_CACHES	WRITE_REQUESTS	bigint	NULL	NULL	NULL	NULL	bigint(21) unsigned
NULL	information_schema	KEY_CACHES	WRITES	bigint	NULL	NULL	NULL	NULL	bigint(21) unsigned
3.0000	information_schema	KEY_COLUMN_USAGE	CONSTRAINT_CATALOG	varchar	512	1536	utf8mb3	utf8mb3_general_ci	varchar(512)
3.0000	information_schema	KEY_COLUMN_USAGE	CONSTRAINT_SCHEMA	varchar	64	192	utf8mb3	utf8mb3_general_ci	varchar(64)
3.0000	information_schema	KEY_COLUMN_USAGE	CONSTRAINT_NAME	varchar	64	192	utf8mb3	utf8mb3_general_ci	varchar(64)
3.0000	information_schema	KEY_COLUMN_USAGE	TABLE_CATALOG	varchar	512	1536	utf8mb3	utf8mb3_general_ci	varchar(512)
3.0000	information_schema	KEY_COLUMN_USAGE	TABLE_SCHEMA	varchar	64	192	utf8mb3	utf8mb3_general_ci	varchar(64)
3.0000	information_schema	KEY_COLUMN_USAGE	TABLE_NAME	varchar	64	192	utf8mb3	utf8mb3_general_ci	varchar(64)
3.0000	information_schema	KEY_COLUMN_USAGE	COLUMN_NAME	varchar	64	192	utf8mb3	utf8mb3_general_ci	varchar(64)
NULL	information_schema	KEY_COLUMN_USAGE	ORDINAL_POSITION	bigint	NULL	NULL	NULL	NULL	bigint(10)
NULL	information_schema	KEY_COLUMN_USAGE	POSITION_IN_UNIQUE_CONSTRAINT	bigint	NULL	NULL	NULL	NULL	bigint(10)
3.0000	information_schema	KEY_COLUMN_USAGE	REFERENCED_TABLE_SCHEMA	varchar	64	192	utf8mb3	utf8mb3_general_ci	varchar(64)
3.0000	information_schema	KEY_COLUMN_USAGE	REFERENCED_TABLE_NAME	varchar	64	192	utf8mb3	utf8mb3_general_ci	varchar(64)
3.0000	information_schema	KEY_COLUMN_USAGE	REFERENCED_COLUMN_NAME	varchar	64	192	utf8mb3	utf8mb3_general_ci	varchar(64)
1.0000	information_schema	OPTIMIZER_TRACE	QUERY	longtext	4294967295	4294967295	utf8mb3	utf8mb3_general_ci	longtext
1.0000	information_schema	OPTIMIZER_TRACE	TRACE	longtext	4294967295	4294967295	utf8mb3	utf8mb3_general_ci	longtext
NULL	information_schema	OPTIMIZER_TRACE	MISSING_BYTES_BEYOND_MAX_MEM_SIZE	int	NULL	NULL	NULL	NULL	int(20)
NULL	information_schema	OPTIMIZER_TRACE	INSUFFICIENT_PRIVILEGES	tinyint	NULL	NULL	NULL	NULL	tinyint(1)
3.0000	information_schema	PARAMETERS	SPECIFIC_CATALOG	varchar	512	1536	utf8mb3	utf8mb3_general_ci	varchar(512)
3.0000	information_schema	PARAMETERS	SPECIFIC_SCHEMA	varchar	64	192	utf8mb3	utf8mb3_general_ci	varchar(64)
3.0000	information_schema	PARAMETERS	SPECIFIC_NAME	varchar	64	192	utf8mb3	utf8mb3_general_ci	varchar(64)
NULL	information_schema	PARAMETERS	ORDINAL_POSITION	int	NULL	NULL	NULL	NULL	int(21)
3.0000	information_schema	PARAMETERS	PARAMETER_MODE	varchar	5	15	utf8mb3	utf8mb3_general_ci	varchar(5)
3.0000	information_schema	PARAMETERS	PARAMETER_NAME	varchar	64	192	utf8mb3	utf8mb3_general_ci	varchar(64)
3.0000	information_schema	PARAMETERS	DATA_TYPE	varchar	64	192	utf8mb3	utf8mb3_general_ci	varchar(64)
NULL	information_schema	PARAMETERS	CHARACTER_MAXIMUM_LENGTH	int	NULL	NULL	NULL	NULL	int(21)
NULL	information_schema	PARAMETERS	CHARACTER_OCTET_LENGTH	int	NULL	NULL	NULL	NULL	int(21)
NULL	information_schema	PARAMETERS	NUMERIC_PRECISION	int	NULL	NULL	NULL	NULL	int(21)
NULL	information_schema	PARAMETERS	NUMERIC_SCALE	int	NULL	NULL	NULL	NULL	int(21)
NULL	information_schema	PARAMETERS	DATETIME_PRECISION	bigint	NULL	NULL	NULL	NULL	bigint(21) unsigned
3.0000	information_schema	PARAMETERS	CHARACTER_SET_NAME	varchar	64	192	utf8mb3	utf8mb3_general_ci	varchar(64)
3.0000	information_schema	PARAMETERS	COLLATION_NAME	varchar	64	192	utf8mb3	utf8mb3_general_ci	varchar(64)
1.0000	information_schema	PARAMETERS	DTD_IDENTIFIER	longtext	4294967295	4294967295	utf8mb3	utf8mb3_general_ci	longtext
3.0000	information_schema	PARAMETERS	ROUTINE_TYPE	varchar	9	27	utf8mb3	utf8mb3_general_ci	varchar(9)
3.0000	information_schema	PARTITIONS	TABLE_CATALOG	varchar	512	1536	utf8mb3	utf8mb3_general_ci	varchar(512)
3.0000	information_schema	PARTITIONS	TABLE_SCHEMA	varchar	64	192	utf8mb3	utf8mb3_general_ci	varchar(64)
3.0000	information_schema	PARTITIONS	TABLE_NAME	varchar	64	192	utf8mb3	utf8mb3_general_ci	varchar(64)
3.0000	information_schema	PARTITIONS	PARTITION_NAME	varchar	64	192	utf8mb3	utf8mb3_general_ci	varchar(64)
3.0000	information_schema	PARTITIONS	SUBPARTITION_NAME	varchar	64	192	utf8mb3	utf8mb3_general_ci	varchar(64)
NULL	information_schema	PARTITIONS	PARTITION_ORDINAL_POSITION	bigint	NULL	NULL	NULL	NULL	bigint(21) unsigned
NULL	information_schema	PARTITIONS	SUBPARTITION_ORDINAL_POSITION	bigint	NULL	NULL	NULL	NULL	bigint(21) unsigned
3.0000	information_schema	PARTITIONS	PARTITION_METHOD	varchar	18	54	utf8mb3	utf8mb3_general_ci	varchar(18)
3.0000	information_schema	PARTITIONS	SUBPARTITION_METHOD	varchar	12	36	utf8mb3	utf8mb3_general_ci	varchar(12)
1.0000	information_schema	PARTITIONS	PARTITION_EXPRESSION	longtext	4294967295	4294967295	utf8mb3	utf8mb3_general_ci	longtext
1.0000	information_schema	PARTITIONS	SUBPARTITION_EXPRESSION	longtext	4294967295	4294967295	utf8mb3	utf8mb3_general_ci	longtext
1.0000	information_schema	PARTITIONS	PARTITION_DESCRIPTION	longtext	4294967295	4294967295	utf8mb3	utf8mb3_general_ci	longtext
NULL	information_schema	PARTITIONS	TABLE_ROWS	bigint	NULL	NULL	NULL	NULL	bigint(21) unsigned
NULL	information_schema	PARTITIONS	AVG_ROW_LENGTH	bigint	NULL	NULL	NULL	NULL	bigint(21) unsigned
NULL	information_schema	PARTITIONS	DATA_LENGTH	bigint	NULL	NULL	NULL	NULL	bigint(21) unsigned
NULL	information_schema	PARTITIONS	MAX_DATA_LENGTH	bigint	NULL	NULL	NULL	NULL	bigint(21) unsigned
NULL	information_schema	PARTITIONS	INDEX_LENGTH	bigint	NULL	NULL	NULL	NULL	bigint(21) unsigned
NULL	information_schema	PARTITIONS	DATA_FREE	bigint	NULL	NULL	NULL	NULL	bigint(21) unsigned
NULL	information_schema	PARTITIONS	CREATE_TIME	datetime	NULL	NULL	NULL	NULL	datetime
NULL	information_schema	PARTITIONS	UPDATE_TIME	datetime	NULL	NULL	NULL	NULL	datetime
NULL	information_schema	PARTITIONS	CHECK_TIME	datetime	NULL	NULL	NULL	NULL	datetime
NULL	information_schema	PARTITIONS	CHECKSUM	bigint	NULL	NULL	NULL	NULL	bigint(21) unsigned
3.0000	information_schema	PARTITIONS	PARTITION_COMMENT	varchar	80	240	utf8mb3	utf8mb3_general_ci	varchar(80)
3.0000	information_schema	PARTITIONS	NODEGROUP	varchar	12	36	utf8mb3	utf8mb3_general_ci	varchar(12)
3.0000	information_schema	PARTITIONS	TABLESPACE_NAME	varchar	64	192	utf8mb3	utf8mb3_general_ci	varchar(64)
3.0000	information_schema	PLUGINS	PLUGIN_NAME	varchar	64	192	utf8mb3	utf8mb3_general_ci	varchar(64)
3.0000	information_schema	PLUGINS	PLUGIN_VERSION	varchar	20	60	utf8mb3	utf8mb3_general_ci	varchar(20)
3.0000	information_schema	PLUGINS	PLUGIN_STATUS	varchar	16	48	utf8mb3	utf8mb3_general_ci	varchar(16)
3.0000	information_schema	PLUGINS	PLUGIN_TYPE	varchar	80	240	utf8mb3	utf8mb3_general_ci	varchar(80)
3.0000	information_schema	PLUGINS	PLUGIN_TYPE_VERSION	varchar	20	60	utf8mb3	utf8mb3_general_ci	varchar(20)
3.0000	information_schema	PLUGINS	PLUGIN_LIBRARY	varchar	64	192	utf8mb3	utf8mb3_general_ci	varchar(64)
3.0000	information_schema	PLUGINS	PLUGIN_LIBRARY_VERSION	varchar	20	60	utf8mb3	utf8mb3_general_ci	varchar(20)
3.0000	information_schema	PLUGINS	PLUGIN_AUTHOR	varchar	64	192	utf8mb3	utf8mb3_general_ci	varchar(64)
1.0000	information_schema	PLUGINS	PLUGIN_DESCRIPTION	longtext	4294967295	4294967295	utf8mb3	utf8mb3_general_ci	longtext
3.0000	information_schema	PLUGINS	PLUGIN_LICENSE	varchar	80	240	utf8mb3	utf8mb3_general_ci	varchar(80)
3.0000	information_schema	PLUGINS	LOAD_OPTION	varchar	64	192	utf8mb3	utf8mb3_general_ci	varchar(64)
3.0000	information_schema	PLUGINS	PLUGIN_MATURITY	varchar	12	36	utf8mb3	utf8mb3_general_ci	varchar(12)
3.0000	information_schema	PLUGINS	PLUGIN_AUTH_VERSION	varchar	80	240	utf8mb3	utf8mb3_general_ci	varchar(80)
NULL	information_schema	PROCESSLIST	ID	bigint	NULL	NULL	NULL	NULL	bigint(4)
3.0000	information_schema	PROCESSLIST	USER	varchar	128	384	utf8mb3	utf8mb3_general_ci	varchar(128)
3.0000	information_schema	PROCESSLIST	HOST	varchar	64	192	utf8mb3	utf8mb3_general_ci	varchar(64)
3.0000	information_schema	PROCESSLIST	DB	varchar	64	192	utf8mb3	utf8mb3_general_ci	varchar(64)
3.0000	information_schema	PROCESSLIST	COMMAND	varchar	16	48	utf8mb3	utf8mb3_general_ci	varchar(16)
NULL	information_schema	PROCESSLIST	TIME	int	NULL	NULL	NULL	NULL	int(7)
3.0000	information_schema	PROCESSLIST	STATE	varchar	64	192	utf8mb3	utf8mb3_general_ci	varchar(64)
1.0000	information_schema	PROCESSLIST	INFO	longtext	4294967295	4294967295	utf8mb3	utf8mb3_general_ci	longtext
NULL	information_schema	PROCESSLIST	TIME_MS	decimal	NULL	NULL	NULL	NULL	decimal(22,3)
NULL	information_schema	PROCESSLIST	STAGE	tinyint	NULL	NULL	NULL	NULL	tinyint(2)
NULL	information_schema	PROCESSLIST	MAX_STAGE	tinyint	NULL	NULL	NULL	NULL	tinyint(2)
NULL	information_schema	PROCESSLIST	PROGRESS	decimal	NULL	NULL	NULL	NULL	decimal(7,3)
NULL	information_schema	PROCESSLIST	MEMORY_USED	bigint	NULL	NULL	NULL	NULL	bigint(7)
NULL	information_schema	PROCESSLIST	MAX_MEMORY_USED	bigint	NULL	NULL	NULL	NULL	bigint(7)
NULL	information_schema	PROCESSLIST	EXAMINED_ROWS	int	NULL	NULL	NULL	NULL	int(7)
NULL	information_schema	PROCESSLIST	QUERY_ID	bigint	NULL	NULL	NULL	NULL	bigint(4)
1.0000	information_schema	PROCESSLIST	INFO_BINARY	blob	65535	65535	NULL	NULL	blob
NULL	information_schema	PROCESSLIST	TID	bigint	NULL	NULL	NULL	NULL	bigint(4)
3.0000	information_schema	REFERENTIAL_CONSTRAINTS	CONSTRAINT_CATALOG	varchar	512	1536	utf8mb3	utf8mb3_general_ci	varchar(512)
3.0000	information_schema	REFERENTIAL_CONSTRAINTS	CONSTRAINT_SCHEMA	varchar	64	192	utf8mb3	utf8mb3_general_ci	varchar(64)
3.0000	information_schema	REFERENTIAL_CONSTRAINTS	CONSTRAINT_NAME	varchar	64	192	utf8mb3	utf8mb3_general_ci	varchar(64)
3.0000	information_schema	REFERENTIAL_CONSTRAINTS	UNIQUE_CONSTRAINT_CATALOG	varchar	512	1536	utf8mb3	utf8mb3_general_ci	varchar(512)
3.0000	information_schema	REFERENTIAL_CONSTRAINTS	UNIQUE_CONSTRAINT_SCHEMA	varchar	64	192	utf8mb3	utf8mb3_general_ci	varchar(64)
3.0000	information_schema	REFERENTIAL_CONSTRAINTS	UNIQUE_CONSTRAINT_NAME	varchar	64	192	utf8mb3	utf8mb3_general_ci	varchar(64)
3.0000	information_schema	REFERENTIAL_CONSTRAINTS	MATCH_OPTION	varchar	64	192	utf8mb3	utf8mb3_general_ci	varchar(64)
3.0000	information_schema	REFERENTIAL_CONSTRAINTS	UPDATE_RULE	varchar	64	192	utf8mb3	utf8mb3_general_ci	varchar(64)
3.0000	information_schema	REFERENTIAL_CONSTRAINTS	DELETE_RULE	varchar	64	192	utf8mb3	utf8mb3_general_ci	varchar(64)
3.0000	information_schema	REFERENTIAL_CONSTRAINTS	TABLE_NAME	varchar	64	192	utf8mb3	utf8mb3_general_ci	varchar(64)
3.0000	information_schema	REFERENTIAL_CONSTRAINTS	REFERENCED_TABLE_NAME	varchar	64	192	utf8mb3	utf8mb3_general_ci	varchar(64)
3.0000	information_schema	ROUTINES	SPECIFIC_NAME	varchar	64	192	utf8mb3	utf8mb3_general_ci	varchar(64)
3.0000	information_schema	ROUTINES	ROUTINE_CATALOG	varchar	512	1536	utf8mb3	utf8mb3_general_ci	varchar(512)
3.0000	information_schema	ROUTINES	ROUTINE_SCHEMA	varchar	64	192	utf8mb3	utf8mb3_general_ci	varchar(64)
3.0000	information_schema	ROUTINES	ROUTINE_NAME	varchar	64	192	utf8mb3	utf8mb3_general_ci	varchar(64)
3.0000	information_schema	ROUTINES	ROUTINE_TYPE	varchar	13	39	utf8mb3	utf8mb3_general_ci	varchar(13)
3.0000	information_schema	ROUTINES	DATA_TYPE	varchar	64	192	utf8mb3	utf8mb3_general_ci	varchar(64)
NULL	information_schema	ROUTINES	CHARACTER_MAXIMUM_LENGTH	int	NULL	NULL	NULL	NULL	int(21)
NULL	information_schema	ROUTINES	CHARACTER_OCTET_LENGTH	int	NULL	NULL	NULL	NULL	int(21)
NULL	information_schema	ROUTINES	NUMERIC_PRECISION	int	NULL	NULL	NULL	NULL	int(21)
NULL	information_schema	ROUTINES	NUMERIC_SCALE	int	NULL	NULL	NULL	NULL	int(21)
NULL	information_schema	ROUTINES	DATETIME_PRECISION	bigint	NULL	NULL	NULL	NULL	bigint(21) unsigned
3.0000	information_schema	ROUTINES	CHARACTER_SET_NAME	varchar	64	192	utf8mb3	utf8mb3_general_ci	varchar(64)
3.0000	information_schema	ROUTINES	COLLATION_NAME	varchar	64	192	utf8mb3	utf8mb3_general_ci	varchar(64)
1.0000	information_schema	ROUTINES	DTD_IDENTIFIER	longtext	4294967295	4294967295	utf8mb3	utf8mb3_general_ci	longtext
3.0000	information_schema	ROUTINES	ROUTINE_BODY	varchar	8	24	utf8mb3	utf8mb3_general_ci	varchar(8)
1.0000	information_schema	ROUTINES	ROUTINE_DEFINITION	longtext	4294967295	4294967295	utf8mb3	utf8mb3_general_ci	longtext
3.0000	information_schema	ROUTINES	EXTERNAL_NAME	varchar	64	192	utf8mb3	utf8mb3_general_ci	varchar(64)
3.0000	information_schema	ROUTINES	EXTERNAL_LANGUAGE	varchar	64	192	utf8mb3	utf8mb3_general_ci	varchar(64)
3.0000	information_schema	ROUTINES	PARAMETER_STYLE	varchar	8	24	utf8mb3	utf8mb3_general_ci	varchar(8)
3.0000	information_schema	ROUTINES	IS_DETERMINISTIC	varchar	3	9	utf8mb3	utf8mb3_general_ci	varchar(3)
3.0000	information_schema	ROUTINES	SQL_DATA_ACCESS	varchar	64	192	utf8mb3	utf8mb3_general_ci	varchar(64)
3.0000	information_schema	ROUTINES	SQL_PATH	varchar	64	192	utf8mb3	utf8mb3_general_ci	varchar(64)
3.0000	information_schema	ROUTINES	SECURITY_TYPE	varchar	7	21	utf8mb3	utf8mb3_general_ci	varchar(7)
NULL	information_schema	ROUTINES	CREATED	datetime	NULL	NULL	NULL	NULL	datetime
NULL	information_schema	ROUTINES	LAST_ALTERED	datetime	NULL	NULL	NULL	NULL	datetime
3.0000	information_schema	ROUTINES	SQL_MODE	varchar	8192	24576	utf8mb3	utf8mb3_general_ci	varchar(8192)
1.0000	information_schema	ROUTINES	ROUTINE_COMMENT	longtext	4294967295	4294967295	utf8mb3	utf8mb3_general_ci	longtext
3.0000	information_schema	ROUTINES	DEFINER	varchar	384	1152	utf8mb3	utf8mb3_general_ci	varchar(384)
3.0000	information_schema	ROUTINES	CHARACTER_SET_CLIENT	varchar	32	96	utf8mb3	utf8mb3_general_ci	varchar(32)
3.0000	information_schema	ROUTINES	COLLATION_CONNECTION	varchar	32	96	utf8mb3	utf8mb3_general_ci	varchar(32)
3.0000	information_schema	ROUTINES	DATABASE_COLLATION	varchar	32	96	utf8mb3	utf8mb3_general_ci	varchar(32)
3.0000	information_schema	SCHEMATA	CATALOG_NAME	varchar	512	1536	utf8mb3	utf8mb3_general_ci	varchar(512)
3.0000	information_schema	SCHEMATA	SCHEMA_NAME	varchar	64	192	utf8mb3	utf8mb3_general_ci	varchar(64)
3.0000	information_schema	SCHEMATA	DEFAULT_CHARACTER_SET_NAME	varchar	32	96	utf8mb3	utf8mb3_general_ci	varchar(32)
3.0000	information_schema	SCHEMATA	DEFAULT_COLLATION_NAME	varchar	32	96	utf8mb3	utf8mb3_general_ci	varchar(32)
3.0000	information_schema	SCHEMATA	SQL_PATH	varchar	512	1536	utf8mb3	utf8mb3_general_ci	varchar(512)
3.0000	information_schema	SCHEMATA	SCHEMA_COMMENT	varchar	1024	3072	utf8mb3	utf8mb3_general_ci	varchar(1024)
3.0000	information_schema	SCHEMA_PRIVILEGES	GRANTEE	varchar	385	1155	utf8mb3	utf8mb3_general_ci	varchar(385)
3.0000	information_schema	SCHEMA_PRIVILEGES	TABLE_CATALOG	varchar	512	1536	utf8mb3	utf8mb3_general_ci	varchar(512)
3.0000	information_schema	SCHEMA_PRIVILEGES	TABLE_SCHEMA	varchar	64	192	utf8mb3	utf8mb3_general_ci	varchar(64)
3.0000	information_schema	SCHEMA_PRIVILEGES	PRIVILEGE_TYPE	varchar	64	192	utf8mb3	utf8mb3_general_ci	varchar(64)
3.0000	information_schema	SCHEMA_PRIVILEGES	IS_GRANTABLE	varchar	3	9	utf8mb3	utf8mb3_general_ci	varchar(3)
3.0000	information_schema	SESSION_STATUS	VARIABLE_NAME	varchar	64	192	utf8mb3	utf8mb3_general_ci	varchar(64)
3.0000	information_schema	SESSION_STATUS	VARIABLE_VALUE	varchar	2048	6144	utf8mb3	utf8mb3_general_ci	varchar(2048)
3.0000	information_schema	SESSION_VARIABLES	VARIABLE_NAME	varchar	64	192	utf8mb3	utf8mb3_general_ci	varchar(64)
3.0000	information_schema	SESSION_VARIABLES	VARIABLE_VALUE	varchar	2048	6144	utf8mb3	utf8mb3_general_ci	varchar(2048)
NULL	information_schema	SPATIAL_REF_SYS	SRID	smallint	NULL	NULL	NULL	NULL	smallint(5)
3.0000	information_schema	SPATIAL_REF_SYS	AUTH_NAME	varchar	512	1536	utf8mb3	utf8mb3_general_ci	varchar(512)
NULL	information_schema	SPATIAL_REF_SYS	AUTH_SRID	int	NULL	NULL	NULL	NULL	int(5)
<<<<<<< HEAD
3.0000	information_schema	SPATIAL_REF_SYS	SRTEXT	varchar	2048	6144	utf8mb3	utf8mb3_general_ci	varchar(2048)
3.0000	information_schema	STATISTICS	TABLE_CATALOG	varchar	512	1536	utf8mb3	utf8mb3_general_ci	varchar(512)
3.0000	information_schema	STATISTICS	TABLE_SCHEMA	varchar	64	192	utf8mb3	utf8mb3_general_ci	varchar(64)
3.0000	information_schema	STATISTICS	TABLE_NAME	varchar	64	192	utf8mb3	utf8mb3_general_ci	varchar(64)
=======
3.0000	information_schema	SPATIAL_REF_SYS	SRTEXT	varchar	2048	6144	utf8	utf8_general_ci	varchar(2048)
3.0000	information_schema	SQL_FUNCTIONS	FUNCTION	varchar	64	192	utf8	utf8_general_ci	varchar(64)
3.0000	information_schema	STATISTICS	TABLE_CATALOG	varchar	512	1536	utf8	utf8_general_ci	varchar(512)
3.0000	information_schema	STATISTICS	TABLE_SCHEMA	varchar	64	192	utf8	utf8_general_ci	varchar(64)
3.0000	information_schema	STATISTICS	TABLE_NAME	varchar	64	192	utf8	utf8_general_ci	varchar(64)
>>>>>>> 77926284
NULL	information_schema	STATISTICS	NON_UNIQUE	bigint	NULL	NULL	NULL	NULL	bigint(1)
3.0000	information_schema	STATISTICS	INDEX_SCHEMA	varchar	64	192	utf8mb3	utf8mb3_general_ci	varchar(64)
3.0000	information_schema	STATISTICS	INDEX_NAME	varchar	64	192	utf8mb3	utf8mb3_general_ci	varchar(64)
NULL	information_schema	STATISTICS	SEQ_IN_INDEX	bigint	NULL	NULL	NULL	NULL	bigint(2)
3.0000	information_schema	STATISTICS	COLUMN_NAME	varchar	64	192	utf8mb3	utf8mb3_general_ci	varchar(64)
3.0000	information_schema	STATISTICS	COLLATION	varchar	1	3	utf8mb3	utf8mb3_general_ci	varchar(1)
NULL	information_schema	STATISTICS	CARDINALITY	bigint	NULL	NULL	NULL	NULL	bigint(21)
NULL	information_schema	STATISTICS	SUB_PART	bigint	NULL	NULL	NULL	NULL	bigint(3)
3.0000	information_schema	STATISTICS	PACKED	varchar	10	30	utf8mb3	utf8mb3_general_ci	varchar(10)
3.0000	information_schema	STATISTICS	NULLABLE	varchar	3	9	utf8mb3	utf8mb3_general_ci	varchar(3)
3.0000	information_schema	STATISTICS	INDEX_TYPE	varchar	16	48	utf8mb3	utf8mb3_general_ci	varchar(16)
3.0000	information_schema	STATISTICS	COMMENT	varchar	16	48	utf8mb3	utf8mb3_general_ci	varchar(16)
3.0000	information_schema	STATISTICS	INDEX_COMMENT	varchar	1024	3072	utf8mb3	utf8mb3_general_ci	varchar(1024)
3.0000	information_schema	STATISTICS	IGNORED	varchar	3	9	utf8mb3	utf8mb3_general_ci	varchar(3)
3.0000	information_schema	SYSTEM_VARIABLES	VARIABLE_NAME	varchar	64	192	utf8mb3	utf8mb3_general_ci	varchar(64)
3.0000	information_schema	SYSTEM_VARIABLES	SESSION_VALUE	varchar	2048	6144	utf8mb3	utf8mb3_general_ci	varchar(2048)
3.0000	information_schema	SYSTEM_VARIABLES	GLOBAL_VALUE	varchar	2048	6144	utf8mb3	utf8mb3_general_ci	varchar(2048)
3.0000	information_schema	SYSTEM_VARIABLES	GLOBAL_VALUE_ORIGIN	varchar	64	192	utf8mb3	utf8mb3_general_ci	varchar(64)
3.0000	information_schema	SYSTEM_VARIABLES	DEFAULT_VALUE	varchar	2048	6144	utf8mb3	utf8mb3_general_ci	varchar(2048)
3.0000	information_schema	SYSTEM_VARIABLES	VARIABLE_SCOPE	varchar	64	192	utf8mb3	utf8mb3_general_ci	varchar(64)
3.0000	information_schema	SYSTEM_VARIABLES	VARIABLE_TYPE	varchar	64	192	utf8mb3	utf8mb3_general_ci	varchar(64)
3.0000	information_schema	SYSTEM_VARIABLES	VARIABLE_COMMENT	varchar	2048	6144	utf8mb3	utf8mb3_general_ci	varchar(2048)
3.0000	information_schema	SYSTEM_VARIABLES	NUMERIC_MIN_VALUE	varchar	21	63	utf8mb3	utf8mb3_general_ci	varchar(21)
3.0000	information_schema	SYSTEM_VARIABLES	NUMERIC_MAX_VALUE	varchar	21	63	utf8mb3	utf8mb3_general_ci	varchar(21)
3.0000	information_schema	SYSTEM_VARIABLES	NUMERIC_BLOCK_SIZE	varchar	21	63	utf8mb3	utf8mb3_general_ci	varchar(21)
1.0000	information_schema	SYSTEM_VARIABLES	ENUM_VALUE_LIST	longtext	4294967295	4294967295	utf8mb3	utf8mb3_general_ci	longtext
3.0000	information_schema	SYSTEM_VARIABLES	READ_ONLY	varchar	3	9	utf8mb3	utf8mb3_general_ci	varchar(3)
3.0000	information_schema	SYSTEM_VARIABLES	COMMAND_LINE_ARGUMENT	varchar	64	192	utf8mb3	utf8mb3_general_ci	varchar(64)
3.0000	information_schema	SYSTEM_VARIABLES	GLOBAL_VALUE_PATH	varchar	2048	6144	utf8mb3	utf8mb3_general_ci	varchar(2048)
3.0000	information_schema	TABLES	TABLE_CATALOG	varchar	512	1536	utf8mb3	utf8mb3_general_ci	varchar(512)
3.0000	information_schema	TABLES	TABLE_SCHEMA	varchar	64	192	utf8mb3	utf8mb3_general_ci	varchar(64)
3.0000	information_schema	TABLES	TABLE_NAME	varchar	64	192	utf8mb3	utf8mb3_general_ci	varchar(64)
3.0000	information_schema	TABLES	TABLE_TYPE	varchar	64	192	utf8mb3	utf8mb3_general_ci	varchar(64)
3.0000	information_schema	TABLES	ENGINE	varchar	64	192	utf8mb3	utf8mb3_general_ci	varchar(64)
NULL	information_schema	TABLES	VERSION	bigint	NULL	NULL	NULL	NULL	bigint(21) unsigned
3.0000	information_schema	TABLES	ROW_FORMAT	varchar	10	30	utf8mb3	utf8mb3_general_ci	varchar(10)
NULL	information_schema	TABLES	TABLE_ROWS	bigint	NULL	NULL	NULL	NULL	bigint(21) unsigned
NULL	information_schema	TABLES	AVG_ROW_LENGTH	bigint	NULL	NULL	NULL	NULL	bigint(21) unsigned
NULL	information_schema	TABLES	DATA_LENGTH	bigint	NULL	NULL	NULL	NULL	bigint(21) unsigned
NULL	information_schema	TABLES	MAX_DATA_LENGTH	bigint	NULL	NULL	NULL	NULL	bigint(21) unsigned
NULL	information_schema	TABLES	INDEX_LENGTH	bigint	NULL	NULL	NULL	NULL	bigint(21) unsigned
NULL	information_schema	TABLES	DATA_FREE	bigint	NULL	NULL	NULL	NULL	bigint(21) unsigned
NULL	information_schema	TABLES	AUTO_INCREMENT	bigint	NULL	NULL	NULL	NULL	bigint(21) unsigned
NULL	information_schema	TABLES	CREATE_TIME	datetime	NULL	NULL	NULL	NULL	datetime
NULL	information_schema	TABLES	UPDATE_TIME	datetime	NULL	NULL	NULL	NULL	datetime
NULL	information_schema	TABLES	CHECK_TIME	datetime	NULL	NULL	NULL	NULL	datetime
3.0000	information_schema	TABLES	TABLE_COLLATION	varchar	32	96	utf8mb3	utf8mb3_general_ci	varchar(32)
NULL	information_schema	TABLES	CHECKSUM	bigint	NULL	NULL	NULL	NULL	bigint(21) unsigned
3.0000	information_schema	TABLES	CREATE_OPTIONS	varchar	2048	6144	utf8mb3	utf8mb3_general_ci	varchar(2048)
3.0000	information_schema	TABLES	TABLE_COMMENT	varchar	2048	6144	utf8mb3	utf8mb3_general_ci	varchar(2048)
NULL	information_schema	TABLES	MAX_INDEX_LENGTH	bigint	NULL	NULL	NULL	NULL	bigint(21) unsigned
3.0000	information_schema	TABLES	TEMPORARY	varchar	1	3	utf8mb3	utf8mb3_general_ci	varchar(1)
3.0000	information_schema	TABLESPACES	TABLESPACE_NAME	varchar	64	192	utf8mb3	utf8mb3_general_ci	varchar(64)
3.0000	information_schema	TABLESPACES	ENGINE	varchar	64	192	utf8mb3	utf8mb3_general_ci	varchar(64)
3.0000	information_schema	TABLESPACES	TABLESPACE_TYPE	varchar	64	192	utf8mb3	utf8mb3_general_ci	varchar(64)
3.0000	information_schema	TABLESPACES	LOGFILE_GROUP_NAME	varchar	64	192	utf8mb3	utf8mb3_general_ci	varchar(64)
NULL	information_schema	TABLESPACES	EXTENT_SIZE	bigint	NULL	NULL	NULL	NULL	bigint(21) unsigned
NULL	information_schema	TABLESPACES	AUTOEXTEND_SIZE	bigint	NULL	NULL	NULL	NULL	bigint(21) unsigned
NULL	information_schema	TABLESPACES	MAXIMUM_SIZE	bigint	NULL	NULL	NULL	NULL	bigint(21) unsigned
NULL	information_schema	TABLESPACES	NODEGROUP_ID	bigint	NULL	NULL	NULL	NULL	bigint(21) unsigned
3.0000	information_schema	TABLESPACES	TABLESPACE_COMMENT	varchar	2048	6144	utf8mb3	utf8mb3_general_ci	varchar(2048)
3.0000	information_schema	TABLE_CONSTRAINTS	CONSTRAINT_CATALOG	varchar	512	1536	utf8mb3	utf8mb3_general_ci	varchar(512)
3.0000	information_schema	TABLE_CONSTRAINTS	CONSTRAINT_SCHEMA	varchar	64	192	utf8mb3	utf8mb3_general_ci	varchar(64)
3.0000	information_schema	TABLE_CONSTRAINTS	CONSTRAINT_NAME	varchar	64	192	utf8mb3	utf8mb3_general_ci	varchar(64)
3.0000	information_schema	TABLE_CONSTRAINTS	TABLE_SCHEMA	varchar	64	192	utf8mb3	utf8mb3_general_ci	varchar(64)
3.0000	information_schema	TABLE_CONSTRAINTS	TABLE_NAME	varchar	64	192	utf8mb3	utf8mb3_general_ci	varchar(64)
3.0000	information_schema	TABLE_CONSTRAINTS	CONSTRAINT_TYPE	varchar	64	192	utf8mb3	utf8mb3_general_ci	varchar(64)
3.0000	information_schema	TABLE_PRIVILEGES	GRANTEE	varchar	385	1155	utf8mb3	utf8mb3_general_ci	varchar(385)
3.0000	information_schema	TABLE_PRIVILEGES	TABLE_CATALOG	varchar	512	1536	utf8mb3	utf8mb3_general_ci	varchar(512)
3.0000	information_schema	TABLE_PRIVILEGES	TABLE_SCHEMA	varchar	64	192	utf8mb3	utf8mb3_general_ci	varchar(64)
3.0000	information_schema	TABLE_PRIVILEGES	TABLE_NAME	varchar	64	192	utf8mb3	utf8mb3_general_ci	varchar(64)
3.0000	information_schema	TABLE_PRIVILEGES	PRIVILEGE_TYPE	varchar	64	192	utf8mb3	utf8mb3_general_ci	varchar(64)
3.0000	information_schema	TABLE_PRIVILEGES	IS_GRANTABLE	varchar	3	9	utf8mb3	utf8mb3_general_ci	varchar(3)
3.0000	information_schema	TABLE_STATISTICS	TABLE_SCHEMA	varchar	192	576	utf8mb3	utf8mb3_general_ci	varchar(192)
3.0000	information_schema	TABLE_STATISTICS	TABLE_NAME	varchar	192	576	utf8mb3	utf8mb3_general_ci	varchar(192)
NULL	information_schema	TABLE_STATISTICS	ROWS_READ	bigint	NULL	NULL	NULL	NULL	bigint(21)
NULL	information_schema	TABLE_STATISTICS	ROWS_CHANGED	bigint	NULL	NULL	NULL	NULL	bigint(21)
NULL	information_schema	TABLE_STATISTICS	ROWS_CHANGED_X_INDEXES	bigint	NULL	NULL	NULL	NULL	bigint(21)
3.0000	information_schema	TRIGGERS	TRIGGER_CATALOG	varchar	512	1536	utf8mb3	utf8mb3_general_ci	varchar(512)
3.0000	information_schema	TRIGGERS	TRIGGER_SCHEMA	varchar	64	192	utf8mb3	utf8mb3_general_ci	varchar(64)
3.0000	information_schema	TRIGGERS	TRIGGER_NAME	varchar	64	192	utf8mb3	utf8mb3_general_ci	varchar(64)
3.0000	information_schema	TRIGGERS	EVENT_MANIPULATION	varchar	6	18	utf8mb3	utf8mb3_general_ci	varchar(6)
3.0000	information_schema	TRIGGERS	EVENT_OBJECT_CATALOG	varchar	512	1536	utf8mb3	utf8mb3_general_ci	varchar(512)
3.0000	information_schema	TRIGGERS	EVENT_OBJECT_SCHEMA	varchar	64	192	utf8mb3	utf8mb3_general_ci	varchar(64)
3.0000	information_schema	TRIGGERS	EVENT_OBJECT_TABLE	varchar	64	192	utf8mb3	utf8mb3_general_ci	varchar(64)
NULL	information_schema	TRIGGERS	ACTION_ORDER	bigint	NULL	NULL	NULL	NULL	bigint(4)
1.0000	information_schema	TRIGGERS	ACTION_CONDITION	longtext	4294967295	4294967295	utf8mb3	utf8mb3_general_ci	longtext
1.0000	information_schema	TRIGGERS	ACTION_STATEMENT	longtext	4294967295	4294967295	utf8mb3	utf8mb3_general_ci	longtext
3.0000	information_schema	TRIGGERS	ACTION_ORIENTATION	varchar	9	27	utf8mb3	utf8mb3_general_ci	varchar(9)
3.0000	information_schema	TRIGGERS	ACTION_TIMING	varchar	6	18	utf8mb3	utf8mb3_general_ci	varchar(6)
3.0000	information_schema	TRIGGERS	ACTION_REFERENCE_OLD_TABLE	varchar	64	192	utf8mb3	utf8mb3_general_ci	varchar(64)
3.0000	information_schema	TRIGGERS	ACTION_REFERENCE_NEW_TABLE	varchar	64	192	utf8mb3	utf8mb3_general_ci	varchar(64)
3.0000	information_schema	TRIGGERS	ACTION_REFERENCE_OLD_ROW	varchar	3	9	utf8mb3	utf8mb3_general_ci	varchar(3)
3.0000	information_schema	TRIGGERS	ACTION_REFERENCE_NEW_ROW	varchar	3	9	utf8mb3	utf8mb3_general_ci	varchar(3)
NULL	information_schema	TRIGGERS	CREATED	datetime	NULL	NULL	NULL	NULL	datetime(2)
3.0000	information_schema	TRIGGERS	SQL_MODE	varchar	8192	24576	utf8mb3	utf8mb3_general_ci	varchar(8192)
3.0000	information_schema	TRIGGERS	DEFINER	varchar	384	1152	utf8mb3	utf8mb3_general_ci	varchar(384)
3.0000	information_schema	TRIGGERS	CHARACTER_SET_CLIENT	varchar	32	96	utf8mb3	utf8mb3_general_ci	varchar(32)
3.0000	information_schema	TRIGGERS	COLLATION_CONNECTION	varchar	32	96	utf8mb3	utf8mb3_general_ci	varchar(32)
3.0000	information_schema	TRIGGERS	DATABASE_COLLATION	varchar	32	96	utf8mb3	utf8mb3_general_ci	varchar(32)
3.0000	information_schema	USER_PRIVILEGES	GRANTEE	varchar	385	1155	utf8mb3	utf8mb3_general_ci	varchar(385)
3.0000	information_schema	USER_PRIVILEGES	TABLE_CATALOG	varchar	512	1536	utf8mb3	utf8mb3_general_ci	varchar(512)
3.0000	information_schema	USER_PRIVILEGES	PRIVILEGE_TYPE	varchar	64	192	utf8mb3	utf8mb3_general_ci	varchar(64)
3.0000	information_schema	USER_PRIVILEGES	IS_GRANTABLE	varchar	3	9	utf8mb3	utf8mb3_general_ci	varchar(3)
3.0000	information_schema	USER_STATISTICS	USER	varchar	128	384	utf8mb3	utf8mb3_general_ci	varchar(128)
NULL	information_schema	USER_STATISTICS	TOTAL_CONNECTIONS	int	NULL	NULL	NULL	NULL	int(11)
NULL	information_schema	USER_STATISTICS	CONCURRENT_CONNECTIONS	int	NULL	NULL	NULL	NULL	int(11)
NULL	information_schema	USER_STATISTICS	CONNECTED_TIME	int	NULL	NULL	NULL	NULL	int(11)
NULL	information_schema	USER_STATISTICS	BUSY_TIME	double	NULL	NULL	NULL	NULL	double
NULL	information_schema	USER_STATISTICS	CPU_TIME	double	NULL	NULL	NULL	NULL	double
NULL	information_schema	USER_STATISTICS	BYTES_RECEIVED	bigint	NULL	NULL	NULL	NULL	bigint(21)
NULL	information_schema	USER_STATISTICS	BYTES_SENT	bigint	NULL	NULL	NULL	NULL	bigint(21)
NULL	information_schema	USER_STATISTICS	BINLOG_BYTES_WRITTEN	bigint	NULL	NULL	NULL	NULL	bigint(21)
NULL	information_schema	USER_STATISTICS	ROWS_READ	bigint	NULL	NULL	NULL	NULL	bigint(21)
NULL	information_schema	USER_STATISTICS	ROWS_SENT	bigint	NULL	NULL	NULL	NULL	bigint(21)
NULL	information_schema	USER_STATISTICS	ROWS_DELETED	bigint	NULL	NULL	NULL	NULL	bigint(21)
NULL	information_schema	USER_STATISTICS	ROWS_INSERTED	bigint	NULL	NULL	NULL	NULL	bigint(21)
NULL	information_schema	USER_STATISTICS	ROWS_UPDATED	bigint	NULL	NULL	NULL	NULL	bigint(21)
NULL	information_schema	USER_STATISTICS	SELECT_COMMANDS	bigint	NULL	NULL	NULL	NULL	bigint(21)
NULL	information_schema	USER_STATISTICS	UPDATE_COMMANDS	bigint	NULL	NULL	NULL	NULL	bigint(21)
NULL	information_schema	USER_STATISTICS	OTHER_COMMANDS	bigint	NULL	NULL	NULL	NULL	bigint(21)
NULL	information_schema	USER_STATISTICS	COMMIT_TRANSACTIONS	bigint	NULL	NULL	NULL	NULL	bigint(21)
NULL	information_schema	USER_STATISTICS	ROLLBACK_TRANSACTIONS	bigint	NULL	NULL	NULL	NULL	bigint(21)
NULL	information_schema	USER_STATISTICS	DENIED_CONNECTIONS	bigint	NULL	NULL	NULL	NULL	bigint(21)
NULL	information_schema	USER_STATISTICS	LOST_CONNECTIONS	bigint	NULL	NULL	NULL	NULL	bigint(21)
NULL	information_schema	USER_STATISTICS	ACCESS_DENIED	bigint	NULL	NULL	NULL	NULL	bigint(21)
NULL	information_schema	USER_STATISTICS	EMPTY_QUERIES	bigint	NULL	NULL	NULL	NULL	bigint(21)
NULL	information_schema	USER_STATISTICS	TOTAL_SSL_CONNECTIONS	bigint	NULL	NULL	NULL	NULL	bigint(21) unsigned
NULL	information_schema	USER_STATISTICS	MAX_STATEMENT_TIME_EXCEEDED	bigint	NULL	NULL	NULL	NULL	bigint(21)
3.0000	information_schema	VIEWS	TABLE_CATALOG	varchar	512	1536	utf8mb3	utf8mb3_general_ci	varchar(512)
3.0000	information_schema	VIEWS	TABLE_SCHEMA	varchar	64	192	utf8mb3	utf8mb3_general_ci	varchar(64)
3.0000	information_schema	VIEWS	TABLE_NAME	varchar	64	192	utf8mb3	utf8mb3_general_ci	varchar(64)
1.0000	information_schema	VIEWS	VIEW_DEFINITION	longtext	4294967295	4294967295	utf8mb3	utf8mb3_general_ci	longtext
3.0000	information_schema	VIEWS	CHECK_OPTION	varchar	8	24	utf8mb3	utf8mb3_general_ci	varchar(8)
3.0000	information_schema	VIEWS	IS_UPDATABLE	varchar	3	9	utf8mb3	utf8mb3_general_ci	varchar(3)
3.0000	information_schema	VIEWS	DEFINER	varchar	384	1152	utf8mb3	utf8mb3_general_ci	varchar(384)
3.0000	information_schema	VIEWS	SECURITY_TYPE	varchar	7	21	utf8mb3	utf8mb3_general_ci	varchar(7)
3.0000	information_schema	VIEWS	CHARACTER_SET_CLIENT	varchar	32	96	utf8mb3	utf8mb3_general_ci	varchar(32)
3.0000	information_schema	VIEWS	COLLATION_CONNECTION	varchar	32	96	utf8mb3	utf8mb3_general_ci	varchar(32)
3.0000	information_schema	VIEWS	ALGORITHM	varchar	10	30	utf8mb3	utf8mb3_general_ci	varchar(10)<|MERGE_RESOLUTION|>--- conflicted
+++ resolved
@@ -180,14 +180,9 @@
 def	information_schema	GLOBAL_VARIABLES	VARIABLE_VALUE	2	''	NO	varchar	2048	6144	NULL	NULL	NULL	utf8mb3	utf8mb3_general_ci	varchar(2048)					NEVER	NULL
 def	information_schema	INDEX_STATISTICS	INDEX_NAME	3	''	NO	varchar	192	576	NULL	NULL	NULL	utf8mb3	utf8mb3_general_ci	varchar(192)					NEVER	NULL
 def	information_schema	INDEX_STATISTICS	ROWS_READ	4	0	NO	bigint	NULL	NULL	19	0	NULL	NULL	NULL	bigint(21)					NEVER	NULL
-<<<<<<< HEAD
 def	information_schema	INDEX_STATISTICS	TABLE_NAME	2	''	NO	varchar	192	576	NULL	NULL	NULL	utf8mb3	utf8mb3_general_ci	varchar(192)					NEVER	NULL
 def	information_schema	INDEX_STATISTICS	TABLE_SCHEMA	1	''	NO	varchar	192	576	NULL	NULL	NULL	utf8mb3	utf8mb3_general_ci	varchar(192)					NEVER	NULL
-=======
-def	information_schema	INDEX_STATISTICS	TABLE_NAME	2	''	NO	varchar	192	576	NULL	NULL	NULL	utf8	utf8_general_ci	varchar(192)					NEVER	NULL
-def	information_schema	INDEX_STATISTICS	TABLE_SCHEMA	1	''	NO	varchar	192	576	NULL	NULL	NULL	utf8	utf8_general_ci	varchar(192)					NEVER	NULL
-def	information_schema	KEYWORDS	WORD	1	NULL	YES	varchar	64	192	NULL	NULL	NULL	utf8	utf8_general_ci	varchar(64)					NEVER	NULL
->>>>>>> 77926284
+def	information_schema	KEYWORDS	WORD	1	NULL	YES	varchar	64	192	NULL	NULL	NULL	utf8mb3	utf8mb3_general_ci	varchar(64)					NEVER	NULL
 def	information_schema	KEY_CACHES	BLOCK_SIZE	5	0	NO	bigint	NULL	NULL	20	0	NULL	NULL	NULL	bigint(21) unsigned					NEVER	NULL
 def	information_schema	KEY_CACHES	DIRTY_BLOCKS	8	0	NO	bigint	NULL	NULL	20	0	NULL	NULL	NULL	bigint(21) unsigned					NEVER	NULL
 def	information_schema	KEY_CACHES	FULL_SIZE	4	0	NO	bigint	NULL	NULL	20	0	NULL	NULL	NULL	bigint(21) unsigned					NEVER	NULL
@@ -348,12 +343,8 @@
 def	information_schema	SPATIAL_REF_SYS	AUTH_NAME	2	''	NO	varchar	512	1536	NULL	NULL	NULL	utf8mb3	utf8mb3_general_ci	varchar(512)					NEVER	NULL
 def	information_schema	SPATIAL_REF_SYS	AUTH_SRID	3	0	NO	int	NULL	NULL	10	0	NULL	NULL	NULL	int(5)					NEVER	NULL
 def	information_schema	SPATIAL_REF_SYS	SRID	1	0	NO	smallint	NULL	NULL	5	0	NULL	NULL	NULL	smallint(5)					NEVER	NULL
-<<<<<<< HEAD
 def	information_schema	SPATIAL_REF_SYS	SRTEXT	4	''	NO	varchar	2048	6144	NULL	NULL	NULL	utf8mb3	utf8mb3_general_ci	varchar(2048)					NEVER	NULL
-=======
-def	information_schema	SPATIAL_REF_SYS	SRTEXT	4	''	NO	varchar	2048	6144	NULL	NULL	NULL	utf8	utf8_general_ci	varchar(2048)					NEVER	NULL
-def	information_schema	SQL_FUNCTIONS	FUNCTION	1	NULL	YES	varchar	64	192	NULL	NULL	NULL	utf8	utf8_general_ci	varchar(64)					NEVER	NULL
->>>>>>> 77926284
+def	information_schema	SQL_FUNCTIONS	FUNCTION	1	NULL	YES	varchar	64	192	NULL	NULL	NULL	utf8mb3	utf8mb3_general_ci	varchar(64)					NEVER	NULL
 def	information_schema	STATISTICS	CARDINALITY	10	NULL	YES	bigint	NULL	NULL	19	0	NULL	NULL	NULL	bigint(21)					NEVER	NULL
 def	information_schema	STATISTICS	COLLATION	9	NULL	YES	varchar	1	3	NULL	NULL	NULL	utf8mb3	utf8mb3_general_ci	varchar(1)					NEVER	NULL
 def	information_schema	STATISTICS	COLUMN_NAME	8	''	NO	varchar	64	192	NULL	NULL	NULL	utf8mb3	utf8mb3_general_ci	varchar(64)					NEVER	NULL
@@ -739,12 +730,8 @@
 3.0000	information_schema	INDEX_STATISTICS	TABLE_NAME	varchar	192	576	utf8mb3	utf8mb3_general_ci	varchar(192)
 3.0000	information_schema	INDEX_STATISTICS	INDEX_NAME	varchar	192	576	utf8mb3	utf8mb3_general_ci	varchar(192)
 NULL	information_schema	INDEX_STATISTICS	ROWS_READ	bigint	NULL	NULL	NULL	NULL	bigint(21)
-<<<<<<< HEAD
+3.0000	information_schema	KEYWORDS	WORD	varchar	64	192	utf8mb3	utf8mb3_general_ci	varchar(64)
 3.0000	information_schema	KEY_CACHES	KEY_CACHE_NAME	varchar	192	576	utf8mb3	utf8mb3_general_ci	varchar(192)
-=======
-3.0000	information_schema	KEYWORDS	WORD	varchar	64	192	utf8	utf8_general_ci	varchar(64)
-3.0000	information_schema	KEY_CACHES	KEY_CACHE_NAME	varchar	192	576	utf8	utf8_general_ci	varchar(192)
->>>>>>> 77926284
 NULL	information_schema	KEY_CACHES	SEGMENTS	int	NULL	NULL	NULL	NULL	int(3) unsigned
 NULL	information_schema	KEY_CACHES	SEGMENT_NUMBER	int	NULL	NULL	NULL	NULL	int(3) unsigned
 NULL	information_schema	KEY_CACHES	FULL_SIZE	bigint	NULL	NULL	NULL	NULL	bigint(21) unsigned
@@ -904,18 +891,11 @@
 NULL	information_schema	SPATIAL_REF_SYS	SRID	smallint	NULL	NULL	NULL	NULL	smallint(5)
 3.0000	information_schema	SPATIAL_REF_SYS	AUTH_NAME	varchar	512	1536	utf8mb3	utf8mb3_general_ci	varchar(512)
 NULL	information_schema	SPATIAL_REF_SYS	AUTH_SRID	int	NULL	NULL	NULL	NULL	int(5)
-<<<<<<< HEAD
 3.0000	information_schema	SPATIAL_REF_SYS	SRTEXT	varchar	2048	6144	utf8mb3	utf8mb3_general_ci	varchar(2048)
+3.0000	information_schema	SQL_FUNCTIONS	FUNCTION	varchar	64	192	utf8mb3	utf8mb3_general_ci	varchar(64)
 3.0000	information_schema	STATISTICS	TABLE_CATALOG	varchar	512	1536	utf8mb3	utf8mb3_general_ci	varchar(512)
 3.0000	information_schema	STATISTICS	TABLE_SCHEMA	varchar	64	192	utf8mb3	utf8mb3_general_ci	varchar(64)
 3.0000	information_schema	STATISTICS	TABLE_NAME	varchar	64	192	utf8mb3	utf8mb3_general_ci	varchar(64)
-=======
-3.0000	information_schema	SPATIAL_REF_SYS	SRTEXT	varchar	2048	6144	utf8	utf8_general_ci	varchar(2048)
-3.0000	information_schema	SQL_FUNCTIONS	FUNCTION	varchar	64	192	utf8	utf8_general_ci	varchar(64)
-3.0000	information_schema	STATISTICS	TABLE_CATALOG	varchar	512	1536	utf8	utf8_general_ci	varchar(512)
-3.0000	information_schema	STATISTICS	TABLE_SCHEMA	varchar	64	192	utf8	utf8_general_ci	varchar(64)
-3.0000	information_schema	STATISTICS	TABLE_NAME	varchar	64	192	utf8	utf8_general_ci	varchar(64)
->>>>>>> 77926284
 NULL	information_schema	STATISTICS	NON_UNIQUE	bigint	NULL	NULL	NULL	NULL	bigint(1)
 3.0000	information_schema	STATISTICS	INDEX_SCHEMA	varchar	64	192	utf8mb3	utf8mb3_general_ci	varchar(64)
 3.0000	information_schema	STATISTICS	INDEX_NAME	varchar	64	192	utf8mb3	utf8mb3_general_ci	varchar(64)
