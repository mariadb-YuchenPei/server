--- conflicted
+++ resolved
@@ -75,11 +75,7 @@
   `COLUMN_COMMENT` varchar(1024) NOT NULL,
   `IS_GENERATED` varchar(6) NOT NULL,
   `GENERATION_EXPRESSION` longtext
-<<<<<<< HEAD
-)  DEFAULT CHARSET=utf8mb3
-=======
-)  DEFAULT CHARSET=utf8 COLLATE=utf8_general_ci
->>>>>>> 0792aff1
+)  DEFAULT CHARSET=utf8mb3 COLLATE=utf8mb3_general_ci
 SHOW COLUMNS FROM information_schema.COLUMNS;
 Field	Type	Null	Key	Default	Extra
 TABLE_CATALOG	varchar(512)	NO		NULL	
