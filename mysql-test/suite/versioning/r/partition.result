--- conflicted
+++ resolved
@@ -830,30 +830,6 @@
 ERROR HY000: Not allowed for system-versioned table `test`.`t1`
 drop table t1;
 set timestamp= default;
-<<<<<<< HEAD
-# End of 10.3 tests
-#
-# MDEV-22283 Server crashes in key_copy or unexpected error 156: The table already existed in the storage engine
-#
-create table t1 (a int primary key) engine=aria page_checksum=0
-with system versioning
-partition by system_time (partition p1 history, partition pn current);
-alter table t1 add partition (partition p2 history);
-Warnings:
-Warning	4115	Maybe missing parameters: no rotation condition for multiple HISTORY partitions.
-show table status;
-Name	Engine	Version	Row_format	Rows	Avg_row_length	Data_length	Max_data_length	Index_length	Data_free	Auto_increment	Create_time	Update_time	Check_time	Collation	Checksum	Create_options	Comment	Max_index_length	Temporary
-t1	NULL	NULL	NULL	NULL	NULL	NULL	NULL	NULL	NULL	NULL	NULL	NULL	NULL	NULL	NULL	NULL	Got error 174 "Fatal error during initialization of handler" from storage engine Aria	NULL	NULL
-Warnings:
-Warning	1030	Got error 174 "Fatal error during initialization of handler" from storage engine Aria
-drop table t1;
-create table t1 (b int) engine=aria row_format=dynamic with system versioning
-partition by system_time (partition p1 history, partition pn current);
-insert into t1 values (1);
-replace into t1 values (1);
-drop table t1;
-# End of 10.4 tests
-=======
 #
 # MDEV-25546 LIMIT partitioning does not respect ROLLBACK
 #
@@ -913,8 +889,10 @@
 select * from t1 partition (pn);
 x
 2
-# TRUNCATE TABLE deletes history and current data
-truncate table t1;
+delete from t1;
+Warnings:
+Warning	4114	Versioned table `test`.`t1`: partition `p2` is full, add more HISTORY partitions
+delete history from t1;
 select * from t1 partition (p0);
 x
 select * from t1 partition (p1);
@@ -1165,6 +1143,30 @@
 count(*)
 100
 drop table t1;
+#
 # End of 10.3 tests
-set global innodb_stats_persistent= @save_persistent;
->>>>>>> 79660e59
+#
+#
+# MDEV-22283 Server crashes in key_copy or unexpected error 156: The table already existed in the storage engine
+#
+create table t1 (a int primary key) engine=aria page_checksum=0
+with system versioning
+partition by system_time (partition p1 history, partition pn current);
+alter table t1 add partition (partition p2 history);
+Warnings:
+Warning	4115	Maybe missing parameters: no rotation condition for multiple HISTORY partitions.
+show table status;
+Name	Engine	Version	Row_format	Rows	Avg_row_length	Data_length	Max_data_length	Index_length	Data_free	Auto_increment	Create_time	Update_time	Check_time	Collation	Checksum	Create_options	Comment	Max_index_length	Temporary
+t1	NULL	NULL	NULL	NULL	NULL	NULL	NULL	NULL	NULL	NULL	NULL	NULL	NULL	NULL	NULL	NULL	Got error 174 "Fatal error during initialization of handler" from storage engine Aria	NULL	NULL
+Warnings:
+Warning	1030	Got error 174 "Fatal error during initialization of handler" from storage engine Aria
+drop table t1;
+create table t1 (b int) engine=aria row_format=dynamic with system versioning
+partition by system_time (partition p1 history, partition pn current);
+insert into t1 values (1);
+replace into t1 values (1);
+drop table t1;
+#
+# End of 10.4 tests
+#
+set global innodb_stats_persistent= @save_persistent;