set time_zone="+00:00";
set default_storage_engine=innodb;
create or replace table dept (
dept_id int(10) primary key,
name varchar(100)
) with system versioning;
create or replace table emp (
emp_id int(10) primary key,
dept_id int(10) not null,
name varchar(100) not null,
mgr int(10),
salary int(10) not null,
constraint `dept-emp-fk`
    foreign key (dept_id) references dept (dept_id)
on delete cascade
on update restrict,
constraint `mgr-fk`
    foreign key (mgr) references emp (emp_id)
on delete restrict
on update restrict
) with system versioning;
insert into dept (dept_id, name) values (10, "accounting");
insert into emp (emp_id, name, salary, dept_id, mgr) values
(1, "bill", 1000, 10, null),
(20, "john", 500, 10, 1),
(30, "jane", 750, 10,1 );
select row_start into @ts_1 from emp where name="jane";
update emp set mgr=30 where name ="john";
explain extended
with ancestors as (
select e.emp_id, e.name, e.mgr, e.salary from emp as e where name = 'bill'
    union
select e.emp_id, e.name, e.mgr, e.salary from emp as e
) select * from ancestors for system_time as of @ts_1;
id	select_type	table	type	possible_keys	key	key_len	ref	rows	filtered	Extra
1	PRIMARY	<derived2>	ALL	NULL	NULL	NULL	NULL	8	100.00	
2	DERIVED	e	ALL	NULL	NULL	NULL	NULL	4	100.00	Using where
3	UNION	e	ALL	NULL	NULL	NULL	NULL	4	100.00	Using where
NULL	UNION RESULT	<union2,3>	ALL	NULL	NULL	NULL	NULL	NULL	NULL	
Warnings:
Note	1003	with ancestors as (/* select#2 */ select `test`.`e`.`emp_id` AS `emp_id`,`test`.`e`.`name` AS `name`,`test`.`e`.`mgr` AS `mgr`,`test`.`e`.`salary` AS `salary` from `test`.`emp` FOR SYSTEM_TIME ALL `e` where `test`.`e`.`name` = 'bill' and `test`.`e`.`row_end` > @`ts_1` and `test`.`e`.`row_start` <= @`ts_1` union /* select#3 */ select `test`.`e`.`emp_id` AS `emp_id`,`test`.`e`.`name` AS `name`,`test`.`e`.`mgr` AS `mgr`,`test`.`e`.`salary` AS `salary` from `test`.`emp` FOR SYSTEM_TIME ALL `e` where `test`.`e`.`row_end` > @`ts_1` and `test`.`e`.`row_start` <= @`ts_1`)/* select#1 */ select `ancestors`.`emp_id` AS `emp_id`,`ancestors`.`name` AS `name`,`ancestors`.`mgr` AS `mgr`,`ancestors`.`salary` AS `salary` from `ancestors`
select row_start into @ts_2 from emp where name="john";
explain extended /* All report to 'Bill' */
with recursive
ancestors
as
(
select e.emp_id, e.name, e.mgr, e.salary
from emp for system_time as of timestamp @ts_1 as e
where name = 'bill'
  union
select e.emp_id, e.name, e.mgr, e.salary
from emp for system_time as of timestamp @ts_1 as e,
ancestors as a
where e.mgr = a.emp_id
)
select * from ancestors;
id	select_type	table	type	possible_keys	key	key_len	ref	rows	filtered	Extra
1	PRIMARY	<derived2>	ALL	NULL	NULL	NULL	NULL	4	100.00	
2	DERIVED	e	ALL	NULL	NULL	NULL	NULL	4	100.00	Using where
3	RECURSIVE UNION	e	ALL	mgr-fk	NULL	NULL	NULL	4	100.00	Using where
3	RECURSIVE UNION	<derived2>	ref	key0	key0	5	test.e.mgr	2	100.00	
NULL	UNION RESULT	<union2,3>	ALL	NULL	NULL	NULL	NULL	NULL	NULL	
Warnings:
Note	1003	with recursive ancestors as (/* select#2 */ select `test`.`e`.`emp_id` AS `emp_id`,`test`.`e`.`name` AS `name`,`test`.`e`.`mgr` AS `mgr`,`test`.`e`.`salary` AS `salary` from `test`.`emp` FOR SYSTEM_TIME ALL `e` where `test`.`e`.`name` = 'bill' and `test`.`e`.`row_end` > @`ts_1` and `test`.`e`.`row_start` <= @`ts_1` union /* select#3 */ select `test`.`e`.`emp_id` AS `emp_id`,`test`.`e`.`name` AS `name`,`test`.`e`.`mgr` AS `mgr`,`test`.`e`.`salary` AS `salary` from `test`.`emp` FOR SYSTEM_TIME ALL `e` join `ancestors` `a` where `a`.`emp_id` = `test`.`e`.`mgr` and `test`.`e`.`row_end` > @`ts_1` and `test`.`e`.`row_start` <= @`ts_1`)/* select#1 */ select `ancestors`.`emp_id` AS `emp_id`,`ancestors`.`name` AS `name`,`ancestors`.`mgr` AS `mgr`,`ancestors`.`salary` AS `salary` from `ancestors`
/* All report to 'Bill' */
with recursive
ancestors
as
(
select e.emp_id, e.name, e.mgr, e.salary
from emp for system_time as of timestamp @ts_1 as e
where name = 'bill'
  union
select e.emp_id, e.name, e.mgr, e.salary
from emp for system_time as of timestamp @ts_1 as e,
ancestors as a
where e.mgr = a.emp_id
)
select * from ancestors;
emp_id	name	mgr	salary
1	bill	NULL	1000
20	john	1	500
30	jane	1	750
explain extended with recursive
ancestors
as
(
select e.emp_id, e.name, e.mgr, e.salary
from emp as e
where name = 'bill'
  union
select e.emp_id, e.name, e.mgr, e.salary
from emp as e,
ancestors as a
where e.mgr = a.emp_id
)
select * from ancestors for system_time as of timestamp @ts_1;
id	select_type	table	type	possible_keys	key	key_len	ref	rows	filtered	Extra
1	PRIMARY	<derived2>	ALL	NULL	NULL	NULL	NULL	4	100.00	
2	DERIVED	e	ALL	NULL	NULL	NULL	NULL	4	100.00	Using where
3	RECURSIVE UNION	e	ALL	mgr-fk	NULL	NULL	NULL	4	100.00	Using where
3	RECURSIVE UNION	<derived2>	ref	key0	key0	5	test.e.mgr	2	100.00	
NULL	UNION RESULT	<union2,3>	ALL	NULL	NULL	NULL	NULL	NULL	NULL	
Warnings:
Note	1003	with recursive ancestors as (/* select#2 */ select `test`.`e`.`emp_id` AS `emp_id`,`test`.`e`.`name` AS `name`,`test`.`e`.`mgr` AS `mgr`,`test`.`e`.`salary` AS `salary` from `test`.`emp` FOR SYSTEM_TIME ALL `e` where `test`.`e`.`name` = 'bill' and `test`.`e`.`row_end` > @`ts_1` and `test`.`e`.`row_start` <= @`ts_1` union /* select#3 */ select `test`.`e`.`emp_id` AS `emp_id`,`test`.`e`.`name` AS `name`,`test`.`e`.`mgr` AS `mgr`,`test`.`e`.`salary` AS `salary` from `test`.`emp` FOR SYSTEM_TIME ALL `e` join `ancestors` `a` where `a`.`emp_id` = `test`.`e`.`mgr` and `test`.`e`.`row_end` > @`ts_1` and `test`.`e`.`row_start` <= @`ts_1`)/* select#1 */ select `ancestors`.`emp_id` AS `emp_id`,`ancestors`.`name` AS `name`,`ancestors`.`mgr` AS `mgr`,`ancestors`.`salary` AS `salary` from `ancestors`
with recursive
ancestors
as
(
select e.emp_id, e.name, e.mgr, e.salary
from emp as e
where name = 'bill'
  union
select e.emp_id, e.name, e.mgr, e.salary
from emp as e,
ancestors as a
where e.mgr = a.emp_id
)
select * from ancestors for system_time as of timestamp @ts_1;
emp_id	name	mgr	salary
1	bill	NULL	1000
20	john	1	500
30	jane	1	750
explain extended with recursive
ancestors
as
(
select e.emp_id, e.name, e.mgr, e.salary
from emp as e
where name = 'bill'
  union
select e.emp_id, e.name, e.mgr, e.salary
from emp as e,
ancestors as a
where e.mgr = a.emp_id
)
select name from emp where emp_id in (select emp_id from ancestors for system_time as of timestamp @ts_1);
id	select_type	table	type	possible_keys	key	key_len	ref	rows	filtered	Extra
<<<<<<< HEAD
1	PRIMARY	<subquery4>	ALL	distinct_key	NULL	NULL	NULL	4	100.00	
1	PRIMARY	emp	ALL	PRIMARY	NULL	NULL	NULL	4	100.00	Using where; Using join buffer (flat, BNL join)
=======
1	PRIMARY	emp	ALL	PRIMARY	NULL	NULL	NULL	4	75.00	Using where
1	PRIMARY	<subquery4>	eq_ref	distinct_key	distinct_key	4	func	1	100.00	
>>>>>>> 396da1a7
4	MATERIALIZED	<derived2>	ALL	NULL	NULL	NULL	NULL	4	100.00	
2	DERIVED	e	ALL	NULL	NULL	NULL	NULL	4	100.00	Using where
3	RECURSIVE UNION	e	ALL	mgr-fk	NULL	NULL	NULL	4	100.00	Using where
3	RECURSIVE UNION	<derived2>	ref	key0	key0	5	test.e.mgr	2	100.00	
NULL	UNION RESULT	<union2,3>	ALL	NULL	NULL	NULL	NULL	NULL	NULL	
Warnings:
Note	1003	with recursive ancestors as (/* select#2 */ select `test`.`e`.`emp_id` AS `emp_id`,`test`.`e`.`name` AS `name`,`test`.`e`.`mgr` AS `mgr`,`test`.`e`.`salary` AS `salary` from `test`.`emp` FOR SYSTEM_TIME ALL `e` where `test`.`e`.`name` = 'bill' and `test`.`e`.`row_end` > @`ts_1` and `test`.`e`.`row_start` <= @`ts_1` union /* select#3 */ select `test`.`e`.`emp_id` AS `emp_id`,`test`.`e`.`name` AS `name`,`test`.`e`.`mgr` AS `mgr`,`test`.`e`.`salary` AS `salary` from `test`.`emp` FOR SYSTEM_TIME ALL `e` join `ancestors` `a` where `a`.`emp_id` = `test`.`e`.`mgr` and `test`.`e`.`row_end` > @`ts_1` and `test`.`e`.`row_start` <= @`ts_1`)/* select#1 */ select `test`.`emp`.`name` AS `name` from `test`.`emp` FOR SYSTEM_TIME ALL semi join (`ancestors`) where `test`.`emp`.`row_end` = TIMESTAMP'2038-01-19 03:14:07.999999'
with recursive
ancestors
as
(
select e.emp_id, e.name, e.mgr, e.salary
from emp as e
where name = 'bill'
  union
select e.emp_id, e.name, e.mgr, e.salary
from emp as e,
ancestors as a
where e.mgr = a.emp_id
)
select name from emp where emp_id in (select emp_id from ancestors for system_time as of timestamp @ts_1);
name
bill
john
jane
with recursive
ancestors
as
(
select e.emp_id, e.name, e.mgr, e.salary
from emp as e
where name = 'bill'
  union
select e.emp_id, e.name, e.mgr, e.salary
from emp as e,
ancestors as a
where e.mgr = a.emp_id
)
select * from ancestors for system_time as of @ts_2,
ancestors for system_time as of @ts_2 a2;
emp_id	name	mgr	salary	emp_id	name	mgr	salary
1	bill	NULL	1000	1	bill	NULL	1000
30	jane	1	750	1	bill	NULL	1000
20	john	30	500	1	bill	NULL	1000
1	bill	NULL	1000	30	jane	1	750
30	jane	1	750	30	jane	1	750
20	john	30	500	30	jane	1	750
1	bill	NULL	1000	20	john	30	500
30	jane	1	750	20	john	30	500
20	john	30	500	20	john	30	500
with recursive
ancestors
as
(
select e.emp_id, e.name, e.mgr, e.salary
from emp as e
where name = 'bill'
  union
select e.emp_id, e.name, e.mgr, e.salary
from emp as e,
ancestors as a
where e.mgr = a.emp_id
)
select * from ancestors for system_time as of @ts_2,
ancestors for system_time as of now() a2;
ERROR HY000: Conflicting FOR SYSTEM_TIME clauses in WITH RECURSIVE
with recursive
ancestors
as
(
select e.emp_id, e.name, e.mgr, e.salary
from emp as e
where name = 'bill'
  union
select e.emp_id, e.name, e.mgr, e.salary
from emp as e,
ancestors as a
where e.mgr = a.emp_id
)
select * from ancestors,
ancestors for system_time as of @ts_2 a2;
ERROR HY000: Conflicting FOR SYSTEM_TIME clauses in WITH RECURSIVE
with recursive
ancestors
as
(
select e.emp_id, e.name, e.mgr, e.salary
from emp as e
where name = 'bill'
  union
select e.emp_id, e.name, e.mgr, e.salary
from emp as e,
ancestors as a
where e.mgr = a.emp_id
)
select * from ancestors for system_time as of @ts_2,
ancestors a2;
ERROR HY000: Conflicting FOR SYSTEM_TIME clauses in WITH RECURSIVE
with recursive
ancestors
as
(
select e.emp_id, e.name, e.mgr, e.salary
from emp as e
where name = 'bill'
  union
select e.emp_id, e.name, e.mgr, e.salary
from emp as e,
ancestors as a
where e.mgr = a.emp_id
)
select * from ancestors for system_time as of @ts_2
where emp_id in (select * from ancestors);
ERROR HY000: Conflicting FOR SYSTEM_TIME clauses in WITH RECURSIVE
# SYSTEM_TIME to internal recursive instance is prohibited
with recursive cte as
(
select * from emp
union all
select * from cte for system_time as of @ts_1
)
select * from cte;
ERROR HY000: Table `cte` is not system-versioned
create or replace table emp ( emp_id int, name varchar(127), mgr int) with system versioning;
create or replace table addr ( emp_id int, address varchar(100)) with system versioning;
insert emp values (1, 'bill', 0), (2, 'bill', 1), (3, 'kate', 1);
insert addr values (1, 'Moscow'), (2, 'New York'), (3, 'London');
set @ts=now(6);
delete from emp;
delete from addr;
with recursive
ancestors
as
(
select e.emp_id, e.name, e.mgr
from emp for system_time as of timestamp @ts as e
where name = 'bill'
  union
select ee.emp_id, ee.name, ee.mgr
from emp for system_time as of timestamp @ts as ee, ancestors as a
where ee.mgr = a.emp_id
)
select * from ancestors;
emp_id	name	mgr
1	bill	0
2	bill	1
3	kate	1
insert emp values (4, 'john', 1);
insert addr values (4, 'Paris');
with ancestors as (select * from emp natural join addr) select * from ancestors;
emp_id	name	mgr	address
4	john	1	Paris
with ancestors as (select * from emp natural join addr) select * from ancestors for system_time all;
emp_id	name	mgr	address
1	bill	0	Moscow
2	bill	1	New York
3	kate	1	London
4	john	1	Paris
with ancestors as (select * from (select * from emp natural join addr) for system_time all as t) select * from ancestors;
emp_id	name	mgr	address
1	bill	0	Moscow
2	bill	1	New York
3	kate	1	London
4	john	1	Paris
select * from (select * from emp natural join addr) for system_time all as t;
emp_id	name	mgr	address
1	bill	0	Moscow
2	bill	1	New York
3	kate	1	London
4	john	1	Paris
drop table emp;
drop table dept;
drop table addr;<|MERGE_RESOLUTION|>--- conflicted
+++ resolved
@@ -137,13 +137,8 @@
 )
 select name from emp where emp_id in (select emp_id from ancestors for system_time as of timestamp @ts_1);
 id	select_type	table	type	possible_keys	key	key_len	ref	rows	filtered	Extra
-<<<<<<< HEAD
-1	PRIMARY	<subquery4>	ALL	distinct_key	NULL	NULL	NULL	4	100.00	
-1	PRIMARY	emp	ALL	PRIMARY	NULL	NULL	NULL	4	100.00	Using where; Using join buffer (flat, BNL join)
-=======
-1	PRIMARY	emp	ALL	PRIMARY	NULL	NULL	NULL	4	75.00	Using where
+1	PRIMARY	emp	ALL	PRIMARY	NULL	NULL	NULL	4	100.00	Using where
 1	PRIMARY	<subquery4>	eq_ref	distinct_key	distinct_key	4	func	1	100.00	
->>>>>>> 396da1a7
 4	MATERIALIZED	<derived2>	ALL	NULL	NULL	NULL	NULL	4	100.00	
 2	DERIVED	e	ALL	NULL	NULL	NULL	NULL	4	100.00	Using where
 3	RECURSIVE UNION	e	ALL	mgr-fk	NULL	NULL	NULL	4	100.00	Using where
