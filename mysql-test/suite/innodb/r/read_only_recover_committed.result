connect con1, localhost, root;
CREATE TABLE t(a INT PRIMARY KEY) ENGINE=InnoDB;
INSERT INTO t VALUES(1);
BEGIN;
INSERT INTO t VALUES(2);
DELETE FROM t WHERE a=2;
connect con2, localhost, root;
# Normal MariaDB shutdown would roll back the above transaction.
# We want the transaction to remain open, so we will kill the server
# after ensuring that any non-transactional files are clean.
FLUSH TABLES;
# Create another transaction that will be recovered as COMMITTED.
BEGIN;
SET DEBUG_SYNC='after_trx_committed_in_memory SIGNAL committed WAIT_FOR ever';
COMMIT;
connection default;
SET DEBUG_SYNC='now WAIT_FOR committed';
# Ensure that the above incomplete transactions become durable.
SET GLOBAL innodb_flush_log_at_trx_commit=1;
BEGIN;
INSERT INTO t VALUES(-10000);
ROLLBACK;
disconnect con1;
disconnect con2;
SELECT * FROM t;
a
1
SET TRANSACTION ISOLATION LEVEL READ UNCOMMITTED;
SELECT * FROM t;
a
1
UPDATE t SET a=3 WHERE a=1;
<<<<<<< HEAD
=======
ERROR HY000: Table 't' is read only
SET GLOBAL innodb_status_output= @@GLOBAL.innodb_status_output;
>>>>>>> 09ec8e2e
# Starting with MariaDB 10.2, innodb_read_only implies READ UNCOMMITTED.
# In earlier versions, this would return the last committed version
# (empty table)!
SELECT * FROM t;
a
3
SET TRANSACTION ISOLATION LEVEL READ UNCOMMITTED;
SELECT * FROM t;
a
3
SELECT * FROM t;
a
3
DROP TABLE t;
FOUND 1 /Rolled back recovered transaction [^0]/ in mysqld.1.err<|MERGE_RESOLUTION|>--- conflicted
+++ resolved
@@ -30,11 +30,7 @@
 a
 1
 UPDATE t SET a=3 WHERE a=1;
-<<<<<<< HEAD
-=======
-ERROR HY000: Table 't' is read only
 SET GLOBAL innodb_status_output= @@GLOBAL.innodb_status_output;
->>>>>>> 09ec8e2e
 # Starting with MariaDB 10.2, innodb_read_only implies READ UNCOMMITTED.
 # In earlier versions, this would return the last committed version
 # (empty table)!
