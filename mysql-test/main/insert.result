--- conflicted
+++ resolved
@@ -776,7 +776,14 @@
 ERROR 42S22: Unknown column 't1.a' in 'on clause'
 drop table t;
 #
-<<<<<<< HEAD
+# MDEV-28578 Server crashes in Item_field::fix_outer_field after CREATE SELECT
+#
+create table t1 (i int) ;
+create table t2 (j int) ;
+create table t4 select * from t1 join t2 on (select t3.i);
+ERROR 42S22: Unknown column 't3.i' in 'field list'
+drop table t1, t2;
+#
 # End of 10.4 tests
 #
 #
@@ -800,14 +807,4 @@
 drop table t1;
 #
 # End of 10.5 tests
-#
-=======
-# MDEV-28578 Server crashes in Item_field::fix_outer_field after CREATE SELECT
-#
-create table t1 (i int) ;
-create table t2 (j int) ;
-create table t4 select * from t1 join t2 on (select t3.i);
-ERROR 42S22: Unknown column 't3.i' in 'field list'
-drop table t1, t2;
-# End of 10.4 tests
->>>>>>> 23ddc351
+#