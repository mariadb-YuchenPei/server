#
# Bug#11894100: EXCHANGE PARTITION CAN'T BE EXECUTED IF
#               ROW_FORMAT WAS SET EXPLICITLY
#
# Same definition (both have ROW_FORMAT set)
CREATE TABLE t1 (
id int(11) NOT NULL AUTO_INCREMENT,
year year DEFAULT NULL,
modified timestamp NOT NULL DEFAULT '0000-00-00 00:00:00',
PRIMARY KEY (id)
) ENGINE=InnoDB ROW_FORMAT=COMPACT
PARTITION BY HASH (id)
PARTITIONS 2;
CREATE TABLE t2 LIKE t1;
ALTER TABLE t2 REMOVE PARTITIONING;
SHOW CREATE TABLE t1;
Table	t1
Create Table	CREATE TABLE `t1` (
  `id` int(11) NOT NULL AUTO_INCREMENT,
  `year` year(4) DEFAULT NULL,
  `modified` timestamp NOT NULL DEFAULT '0000-00-00 00:00:00',
  PRIMARY KEY (`id`)
) ENGINE=InnoDB DEFAULT CHARSET=latin1 ROW_FORMAT=COMPACT
 PARTITION BY HASH (`id`)
PARTITIONS 2
SHOW CREATE TABLE t2;
Table	t2
Create Table	CREATE TABLE `t2` (
  `id` int(11) NOT NULL AUTO_INCREMENT,
  `year` year(4) DEFAULT NULL,
  `modified` timestamp NOT NULL DEFAULT '0000-00-00 00:00:00',
  PRIMARY KEY (`id`)
) ENGINE=InnoDB DEFAULT CHARSET=latin1 ROW_FORMAT=COMPACT
SELECT TABLE_NAME, TABLE_TYPE, ENGINE, ROW_FORMAT, CREATE_OPTIONS
FROM INFORMATION_SCHEMA.TABLES
WHERE TABLE_SCHEMA = 'test' AND TABLE_NAME IN ('t1', 't2')
ORDER BY TABLE_NAME;
TABLE_NAME	t1
TABLE_TYPE	BASE TABLE
ENGINE	InnoDB
ROW_FORMAT	Compact
CREATE_OPTIONS	row_format=COMPACT partitioned
TABLE_NAME	t2
TABLE_TYPE	BASE TABLE
ENGINE	InnoDB
ROW_FORMAT	Compact
CREATE_OPTIONS	row_format=COMPACT
ALTER TABLE t1 EXCHANGE PARTITION p1 WITH TABLE t2;
SHOW CREATE TABLE t1;
Table	t1
Create Table	CREATE TABLE `t1` (
  `id` int(11) NOT NULL AUTO_INCREMENT,
  `year` year(4) DEFAULT NULL,
  `modified` timestamp NOT NULL DEFAULT '0000-00-00 00:00:00',
  PRIMARY KEY (`id`)
) ENGINE=InnoDB DEFAULT CHARSET=latin1 ROW_FORMAT=COMPACT
 PARTITION BY HASH (`id`)
PARTITIONS 2
SHOW CREATE TABLE t2;
Table	t2
Create Table	CREATE TABLE `t2` (
  `id` int(11) NOT NULL AUTO_INCREMENT,
  `year` year(4) DEFAULT NULL,
  `modified` timestamp NOT NULL DEFAULT '0000-00-00 00:00:00',
  PRIMARY KEY (`id`)
) ENGINE=InnoDB DEFAULT CHARSET=latin1 ROW_FORMAT=COMPACT
SELECT TABLE_NAME, TABLE_TYPE, ENGINE, ROW_FORMAT, CREATE_OPTIONS
FROM INFORMATION_SCHEMA.TABLES
WHERE TABLE_SCHEMA = 'test' AND TABLE_NAME IN ('t1', 't2')
ORDER BY TABLE_NAME;
TABLE_NAME	t1
TABLE_TYPE	BASE TABLE
ENGINE	InnoDB
ROW_FORMAT	Compact
CREATE_OPTIONS	row_format=COMPACT partitioned
TABLE_NAME	t2
TABLE_TYPE	BASE TABLE
ENGINE	InnoDB
ROW_FORMAT	Compact
CREATE_OPTIONS	row_format=COMPACT
DROP TABLE t2;
# Only the partitioned table have ROW_FORMAT set.
CREATE TABLE t2 (
id int(11) NOT NULL AUTO_INCREMENT,
year year DEFAULT NULL,
modified timestamp NOT NULL DEFAULT '0000-00-00 00:00:00',
PRIMARY KEY (id)
) ENGINE=InnoDB;
ALTER TABLE t1 EXCHANGE PARTITION p1 WITH TABLE t2;
SHOW CREATE TABLE t1;
Table	t1
Create Table	CREATE TABLE `t1` (
  `id` int(11) NOT NULL AUTO_INCREMENT,
  `year` year(4) DEFAULT NULL,
  `modified` timestamp NOT NULL DEFAULT '0000-00-00 00:00:00',
  PRIMARY KEY (`id`)
) ENGINE=InnoDB DEFAULT CHARSET=latin1 ROW_FORMAT=COMPACT
 PARTITION BY HASH (`id`)
PARTITIONS 2
SHOW CREATE TABLE t2;
Table	t2
Create Table	CREATE TABLE `t2` (
  `id` int(11) NOT NULL AUTO_INCREMENT,
  `year` year(4) DEFAULT NULL,
  `modified` timestamp NOT NULL DEFAULT '0000-00-00 00:00:00',
  PRIMARY KEY (`id`)
) ENGINE=InnoDB DEFAULT CHARSET=latin1
SELECT TABLE_NAME, TABLE_TYPE, ENGINE, ROW_FORMAT, CREATE_OPTIONS
FROM INFORMATION_SCHEMA.TABLES
WHERE TABLE_SCHEMA = 'test' AND TABLE_NAME IN ('t1', 't2')
ORDER BY TABLE_NAME;
TABLE_NAME	t1
TABLE_TYPE	BASE TABLE
ENGINE	InnoDB
ROW_FORMAT	Compact
CREATE_OPTIONS	row_format=COMPACT partitioned
TABLE_NAME	t2
TABLE_TYPE	BASE TABLE
ENGINE	InnoDB
ROW_FORMAT	Compact
CREATE_OPTIONS	
# Only the non partitioned table have ROW_FORMAT set.
DROP TABLE t1, t2;
CREATE TABLE t1 (
id int(11) NOT NULL AUTO_INCREMENT,
year year DEFAULT NULL,
modified timestamp NOT NULL DEFAULT '0000-00-00 00:00:00',
PRIMARY KEY (id)
) ENGINE=InnoDB
PARTITION BY HASH (id)
PARTITIONS 2;
CREATE TABLE t2 (
id int(11) NOT NULL AUTO_INCREMENT,
year year DEFAULT NULL,
modified timestamp NOT NULL DEFAULT '0000-00-00 00:00:00',
PRIMARY KEY (id)
) ENGINE=InnoDB ROW_FORMAT = COMPACT;
ALTER TABLE t1 EXCHANGE PARTITION p1 WITH TABLE t2;
SHOW CREATE TABLE t1;
Table	t1
Create Table	CREATE TABLE `t1` (
  `id` int(11) NOT NULL AUTO_INCREMENT,
  `year` year(4) DEFAULT NULL,
  `modified` timestamp NOT NULL DEFAULT '0000-00-00 00:00:00',
  PRIMARY KEY (`id`)
) ENGINE=InnoDB DEFAULT CHARSET=latin1
 PARTITION BY HASH (`id`)
PARTITIONS 2
SHOW CREATE TABLE t2;
Table	t2
Create Table	CREATE TABLE `t2` (
  `id` int(11) NOT NULL AUTO_INCREMENT,
  `year` year(4) DEFAULT NULL,
  `modified` timestamp NOT NULL DEFAULT '0000-00-00 00:00:00',
  PRIMARY KEY (`id`)
) ENGINE=InnoDB DEFAULT CHARSET=latin1 ROW_FORMAT=COMPACT
SELECT TABLE_NAME, TABLE_TYPE, ENGINE, ROW_FORMAT, CREATE_OPTIONS
FROM INFORMATION_SCHEMA.TABLES
WHERE TABLE_SCHEMA = 'test' AND TABLE_NAME IN ('t1', 't2')
ORDER BY TABLE_NAME;
TABLE_NAME	t1
TABLE_TYPE	BASE TABLE
ENGINE	InnoDB
ROW_FORMAT	Compact
CREATE_OPTIONS	partitioned
TABLE_NAME	t2
TABLE_TYPE	BASE TABLE
ENGINE	InnoDB
ROW_FORMAT	Compact
CREATE_OPTIONS	row_format=COMPACT
# No table have ROW_FORMAT set.
DROP TABLE t1, t2;
CREATE TABLE t1 (
id int(11) NOT NULL AUTO_INCREMENT,
year year DEFAULT NULL,
modified timestamp NOT NULL DEFAULT '0000-00-00 00:00:00',
PRIMARY KEY (id)
) ENGINE=InnoDB
PARTITION BY HASH (id)
PARTITIONS 2;
CREATE TABLE t2 (
id int(11) NOT NULL AUTO_INCREMENT,
year year DEFAULT NULL,
modified timestamp NOT NULL DEFAULT '0000-00-00 00:00:00',
PRIMARY KEY (id)
) ENGINE=InnoDB;
ALTER TABLE t1 EXCHANGE PARTITION p1 WITH TABLE t2;
SHOW CREATE TABLE t1;
Table	t1
Create Table	CREATE TABLE `t1` (
  `id` int(11) NOT NULL AUTO_INCREMENT,
  `year` year(4) DEFAULT NULL,
  `modified` timestamp NOT NULL DEFAULT '0000-00-00 00:00:00',
  PRIMARY KEY (`id`)
) ENGINE=InnoDB DEFAULT CHARSET=latin1
 PARTITION BY HASH (`id`)
PARTITIONS 2
SHOW CREATE TABLE t2;
Table	t2
Create Table	CREATE TABLE `t2` (
  `id` int(11) NOT NULL AUTO_INCREMENT,
  `year` year(4) DEFAULT NULL,
  `modified` timestamp NOT NULL DEFAULT '0000-00-00 00:00:00',
  PRIMARY KEY (`id`)
) ENGINE=InnoDB DEFAULT CHARSET=latin1
SELECT TABLE_NAME, TABLE_TYPE, ENGINE, ROW_FORMAT, CREATE_OPTIONS
FROM INFORMATION_SCHEMA.TABLES
WHERE TABLE_SCHEMA = 'test' AND TABLE_NAME IN ('t1', 't2')
ORDER BY TABLE_NAME;
TABLE_NAME	t1
TABLE_TYPE	BASE TABLE
ENGINE	InnoDB
ROW_FORMAT	Compact
CREATE_OPTIONS	partitioned
TABLE_NAME	t2
TABLE_TYPE	BASE TABLE
ENGINE	InnoDB
ROW_FORMAT	Compact
CREATE_OPTIONS	
# Not same ROW_FORMAT as default (but same).
DROP TABLE t1, t2;
CREATE TABLE t1 (
id int(11) NOT NULL AUTO_INCREMENT,
year year DEFAULT NULL,
modified timestamp NOT NULL DEFAULT '0000-00-00 00:00:00',
PRIMARY KEY (id)
) ENGINE=InnoDB ROW_FORMAT = REDUNDANT
PARTITION BY HASH (id)
PARTITIONS 2;
CREATE TABLE t2 (
id int(11) NOT NULL AUTO_INCREMENT,
year year DEFAULT NULL,
modified timestamp NOT NULL DEFAULT '0000-00-00 00:00:00',
PRIMARY KEY (id)
) ENGINE=InnoDB ROW_FORMAT = REDUNDANT;
ALTER TABLE t1 EXCHANGE PARTITION p1 WITH TABLE t2;
SHOW CREATE TABLE t1;
Table	t1
Create Table	CREATE TABLE `t1` (
  `id` int(11) NOT NULL AUTO_INCREMENT,
  `year` year(4) DEFAULT NULL,
  `modified` timestamp NOT NULL DEFAULT '0000-00-00 00:00:00',
  PRIMARY KEY (`id`)
) ENGINE=InnoDB DEFAULT CHARSET=latin1 ROW_FORMAT=REDUNDANT
 PARTITION BY HASH (`id`)
PARTITIONS 2
SHOW CREATE TABLE t2;
Table	t2
Create Table	CREATE TABLE `t2` (
  `id` int(11) NOT NULL AUTO_INCREMENT,
  `year` year(4) DEFAULT NULL,
  `modified` timestamp NOT NULL DEFAULT '0000-00-00 00:00:00',
  PRIMARY KEY (`id`)
) ENGINE=InnoDB DEFAULT CHARSET=latin1 ROW_FORMAT=REDUNDANT
SELECT TABLE_NAME, TABLE_TYPE, ENGINE, ROW_FORMAT, CREATE_OPTIONS
FROM INFORMATION_SCHEMA.TABLES
WHERE TABLE_SCHEMA = 'test' AND TABLE_NAME IN ('t1', 't2')
ORDER BY TABLE_NAME;
TABLE_NAME	t1
TABLE_TYPE	BASE TABLE
ENGINE	InnoDB
ROW_FORMAT	Redundant
CREATE_OPTIONS	row_format=REDUNDANT partitioned
TABLE_NAME	t2
TABLE_TYPE	BASE TABLE
ENGINE	InnoDB
ROW_FORMAT	Redundant
CREATE_OPTIONS	row_format=REDUNDANT
# Not same ROW_FORMAT as default (tables differs).
DROP TABLE t1, t2;
CREATE TABLE t1 (
id int(11) NOT NULL AUTO_INCREMENT,
year year DEFAULT NULL,
modified timestamp NOT NULL DEFAULT '0000-00-00 00:00:00',
PRIMARY KEY (id)
) ENGINE=InnoDB
PARTITION BY HASH (id)
PARTITIONS 2;
CREATE TABLE t2 (
id int(11) NOT NULL AUTO_INCREMENT,
year year DEFAULT NULL,
modified timestamp NOT NULL DEFAULT '0000-00-00 00:00:00',
PRIMARY KEY (id)
) ENGINE=InnoDB ROW_FORMAT = REDUNDANT;
ALTER TABLE t1 EXCHANGE PARTITION p1 WITH TABLE t2;
ERROR HY000: Non matching attribute 'ROW_FORMAT' between partition and table
SHOW CREATE TABLE t1;
Table	t1
Create Table	CREATE TABLE `t1` (
  `id` int(11) NOT NULL AUTO_INCREMENT,
  `year` year(4) DEFAULT NULL,
  `modified` timestamp NOT NULL DEFAULT '0000-00-00 00:00:00',
  PRIMARY KEY (`id`)
) ENGINE=InnoDB DEFAULT CHARSET=latin1
 PARTITION BY HASH (`id`)
PARTITIONS 2
SHOW CREATE TABLE t2;
Table	t2
Create Table	CREATE TABLE `t2` (
  `id` int(11) NOT NULL AUTO_INCREMENT,
  `year` year(4) DEFAULT NULL,
  `modified` timestamp NOT NULL DEFAULT '0000-00-00 00:00:00',
  PRIMARY KEY (`id`)
) ENGINE=InnoDB DEFAULT CHARSET=latin1 ROW_FORMAT=REDUNDANT
SELECT TABLE_NAME, TABLE_TYPE, ENGINE, ROW_FORMAT, CREATE_OPTIONS
FROM INFORMATION_SCHEMA.TABLES
WHERE TABLE_SCHEMA = 'test' AND TABLE_NAME IN ('t1', 't2')
ORDER BY TABLE_NAME;
TABLE_NAME	t1
TABLE_TYPE	BASE TABLE
ENGINE	InnoDB
ROW_FORMAT	Compact
CREATE_OPTIONS	partitioned
TABLE_NAME	t2
TABLE_TYPE	BASE TABLE
ENGINE	InnoDB
ROW_FORMAT	Redundant
CREATE_OPTIONS	row_format=REDUNDANT
# Different than default (forced ROW_TYPE)
DROP TABLE t1, t2;
CREATE TABLE t1 (
id int(11) NOT NULL AUTO_INCREMENT,
year year DEFAULT NULL,
modified timestamp NOT NULL DEFAULT '0000-00-00 00:00:00',
PRIMARY KEY (id)
) ENGINE=InnoDB ROW_FORMAT = COMPACT
PARTITION BY HASH (id)
PARTITIONS 2;
CREATE TABLE t2 (
id int(11) NOT NULL AUTO_INCREMENT,
year year DEFAULT NULL,
modified timestamp NOT NULL DEFAULT '0000-00-00 00:00:00',
PRIMARY KEY (id)
) ENGINE=InnoDB ROW_FORMAT = REDUNDANT;
ALTER TABLE t1 EXCHANGE PARTITION p1 WITH TABLE t2;
ERROR HY000: Non matching attribute 'ROW_FORMAT' between partition and table
SHOW CREATE TABLE t1;
Table	t1
Create Table	CREATE TABLE `t1` (
  `id` int(11) NOT NULL AUTO_INCREMENT,
  `year` year(4) DEFAULT NULL,
  `modified` timestamp NOT NULL DEFAULT '0000-00-00 00:00:00',
  PRIMARY KEY (`id`)
) ENGINE=InnoDB DEFAULT CHARSET=latin1 ROW_FORMAT=COMPACT
 PARTITION BY HASH (`id`)
PARTITIONS 2
SHOW CREATE TABLE t2;
Table	t2
Create Table	CREATE TABLE `t2` (
  `id` int(11) NOT NULL AUTO_INCREMENT,
  `year` year(4) DEFAULT NULL,
  `modified` timestamp NOT NULL DEFAULT '0000-00-00 00:00:00',
  PRIMARY KEY (`id`)
) ENGINE=InnoDB DEFAULT CHARSET=latin1 ROW_FORMAT=REDUNDANT
SELECT TABLE_NAME, TABLE_TYPE, ENGINE, ROW_FORMAT, CREATE_OPTIONS
FROM INFORMATION_SCHEMA.TABLES
WHERE TABLE_SCHEMA = 'test' AND TABLE_NAME IN ('t1', 't2')
ORDER BY TABLE_NAME;
TABLE_NAME	t1
TABLE_TYPE	BASE TABLE
ENGINE	InnoDB
ROW_FORMAT	Compact
CREATE_OPTIONS	row_format=COMPACT partitioned
TABLE_NAME	t2
TABLE_TYPE	BASE TABLE
ENGINE	InnoDB
ROW_FORMAT	Redundant
CREATE_OPTIONS	row_format=REDUNDANT
DROP TABLE t1, t2;
#
# Bug#56484: !table || (!table->read_set ||
#                       bitmap_is_set(table->read_set, field_index))
#
CREATE TABLE t1 (a INT NOT NULL,b TIME NOT NULL DEFAULT '00:00:00')
ENGINE=MyISAM
PARTITION BY HASH (a) PARTITIONS 2;
CREATE TABLE t2 (a INT) ENGINE=MYISAM;
ALTER TABLE t1 EXCHANGE PARTITION p1 WITH TABLE t2;
ERROR HY000: Tables have different definitions
DROP TABLE t1, t2;
#
# Bug#55784: Foreign key integrity broken by alter table
#
CREATE TABLE t1 (s1 INT PRIMARY KEY) ENGINE=InnoDB;
CREATE TABLE t2 (s1 INT, FOREIGN KEY (s1) REFERENCES t1 (s1)) ENGINE=InnoDB;
INSERT INTO t1 VALUES (1),(2),(3);
INSERT INTO t2 VALUES (1),(2),(3);
CREATE TABLE t3 (s1 INT PRIMARY KEY)
ENGINE=InnoDB
PARTITION BY LIST (s1)
(PARTITION p1 VALUES IN (1,2,3));
ALTER TABLE t3 EXCHANGE PARTITION p1 WITH TABLE t1;
ERROR HY000: Table to exchange with partition has foreign key references: 't1'
DROP TABLE t2, t1, t3;
# Tests for WL#4445
CREATE TABLE t (a INT,
b VARCHAR(55),
PRIMARY KEY (a))
ENGINE = MyISAM;
CREATE TABLE tp (a INT,
b VARCHAR(55),
PRIMARY KEY (a))
ENGINE = MyISAM
PARTITION BY RANGE (a)
(PARTITION p0 VALUES LESS THAN (100),
PARTITION p1 VALUES LESS THAN MAXVALUE);
CREATE TABLE tsp (a INT,
b VARCHAR(55),
PRIMARY KEY (a))
ENGINE = MyISAM
PARTITION BY RANGE (a)
SUBPARTITION BY HASH(a)
(PARTITION p0 VALUES LESS THAN (100)
(SUBPARTITION sp0,
SUBPARTITION sp1),
PARTITION p1 VALUES LESS THAN MAXVALUE
(SUBPARTITION sp2,
SUBPARTITION sp3));
INSERT INTO t VALUES (1, "First value"), (3, "Three"), (5, "Five"), (99, "End of values");
INSERT INTO tp VALUES (2, "First value"), (10, "Ten"), (50, "Fifty"), (200, "Two hundred, end of values"), (61, "Sixty one"), (62, "Sixty two"), (63, "Sixty three"), (64, "Sixty four"), (161, "161"), (162, "162"), (163, "163"), (164, "164");
INSERT INTO tsp VALUES (2, "First value"), (10, "Ten"), (50, "Fifty"), (200, "Two hundred, end of values"), (61, "Sixty one"), (62, "Sixty two"), (63, "Sixty three"), (64, "Sixty four"), (161, "161"), (162, "162"), (163, "163"), (164, "164");
SHOW CREATE TABLE t;
Table	Create Table
t	CREATE TABLE `t` (
  `a` int(11) NOT NULL,
  `b` varchar(55) DEFAULT NULL,
  PRIMARY KEY (`a`)
) ENGINE=MyISAM DEFAULT CHARSET=latin1
SHOW CREATE TABLE tp;
Table	Create Table
tp	CREATE TABLE `tp` (
  `a` int(11) NOT NULL,
  `b` varchar(55) DEFAULT NULL,
  PRIMARY KEY (`a`)
) ENGINE=MyISAM DEFAULT CHARSET=latin1
 PARTITION BY RANGE (`a`)
(PARTITION `p0` VALUES LESS THAN (100) ENGINE = MyISAM,
 PARTITION `p1` VALUES LESS THAN MAXVALUE ENGINE = MyISAM)
SELECT * FROM t;
a	b
1	First value
3	Three
5	Five
99	End of values
SELECT * FROM tp;
a	b
10	Ten
161	161
162	162
163	163
164	164
2	First value
200	Two hundred, end of values
50	Fifty
61	Sixty one
62	Sixty two
63	Sixty three
64	Sixty four
ALTER TABLE tp EXCHANGE PARTITION p0 WITH TABLE t;
SHOW CREATE TABLE t;
Table	Create Table
t	CREATE TABLE `t` (
  `a` int(11) NOT NULL,
  `b` varchar(55) DEFAULT NULL,
  PRIMARY KEY (`a`)
) ENGINE=MyISAM DEFAULT CHARSET=latin1
SHOW CREATE TABLE tp;
Table	Create Table
tp	CREATE TABLE `tp` (
  `a` int(11) NOT NULL,
  `b` varchar(55) DEFAULT NULL,
  PRIMARY KEY (`a`)
) ENGINE=MyISAM DEFAULT CHARSET=latin1
 PARTITION BY RANGE (`a`)
(PARTITION `p0` VALUES LESS THAN (100) ENGINE = MyISAM,
 PARTITION `p1` VALUES LESS THAN MAXVALUE ENGINE = MyISAM)
SELECT * FROM t;
a	b
10	Ten
2	First value
50	Fifty
61	Sixty one
62	Sixty two
63	Sixty three
64	Sixty four
SELECT * FROM tp;
a	b
1	First value
161	161
162	162
163	163
164	164
200	Two hundred, end of values
3	Three
5	Five
99	End of values
ALTER TABLE tp EXCHANGE PARTITION p0 WITH TABLE t;
SELECT * FROM t;
a	b
1	First value
3	Three
5	Five
99	End of values
SELECT * FROM tp;
a	b
10	Ten
161	161
162	162
163	163
164	164
2	First value
200	Two hundred, end of values
50	Fifty
61	Sixty one
62	Sixty two
63	Sixty three
64	Sixty four
ALTER TABLE tp EXCHANGE PARTITION p1 WITH TABLE t;
ERROR HY000: Found a row that does not match the partition
SHOW CREATE TABLE t;
Table	Create Table
t	CREATE TABLE `t` (
  `a` int(11) NOT NULL,
  `b` varchar(55) DEFAULT NULL,
  PRIMARY KEY (`a`)
) ENGINE=MyISAM DEFAULT CHARSET=latin1
SHOW CREATE TABLE tp;
Table	Create Table
tp	CREATE TABLE `tp` (
  `a` int(11) NOT NULL,
  `b` varchar(55) DEFAULT NULL,
  PRIMARY KEY (`a`)
) ENGINE=MyISAM DEFAULT CHARSET=latin1
 PARTITION BY RANGE (`a`)
(PARTITION `p0` VALUES LESS THAN (100) ENGINE = MyISAM,
 PARTITION `p1` VALUES LESS THAN MAXVALUE ENGINE = MyISAM)
SELECT * FROM t;
a	b
1	First value
3	Three
5	Five
99	End of values
SELECT * FROM tp;
a	b
10	Ten
161	161
162	162
163	163
164	164
2	First value
200	Two hundred, end of values
50	Fifty
61	Sixty one
62	Sixty two
63	Sixty three
64	Sixty four
# Test list of partitions
ALTER TABLE tp EXCHANGE PARTITION p1 WITH TABLE t IGNORE;
ERROR 42000: You have an error in your SQL syntax; check the manual that corresponds to your MariaDB server version for the right syntax to use near 'IGNORE' at line 1
ALTER TABLE tp EXCHANGE PARTITION p0,p1 WITH TABLE t IGNORE;
ERROR 42000: You have an error in your SQL syntax; check the manual that corresponds to your MariaDB server version for the right syntax to use near 'p1 WITH TABLE t IGNORE' at line 1
ALTER TABLE tp EXCHANGE PARTITION p0,p1 WITH TABLE t;
ERROR 42000: You have an error in your SQL syntax; check the manual that corresponds to your MariaDB server version for the right syntax to use near 'p1 WITH TABLE t' at line 1
ALTER TABLE tp EXCHANGE PARTITION (p0,p1) WITH TABLE t;
ERROR 42000: You have an error in your SQL syntax; check the manual that corresponds to your MariaDB server version for the right syntax to use near '(p0,p1) WITH TABLE t' at line 1
ALTER TABLE tp EXCHANGE PARTITION p0 WITH TABLE (t,t2);
ERROR 42000: You have an error in your SQL syntax; check the manual that corresponds to your MariaDB server version for the right syntax to use near '(t,t2)' at line 1
ALTER TABLE tp EXCHANGE PARTITION p0 WITH TABLE t,t2;
ERROR 42000: You have an error in your SQL syntax; check the manual that corresponds to your MariaDB server version for the right syntax to use near 't2' at line 1
ALTER TABLE tp EXCHANGE PARTITION non_existent WITH TABLE t;
ERROR HY000: Unknown partition 'non_existent' in table 'tp'
ALTER TABLE tsp EXCHANGE PARTITION p0 WITH TABLE t;
ERROR HY000: Subpartitioned table, use subpartition instead of partition
ALTER TABLE tsp EXCHANGE PARTITION sp0 WITH TABLE tp;
ERROR HY000: Table to exchange with partition is partitioned: 'tp'
SHOW CREATE TABLE t;
Table	Create Table
t	CREATE TABLE `t` (
  `a` int(11) NOT NULL,
  `b` varchar(55) DEFAULT NULL,
  PRIMARY KEY (`a`)
) ENGINE=MyISAM DEFAULT CHARSET=latin1
SHOW CREATE TABLE tp;
Table	Create Table
tp	CREATE TABLE `tp` (
  `a` int(11) NOT NULL,
  `b` varchar(55) DEFAULT NULL,
  PRIMARY KEY (`a`)
) ENGINE=MyISAM DEFAULT CHARSET=latin1
 PARTITION BY RANGE (`a`)
(PARTITION `p0` VALUES LESS THAN (100) ENGINE = MyISAM,
 PARTITION `p1` VALUES LESS THAN MAXVALUE ENGINE = MyISAM)
SHOW CREATE TABLE tsp;
Table	Create Table
tsp	CREATE TABLE `tsp` (
  `a` int(11) NOT NULL,
  `b` varchar(55) DEFAULT NULL,
  PRIMARY KEY (`a`)
) ENGINE=MyISAM DEFAULT CHARSET=latin1
 PARTITION BY RANGE (`a`)
SUBPARTITION BY HASH (`a`)
(PARTITION `p0` VALUES LESS THAN (100)
 (SUBPARTITION `sp0` ENGINE = MyISAM,
  SUBPARTITION `sp1` ENGINE = MyISAM),
 PARTITION `p1` VALUES LESS THAN MAXVALUE
 (SUBPARTITION `sp2` ENGINE = MyISAM,
  SUBPARTITION `sp3` ENGINE = MyISAM))
SELECT * FROM t;
a	b
1	First value
3	Three
5	Five
99	End of values
SELECT * FROM tp;
a	b
10	Ten
161	161
162	162
163	163
164	164
2	First value
200	Two hundred, end of values
50	Fifty
61	Sixty one
62	Sixty two
63	Sixty three
64	Sixty four
# Test exchange partition
ALTER TABLE tp EXCHANGE PARTITION p0 WITH TABLE t;
SHOW CREATE TABLE t;
Table	Create Table
t	CREATE TABLE `t` (
  `a` int(11) NOT NULL,
  `b` varchar(55) DEFAULT NULL,
  PRIMARY KEY (`a`)
) ENGINE=MyISAM DEFAULT CHARSET=latin1
SHOW CREATE TABLE tp;
Table	Create Table
tp	CREATE TABLE `tp` (
  `a` int(11) NOT NULL,
  `b` varchar(55) DEFAULT NULL,
  PRIMARY KEY (`a`)
) ENGINE=MyISAM DEFAULT CHARSET=latin1
 PARTITION BY RANGE (`a`)
(PARTITION `p0` VALUES LESS THAN (100) ENGINE = MyISAM,
 PARTITION `p1` VALUES LESS THAN MAXVALUE ENGINE = MyISAM)
SELECT * FROM t;
a	b
10	Ten
2	First value
50	Fifty
61	Sixty one
62	Sixty two
63	Sixty three
64	Sixty four
SELECT * FROM tp;
a	b
1	First value
161	161
162	162
163	163
164	164
200	Two hundred, end of values
3	Three
5	Five
99	End of values
ALTER TABLE tp EXCHANGE PARTITION p0 WITH TABLE t;
SHOW CREATE TABLE t;
Table	Create Table
t	CREATE TABLE `t` (
  `a` int(11) NOT NULL,
  `b` varchar(55) DEFAULT NULL,
  PRIMARY KEY (`a`)
) ENGINE=MyISAM DEFAULT CHARSET=latin1
SHOW CREATE TABLE tp;
Table	Create Table
tp	CREATE TABLE `tp` (
  `a` int(11) NOT NULL,
  `b` varchar(55) DEFAULT NULL,
  PRIMARY KEY (`a`)
) ENGINE=MyISAM DEFAULT CHARSET=latin1
 PARTITION BY RANGE (`a`)
(PARTITION `p0` VALUES LESS THAN (100) ENGINE = MyISAM,
 PARTITION `p1` VALUES LESS THAN MAXVALUE ENGINE = MyISAM)
SELECT * FROM t;
a	b
1	First value
3	Three
5	Five
99	End of values
SELECT * FROM tp;
a	b
10	Ten
161	161
162	162
163	163
164	164
2	First value
200	Two hundred, end of values
50	Fifty
61	Sixty one
62	Sixty two
63	Sixty three
64	Sixty four
# Test exchange subpartition
ALTER TABLE tsp EXCHANGE PARTITION sp1 WITH TABLE t;
SHOW CREATE TABLE t;
Table	Create Table
t	CREATE TABLE `t` (
  `a` int(11) NOT NULL,
  `b` varchar(55) DEFAULT NULL,
  PRIMARY KEY (`a`)
) ENGINE=MyISAM DEFAULT CHARSET=latin1
SHOW CREATE TABLE tsp;
Table	Create Table
tsp	CREATE TABLE `tsp` (
  `a` int(11) NOT NULL,
  `b` varchar(55) DEFAULT NULL,
  PRIMARY KEY (`a`)
) ENGINE=MyISAM DEFAULT CHARSET=latin1
 PARTITION BY RANGE (`a`)
SUBPARTITION BY HASH (`a`)
(PARTITION `p0` VALUES LESS THAN (100)
 (SUBPARTITION `sp0` ENGINE = MyISAM,
  SUBPARTITION `sp1` ENGINE = MyISAM),
 PARTITION `p1` VALUES LESS THAN MAXVALUE
 (SUBPARTITION `sp2` ENGINE = MyISAM,
  SUBPARTITION `sp3` ENGINE = MyISAM))
SELECT * FROM t;
a	b
61	Sixty one
63	Sixty three
SELECT * FROM tsp;
a	b
1	First value
10	Ten
161	161
162	162
163	163
164	164
2	First value
200	Two hundred, end of values
3	Three
5	Five
50	Fifty
62	Sixty two
64	Sixty four
99	End of values
ALTER TABLE tsp EXCHANGE PARTITION sp1 WITH TABLE t;
ALTER TABLE t ENGINE = InnoDB;
ALTER TABLE tp ENGINE = InnoDB;
SHOW CREATE TABLE t;
Table	Create Table
t	CREATE TABLE `t` (
  `a` int(11) NOT NULL,
  `b` varchar(55) DEFAULT NULL,
  PRIMARY KEY (`a`)
) ENGINE=InnoDB DEFAULT CHARSET=latin1
SHOW CREATE TABLE tp;
Table	Create Table
tp	CREATE TABLE `tp` (
  `a` int(11) NOT NULL,
  `b` varchar(55) DEFAULT NULL,
  PRIMARY KEY (`a`)
) ENGINE=InnoDB DEFAULT CHARSET=latin1
 PARTITION BY RANGE (`a`)
(PARTITION `p0` VALUES LESS THAN (100) ENGINE = InnoDB,
 PARTITION `p1` VALUES LESS THAN MAXVALUE ENGINE = InnoDB)
SELECT * FROM t;
a	b
1	First value
3	Three
5	Five
99	End of values
SELECT * FROM tp;
a	b
10	Ten
161	161
162	162
163	163
164	164
2	First value
200	Two hundred, end of values
50	Fifty
61	Sixty one
62	Sixty two
63	Sixty three
64	Sixty four
ALTER TABLE tp EXCHANGE PARTITION p0 WITH TABLE t;
SHOW CREATE TABLE t;
Table	Create Table
t	CREATE TABLE `t` (
  `a` int(11) NOT NULL,
  `b` varchar(55) DEFAULT NULL,
  PRIMARY KEY (`a`)
) ENGINE=InnoDB DEFAULT CHARSET=latin1
SHOW CREATE TABLE tp;
Table	Create Table
tp	CREATE TABLE `tp` (
  `a` int(11) NOT NULL,
  `b` varchar(55) DEFAULT NULL,
  PRIMARY KEY (`a`)
) ENGINE=InnoDB DEFAULT CHARSET=latin1
 PARTITION BY RANGE (`a`)
(PARTITION `p0` VALUES LESS THAN (100) ENGINE = InnoDB,
 PARTITION `p1` VALUES LESS THAN MAXVALUE ENGINE = InnoDB)
SELECT * FROM t;
a	b
10	Ten
2	First value
50	Fifty
61	Sixty one
62	Sixty two
63	Sixty three
64	Sixty four
SELECT * FROM tp;
a	b
1	First value
161	161
162	162
163	163
164	164
200	Two hundred, end of values
3	Three
5	Five
99	End of values
ALTER TABLE tp EXCHANGE PARTITION p0 WITH TABLE t;
# test different engines
ALTER TABLE t ENGINE = MyISAM;
ALTER TABLE tp ENGINE = InnoDB;
SHOW CREATE TABLE t;
Table	Create Table
t	CREATE TABLE `t` (
  `a` int(11) NOT NULL,
  `b` varchar(55) DEFAULT NULL,
  PRIMARY KEY (`a`)
) ENGINE=MyISAM DEFAULT CHARSET=latin1
SHOW CREATE TABLE tp;
Table	Create Table
tp	CREATE TABLE `tp` (
  `a` int(11) NOT NULL,
  `b` varchar(55) DEFAULT NULL,
  PRIMARY KEY (`a`)
) ENGINE=InnoDB DEFAULT CHARSET=latin1
 PARTITION BY RANGE (`a`)
(PARTITION `p0` VALUES LESS THAN (100) ENGINE = InnoDB,
 PARTITION `p1` VALUES LESS THAN MAXVALUE ENGINE = InnoDB)
ALTER TABLE tp EXCHANGE PARTITION p0 WITH TABLE t;
ERROR HY000: The mix of handlers in the partitions is not allowed in this version of MariaDB
SHOW CREATE TABLE t;
Table	Create Table
t	CREATE TABLE `t` (
  `a` int(11) NOT NULL,
  `b` varchar(55) DEFAULT NULL,
  PRIMARY KEY (`a`)
) ENGINE=MyISAM DEFAULT CHARSET=latin1
SHOW CREATE TABLE tp;
Table	Create Table
tp	CREATE TABLE `tp` (
  `a` int(11) NOT NULL,
  `b` varchar(55) DEFAULT NULL,
  PRIMARY KEY (`a`)
) ENGINE=InnoDB DEFAULT CHARSET=latin1
 PARTITION BY RANGE (`a`)
(PARTITION `p0` VALUES LESS THAN (100) ENGINE = InnoDB,
 PARTITION `p1` VALUES LESS THAN MAXVALUE ENGINE = InnoDB)
# Test different charsets
ALTER TABLE t ENGINE = MyISAM;
CREATE TABLE tmp LIKE t;
INSERT INTO tmp SELECT * FROM t;
RENAME TABLE t TO tmp2, tmp TO t;
ALTER TABLE tp ENGINE = MyISAM;
ALTER TABLE t CHARACTER SET = koi8r COLLATE koi8r_general_ci;
ALTER TABLE tp EXCHANGE PARTITION p0 WITH TABLE t;
ERROR HY000: Non matching attribute 'CHARACTER SET' between partition and table
DROP TABLE t;
# Test multiple different table options
CREATE TABLE t (a INT,
b VARCHAR(55),
PRIMARY KEY (a))
ENGINE = MyISAM MAX_ROWS = 100000 MIN_ROWS = 1000;
INSERT INTO t SELECT * FROM tmp2;
SHOW CREATE TABLE t;
Table	Create Table
t	CREATE TABLE `t` (
  `a` int(11) NOT NULL,
  `b` varchar(55) DEFAULT NULL,
  PRIMARY KEY (`a`)
) ENGINE=MyISAM DEFAULT CHARSET=latin1 MIN_ROWS=1000 MAX_ROWS=100000
SHOW CREATE TABLE tp;
Table	Create Table
tp	CREATE TABLE `tp` (
  `a` int(11) NOT NULL,
  `b` varchar(55) DEFAULT NULL,
  PRIMARY KEY (`a`)
) ENGINE=MyISAM DEFAULT CHARSET=latin1
 PARTITION BY RANGE (`a`)
(PARTITION `p0` VALUES LESS THAN (100) ENGINE = MyISAM,
 PARTITION `p1` VALUES LESS THAN MAXVALUE ENGINE = MyISAM)
ALTER TABLE tp EXCHANGE PARTITION p0 WITH TABLE t;
ERROR HY000: Non matching attribute 'MAX_ROWS' between partition and table
SHOW WARNINGS;
Level	Code	Message
Error	1731	Non matching attribute 'MAX_ROWS' between partition and table
Error	1731	Non matching attribute 'MIN_ROWS' between partition and table
DROP TABLE t;
RENAME TABLE tmp2 TO t;
ALTER TABLE t ADD KEY ba_key (b, a);
ALTER TABLE tp ADD KEY ba_key (b, a);
ALTER TABLE tsp ADD KEY ba_key (b, a);
ALTER TABLE tp EXCHANGE PARTITION p0 WITH TABLE t;
SHOW CREATE TABLE t;
Table	Create Table
t	CREATE TABLE `t` (
  `a` int(11) NOT NULL,
  `b` varchar(55) DEFAULT NULL,
  PRIMARY KEY (`a`),
  KEY `ba_key` (`b`,`a`)
) ENGINE=MyISAM DEFAULT CHARSET=latin1
SHOW CREATE TABLE tp;
Table	Create Table
tp	CREATE TABLE `tp` (
  `a` int(11) NOT NULL,
  `b` varchar(55) DEFAULT NULL,
  PRIMARY KEY (`a`),
  KEY `ba_key` (`b`,`a`)
) ENGINE=MyISAM DEFAULT CHARSET=latin1
 PARTITION BY RANGE (`a`)
(PARTITION `p0` VALUES LESS THAN (100) ENGINE = MyISAM,
 PARTITION `p1` VALUES LESS THAN MAXVALUE ENGINE = MyISAM)
SELECT * FROM t;
a	b
10	Ten
2	First value
50	Fifty
61	Sixty one
62	Sixty two
63	Sixty three
64	Sixty four
SELECT * FROM tp;
a	b
1	First value
161	161
162	162
163	163
164	164
200	Two hundred, end of values
3	Three
5	Five
99	End of values
ALTER TABLE tp EXCHANGE PARTITION p0 WITH TABLE t;
ALTER TABLE t DROP KEY ba_key;
ALTER TABLE tp EXCHANGE PARTITION p0 WITH TABLE t;
ERROR HY000: Tables have different definitions
ALTER TABLE t ADD KEY b_key (b);
ALTER TABLE tsp EXCHANGE PARTITION sp1 WITH TABLE t;
ERROR HY000: Tables have different definitions
ALTER TABLE t ADD KEY ba_key (b, a);
ALTER TABLE t DROP KEY b_key;
ALTER TABLE t CHANGE a c INT;
ALTER TABLE tsp EXCHANGE PARTITION sp1 WITH TABLE t;
ERROR HY000: Tables have different definitions
ALTER TABLE t CHANGE c a INT;
# test temporary table
ALTER TABLE t ENGINE = MyISAM;
ALTER TABLE tp ENGINE = MyISAM;
CREATE TEMPORARY TABLE tmp LIKE t;
INSERT INTO tmp SELECT * FROM t;
ALTER TABLE t RENAME TO tmp2;
ALTER TABLE tmp RENAME TO t;
SHOW CREATE TABLE t;
Table	Create Table
t	CREATE TEMPORARY TABLE `t` (
  `a` int(11) NOT NULL,
  `b` varchar(55) DEFAULT NULL,
  PRIMARY KEY (`a`),
  KEY `ba_key` (`b`,`a`)
) ENGINE=MyISAM DEFAULT CHARSET=latin1
SHOW CREATE TABLE tp;
Table	Create Table
tp	CREATE TABLE `tp` (
  `a` int(11) NOT NULL,
  `b` varchar(55) DEFAULT NULL,
  PRIMARY KEY (`a`),
  KEY `ba_key` (`b`,`a`)
) ENGINE=MyISAM DEFAULT CHARSET=latin1
 PARTITION BY RANGE (`a`)
(PARTITION `p0` VALUES LESS THAN (100) ENGINE = MyISAM,
 PARTITION `p1` VALUES LESS THAN MAXVALUE ENGINE = MyISAM)
ALTER TABLE tp EXCHANGE PARTITION p0 WITH TABLE t;
ERROR HY000: Table to exchange with partition is temporary: 't'
SHOW CREATE TABLE t;
Table	Create Table
t	CREATE TEMPORARY TABLE `t` (
  `a` int(11) NOT NULL,
  `b` varchar(55) DEFAULT NULL,
  PRIMARY KEY (`a`),
  KEY `ba_key` (`b`,`a`)
) ENGINE=MyISAM DEFAULT CHARSET=latin1
SHOW CREATE TABLE tp;
Table	Create Table
tp	CREATE TABLE `tp` (
  `a` int(11) NOT NULL,
  `b` varchar(55) DEFAULT NULL,
  PRIMARY KEY (`a`),
  KEY `ba_key` (`b`,`a`)
) ENGINE=MyISAM DEFAULT CHARSET=latin1
 PARTITION BY RANGE (`a`)
(PARTITION `p0` VALUES LESS THAN (100) ENGINE = MyISAM,
 PARTITION `p1` VALUES LESS THAN MAXVALUE ENGINE = MyISAM)
DROP TEMPORARY TABLE t;
ALTER TABLE tmp2 RENAME TO t;
# Test non partitioned table
ALTER TABLE tp REMOVE PARTITIONING;
ALTER TABLE tp EXCHANGE PARTITION p0 WITH TABLE t;
ERROR HY000: Partition management on a not partitioned table is not possible
DROP TABLE t, tp, tsp;
# Test with general_log
use mysql;
SET @old_general_log_state = @@global.general_log;
SET GLOBAL general_log = 0;
ALTER TABLE general_log ENGINE = MyISAM;
CREATE TABLE t LIKE general_log;
ALTER TABLE t PARTITION BY RANGE (UNIX_TIMESTAMP(event_time) DIV 1)
(PARTITION p0 VALUES LESS THAN (123456789),
PARTITION pMAX VALUES LESS THAN MAXVALUE);
ALTER TABLE t EXCHANGE PARTITION p0 WITH TABLE general_log;
ERROR HY000: You cannot 'ALTER PARTITION' a log table if logging is enabled
ALTER TABLE general_log ENGINE = CSV;
SET @@global.general_log = @old_general_log_state;
DROP TABLE t;
use test;
# Test with LOCK TABLE
CREATE TABLE tp
(a VARCHAR(24),
b DATETIME,
PRIMARY KEY (a,b))
PARTITION BY RANGE COLUMNS (a, b)
(PARTITION p0 VALUES LESS THAN ("Middle", '0000-00-00'),
PARTITION p1 VALUES LESS THAN (MAXVALUE, '9999-12-31 23:59:59'));
CREATE TABLE t LIKE tp;
ALTER TABLE t REMOVE PARTITIONING;
CREATE TABLE t2 LIKE t;
INSERT INTO tp VALUES ("First in tp", '2000-01-02 03:04:25'), ("Zebra in tp", '0000-00-00 00:00:00'), ("Second in tp", '2010-01-01 05:12:24');
INSERT INTO t VALUES ("First in t", '2000-01-02 03:04:25'), ("a test in t", '0000-00-00 00:00:00'), ("Echo in t", '2010-01-01 05:12:24');
# tp_lock '0' t_lock 'READ' t2_lock 'READ' count '17'
LOCK TABLE t READ, t2 READ;
ALTER TABLE tp EXCHANGE PARTITION p0 WITH TABLE t;
SHOW WARNINGS;
Level	Code	Message
Error	1100	Table 'tp' was not locked with LOCK TABLES
ALTER TABLE tp EXCHANGE PARTITION p0 WITH TABLE t2;
SHOW WARNINGS;
Level	Code	Message
Error	1100	Table 'tp' was not locked with LOCK TABLES
UNLOCK TABLES;
# tp_lock '0' t_lock 'WRITE' t2_lock 'READ' count '16'
LOCK TABLE t WRITE, t2 READ;
ALTER TABLE tp EXCHANGE PARTITION p0 WITH TABLE t;
SHOW WARNINGS;
Level	Code	Message
Error	1100	Table 'tp' was not locked with LOCK TABLES
ALTER TABLE tp EXCHANGE PARTITION p0 WITH TABLE t2;
SHOW WARNINGS;
Level	Code	Message
Error	1100	Table 'tp' was not locked with LOCK TABLES
UNLOCK TABLES;
# tp_lock 'READ' t_lock '0' t2_lock 'READ' count '15'
LOCK TABLE tp READ, t2 READ;
ALTER TABLE tp EXCHANGE PARTITION p0 WITH TABLE t;
SHOW WARNINGS;
Level	Code	Message
Error	1099	Table 'tp' was locked with a READ lock and can't be updated
ALTER TABLE tp EXCHANGE PARTITION p0 WITH TABLE t2;
SHOW WARNINGS;
Level	Code	Message
Error	1099	Table 'tp' was locked with a READ lock and can't be updated
UNLOCK TABLES;
# tp_lock 'READ' t_lock 'READ' t2_lock 'READ' count '14'
LOCK TABLE t READ, tp READ, t2 READ;
ALTER TABLE tp EXCHANGE PARTITION p0 WITH TABLE t;
SHOW WARNINGS;
Level	Code	Message
Error	1099	Table 'tp' was locked with a READ lock and can't be updated
ALTER TABLE tp EXCHANGE PARTITION p0 WITH TABLE t2;
SHOW WARNINGS;
Level	Code	Message
Error	1099	Table 'tp' was locked with a READ lock and can't be updated
UNLOCK TABLES;
# tp_lock 'READ' t_lock 'WRITE' t2_lock 'READ' count '13'
LOCK TABLE t WRITE, tp READ, t2 READ;
ALTER TABLE tp EXCHANGE PARTITION p0 WITH TABLE t;
SHOW WARNINGS;
Level	Code	Message
Error	1099	Table 'tp' was locked with a READ lock and can't be updated
ALTER TABLE tp EXCHANGE PARTITION p0 WITH TABLE t2;
SHOW WARNINGS;
Level	Code	Message
Error	1099	Table 'tp' was locked with a READ lock and can't be updated
UNLOCK TABLES;
# tp_lock 'WRITE' t_lock '0' t2_lock 'READ' count '12'
LOCK TABLE tp WRITE, t2 READ;
ALTER TABLE tp EXCHANGE PARTITION p0 WITH TABLE t;
SHOW WARNINGS;
Level	Code	Message
Error	1100	Table 't' was not locked with LOCK TABLES
ALTER TABLE tp EXCHANGE PARTITION p0 WITH TABLE t2;
SHOW WARNINGS;
Level	Code	Message
Error	1099	Table 't2' was locked with a READ lock and can't be updated
UNLOCK TABLES;
# tp_lock 'WRITE' t_lock 'READ' t2_lock 'READ' count '11'
LOCK TABLE t READ, tp WRITE, t2 READ;
ALTER TABLE tp EXCHANGE PARTITION p0 WITH TABLE t;
SHOW WARNINGS;
Level	Code	Message
Error	1099	Table 't' was locked with a READ lock and can't be updated
ALTER TABLE tp EXCHANGE PARTITION p0 WITH TABLE t2;
SHOW WARNINGS;
Level	Code	Message
Error	1099	Table 't2' was locked with a READ lock and can't be updated
UNLOCK TABLES;
# tp_lock 'WRITE' t_lock 'WRITE' t2_lock 'READ' count '10'
LOCK TABLE t WRITE, tp WRITE, t2 READ;
ALTER TABLE tp EXCHANGE PARTITION p0 WITH TABLE t;
SHOW WARNINGS;
Level	Code	Message
ALTER TABLE tp EXCHANGE PARTITION p0 WITH TABLE t2;
SHOW WARNINGS;
Level	Code	Message
Error	1099	Table 't2' was locked with a READ lock and can't be updated
UNLOCK TABLES;
# tp_lock '0' t_lock '0' t2_lock 'WRITE' count '9'
LOCK TABLE t2 WRITE;
ALTER TABLE tp EXCHANGE PARTITION p0 WITH TABLE t;
SHOW WARNINGS;
Level	Code	Message
Error	1100	Table 'tp' was not locked with LOCK TABLES
ALTER TABLE tp EXCHANGE PARTITION p0 WITH TABLE t2;
SHOW WARNINGS;
Level	Code	Message
Error	1100	Table 'tp' was not locked with LOCK TABLES
UNLOCK TABLES;
# tp_lock '0' t_lock 'READ' t2_lock 'WRITE' count '8'
LOCK TABLE t READ, t2 WRITE;
ALTER TABLE tp EXCHANGE PARTITION p0 WITH TABLE t;
SHOW WARNINGS;
Level	Code	Message
Error	1100	Table 'tp' was not locked with LOCK TABLES
ALTER TABLE tp EXCHANGE PARTITION p0 WITH TABLE t2;
SHOW WARNINGS;
Level	Code	Message
Error	1100	Table 'tp' was not locked with LOCK TABLES
UNLOCK TABLES;
# tp_lock '0' t_lock 'WRITE' t2_lock 'WRITE' count '7'
LOCK TABLE t WRITE, t2 WRITE;
ALTER TABLE tp EXCHANGE PARTITION p0 WITH TABLE t;
SHOW WARNINGS;
Level	Code	Message
Error	1100	Table 'tp' was not locked with LOCK TABLES
ALTER TABLE tp EXCHANGE PARTITION p0 WITH TABLE t2;
SHOW WARNINGS;
Level	Code	Message
Error	1100	Table 'tp' was not locked with LOCK TABLES
UNLOCK TABLES;
# tp_lock 'READ' t_lock '0' t2_lock 'WRITE' count '6'
LOCK TABLE tp READ, t2 WRITE;
ALTER TABLE tp EXCHANGE PARTITION p0 WITH TABLE t;
SHOW WARNINGS;
Level	Code	Message
Error	1099	Table 'tp' was locked with a READ lock and can't be updated
ALTER TABLE tp EXCHANGE PARTITION p0 WITH TABLE t2;
SHOW WARNINGS;
Level	Code	Message
Error	1099	Table 'tp' was locked with a READ lock and can't be updated
UNLOCK TABLES;
# tp_lock 'READ' t_lock 'READ' t2_lock 'WRITE' count '5'
LOCK TABLE t READ, tp READ, t2 WRITE;
ALTER TABLE tp EXCHANGE PARTITION p0 WITH TABLE t;
SHOW WARNINGS;
Level	Code	Message
Error	1099	Table 'tp' was locked with a READ lock and can't be updated
ALTER TABLE tp EXCHANGE PARTITION p0 WITH TABLE t2;
SHOW WARNINGS;
Level	Code	Message
Error	1099	Table 'tp' was locked with a READ lock and can't be updated
UNLOCK TABLES;
# tp_lock 'READ' t_lock 'WRITE' t2_lock 'WRITE' count '4'
LOCK TABLE t WRITE, tp READ, t2 WRITE;
ALTER TABLE tp EXCHANGE PARTITION p0 WITH TABLE t;
SHOW WARNINGS;
Level	Code	Message
Error	1099	Table 'tp' was locked with a READ lock and can't be updated
ALTER TABLE tp EXCHANGE PARTITION p0 WITH TABLE t2;
SHOW WARNINGS;
Level	Code	Message
Error	1099	Table 'tp' was locked with a READ lock and can't be updated
UNLOCK TABLES;
# tp_lock 'WRITE' t_lock '0' t2_lock 'WRITE' count '3'
LOCK TABLE tp WRITE, t2 WRITE;
ALTER TABLE tp EXCHANGE PARTITION p0 WITH TABLE t;
SHOW WARNINGS;
Level	Code	Message
Error	1100	Table 't' was not locked with LOCK TABLES
ALTER TABLE tp EXCHANGE PARTITION p0 WITH TABLE t2;
SHOW WARNINGS;
Level	Code	Message
UNLOCK TABLES;
# tp_lock 'WRITE' t_lock 'READ' t2_lock 'WRITE' count '2'
LOCK TABLE t READ, tp WRITE, t2 WRITE;
ALTER TABLE tp EXCHANGE PARTITION p0 WITH TABLE t;
SHOW WARNINGS;
Level	Code	Message
Error	1099	Table 't' was locked with a READ lock and can't be updated
ALTER TABLE tp EXCHANGE PARTITION p0 WITH TABLE t2;
SHOW WARNINGS;
Level	Code	Message
UNLOCK TABLES;
# tp_lock 'WRITE' t_lock 'WRITE' t2_lock 'WRITE' count '1'
LOCK TABLE t WRITE, tp WRITE, t2 WRITE;
ALTER TABLE tp EXCHANGE PARTITION p0 WITH TABLE t;
SHOW WARNINGS;
Level	Code	Message
ALTER TABLE tp EXCHANGE PARTITION p0 WITH TABLE t2;
SHOW WARNINGS;
Level	Code	Message
UNLOCK TABLES;
DROP TABLE t, t2, tp;
#
# Assertion `!part_elem->tablespace_name && !table_create_info->tablespace' 
#                failed during EXCHANGE PARTITION with different TABLESPACE.
#
CREATE TABLE t1 (a VARCHAR(200)) PARTITION BY KEY(a) partitions 10;
ALTER TABLE t1 ADD PARTITION (PARTITION pm TABLESPACE = `innodb_file_per_table`);
CREATE TABLE t2 like t1;
ALTER TABLE t2 REMOVE PARTITIONING;
ALTER TABLE t1 EXCHANGE PARTITION pm WITH TABLE t2;
DROP TABLE t1, t2;
#
<<<<<<< HEAD
# End of 10.3 tests
#
#
# MDEV-27683 EXCHANGE PARTITION allows different index direction, but causes further errors
#
CREATE TABLE t1 (a INT, KEY(a DESC)) PARTITION BY KEY(a) PARTITIONS 4;
CREATE TABLE t2 (a INT, KEY(a));
ALTER TABLE t1 EXCHANGE PARTITION p0 WITH TABLE t2;
ERROR HY000: Tables have different definitions
DROP TABLE t1, t2;
#
# End of 10.8 tests
#
=======
# MDEV-14642 Assertion `table->s->db_create_options == part_table->s->db_create_options' failed in compare_table_with_partition
#
CREATE TABLE t1 (a INT) ROW_FORMAT=DYNAMIC PARTITION BY KEY(a) PARTITIONS 2;
CREATE TABLE t2 (a INT) ;
ALTER TABLE t1 EXCHANGE PARTITION p1 WITH TABLE t2;
ERROR HY000: Tables have different definitions
DROP TABLE t1, t2;
CREATE TABLE t1 (a INT, PRIMARY KEY(a)) ENGINE=InnoDB PARTITION BY KEY(a) PARTITIONS 2;
CREATE TABLE t2 (a INT, PRIMARY KEY(a)) CHECKSUM=1, ENGINE=InnoDB;
ALTER TABLE t1 EXCHANGE PARTITION p0 WITH TABLE t2;
ERROR HY000: Tables have different definitions
DROP TABLE t1, t2;
>>>>>>> 61727fa4
<|MERGE_RESOLUTION|>--- conflicted
+++ resolved
@@ -1237,21 +1237,6 @@
 ALTER TABLE t1 EXCHANGE PARTITION pm WITH TABLE t2;
 DROP TABLE t1, t2;
 #
-<<<<<<< HEAD
-# End of 10.3 tests
-#
-#
-# MDEV-27683 EXCHANGE PARTITION allows different index direction, but causes further errors
-#
-CREATE TABLE t1 (a INT, KEY(a DESC)) PARTITION BY KEY(a) PARTITIONS 4;
-CREATE TABLE t2 (a INT, KEY(a));
-ALTER TABLE t1 EXCHANGE PARTITION p0 WITH TABLE t2;
-ERROR HY000: Tables have different definitions
-DROP TABLE t1, t2;
-#
-# End of 10.8 tests
-#
-=======
 # MDEV-14642 Assertion `table->s->db_create_options == part_table->s->db_create_options' failed in compare_table_with_partition
 #
 CREATE TABLE t1 (a INT) ROW_FORMAT=DYNAMIC PARTITION BY KEY(a) PARTITIONS 2;
@@ -1264,4 +1249,14 @@
 ALTER TABLE t1 EXCHANGE PARTITION p0 WITH TABLE t2;
 ERROR HY000: Tables have different definitions
 DROP TABLE t1, t2;
->>>>>>> 61727fa4
+#
+# MDEV-27683 EXCHANGE PARTITION allows different index direction, but causes further errors
+#
+CREATE TABLE t1 (a INT, KEY(a DESC)) PARTITION BY KEY(a) PARTITIONS 4;
+CREATE TABLE t2 (a INT, KEY(a));
+ALTER TABLE t1 EXCHANGE PARTITION p0 WITH TABLE t2;
+ERROR HY000: Tables have different definitions
+DROP TABLE t1, t2;
+#
+# End of 10.8 tests
+#