#
# Purpose:
#   This test ensures that the mysql client is able to properly handle the
# binary data sequence 0x5c00, i.e. the null-terminating character \0, in a
# string when --binary-mode is enabled. Specifically, this sequence is valid to
# appear anywhere within a binary data string, and it should not end the string
# or SQL command. Additionally, \0 outside of a string should still end the
# query.
#
# Methodology:
#   This test initially inserts data with binary strings containing \0. To
# ensure the mysql client is able to process this data correctly, perl is used
# to create a SQL file that contains \0 in strings, and this file is used as
# input into the client. The row data is then validated by searching for binary
# zeros in mysqldump output.
#
#
# References:
#   MDEV-25444: mysql --binary-mode is not able to replay some mysqlbinlog
#               outputs

--echo # Note: This test assumes NO_BACKSLASH_ESCAPES is not set in SQL_MODE.

--source include/have_log_bin.inc

--echo ##############################
--echo #      Setup
--echo ##############################

--echo #
--echo # Saving old state
--echo #
set @old_sql_mode= @@global.SQL_MODE;
set @@global.SQL_MODE= "";

--echo #
--echo # Create table for data entry
--echo #
CREATE TABLE tb (`id` int(11) NOT NULL AUTO_INCREMENT,`cb` longblob DEFAULT NULL, PRIMARY KEY (`id`)) AUTO_INCREMENT=1 DEFAULT CHARSET=latin1;

# Will replay binlog later and we don't want to recreate the table
RESET MASTER;


--echo ##############################
--echo #      Test Case
--echo ##############################

--echo #
--echo # \0 (0x5c00 in binary) should be allowed in data strings if
--echo # --binary-mode is enabled.
--echo #
--perl
  my $dir= $ENV{'MYSQL_TMP_DIR'};
  open (my $FILE, '>', "$dir/binary_zero_inserts.sql") or die "open(): $!";

  print $FILE "TRUNCATE TABLE tb;\n";

  # INSERT INTO tb(cb) VALUES(_binary '\0');
  print $FILE "INSERT INTO tb(cb) VALUES (_binary '";
  print $FILE pack "H*","5c00";
  print $FILE "');\n";

  # INSERT INTO tb(cb) VALUES(_binary '\0A');
  print $FILE "INSERT INTO tb(cb) VALUES (_binary '";
  print $FILE pack "H*","5c0041";
  print $FILE "');\n";

  # INSERT INTO tb(cb) VALUES(_binary 'A\0');
  print $FILE "INSERT INTO tb(cb) VALUES (_binary '";
  print $FILE pack "H*","415c00";
  print $FILE "');\n";

  # INSERT INTO tb(cb) VALUES(_binary 'A\0B');
  print $FILE "INSERT INTO tb(cb) VALUES (_binary '";
  print $FILE pack "H*","415c0042";
  print $FILE "');\n";

  # INSERT INTO tb(cb) VALUES(_binary '\0A\0');
  print $FILE "INSERT INTO tb(cb) VALUES (_binary '";
  print $FILE pack "H*","5c00415c00";
  print $FILE "');\n";

  # INSERT INTO tb(cb) VALUES(_binary '\\\0');
  print $FILE "INSERT INTO tb(cb) VALUES (_binary '";
  print $FILE pack "H*","5c5c5c00";
  print $FILE "');\n";

  # INSERT INTO tb(cb) VALUES(_binary '\0\0');
  print $FILE "INSERT INTO tb(cb) VALUES (_binary '";
  print $FILE pack "H*","5c005c00";
  print $FILE "');\n";

  # INSERT INTO tb(cb) VALUES(_binary '\\0');
  print $FILE "INSERT INTO tb(cb) VALUES (_binary '";
  print $FILE pack "H*","5c5c00";
  print $FILE "');\n";

  close ($FILE);
EOF
--let SEARCH_PATTERN= \x5c\x00
--let SEARCH_FILE= $MYSQL_TMP_DIR/binary_zero_inserts.sql
--source include/search_pattern_in_file.inc
--echo # MYSQL --binary-mode test < MYSQL_TMP_DIR/binary_zero_inserts.sql
--exec $MYSQL --binary-mode test < $MYSQL_TMP_DIR/binary_zero_inserts.sql

--echo #
--echo # Ensure a row exists from each insert statement with a \0
--echo #
SELECT COUNT(*)=8 from tb;

--echo #
--echo # Ensure that the binary zero was parsed and exists in the row data
--echo # Note: We only look for 00 because the 5c only served as an escape
--echo #       in parsing.
--echo #
<<<<<<< HEAD
--echo # MYSQL_DUMP test tb --hex-blob | grep INSERT > MYSQL_TMP_DIR/dump.sql
--exec $MYSQL_DUMP test tb --hex-blob | grep -A8 INSERT > $MYSQL_TMP_DIR/dump.sql
--let SEARCH_PATTERN= 00
=======
--echo # MYSQL_DUMP test tb --hex-blob > MYSQL_TMP_DIR/dump.sql
--exec $MYSQL_DUMP test tb --hex-blob > $MYSQL_TMP_DIR/dump.sql
--let SEARCH_PATTERN= \([0-9]+,0x([1-9][0-9])*00([1-9][0-9])*\)
>>>>>>> e0f7c89c
--let SEARCH_FILE= $MYSQL_TMP_DIR/dump.sql
--source include/search_pattern_in_file.inc

--echo #
--echo # Ensure data consistency on mysqlbinlog replay
--echo #
--let $good_checksum= `CHECKSUM TABLE tb`
let $MYSQLD_DATADIR= `SELECT @@datadir`;
let $binlog_file= query_get_value(SHOW MASTER STATUS, File, 1);
FLUSH LOGS;
--echo # MYSQL_BINLOG MYSQLD_DATADIR/binlog_file > MYSQL_TMP_DIR/binlog_zeros.sql
--exec $MYSQL_BINLOG $MYSQLD_DATADIR/$binlog_file > $MYSQL_TMP_DIR/binlog_zeros.sql
--let SEARCH_PATTERN= \x5c\x00
--let SEARCH_FILE= $MYSQL_TMP_DIR/binlog_zeros.sql
--source include/search_pattern_in_file.inc
--echo # MYSQL --binary-mode test < MYSQL_TMP_DIR/binlog_zeros.sql
--exec $MYSQL --binary-mode test < $MYSQL_TMP_DIR/binlog_zeros.sql
if ($good_checksum != `CHECKSUM TABLE tb`)
{
    die "Blob with binary zero data changed after binary log replay";
}
--echo # Table checksum is equivalent before and after binlog replay

--echo #
--echo # A \0 should still be treated as end-of-query in binary mode.
--echo #
--perl
  my $dir= $ENV{'MYSQL_TMP_DIR'};
  open (my $FILE, '>', "$dir/binary_zero_eoq.sql") or die "open(): $!";

  # INSERT INTO tb(cb) VALUES(_binary 'text')\0
  print $FILE "INSERT INTO tb(cb) VALUES (_binary 'text')";
  print $FILE pack "H*","5c00";

  close ($FILE);
EOF
--echo # MYSQL --binary-mode -B test < MYSQL_TMP_DIR/binary_zero_eoq.sql
--exec $MYSQL --binary-mode -B test < $MYSQL_TMP_DIR/binary_zero_eoq.sql


--echo ##############################
--echo #      Cleanup
--echo ##############################

--remove_file $MYSQL_TMP_DIR/binary_zero_inserts.sql
--remove_file $MYSQL_TMP_DIR/binary_zero_eoq.sql
--remove_file $MYSQL_TMP_DIR/binlog_zeros.sql
--remove_file $MYSQL_TMP_DIR/dump.sql
SET @@global.sql_mode= @old_sql_mode;
drop table tb;
RESET MASTER;<|MERGE_RESOLUTION|>--- conflicted
+++ resolved
@@ -114,15 +114,9 @@
 --echo # Note: We only look for 00 because the 5c only served as an escape
 --echo #       in parsing.
 --echo #
-<<<<<<< HEAD
---echo # MYSQL_DUMP test tb --hex-blob | grep INSERT > MYSQL_TMP_DIR/dump.sql
---exec $MYSQL_DUMP test tb --hex-blob | grep -A8 INSERT > $MYSQL_TMP_DIR/dump.sql
---let SEARCH_PATTERN= 00
-=======
 --echo # MYSQL_DUMP test tb --hex-blob > MYSQL_TMP_DIR/dump.sql
 --exec $MYSQL_DUMP test tb --hex-blob > $MYSQL_TMP_DIR/dump.sql
 --let SEARCH_PATTERN= \([0-9]+,0x([1-9][0-9])*00([1-9][0-9])*\)
->>>>>>> e0f7c89c
 --let SEARCH_FILE= $MYSQL_TMP_DIR/dump.sql
 --source include/search_pattern_in_file.inc
 
