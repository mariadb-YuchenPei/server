#
# Find string "NOTE NOTE NOTE" in order to find some 'unsure' tests
#

#
# Simple select test
#

--disable_warnings
drop table if exists t1,t2,t3,t4,t11;
# The following may be left from older tests
drop table if exists t1_1,t1_2,t9_1,t9_2,t1aa,t2aa;
drop view if exists v1;
--enable_warnings

CREATE TABLE t1 (
  Period smallint(4) unsigned zerofill DEFAULT '0000' NOT NULL,
  Varor_period smallint(4) unsigned DEFAULT '0' NOT NULL
);

INSERT INTO t1 VALUES (9410,9412);
  
select period from t1;
select * from t1;
select t1.* from t1;

#
# Create test table
#

CREATE TABLE t2 (
  auto int not null auto_increment,
  fld1 int(6) unsigned zerofill DEFAULT '000000' NOT NULL,
  companynr tinyint(2) unsigned zerofill DEFAULT '00' NOT NULL,
  fld3 char(30) DEFAULT '' NOT NULL,
  fld4 char(35) DEFAULT '' NOT NULL,
  fld5 char(35) DEFAULT '' NOT NULL,
  fld6 char(4) DEFAULT '' NOT NULL,
  UNIQUE fld1 (fld1),
  KEY fld3 (fld3),
  PRIMARY KEY (auto)
);  

#
# Populate table
#

--disable_query_log
INSERT INTO t2 VALUES (1,000001,00,'Omaha','teethe','neat','');
INSERT INTO t2 VALUES (2,011401,37,'breaking','dreaded','Steinberg','W');
INSERT INTO t2 VALUES (3,011402,37,'Romans','scholastics','jarring','');
INSERT INTO t2 VALUES (4,011403,37,'intercepted','audiology','tinily','');
INSERT INTO t2 VALUES (5,011501,37,'bewilderingly','wallet','balled','');
INSERT INTO t2 VALUES (6,011701,37,'astound','parters','persist','W');
INSERT INTO t2 VALUES (7,011702,37,'admonishing','eschew','attainments','');
INSERT INTO t2 VALUES (8,011703,37,'sumac','quitter','fanatic','');
INSERT INTO t2 VALUES (9,012001,37,'flanking','neat','measures','FAS');
INSERT INTO t2 VALUES (10,012003,37,'combed','Steinberg','rightfulness','');
INSERT INTO t2 VALUES (11,012004,37,'subjective','jarring','capably','');
INSERT INTO t2 VALUES (12,012005,37,'scatterbrain','tinily','impulsive','');
INSERT INTO t2 VALUES (13,012301,37,'Eulerian','balled','starlet','');
INSERT INTO t2 VALUES (14,012302,36,'dubbed','persist','terminators','');
INSERT INTO t2 VALUES (15,012303,37,'Kane','attainments','untying','');
INSERT INTO t2 VALUES (16,012304,37,'overlay','fanatic','announces','FAS');
INSERT INTO t2 VALUES (17,012305,37,'perturb','measures','featherweight','FAS');
INSERT INTO t2 VALUES (18,012306,37,'goblins','rightfulness','pessimist','FAS');
INSERT INTO t2 VALUES (19,012501,37,'annihilates','capably','daughter','');
INSERT INTO t2 VALUES (20,012602,37,'Wotan','impulsive','decliner','FAS');
INSERT INTO t2 VALUES (21,012603,37,'snatching','starlet','lawgiver','');
INSERT INTO t2 VALUES (22,012604,37,'concludes','terminators','stated','');
INSERT INTO t2 VALUES (23,012605,37,'laterally','untying','readable','');
INSERT INTO t2 VALUES (24,012606,37,'yelped','announces','attrition','');
INSERT INTO t2 VALUES (25,012701,37,'grazing','featherweight','cascade','FAS');
INSERT INTO t2 VALUES (26,012702,37,'Baird','pessimist','motors','FAS');
INSERT INTO t2 VALUES (27,012703,37,'celery','daughter','interrogate','');
INSERT INTO t2 VALUES (28,012704,37,'misunderstander','decliner','pests','W');
INSERT INTO t2 VALUES (29,013601,37,'handgun','lawgiver','stairway','');
INSERT INTO t2 VALUES (30,013602,37,'foldout','stated','dopers','FAS');
INSERT INTO t2 VALUES (31,013603,37,'mystic','readable','testicle','W');
INSERT INTO t2 VALUES (32,013604,37,'succumbed','attrition','Parsifal','W');
INSERT INTO t2 VALUES (33,013605,37,'Nabisco','cascade','leavings','');
INSERT INTO t2 VALUES (34,013606,37,'fingerings','motors','postulation','W');
INSERT INTO t2 VALUES (35,013607,37,'aging','interrogate','squeaking','');
INSERT INTO t2 VALUES (36,013608,37,'afield','pests','contrasted','');
INSERT INTO t2 VALUES (37,013609,37,'ammonium','stairway','leftover','');
INSERT INTO t2 VALUES (38,013610,37,'boat','dopers','whiteners','');
INSERT INTO t2 VALUES (39,013801,37,'intelligibility','testicle','erases','W');
INSERT INTO t2 VALUES (40,013802,37,'Augustine','Parsifal','Punjab','W');
INSERT INTO t2 VALUES (41,013803,37,'teethe','leavings','Merritt','');
INSERT INTO t2 VALUES (42,013804,37,'dreaded','postulation','Quixotism','');
INSERT INTO t2 VALUES (43,013901,37,'scholastics','squeaking','sweetish','FAS');
INSERT INTO t2 VALUES (44,016001,37,'audiology','contrasted','dogging','FAS');
INSERT INTO t2 VALUES (45,016201,37,'wallet','leftover','scornfully','FAS');
INSERT INTO t2 VALUES (46,016202,37,'parters','whiteners','bellow','');
INSERT INTO t2 VALUES (47,016301,37,'eschew','erases','bills','');
INSERT INTO t2 VALUES (48,016302,37,'quitter','Punjab','cupboard','FAS');
INSERT INTO t2 VALUES (49,016303,37,'neat','Merritt','sureties','FAS');
INSERT INTO t2 VALUES (50,016304,37,'Steinberg','Quixotism','puddings','');
INSERT INTO t2 VALUES (51,018001,37,'jarring','sweetish','tapestry','');
INSERT INTO t2 VALUES (52,018002,37,'tinily','dogging','fetters','');
INSERT INTO t2 VALUES (53,018003,37,'balled','scornfully','bivalves','');
INSERT INTO t2 VALUES (54,018004,37,'persist','bellow','incurring','');
INSERT INTO t2 VALUES (55,018005,37,'attainments','bills','Adolph','');
INSERT INTO t2 VALUES (56,018007,37,'fanatic','cupboard','pithed','');
INSERT INTO t2 VALUES (57,018008,37,'measures','sureties','emergency','');
INSERT INTO t2 VALUES (58,018009,37,'rightfulness','puddings','Miles','');
INSERT INTO t2 VALUES (59,018010,37,'capably','tapestry','trimmings','');
INSERT INTO t2 VALUES (60,018012,37,'impulsive','fetters','tragedies','W');
INSERT INTO t2 VALUES (61,018013,37,'starlet','bivalves','skulking','W');
INSERT INTO t2 VALUES (62,018014,37,'terminators','incurring','flint','');
INSERT INTO t2 VALUES (63,018015,37,'untying','Adolph','flopping','W');
INSERT INTO t2 VALUES (64,018016,37,'announces','pithed','relaxing','FAS');
INSERT INTO t2 VALUES (65,018017,37,'featherweight','emergency','offload','FAS');
INSERT INTO t2 VALUES (66,018018,37,'pessimist','Miles','suites','W');
INSERT INTO t2 VALUES (67,018019,37,'daughter','trimmings','lists','FAS');
INSERT INTO t2 VALUES (68,018020,37,'decliner','tragedies','animized','FAS');
INSERT INTO t2 VALUES (69,018021,37,'lawgiver','skulking','multilayer','W');
INSERT INTO t2 VALUES (70,018022,37,'stated','flint','standardizes','FAS');
INSERT INTO t2 VALUES (71,018023,37,'readable','flopping','Judas','');
INSERT INTO t2 VALUES (72,018024,37,'attrition','relaxing','vacuuming','W');
INSERT INTO t2 VALUES (73,018025,37,'cascade','offload','dentally','W');
INSERT INTO t2 VALUES (74,018026,37,'motors','suites','humanness','W');
INSERT INTO t2 VALUES (75,018027,37,'interrogate','lists','inch','W');
INSERT INTO t2 VALUES (76,018028,37,'pests','animized','Weissmuller','W');
INSERT INTO t2 VALUES (77,018029,37,'stairway','multilayer','irresponsibly','W');
INSERT INTO t2 VALUES (78,018030,37,'dopers','standardizes','luckily','FAS');
INSERT INTO t2 VALUES (79,018032,37,'testicle','Judas','culled','W');
INSERT INTO t2 VALUES (80,018033,37,'Parsifal','vacuuming','medical','FAS');
INSERT INTO t2 VALUES (81,018034,37,'leavings','dentally','bloodbath','FAS');
INSERT INTO t2 VALUES (82,018035,37,'postulation','humanness','subschema','W');
INSERT INTO t2 VALUES (83,018036,37,'squeaking','inch','animals','W');
INSERT INTO t2 VALUES (84,018037,37,'contrasted','Weissmuller','Micronesia','');
INSERT INTO t2 VALUES (85,018038,37,'leftover','irresponsibly','repetitions','');
INSERT INTO t2 VALUES (86,018039,37,'whiteners','luckily','Antares','');
INSERT INTO t2 VALUES (87,018040,37,'erases','culled','ventilate','W');
INSERT INTO t2 VALUES (88,018041,37,'Punjab','medical','pityingly','');
INSERT INTO t2 VALUES (89,018042,37,'Merritt','bloodbath','interdependent','');
INSERT INTO t2 VALUES (90,018043,37,'Quixotism','subschema','Graves','FAS');
INSERT INTO t2 VALUES (91,018044,37,'sweetish','animals','neonatal','');
INSERT INTO t2 VALUES (92,018045,37,'dogging','Micronesia','scribbled','FAS');
INSERT INTO t2 VALUES (93,018046,37,'scornfully','repetitions','chafe','W');
INSERT INTO t2 VALUES (94,018048,37,'bellow','Antares','honoring','');
INSERT INTO t2 VALUES (95,018049,37,'bills','ventilate','realtor','');
INSERT INTO t2 VALUES (96,018050,37,'cupboard','pityingly','elite','');
INSERT INTO t2 VALUES (97,018051,37,'sureties','interdependent','funereal','');
INSERT INTO t2 VALUES (98,018052,37,'puddings','Graves','abrogating','');
INSERT INTO t2 VALUES (99,018053,50,'tapestry','neonatal','sorters','');
INSERT INTO t2 VALUES (100,018054,37,'fetters','scribbled','Conley','');
INSERT INTO t2 VALUES (101,018055,37,'bivalves','chafe','lectured','');
INSERT INTO t2 VALUES (102,018056,37,'incurring','honoring','Abraham','');
INSERT INTO t2 VALUES (103,018057,37,'Adolph','realtor','Hawaii','W');
INSERT INTO t2 VALUES (104,018058,37,'pithed','elite','cage','');
INSERT INTO t2 VALUES (105,018059,36,'emergency','funereal','hushes','');
INSERT INTO t2 VALUES (106,018060,37,'Miles','abrogating','Simla','');
INSERT INTO t2 VALUES (107,018061,37,'trimmings','sorters','reporters','');
INSERT INTO t2 VALUES (108,018101,37,'tragedies','Conley','Dutchman','FAS');
INSERT INTO t2 VALUES (109,018102,37,'skulking','lectured','descendants','FAS');
INSERT INTO t2 VALUES (110,018103,37,'flint','Abraham','groupings','FAS');
INSERT INTO t2 VALUES (111,018104,37,'flopping','Hawaii','dissociate','');
INSERT INTO t2 VALUES (112,018201,37,'relaxing','cage','coexist','W');
INSERT INTO t2 VALUES (113,018202,37,'offload','hushes','Beebe','');
INSERT INTO t2 VALUES (114,018402,37,'suites','Simla','Taoism','');
INSERT INTO t2 VALUES (115,018403,37,'lists','reporters','Connally','');
INSERT INTO t2 VALUES (116,018404,37,'animized','Dutchman','fetched','FAS');
INSERT INTO t2 VALUES (117,018405,37,'multilayer','descendants','checkpoints','FAS');
INSERT INTO t2 VALUES (118,018406,37,'standardizes','groupings','rusting','');
INSERT INTO t2 VALUES (119,018409,37,'Judas','dissociate','galling','');
INSERT INTO t2 VALUES (120,018601,37,'vacuuming','coexist','obliterates','');
INSERT INTO t2 VALUES (121,018602,37,'dentally','Beebe','traitor','');
INSERT INTO t2 VALUES (122,018603,37,'humanness','Taoism','resumes','FAS');
INSERT INTO t2 VALUES (123,018801,37,'inch','Connally','analyzable','FAS');
INSERT INTO t2 VALUES (124,018802,37,'Weissmuller','fetched','terminator','FAS');
INSERT INTO t2 VALUES (125,018803,37,'irresponsibly','checkpoints','gritty','FAS');
INSERT INTO t2 VALUES (126,018804,37,'luckily','rusting','firearm','W');
INSERT INTO t2 VALUES (127,018805,37,'culled','galling','minima','');
INSERT INTO t2 VALUES (128,018806,37,'medical','obliterates','Selfridge','');
INSERT INTO t2 VALUES (129,018807,37,'bloodbath','traitor','disable','');
INSERT INTO t2 VALUES (130,018808,37,'subschema','resumes','witchcraft','W');
INSERT INTO t2 VALUES (131,018809,37,'animals','analyzable','betroth','W');
INSERT INTO t2 VALUES (132,018810,37,'Micronesia','terminator','Manhattanize','');
INSERT INTO t2 VALUES (133,018811,37,'repetitions','gritty','imprint','');
INSERT INTO t2 VALUES (134,018812,37,'Antares','firearm','peeked','');
INSERT INTO t2 VALUES (135,019101,37,'ventilate','minima','swelling','');
INSERT INTO t2 VALUES (136,019102,37,'pityingly','Selfridge','interrelationships','W');
INSERT INTO t2 VALUES (137,019103,37,'interdependent','disable','riser','');
INSERT INTO t2 VALUES (138,019201,37,'Graves','witchcraft','Gandhian','W');
INSERT INTO t2 VALUES (139,030501,37,'neonatal','betroth','peacock','A');
INSERT INTO t2 VALUES (140,030502,50,'scribbled','Manhattanize','bee','A');
INSERT INTO t2 VALUES (141,030503,37,'chafe','imprint','kanji','');
INSERT INTO t2 VALUES (142,030504,37,'honoring','peeked','dental','');
INSERT INTO t2 VALUES (143,031901,37,'realtor','swelling','scarf','FAS');
INSERT INTO t2 VALUES (144,036001,37,'elite','interrelationships','chasm','A');
INSERT INTO t2 VALUES (145,036002,37,'funereal','riser','insolence','A');
INSERT INTO t2 VALUES (146,036004,37,'abrogating','Gandhian','syndicate','');
INSERT INTO t2 VALUES (147,036005,37,'sorters','peacock','alike','');
INSERT INTO t2 VALUES (148,038001,37,'Conley','bee','imperial','A');
INSERT INTO t2 VALUES (149,038002,37,'lectured','kanji','convulsion','A');
INSERT INTO t2 VALUES (150,038003,37,'Abraham','dental','railway','A');
INSERT INTO t2 VALUES (151,038004,37,'Hawaii','scarf','validate','A');
INSERT INTO t2 VALUES (152,038005,37,'cage','chasm','normalizes','A');
INSERT INTO t2 VALUES (153,038006,37,'hushes','insolence','comprehensive','');
INSERT INTO t2 VALUES (154,038007,37,'Simla','syndicate','chewing','');
INSERT INTO t2 VALUES (155,038008,37,'reporters','alike','denizen','');
INSERT INTO t2 VALUES (156,038009,37,'Dutchman','imperial','schemer','');
INSERT INTO t2 VALUES (157,038010,37,'descendants','convulsion','chronicle','');
INSERT INTO t2 VALUES (158,038011,37,'groupings','railway','Kline','');
INSERT INTO t2 VALUES (159,038012,37,'dissociate','validate','Anatole','');
INSERT INTO t2 VALUES (160,038013,37,'coexist','normalizes','partridges','');
INSERT INTO t2 VALUES (161,038014,37,'Beebe','comprehensive','brunch','');
INSERT INTO t2 VALUES (162,038015,37,'Taoism','chewing','recruited','');
INSERT INTO t2 VALUES (163,038016,37,'Connally','denizen','dimensions','W');
INSERT INTO t2 VALUES (164,038017,37,'fetched','schemer','Chicana','W');
INSERT INTO t2 VALUES (165,038018,37,'checkpoints','chronicle','announced','');
INSERT INTO t2 VALUES (166,038101,37,'rusting','Kline','praised','FAS');
INSERT INTO t2 VALUES (167,038102,37,'galling','Anatole','employing','');
INSERT INTO t2 VALUES (168,038103,37,'obliterates','partridges','linear','');
INSERT INTO t2 VALUES (169,038104,37,'traitor','brunch','quagmire','');
INSERT INTO t2 VALUES (170,038201,37,'resumes','recruited','western','A');
INSERT INTO t2 VALUES (171,038202,37,'analyzable','dimensions','relishing','');
INSERT INTO t2 VALUES (172,038203,37,'terminator','Chicana','serving','A');
INSERT INTO t2 VALUES (173,038204,37,'gritty','announced','scheduling','');
INSERT INTO t2 VALUES (174,038205,37,'firearm','praised','lore','');
INSERT INTO t2 VALUES (175,038206,37,'minima','employing','eventful','');
INSERT INTO t2 VALUES (176,038208,37,'Selfridge','linear','arteriole','A');
INSERT INTO t2 VALUES (177,042801,37,'disable','quagmire','disentangle','');
INSERT INTO t2 VALUES (178,042802,37,'witchcraft','western','cured','A');
INSERT INTO t2 VALUES (179,046101,37,'betroth','relishing','Fenton','W');
INSERT INTO t2 VALUES (180,048001,37,'Manhattanize','serving','avoidable','A');
INSERT INTO t2 VALUES (181,048002,37,'imprint','scheduling','drains','A');
INSERT INTO t2 VALUES (182,048003,37,'peeked','lore','detectably','FAS');
INSERT INTO t2 VALUES (183,048004,37,'swelling','eventful','husky','');
INSERT INTO t2 VALUES (184,048005,37,'interrelationships','arteriole','impelling','');
INSERT INTO t2 VALUES (185,048006,37,'riser','disentangle','undoes','');
INSERT INTO t2 VALUES (186,048007,37,'Gandhian','cured','evened','');
INSERT INTO t2 VALUES (187,048008,37,'peacock','Fenton','squeezes','');
INSERT INTO t2 VALUES (188,048101,37,'bee','avoidable','destroyer','FAS');
INSERT INTO t2 VALUES (189,048102,37,'kanji','drains','rudeness','');
INSERT INTO t2 VALUES (190,048201,37,'dental','detectably','beaner','FAS');
INSERT INTO t2 VALUES (191,048202,37,'scarf','husky','boorish','');
INSERT INTO t2 VALUES (192,048203,37,'chasm','impelling','Everhart','');
INSERT INTO t2 VALUES (193,048204,37,'insolence','undoes','encompass','A');
INSERT INTO t2 VALUES (194,048205,37,'syndicate','evened','mushrooms','');
INSERT INTO t2 VALUES (195,048301,37,'alike','squeezes','Alison','A');
INSERT INTO t2 VALUES (196,048302,37,'imperial','destroyer','externally','FAS');
INSERT INTO t2 VALUES (197,048303,37,'convulsion','rudeness','pellagra','');
INSERT INTO t2 VALUES (198,048304,37,'railway','beaner','cult','');
INSERT INTO t2 VALUES (199,048305,37,'validate','boorish','creek','A');
INSERT INTO t2 VALUES (200,048401,37,'normalizes','Everhart','Huffman','');
INSERT INTO t2 VALUES (201,048402,37,'comprehensive','encompass','Majorca','FAS');
INSERT INTO t2 VALUES (202,048403,37,'chewing','mushrooms','governing','A');
INSERT INTO t2 VALUES (203,048404,37,'denizen','Alison','gadfly','FAS');
INSERT INTO t2 VALUES (204,048405,37,'schemer','externally','reassigned','FAS');
INSERT INTO t2 VALUES (205,048406,37,'chronicle','pellagra','intentness','W');
INSERT INTO t2 VALUES (206,048407,37,'Kline','cult','craziness','');
INSERT INTO t2 VALUES (207,048408,37,'Anatole','creek','psychic','');
INSERT INTO t2 VALUES (208,048409,37,'partridges','Huffman','squabbled','');
INSERT INTO t2 VALUES (209,048410,37,'brunch','Majorca','burlesque','');
INSERT INTO t2 VALUES (210,048411,37,'recruited','governing','capped','');
INSERT INTO t2 VALUES (211,048412,37,'dimensions','gadfly','extracted','A');
INSERT INTO t2 VALUES (212,048413,37,'Chicana','reassigned','DiMaggio','');
INSERT INTO t2 VALUES (213,048601,37,'announced','intentness','exclamation','FAS');
INSERT INTO t2 VALUES (214,048602,37,'praised','craziness','subdirectory','');
INSERT INTO t2 VALUES (215,048603,37,'employing','psychic','fangs','');
INSERT INTO t2 VALUES (216,048604,37,'linear','squabbled','buyer','A');
INSERT INTO t2 VALUES (217,048801,37,'quagmire','burlesque','pithing','A');
INSERT INTO t2 VALUES (218,050901,37,'western','capped','transistorizing','A');
INSERT INTO t2 VALUES (219,051201,37,'relishing','extracted','nonbiodegradable','');
INSERT INTO t2 VALUES (220,056002,37,'serving','DiMaggio','dislocate','');
INSERT INTO t2 VALUES (221,056003,37,'scheduling','exclamation','monochromatic','FAS');
INSERT INTO t2 VALUES (222,056004,37,'lore','subdirectory','batting','');
INSERT INTO t2 VALUES (223,056102,37,'eventful','fangs','postcondition','A');
INSERT INTO t2 VALUES (224,056203,37,'arteriole','buyer','catalog','FAS');
INSERT INTO t2 VALUES (225,056204,37,'disentangle','pithing','Remus','');
INSERT INTO t2 VALUES (226,058003,37,'cured','transistorizing','devices','A');
INSERT INTO t2 VALUES (227,058004,37,'Fenton','nonbiodegradable','bike','A');
INSERT INTO t2 VALUES (228,058005,37,'avoidable','dislocate','qualify','');
INSERT INTO t2 VALUES (229,058006,37,'drains','monochromatic','detained','');
INSERT INTO t2 VALUES (230,058007,37,'detectably','batting','commended','');
INSERT INTO t2 VALUES (231,058101,37,'husky','postcondition','civilize','');
INSERT INTO t2 VALUES (232,058102,37,'impelling','catalog','Elmhurst','');
INSERT INTO t2 VALUES (233,058103,37,'undoes','Remus','anesthetizing','');
INSERT INTO t2 VALUES (234,058105,37,'evened','devices','deaf','');
INSERT INTO t2 VALUES (235,058111,37,'squeezes','bike','Brigham','');
INSERT INTO t2 VALUES (236,058112,37,'destroyer','qualify','title','');
INSERT INTO t2 VALUES (237,058113,37,'rudeness','detained','coarse','');
INSERT INTO t2 VALUES (238,058114,37,'beaner','commended','combinations','');
INSERT INTO t2 VALUES (239,058115,37,'boorish','civilize','grayness','');
INSERT INTO t2 VALUES (240,058116,37,'Everhart','Elmhurst','innumerable','FAS');
INSERT INTO t2 VALUES (241,058117,37,'encompass','anesthetizing','Caroline','A');
INSERT INTO t2 VALUES (242,058118,37,'mushrooms','deaf','fatty','FAS');
INSERT INTO t2 VALUES (243,058119,37,'Alison','Brigham','eastbound','');
INSERT INTO t2 VALUES (244,058120,37,'externally','title','inexperienced','');
INSERT INTO t2 VALUES (245,058121,37,'pellagra','coarse','hoarder','A');
INSERT INTO t2 VALUES (246,058122,37,'cult','combinations','scotch','W');
INSERT INTO t2 VALUES (247,058123,37,'creek','grayness','passport','A');
INSERT INTO t2 VALUES (248,058124,37,'Huffman','innumerable','strategic','FAS');
INSERT INTO t2 VALUES (249,058125,37,'Majorca','Caroline','gated','');
INSERT INTO t2 VALUES (250,058126,37,'governing','fatty','flog','');
INSERT INTO t2 VALUES (251,058127,37,'gadfly','eastbound','Pipestone','');
INSERT INTO t2 VALUES (252,058128,37,'reassigned','inexperienced','Dar','');
INSERT INTO t2 VALUES (253,058201,37,'intentness','hoarder','Corcoran','');
INSERT INTO t2 VALUES (254,058202,37,'craziness','scotch','flyers','A');
INSERT INTO t2 VALUES (255,058303,37,'psychic','passport','competitions','W');
INSERT INTO t2 VALUES (256,058304,37,'squabbled','strategic','suppliers','FAS');
INSERT INTO t2 VALUES (257,058602,37,'burlesque','gated','skips','');
INSERT INTO t2 VALUES (258,058603,37,'capped','flog','institutes','');
INSERT INTO t2 VALUES (259,058604,37,'extracted','Pipestone','troop','A');
INSERT INTO t2 VALUES (260,058605,37,'DiMaggio','Dar','connective','W');
INSERT INTO t2 VALUES (261,058606,37,'exclamation','Corcoran','denies','');
INSERT INTO t2 VALUES (262,058607,37,'subdirectory','flyers','polka','');
INSERT INTO t2 VALUES (263,060401,36,'fangs','competitions','observations','FAS');
INSERT INTO t2 VALUES (264,061701,36,'buyer','suppliers','askers','');
INSERT INTO t2 VALUES (265,066201,36,'pithing','skips','homeless','FAS');
INSERT INTO t2 VALUES (266,066501,36,'transistorizing','institutes','Anna','');
INSERT INTO t2 VALUES (267,068001,36,'nonbiodegradable','troop','subdirectories','W');
INSERT INTO t2 VALUES (268,068002,36,'dislocate','connective','decaying','FAS');
INSERT INTO t2 VALUES (269,068005,36,'monochromatic','denies','outwitting','W');
INSERT INTO t2 VALUES (270,068006,36,'batting','polka','Harpy','W');
INSERT INTO t2 VALUES (271,068007,36,'postcondition','observations','crazed','');
INSERT INTO t2 VALUES (272,068008,36,'catalog','askers','suffocate','');
INSERT INTO t2 VALUES (273,068009,36,'Remus','homeless','provers','FAS');
INSERT INTO t2 VALUES (274,068010,36,'devices','Anna','technically','');
INSERT INTO t2 VALUES (275,068011,36,'bike','subdirectories','Franklinizations','');
INSERT INTO t2 VALUES (276,068202,36,'qualify','decaying','considered','');
INSERT INTO t2 VALUES (277,068302,36,'detained','outwitting','tinnily','');
INSERT INTO t2 VALUES (278,068303,36,'commended','Harpy','uninterruptedly','');
INSERT INTO t2 VALUES (279,068401,36,'civilize','crazed','whistled','A');
INSERT INTO t2 VALUES (280,068501,36,'Elmhurst','suffocate','automate','');
INSERT INTO t2 VALUES (281,068502,36,'anesthetizing','provers','gutting','W');
INSERT INTO t2 VALUES (282,068503,36,'deaf','technically','surreptitious','');
INSERT INTO t2 VALUES (283,068602,36,'Brigham','Franklinizations','Choctaw','');
INSERT INTO t2 VALUES (284,068603,36,'title','considered','cooks','');
INSERT INTO t2 VALUES (285,068701,36,'coarse','tinnily','millivolt','FAS');
INSERT INTO t2 VALUES (286,068702,36,'combinations','uninterruptedly','counterpoise','');
INSERT INTO t2 VALUES (287,068703,36,'grayness','whistled','Gothicism','');
INSERT INTO t2 VALUES (288,076001,36,'innumerable','automate','feminine','');
INSERT INTO t2 VALUES (289,076002,36,'Caroline','gutting','metaphysically','W');
INSERT INTO t2 VALUES (290,076101,36,'fatty','surreptitious','sanding','A');
INSERT INTO t2 VALUES (291,076102,36,'eastbound','Choctaw','contributorily','');
INSERT INTO t2 VALUES (292,076103,36,'inexperienced','cooks','receivers','FAS');
INSERT INTO t2 VALUES (293,076302,36,'hoarder','millivolt','adjourn','');
INSERT INTO t2 VALUES (294,076303,36,'scotch','counterpoise','straggled','A');
INSERT INTO t2 VALUES (295,076304,36,'passport','Gothicism','druggists','');
INSERT INTO t2 VALUES (296,076305,36,'strategic','feminine','thanking','FAS');
INSERT INTO t2 VALUES (297,076306,36,'gated','metaphysically','ostrich','');
INSERT INTO t2 VALUES (298,076307,36,'flog','sanding','hopelessness','FAS');
INSERT INTO t2 VALUES (299,076402,36,'Pipestone','contributorily','Eurydice','');
INSERT INTO t2 VALUES (300,076501,36,'Dar','receivers','excitation','W');
INSERT INTO t2 VALUES (301,076502,36,'Corcoran','adjourn','presumes','FAS');
INSERT INTO t2 VALUES (302,076701,36,'flyers','straggled','imaginable','FAS');
INSERT INTO t2 VALUES (303,078001,36,'competitions','druggists','concoct','W');
INSERT INTO t2 VALUES (304,078002,36,'suppliers','thanking','peering','W');
INSERT INTO t2 VALUES (305,078003,36,'skips','ostrich','Phelps','FAS');
INSERT INTO t2 VALUES (306,078004,36,'institutes','hopelessness','ferociousness','FAS');
INSERT INTO t2 VALUES (307,078005,36,'troop','Eurydice','sentences','');
INSERT INTO t2 VALUES (308,078006,36,'connective','excitation','unlocks','');
INSERT INTO t2 VALUES (309,078007,36,'denies','presumes','engrossing','W');
INSERT INTO t2 VALUES (310,078008,36,'polka','imaginable','Ruth','');
INSERT INTO t2 VALUES (311,078101,36,'observations','concoct','tying','');
INSERT INTO t2 VALUES (312,078103,36,'askers','peering','exclaimers','');
INSERT INTO t2 VALUES (313,078104,36,'homeless','Phelps','synergy','');
INSERT INTO t2 VALUES (314,078105,36,'Anna','ferociousness','Huey','W');
INSERT INTO t2 VALUES (315,082101,36,'subdirectories','sentences','merging','');
INSERT INTO t2 VALUES (316,083401,36,'decaying','unlocks','judges','A');
INSERT INTO t2 VALUES (317,084001,36,'outwitting','engrossing','Shylock','W');
INSERT INTO t2 VALUES (318,084002,36,'Harpy','Ruth','Miltonism','');
INSERT INTO t2 VALUES (319,086001,36,'crazed','tying','hen','W');
INSERT INTO t2 VALUES (320,086102,36,'suffocate','exclaimers','honeybee','FAS');
INSERT INTO t2 VALUES (321,086201,36,'provers','synergy','towers','');
INSERT INTO t2 VALUES (322,088001,36,'technically','Huey','dilutes','W');
INSERT INTO t2 VALUES (323,088002,36,'Franklinizations','merging','numerals','FAS');
INSERT INTO t2 VALUES (324,088003,36,'considered','judges','democracy','FAS');
INSERT INTO t2 VALUES (325,088004,36,'tinnily','Shylock','Ibero-','');
INSERT INTO t2 VALUES (326,088101,36,'uninterruptedly','Miltonism','invalids','');
INSERT INTO t2 VALUES (327,088102,36,'whistled','hen','behavior','');
INSERT INTO t2 VALUES (328,088103,36,'automate','honeybee','accruing','');
INSERT INTO t2 VALUES (329,088104,36,'gutting','towers','relics','A');
INSERT INTO t2 VALUES (330,088105,36,'surreptitious','dilutes','rackets','');
INSERT INTO t2 VALUES (331,088106,36,'Choctaw','numerals','Fischbein','W');
INSERT INTO t2 VALUES (332,088201,36,'cooks','democracy','phony','W');
INSERT INTO t2 VALUES (333,088203,36,'millivolt','Ibero-','cross','FAS');
INSERT INTO t2 VALUES (334,088204,36,'counterpoise','invalids','cleanup','');
INSERT INTO t2 VALUES (335,088302,37,'Gothicism','behavior','conspirator','');
INSERT INTO t2 VALUES (336,088303,37,'feminine','accruing','label','FAS');
INSERT INTO t2 VALUES (337,088305,37,'metaphysically','relics','university','');
INSERT INTO t2 VALUES (338,088402,37,'sanding','rackets','cleansed','FAS');
INSERT INTO t2 VALUES (339,088501,36,'contributorily','Fischbein','ballgown','');
INSERT INTO t2 VALUES (340,088502,36,'receivers','phony','starlet','');
INSERT INTO t2 VALUES (341,088503,36,'adjourn','cross','aqueous','');
INSERT INTO t2 VALUES (342,098001,58,'straggled','cleanup','portrayal','A');
INSERT INTO t2 VALUES (343,098002,58,'druggists','conspirator','despising','W');
INSERT INTO t2 VALUES (344,098003,58,'thanking','label','distort','W');
INSERT INTO t2 VALUES (345,098004,58,'ostrich','university','palmed','');
INSERT INTO t2 VALUES (346,098005,58,'hopelessness','cleansed','faced','');
INSERT INTO t2 VALUES (347,098006,58,'Eurydice','ballgown','silverware','');
INSERT INTO t2 VALUES (348,141903,29,'excitation','starlet','assessor','');
INSERT INTO t2 VALUES (349,098008,58,'presumes','aqueous','spiders','');
INSERT INTO t2 VALUES (350,098009,58,'imaginable','portrayal','artificially','');
INSERT INTO t2 VALUES (351,098010,58,'concoct','despising','reminiscence','');
INSERT INTO t2 VALUES (352,098011,58,'peering','distort','Mexican','');
INSERT INTO t2 VALUES (353,098012,58,'Phelps','palmed','obnoxious','');
INSERT INTO t2 VALUES (354,098013,58,'ferociousness','faced','fragile','');
INSERT INTO t2 VALUES (355,098014,58,'sentences','silverware','apprehensible','');
INSERT INTO t2 VALUES (356,098015,58,'unlocks','assessor','births','');
INSERT INTO t2 VALUES (357,098016,58,'engrossing','spiders','garages','');
INSERT INTO t2 VALUES (358,098017,58,'Ruth','artificially','panty','');
INSERT INTO t2 VALUES (359,098018,58,'tying','reminiscence','anteater','');
INSERT INTO t2 VALUES (360,098019,58,'exclaimers','Mexican','displacement','A');
INSERT INTO t2 VALUES (361,098020,58,'synergy','obnoxious','drovers','A');
INSERT INTO t2 VALUES (362,098021,58,'Huey','fragile','patenting','A');
INSERT INTO t2 VALUES (363,098022,58,'merging','apprehensible','far','A');
INSERT INTO t2 VALUES (364,098023,58,'judges','births','shrieks','');
INSERT INTO t2 VALUES (365,098024,58,'Shylock','garages','aligning','W');
INSERT INTO t2 VALUES (366,098025,37,'Miltonism','panty','pragmatism','');
INSERT INTO t2 VALUES (367,106001,36,'hen','anteater','fevers','W');
INSERT INTO t2 VALUES (368,108001,36,'honeybee','displacement','reexamines','A');
INSERT INTO t2 VALUES (369,108002,36,'towers','drovers','occupancies','');
INSERT INTO t2 VALUES (370,108003,36,'dilutes','patenting','sweats','FAS');
INSERT INTO t2 VALUES (371,108004,36,'numerals','far','modulators','');
INSERT INTO t2 VALUES (372,108005,36,'democracy','shrieks','demand','W');
INSERT INTO t2 VALUES (373,108007,36,'Ibero-','aligning','Madeira','');
INSERT INTO t2 VALUES (374,108008,36,'invalids','pragmatism','Viennese','W');
INSERT INTO t2 VALUES (375,108009,36,'behavior','fevers','chillier','W');
INSERT INTO t2 VALUES (376,108010,36,'accruing','reexamines','wildcats','FAS');
INSERT INTO t2 VALUES (377,108011,36,'relics','occupancies','gentle','');
INSERT INTO t2 VALUES (378,108012,36,'rackets','sweats','Angles','W');
INSERT INTO t2 VALUES (379,108101,36,'Fischbein','modulators','accuracies','');
INSERT INTO t2 VALUES (380,108102,36,'phony','demand','toggle','');
INSERT INTO t2 VALUES (381,108103,36,'cross','Madeira','Mendelssohn','W');
INSERT INTO t2 VALUES (382,108111,50,'cleanup','Viennese','behaviorally','');
INSERT INTO t2 VALUES (383,108105,36,'conspirator','chillier','Rochford','');
INSERT INTO t2 VALUES (384,108106,36,'label','wildcats','mirror','W');
INSERT INTO t2 VALUES (385,108107,36,'university','gentle','Modula','');
INSERT INTO t2 VALUES (386,108108,50,'cleansed','Angles','clobbering','');
INSERT INTO t2 VALUES (387,108109,36,'ballgown','accuracies','chronography','');
INSERT INTO t2 VALUES (388,108110,36,'starlet','toggle','Eskimoizeds','');
INSERT INTO t2 VALUES (389,108201,36,'aqueous','Mendelssohn','British','W');
INSERT INTO t2 VALUES (390,108202,36,'portrayal','behaviorally','pitfalls','');
INSERT INTO t2 VALUES (391,108203,36,'despising','Rochford','verify','W');
INSERT INTO t2 VALUES (392,108204,36,'distort','mirror','scatter','FAS');
INSERT INTO t2 VALUES (393,108205,36,'palmed','Modula','Aztecan','');
INSERT INTO t2 VALUES (394,108301,36,'faced','clobbering','acuity','W');
INSERT INTO t2 VALUES (395,108302,36,'silverware','chronography','sinking','W');
INSERT INTO t2 VALUES (396,112101,36,'assessor','Eskimoizeds','beasts','FAS');
INSERT INTO t2 VALUES (397,112102,36,'spiders','British','Witt','W');
INSERT INTO t2 VALUES (398,113701,36,'artificially','pitfalls','physicists','FAS');
INSERT INTO t2 VALUES (399,116001,36,'reminiscence','verify','folksong','A');
INSERT INTO t2 VALUES (400,116201,36,'Mexican','scatter','strokes','FAS');
INSERT INTO t2 VALUES (401,116301,36,'obnoxious','Aztecan','crowder','');
INSERT INTO t2 VALUES (402,116302,36,'fragile','acuity','merry','');
INSERT INTO t2 VALUES (403,116601,36,'apprehensible','sinking','cadenced','');
INSERT INTO t2 VALUES (404,116602,36,'births','beasts','alimony','A');
INSERT INTO t2 VALUES (405,116603,36,'garages','Witt','principled','A');
INSERT INTO t2 VALUES (406,116701,36,'panty','physicists','golfing','');
INSERT INTO t2 VALUES (407,116702,36,'anteater','folksong','undiscovered','');
INSERT INTO t2 VALUES (408,118001,36,'displacement','strokes','irritates','');
INSERT INTO t2 VALUES (409,118002,36,'drovers','crowder','patriots','A');
INSERT INTO t2 VALUES (410,118003,36,'patenting','merry','rooms','FAS');
INSERT INTO t2 VALUES (411,118004,36,'far','cadenced','towering','W');
INSERT INTO t2 VALUES (412,118005,36,'shrieks','alimony','displease','');
INSERT INTO t2 VALUES (413,118006,36,'aligning','principled','photosensitive','');
INSERT INTO t2 VALUES (414,118007,36,'pragmatism','golfing','inking','');
INSERT INTO t2 VALUES (415,118008,36,'fevers','undiscovered','gainers','');
INSERT INTO t2 VALUES (416,118101,36,'reexamines','irritates','leaning','A');
INSERT INTO t2 VALUES (417,118102,36,'occupancies','patriots','hydrant','A');
INSERT INTO t2 VALUES (418,118103,36,'sweats','rooms','preserve','');
INSERT INTO t2 VALUES (419,118202,36,'modulators','towering','blinded','A');
INSERT INTO t2 VALUES (420,118203,36,'demand','displease','interactions','A');
INSERT INTO t2 VALUES (421,118204,36,'Madeira','photosensitive','Barry','');
INSERT INTO t2 VALUES (422,118302,36,'Viennese','inking','whiteness','A');
INSERT INTO t2 VALUES (423,118304,36,'chillier','gainers','pastimes','W');
INSERT INTO t2 VALUES (424,118305,36,'wildcats','leaning','Edenization','');
INSERT INTO t2 VALUES (425,118306,36,'gentle','hydrant','Muscat','');
INSERT INTO t2 VALUES (426,118307,36,'Angles','preserve','assassinated','');
INSERT INTO t2 VALUES (427,123101,36,'accuracies','blinded','labeled','');
INSERT INTO t2 VALUES (428,123102,36,'toggle','interactions','glacial','A');
INSERT INTO t2 VALUES (429,123301,36,'Mendelssohn','Barry','implied','W');
INSERT INTO t2 VALUES (430,126001,36,'behaviorally','whiteness','bibliographies','W');
INSERT INTO t2 VALUES (431,126002,36,'Rochford','pastimes','Buchanan','');
INSERT INTO t2 VALUES (432,126003,36,'mirror','Edenization','forgivably','FAS');
INSERT INTO t2 VALUES (433,126101,36,'Modula','Muscat','innuendo','A');
INSERT INTO t2 VALUES (434,126301,36,'clobbering','assassinated','den','FAS');
INSERT INTO t2 VALUES (435,126302,36,'chronography','labeled','submarines','W');
INSERT INTO t2 VALUES (436,126402,36,'Eskimoizeds','glacial','mouthful','A');
INSERT INTO t2 VALUES (437,126601,36,'British','implied','expiring','');
INSERT INTO t2 VALUES (438,126602,36,'pitfalls','bibliographies','unfulfilled','FAS');
INSERT INTO t2 VALUES (439,126702,36,'verify','Buchanan','precession','');
INSERT INTO t2 VALUES (440,128001,36,'scatter','forgivably','nullified','');
INSERT INTO t2 VALUES (441,128002,36,'Aztecan','innuendo','affects','');
INSERT INTO t2 VALUES (442,128003,36,'acuity','den','Cynthia','');
INSERT INTO t2 VALUES (443,128004,36,'sinking','submarines','Chablis','A');
INSERT INTO t2 VALUES (444,128005,36,'beasts','mouthful','betterments','FAS');
INSERT INTO t2 VALUES (445,128007,36,'Witt','expiring','advertising','');
INSERT INTO t2 VALUES (446,128008,36,'physicists','unfulfilled','rubies','A');
INSERT INTO t2 VALUES (447,128009,36,'folksong','precession','southwest','FAS');
INSERT INTO t2 VALUES (448,128010,36,'strokes','nullified','superstitious','A');
INSERT INTO t2 VALUES (449,128011,36,'crowder','affects','tabernacle','W');
INSERT INTO t2 VALUES (450,128012,36,'merry','Cynthia','silk','A');
INSERT INTO t2 VALUES (451,128013,36,'cadenced','Chablis','handsomest','A');
INSERT INTO t2 VALUES (452,128014,36,'alimony','betterments','Persian','A');
INSERT INTO t2 VALUES (453,128015,36,'principled','advertising','analog','W');
INSERT INTO t2 VALUES (454,128016,36,'golfing','rubies','complex','W');
INSERT INTO t2 VALUES (455,128017,36,'undiscovered','southwest','Taoist','');
INSERT INTO t2 VALUES (456,128018,36,'irritates','superstitious','suspend','');
INSERT INTO t2 VALUES (457,128019,36,'patriots','tabernacle','relegated','');
INSERT INTO t2 VALUES (458,128020,36,'rooms','silk','awesome','W');
INSERT INTO t2 VALUES (459,128021,36,'towering','handsomest','Bruxelles','');
INSERT INTO t2 VALUES (460,128022,36,'displease','Persian','imprecisely','A');
INSERT INTO t2 VALUES (461,128023,36,'photosensitive','analog','televise','');
INSERT INTO t2 VALUES (462,128101,36,'inking','complex','braking','');
INSERT INTO t2 VALUES (463,128102,36,'gainers','Taoist','true','FAS');
INSERT INTO t2 VALUES (464,128103,36,'leaning','suspend','disappointing','FAS');
INSERT INTO t2 VALUES (465,128104,36,'hydrant','relegated','navally','W');
INSERT INTO t2 VALUES (466,128106,36,'preserve','awesome','circus','');
INSERT INTO t2 VALUES (467,128107,36,'blinded','Bruxelles','beetles','');
INSERT INTO t2 VALUES (468,128108,36,'interactions','imprecisely','trumps','');
INSERT INTO t2 VALUES (469,128202,36,'Barry','televise','fourscore','W');
INSERT INTO t2 VALUES (470,128203,36,'whiteness','braking','Blackfoots','');
INSERT INTO t2 VALUES (471,128301,36,'pastimes','true','Grady','');
INSERT INTO t2 VALUES (472,128302,36,'Edenization','disappointing','quiets','FAS');
INSERT INTO t2 VALUES (473,128303,36,'Muscat','navally','floundered','FAS');
INSERT INTO t2 VALUES (474,128304,36,'assassinated','circus','profundity','W');
INSERT INTO t2 VALUES (475,128305,36,'labeled','beetles','Garrisonian','W');
INSERT INTO t2 VALUES (476,128307,36,'glacial','trumps','Strauss','');
INSERT INTO t2 VALUES (477,128401,36,'implied','fourscore','cemented','FAS');
INSERT INTO t2 VALUES (478,128502,36,'bibliographies','Blackfoots','contrition','A');
INSERT INTO t2 VALUES (479,128503,36,'Buchanan','Grady','mutations','');
INSERT INTO t2 VALUES (480,128504,36,'forgivably','quiets','exhibits','W');
INSERT INTO t2 VALUES (481,128505,36,'innuendo','floundered','tits','');
INSERT INTO t2 VALUES (482,128601,36,'den','profundity','mate','A');
INSERT INTO t2 VALUES (483,128603,36,'submarines','Garrisonian','arches','');
INSERT INTO t2 VALUES (484,128604,36,'mouthful','Strauss','Moll','');
INSERT INTO t2 VALUES (485,128702,36,'expiring','cemented','ropers','');
INSERT INTO t2 VALUES (486,128703,36,'unfulfilled','contrition','bombast','');
INSERT INTO t2 VALUES (487,128704,36,'precession','mutations','difficultly','A');
INSERT INTO t2 VALUES (488,138001,36,'nullified','exhibits','adsorption','');
INSERT INTO t2 VALUES (489,138002,36,'affects','tits','definiteness','FAS');
INSERT INTO t2 VALUES (490,138003,36,'Cynthia','mate','cultivation','A');
INSERT INTO t2 VALUES (491,138004,36,'Chablis','arches','heals','A');
INSERT INTO t2 VALUES (492,138005,36,'betterments','Moll','Heusen','W');
INSERT INTO t2 VALUES (493,138006,36,'advertising','ropers','target','FAS');
INSERT INTO t2 VALUES (494,138007,36,'rubies','bombast','cited','A');
INSERT INTO t2 VALUES (495,138008,36,'southwest','difficultly','congresswoman','W');
INSERT INTO t2 VALUES (496,138009,36,'superstitious','adsorption','Katherine','');
INSERT INTO t2 VALUES (497,138102,36,'tabernacle','definiteness','titter','A');
INSERT INTO t2 VALUES (498,138103,36,'silk','cultivation','aspire','A');
INSERT INTO t2 VALUES (499,138104,36,'handsomest','heals','Mardis','');
INSERT INTO t2 VALUES (500,138105,36,'Persian','Heusen','Nadia','W');
INSERT INTO t2 VALUES (501,138201,36,'analog','target','estimating','FAS');
INSERT INTO t2 VALUES (502,138302,36,'complex','cited','stuck','A');
INSERT INTO t2 VALUES (503,138303,36,'Taoist','congresswoman','fifteenth','A');
INSERT INTO t2 VALUES (504,138304,36,'suspend','Katherine','Colombo','');
INSERT INTO t2 VALUES (505,138401,29,'relegated','titter','survey','A');
INSERT INTO t2 VALUES (506,140102,29,'awesome','aspire','staffing','');
INSERT INTO t2 VALUES (507,140103,29,'Bruxelles','Mardis','obtain','');
INSERT INTO t2 VALUES (508,140104,29,'imprecisely','Nadia','loaded','');
INSERT INTO t2 VALUES (509,140105,29,'televise','estimating','slaughtered','');
INSERT INTO t2 VALUES (510,140201,29,'braking','stuck','lights','A');
INSERT INTO t2 VALUES (511,140701,29,'true','fifteenth','circumference','');
INSERT INTO t2 VALUES (512,141501,29,'disappointing','Colombo','dull','A');
INSERT INTO t2 VALUES (513,141502,29,'navally','survey','weekly','A');
INSERT INTO t2 VALUES (514,141901,29,'circus','staffing','wetness','');
INSERT INTO t2 VALUES (515,141902,29,'beetles','obtain','visualized','');
INSERT INTO t2 VALUES (516,142101,29,'trumps','loaded','Tannenbaum','');
INSERT INTO t2 VALUES (517,142102,29,'fourscore','slaughtered','moribund','');
INSERT INTO t2 VALUES (518,142103,29,'Blackfoots','lights','demultiplex','');
INSERT INTO t2 VALUES (519,142701,29,'Grady','circumference','lockings','');
INSERT INTO t2 VALUES (520,143001,29,'quiets','dull','thugs','FAS');
INSERT INTO t2 VALUES (521,143501,29,'floundered','weekly','unnerves','');
INSERT INTO t2 VALUES (522,143502,29,'profundity','wetness','abut','');
INSERT INTO t2 VALUES (523,148001,29,'Garrisonian','visualized','Chippewa','A');
INSERT INTO t2 VALUES (524,148002,29,'Strauss','Tannenbaum','stratifications','A');
INSERT INTO t2 VALUES (525,148003,29,'cemented','moribund','signaled','');
INSERT INTO t2 VALUES (526,148004,29,'contrition','demultiplex','Italianizes','A');
INSERT INTO t2 VALUES (527,148005,29,'mutations','lockings','algorithmic','A');
INSERT INTO t2 VALUES (528,148006,29,'exhibits','thugs','paranoid','FAS');
INSERT INTO t2 VALUES (529,148007,29,'tits','unnerves','camping','A');
INSERT INTO t2 VALUES (530,148009,29,'mate','abut','signifying','A');
INSERT INTO t2 VALUES (531,148010,29,'arches','Chippewa','Patrice','W');
INSERT INTO t2 VALUES (532,148011,29,'Moll','stratifications','search','A');
INSERT INTO t2 VALUES (533,148012,29,'ropers','signaled','Angeles','A');
INSERT INTO t2 VALUES (534,148013,29,'bombast','Italianizes','semblance','');
INSERT INTO t2 VALUES (535,148023,36,'difficultly','algorithmic','taxed','');
INSERT INTO t2 VALUES (536,148015,29,'adsorption','paranoid','Beatrice','');
INSERT INTO t2 VALUES (537,148016,29,'definiteness','camping','retrace','');
INSERT INTO t2 VALUES (538,148017,29,'cultivation','signifying','lockout','');
INSERT INTO t2 VALUES (539,148018,29,'heals','Patrice','grammatic','');
INSERT INTO t2 VALUES (540,148019,29,'Heusen','search','helmsman','');
INSERT INTO t2 VALUES (541,148020,29,'target','Angeles','uniform','W');
INSERT INTO t2 VALUES (542,148021,29,'cited','semblance','hamming','');
INSERT INTO t2 VALUES (543,148022,29,'congresswoman','taxed','disobedience','');
INSERT INTO t2 VALUES (544,148101,29,'Katherine','Beatrice','captivated','A');
INSERT INTO t2 VALUES (545,148102,29,'titter','retrace','transferals','A');
INSERT INTO t2 VALUES (546,148201,29,'aspire','lockout','cartographer','A');
INSERT INTO t2 VALUES (547,148401,29,'Mardis','grammatic','aims','FAS');
INSERT INTO t2 VALUES (548,148402,29,'Nadia','helmsman','Pakistani','');
INSERT INTO t2 VALUES (549,148501,29,'estimating','uniform','burglarized','FAS');
INSERT INTO t2 VALUES (550,148502,29,'stuck','hamming','saucepans','A');
INSERT INTO t2 VALUES (551,148503,29,'fifteenth','disobedience','lacerating','A');
INSERT INTO t2 VALUES (552,148504,29,'Colombo','captivated','corny','');
INSERT INTO t2 VALUES (553,148601,29,'survey','transferals','megabytes','FAS');
INSERT INTO t2 VALUES (554,148602,29,'staffing','cartographer','chancellor','');
INSERT INTO t2 VALUES (555,150701,29,'obtain','aims','bulk','A');
INSERT INTO t2 VALUES (556,152101,29,'loaded','Pakistani','commits','A');
INSERT INTO t2 VALUES (557,152102,29,'slaughtered','burglarized','meson','W');
INSERT INTO t2 VALUES (558,155202,36,'lights','saucepans','deputies','');
INSERT INTO t2 VALUES (559,155203,29,'circumference','lacerating','northeaster','A');
INSERT INTO t2 VALUES (560,155204,29,'dull','corny','dipole','');
INSERT INTO t2 VALUES (561,155205,29,'weekly','megabytes','machining','0');
INSERT INTO t2 VALUES (562,156001,29,'wetness','chancellor','therefore','');
INSERT INTO t2 VALUES (563,156002,29,'visualized','bulk','Telefunken','');
INSERT INTO t2 VALUES (564,156102,29,'Tannenbaum','commits','salvaging','');
INSERT INTO t2 VALUES (565,156301,29,'moribund','meson','Corinthianizes','A');
INSERT INTO t2 VALUES (566,156302,29,'demultiplex','deputies','restlessly','A');
INSERT INTO t2 VALUES (567,156303,29,'lockings','northeaster','bromides','');
INSERT INTO t2 VALUES (568,156304,29,'thugs','dipole','generalized','A');
INSERT INTO t2 VALUES (569,156305,29,'unnerves','machining','mishaps','');
INSERT INTO t2 VALUES (570,156306,29,'abut','therefore','quelling','');
INSERT INTO t2 VALUES (571,156501,29,'Chippewa','Telefunken','spiritual','A');
INSERT INTO t2 VALUES (572,158001,29,'stratifications','salvaging','beguiles','FAS');
INSERT INTO t2 VALUES (573,158002,29,'signaled','Corinthianizes','Trobriand','FAS');
INSERT INTO t2 VALUES (574,158101,29,'Italianizes','restlessly','fleeing','A');
INSERT INTO t2 VALUES (575,158102,29,'algorithmic','bromides','Armour','A');
INSERT INTO t2 VALUES (576,158103,29,'paranoid','generalized','chin','A');
INSERT INTO t2 VALUES (577,158201,29,'camping','mishaps','provers','A');
INSERT INTO t2 VALUES (578,158202,29,'signifying','quelling','aeronautic','A');
INSERT INTO t2 VALUES (579,158203,29,'Patrice','spiritual','voltage','W');
INSERT INTO t2 VALUES (580,158204,29,'search','beguiles','sash','');
INSERT INTO t2 VALUES (581,158301,29,'Angeles','Trobriand','anaerobic','A');
INSERT INTO t2 VALUES (582,158302,29,'semblance','fleeing','simultaneous','A');
INSERT INTO t2 VALUES (583,158303,29,'taxed','Armour','accumulating','A');
INSERT INTO t2 VALUES (584,158304,29,'Beatrice','chin','Medusan','A');
INSERT INTO t2 VALUES (585,158305,29,'retrace','provers','shouted','A');
INSERT INTO t2 VALUES (586,158306,29,'lockout','aeronautic','freakish','');
INSERT INTO t2 VALUES (587,158501,29,'grammatic','voltage','index','FAS');
INSERT INTO t2 VALUES (588,160301,29,'helmsman','sash','commercially','');
INSERT INTO t2 VALUES (589,166101,50,'uniform','anaerobic','mistiness','A');
INSERT INTO t2 VALUES (590,166102,50,'hamming','simultaneous','endpoint','');
INSERT INTO t2 VALUES (591,168001,29,'disobedience','accumulating','straight','A');
INSERT INTO t2 VALUES (592,168002,29,'captivated','Medusan','flurried','');
INSERT INTO t2 VALUES (593,168003,29,'transferals','shouted','denotative','A');
INSERT INTO t2 VALUES (594,168101,29,'cartographer','freakish','coming','FAS');
INSERT INTO t2 VALUES (595,168102,29,'aims','index','commencements','FAS');
INSERT INTO t2 VALUES (596,168103,29,'Pakistani','commercially','gentleman','');
INSERT INTO t2 VALUES (597,168104,29,'burglarized','mistiness','gifted','');
INSERT INTO t2 VALUES (598,168202,29,'saucepans','endpoint','Shanghais','');
INSERT INTO t2 VALUES (599,168301,29,'lacerating','straight','sportswriting','A');
INSERT INTO t2 VALUES (600,168502,29,'corny','flurried','sloping','A');
INSERT INTO t2 VALUES (601,168503,29,'megabytes','denotative','navies','');
INSERT INTO t2 VALUES (602,168601,29,'chancellor','coming','leaflet','A');
INSERT INTO t2 VALUES (603,173001,40,'bulk','commencements','shooter','');
INSERT INTO t2 VALUES (604,173701,40,'commits','gentleman','Joplin','FAS');
INSERT INTO t2 VALUES (605,173702,40,'meson','gifted','babies','');
INSERT INTO t2 VALUES (606,176001,40,'deputies','Shanghais','subdivision','FAS');
INSERT INTO t2 VALUES (607,176101,40,'northeaster','sportswriting','burstiness','W');
INSERT INTO t2 VALUES (608,176201,40,'dipole','sloping','belted','FAS');
INSERT INTO t2 VALUES (609,176401,40,'machining','navies','assails','FAS');
INSERT INTO t2 VALUES (610,176501,40,'therefore','leaflet','admiring','W');
INSERT INTO t2 VALUES (611,176601,40,'Telefunken','shooter','swaying','0');
INSERT INTO t2 VALUES (612,176602,40,'salvaging','Joplin','Goldstine','FAS');
INSERT INTO t2 VALUES (613,176603,40,'Corinthianizes','babies','fitting','');
INSERT INTO t2 VALUES (614,178001,40,'restlessly','subdivision','Norwalk','W');
INSERT INTO t2 VALUES (615,178002,40,'bromides','burstiness','weakening','W');
INSERT INTO t2 VALUES (616,178003,40,'generalized','belted','analogy','FAS');
INSERT INTO t2 VALUES (617,178004,40,'mishaps','assails','deludes','');
INSERT INTO t2 VALUES (618,178005,40,'quelling','admiring','cokes','');
INSERT INTO t2 VALUES (619,178006,40,'spiritual','swaying','Clayton','');
INSERT INTO t2 VALUES (620,178007,40,'beguiles','Goldstine','exhausts','');
INSERT INTO t2 VALUES (621,178008,40,'Trobriand','fitting','causality','');
INSERT INTO t2 VALUES (622,178101,40,'fleeing','Norwalk','sating','FAS');
INSERT INTO t2 VALUES (623,178102,40,'Armour','weakening','icon','');
INSERT INTO t2 VALUES (624,178103,40,'chin','analogy','throttles','');
INSERT INTO t2 VALUES (625,178201,40,'provers','deludes','communicants','FAS');
INSERT INTO t2 VALUES (626,178202,40,'aeronautic','cokes','dehydrate','FAS');
INSERT INTO t2 VALUES (627,178301,40,'voltage','Clayton','priceless','FAS');
INSERT INTO t2 VALUES (628,178302,40,'sash','exhausts','publicly','');
INSERT INTO t2 VALUES (629,178401,40,'anaerobic','causality','incidentals','FAS');
INSERT INTO t2 VALUES (630,178402,40,'simultaneous','sating','commonplace','');
INSERT INTO t2 VALUES (631,178403,40,'accumulating','icon','mumbles','');
INSERT INTO t2 VALUES (632,178404,40,'Medusan','throttles','furthermore','W');
INSERT INTO t2 VALUES (633,178501,40,'shouted','communicants','cautioned','W');
INSERT INTO t2 VALUES (634,186002,37,'freakish','dehydrate','parametrized','A');
INSERT INTO t2 VALUES (635,186102,37,'index','priceless','registration','A');
INSERT INTO t2 VALUES (636,186201,40,'commercially','publicly','sadly','FAS');
INSERT INTO t2 VALUES (637,186202,40,'mistiness','incidentals','positioning','');
INSERT INTO t2 VALUES (638,186203,40,'endpoint','commonplace','babysitting','');
INSERT INTO t2 VALUES (639,186302,37,'straight','mumbles','eternal','A');
INSERT INTO t2 VALUES (640,188007,37,'flurried','furthermore','hoarder','');
INSERT INTO t2 VALUES (641,188008,37,'denotative','cautioned','congregates','');
INSERT INTO t2 VALUES (642,188009,37,'coming','parametrized','rains','');
INSERT INTO t2 VALUES (643,188010,37,'commencements','registration','workers','W');
INSERT INTO t2 VALUES (644,188011,37,'gentleman','sadly','sags','A');
INSERT INTO t2 VALUES (645,188012,37,'gifted','positioning','unplug','W');
INSERT INTO t2 VALUES (646,188013,37,'Shanghais','babysitting','garage','A');
INSERT INTO t2 VALUES (647,188014,37,'sportswriting','eternal','boulder','A');
INSERT INTO t2 VALUES (648,188015,37,'sloping','hoarder','hollowly','A');
INSERT INTO t2 VALUES (649,188016,37,'navies','congregates','specifics','');
INSERT INTO t2 VALUES (650,188017,37,'leaflet','rains','Teresa','');
INSERT INTO t2 VALUES (651,188102,37,'shooter','workers','Winsett','');
INSERT INTO t2 VALUES (652,188103,37,'Joplin','sags','convenient','A');
INSERT INTO t2 VALUES (653,188202,37,'babies','unplug','buckboards','FAS');
INSERT INTO t2 VALUES (654,188301,40,'subdivision','garage','amenities','');
INSERT INTO t2 VALUES (655,188302,40,'burstiness','boulder','resplendent','FAS');
INSERT INTO t2 VALUES (656,188303,40,'belted','hollowly','priding','FAS');
INSERT INTO t2 VALUES (657,188401,37,'assails','specifics','configurations','');
INSERT INTO t2 VALUES (658,188402,37,'admiring','Teresa','untidiness','A');
INSERT INTO t2 VALUES (659,188503,37,'swaying','Winsett','Brice','W');
INSERT INTO t2 VALUES (660,188504,37,'Goldstine','convenient','sews','FAS');
INSERT INTO t2 VALUES (661,188505,37,'fitting','buckboards','participated','');
INSERT INTO t2 VALUES (662,190701,37,'Norwalk','amenities','Simon','FAS');
INSERT INTO t2 VALUES (663,190703,50,'weakening','resplendent','certificates','');
INSERT INTO t2 VALUES (664,191701,37,'analogy','priding','Fitzpatrick','');
INSERT INTO t2 VALUES (665,191702,37,'deludes','configurations','Evanston','A');
INSERT INTO t2 VALUES (666,191703,37,'cokes','untidiness','misted','');
INSERT INTO t2 VALUES (667,196001,37,'Clayton','Brice','textures','A');
INSERT INTO t2 VALUES (668,196002,37,'exhausts','sews','save','');
INSERT INTO t2 VALUES (669,196003,37,'causality','participated','count','');
INSERT INTO t2 VALUES (670,196101,37,'sating','Simon','rightful','A');
INSERT INTO t2 VALUES (671,196103,37,'icon','certificates','chaperone','');
INSERT INTO t2 VALUES (672,196104,37,'throttles','Fitzpatrick','Lizzy','A');
INSERT INTO t2 VALUES (673,196201,37,'communicants','Evanston','clenched','A');
INSERT INTO t2 VALUES (674,196202,37,'dehydrate','misted','effortlessly','');
INSERT INTO t2 VALUES (675,196203,37,'priceless','textures','accessed','');
INSERT INTO t2 VALUES (676,198001,37,'publicly','save','beaters','A');
INSERT INTO t2 VALUES (677,198003,37,'incidentals','count','Hornblower','FAS');
INSERT INTO t2 VALUES (678,198004,37,'commonplace','rightful','vests','A');
INSERT INTO t2 VALUES (679,198005,37,'mumbles','chaperone','indulgences','FAS');
INSERT INTO t2 VALUES (680,198006,37,'furthermore','Lizzy','infallibly','A');
INSERT INTO t2 VALUES (681,198007,37,'cautioned','clenched','unwilling','FAS');
INSERT INTO t2 VALUES (682,198008,37,'parametrized','effortlessly','excrete','FAS');
INSERT INTO t2 VALUES (683,198009,37,'registration','accessed','spools','A');
INSERT INTO t2 VALUES (684,198010,37,'sadly','beaters','crunches','FAS');
INSERT INTO t2 VALUES (685,198011,37,'positioning','Hornblower','overestimating','FAS');
INSERT INTO t2 VALUES (686,198012,37,'babysitting','vests','ineffective','');
INSERT INTO t2 VALUES (687,198013,37,'eternal','indulgences','humiliation','A');
INSERT INTO t2 VALUES (688,198014,37,'hoarder','infallibly','sophomore','');
INSERT INTO t2 VALUES (689,198015,37,'congregates','unwilling','star','');
INSERT INTO t2 VALUES (690,198017,37,'rains','excrete','rifles','');
INSERT INTO t2 VALUES (691,198018,37,'workers','spools','dialysis','');
INSERT INTO t2 VALUES (692,198019,37,'sags','crunches','arriving','');
INSERT INTO t2 VALUES (693,198020,37,'unplug','overestimating','indulge','');
INSERT INTO t2 VALUES (694,198021,37,'garage','ineffective','clockers','');
INSERT INTO t2 VALUES (695,198022,37,'boulder','humiliation','languages','');
INSERT INTO t2 VALUES (696,198023,50,'hollowly','sophomore','Antarctica','A');
INSERT INTO t2 VALUES (697,198024,37,'specifics','star','percentage','');
INSERT INTO t2 VALUES (698,198101,37,'Teresa','rifles','ceiling','A');
INSERT INTO t2 VALUES (699,198103,37,'Winsett','dialysis','specification','');
INSERT INTO t2 VALUES (700,198105,37,'convenient','arriving','regimented','A');
INSERT INTO t2 VALUES (701,198106,37,'buckboards','indulge','ciphers','');
INSERT INTO t2 VALUES (702,198201,37,'amenities','clockers','pictures','A');
INSERT INTO t2 VALUES (703,198204,37,'resplendent','languages','serpents','A');
INSERT INTO t2 VALUES (704,198301,53,'priding','Antarctica','allot','A');
INSERT INTO t2 VALUES (705,198302,53,'configurations','percentage','realized','A');
INSERT INTO t2 VALUES (706,198303,53,'untidiness','ceiling','mayoral','A');
INSERT INTO t2 VALUES (707,198304,53,'Brice','specification','opaquely','A');
INSERT INTO t2 VALUES (708,198401,37,'sews','regimented','hostess','FAS');
INSERT INTO t2 VALUES (709,198402,37,'participated','ciphers','fiftieth','');
INSERT INTO t2 VALUES (710,198403,37,'Simon','pictures','incorrectly','');
INSERT INTO t2 VALUES (711,202101,37,'certificates','serpents','decomposition','FAS');
INSERT INTO t2 VALUES (712,202301,37,'Fitzpatrick','allot','stranglings','');
INSERT INTO t2 VALUES (713,202302,37,'Evanston','realized','mixture','FAS');
INSERT INTO t2 VALUES (714,202303,37,'misted','mayoral','electroencephalography','FAS');
INSERT INTO t2 VALUES (715,202304,37,'textures','opaquely','similarities','FAS');
INSERT INTO t2 VALUES (716,202305,37,'save','hostess','charges','W');
INSERT INTO t2 VALUES (717,202601,37,'count','fiftieth','freest','FAS');
INSERT INTO t2 VALUES (718,202602,37,'rightful','incorrectly','Greenberg','FAS');
INSERT INTO t2 VALUES (719,202605,37,'chaperone','decomposition','tinting','');
INSERT INTO t2 VALUES (720,202606,37,'Lizzy','stranglings','expelled','W');
INSERT INTO t2 VALUES (721,202607,37,'clenched','mixture','warm','');
INSERT INTO t2 VALUES (722,202901,37,'effortlessly','electroencephalography','smoothed','');
INSERT INTO t2 VALUES (723,202902,37,'accessed','similarities','deductions','FAS');
INSERT INTO t2 VALUES (724,202903,37,'beaters','charges','Romano','W');
INSERT INTO t2 VALUES (725,202904,37,'Hornblower','freest','bitterroot','');
INSERT INTO t2 VALUES (726,202907,37,'vests','Greenberg','corset','');
INSERT INTO t2 VALUES (727,202908,37,'indulgences','tinting','securing','');
INSERT INTO t2 VALUES (728,203101,37,'infallibly','expelled','environing','FAS');
INSERT INTO t2 VALUES (729,203103,37,'unwilling','warm','cute','');
INSERT INTO t2 VALUES (730,203104,37,'excrete','smoothed','Crays','');
INSERT INTO t2 VALUES (731,203105,37,'spools','deductions','heiress','FAS');
INSERT INTO t2 VALUES (732,203401,37,'crunches','Romano','inform','FAS');
INSERT INTO t2 VALUES (733,203402,37,'overestimating','bitterroot','avenge','');
INSERT INTO t2 VALUES (734,203404,37,'ineffective','corset','universals','');
INSERT INTO t2 VALUES (735,203901,37,'humiliation','securing','Kinsey','W');
INSERT INTO t2 VALUES (736,203902,37,'sophomore','environing','ravines','FAS');
INSERT INTO t2 VALUES (737,203903,37,'star','cute','bestseller','');
INSERT INTO t2 VALUES (738,203906,37,'rifles','Crays','equilibrium','');
INSERT INTO t2 VALUES (739,203907,37,'dialysis','heiress','extents','0');
INSERT INTO t2 VALUES (740,203908,37,'arriving','inform','relatively','');
INSERT INTO t2 VALUES (741,203909,37,'indulge','avenge','pressure','FAS');
INSERT INTO t2 VALUES (742,206101,37,'clockers','universals','critiques','FAS');
INSERT INTO t2 VALUES (743,206201,37,'languages','Kinsey','befouled','');
INSERT INTO t2 VALUES (744,206202,37,'Antarctica','ravines','rightfully','FAS');
INSERT INTO t2 VALUES (745,206203,37,'percentage','bestseller','mechanizing','FAS');
INSERT INTO t2 VALUES (746,206206,37,'ceiling','equilibrium','Latinizes','');
INSERT INTO t2 VALUES (747,206207,37,'specification','extents','timesharing','');
INSERT INTO t2 VALUES (748,206208,37,'regimented','relatively','Aden','');
INSERT INTO t2 VALUES (749,208001,37,'ciphers','pressure','embassies','');
INSERT INTO t2 VALUES (750,208002,37,'pictures','critiques','males','FAS');
INSERT INTO t2 VALUES (751,208003,37,'serpents','befouled','shapelessly','FAS');
INSERT INTO t2 VALUES (752,208004,37,'allot','rightfully','genres','FAS');
INSERT INTO t2 VALUES (753,208008,37,'realized','mechanizing','mastering','');
INSERT INTO t2 VALUES (754,208009,37,'mayoral','Latinizes','Newtonian','');
INSERT INTO t2 VALUES (755,208010,37,'opaquely','timesharing','finishers','FAS');
INSERT INTO t2 VALUES (756,208011,37,'hostess','Aden','abates','');
INSERT INTO t2 VALUES (757,208101,37,'fiftieth','embassies','teem','');
INSERT INTO t2 VALUES (758,208102,37,'incorrectly','males','kiting','FAS');
INSERT INTO t2 VALUES (759,208103,37,'decomposition','shapelessly','stodgy','FAS');
INSERT INTO t2 VALUES (760,208104,37,'stranglings','genres','scalps','FAS');
INSERT INTO t2 VALUES (761,208105,37,'mixture','mastering','feed','FAS');
INSERT INTO t2 VALUES (762,208110,37,'electroencephalography','Newtonian','guitars','');
INSERT INTO t2 VALUES (763,208111,37,'similarities','finishers','airships','');
INSERT INTO t2 VALUES (764,208112,37,'charges','abates','store','');
INSERT INTO t2 VALUES (765,208113,37,'freest','teem','denounces','');
INSERT INTO t2 VALUES (766,208201,37,'Greenberg','kiting','Pyle','FAS');
INSERT INTO t2 VALUES (767,208203,37,'tinting','stodgy','Saxony','');
INSERT INTO t2 VALUES (768,208301,37,'expelled','scalps','serializations','FAS');
INSERT INTO t2 VALUES (769,208302,37,'warm','feed','Peruvian','FAS');
INSERT INTO t2 VALUES (770,208305,37,'smoothed','guitars','taxonomically','FAS');
INSERT INTO t2 VALUES (771,208401,37,'deductions','airships','kingdom','A');
INSERT INTO t2 VALUES (772,208402,37,'Romano','store','stint','A');
INSERT INTO t2 VALUES (773,208403,37,'bitterroot','denounces','Sault','A');
INSERT INTO t2 VALUES (774,208404,37,'corset','Pyle','faithful','');
INSERT INTO t2 VALUES (775,208501,37,'securing','Saxony','Ganymede','FAS');
INSERT INTO t2 VALUES (776,208502,37,'environing','serializations','tidiness','FAS');
INSERT INTO t2 VALUES (777,208503,37,'cute','Peruvian','gainful','FAS');
INSERT INTO t2 VALUES (778,208504,37,'Crays','taxonomically','contrary','FAS');
INSERT INTO t2 VALUES (779,208505,37,'heiress','kingdom','Tipperary','FAS');
INSERT INTO t2 VALUES (780,210101,37,'inform','stint','tropics','W');
INSERT INTO t2 VALUES (781,210102,37,'avenge','Sault','theorizers','');
INSERT INTO t2 VALUES (782,210103,37,'universals','faithful','renew','0');
INSERT INTO t2 VALUES (783,210104,37,'Kinsey','Ganymede','already','');
INSERT INTO t2 VALUES (784,210105,37,'ravines','tidiness','terminal','');
INSERT INTO t2 VALUES (785,210106,37,'bestseller','gainful','Hegelian','');
INSERT INTO t2 VALUES (786,210107,37,'equilibrium','contrary','hypothesizer','');
INSERT INTO t2 VALUES (787,210401,37,'extents','Tipperary','warningly','FAS');
INSERT INTO t2 VALUES (788,213201,37,'relatively','tropics','journalizing','FAS');
INSERT INTO t2 VALUES (789,213203,37,'pressure','theorizers','nested','');
INSERT INTO t2 VALUES (790,213204,37,'critiques','renew','Lars','');
INSERT INTO t2 VALUES (791,213205,37,'befouled','already','saplings','');
INSERT INTO t2 VALUES (792,213206,37,'rightfully','terminal','foothill','');
INSERT INTO t2 VALUES (793,213207,37,'mechanizing','Hegelian','labeled','');
INSERT INTO t2 VALUES (794,216101,37,'Latinizes','hypothesizer','imperiously','FAS');
INSERT INTO t2 VALUES (795,216103,37,'timesharing','warningly','reporters','FAS');
INSERT INTO t2 VALUES (796,218001,37,'Aden','journalizing','furnishings','FAS');
INSERT INTO t2 VALUES (797,218002,37,'embassies','nested','precipitable','FAS');
INSERT INTO t2 VALUES (798,218003,37,'males','Lars','discounts','FAS');
INSERT INTO t2 VALUES (799,218004,37,'shapelessly','saplings','excises','FAS');
INSERT INTO t2 VALUES (800,143503,50,'genres','foothill','Stalin','');
INSERT INTO t2 VALUES (801,218006,37,'mastering','labeled','despot','FAS');
INSERT INTO t2 VALUES (802,218007,37,'Newtonian','imperiously','ripeness','FAS');
INSERT INTO t2 VALUES (803,218008,37,'finishers','reporters','Arabia','');
INSERT INTO t2 VALUES (804,218009,37,'abates','furnishings','unruly','');
INSERT INTO t2 VALUES (805,218010,37,'teem','precipitable','mournfulness','');
INSERT INTO t2 VALUES (806,218011,37,'kiting','discounts','boom','FAS');
INSERT INTO t2 VALUES (807,218020,37,'stodgy','excises','slaughter','A');
INSERT INTO t2 VALUES (808,218021,50,'scalps','Stalin','Sabine','');
INSERT INTO t2 VALUES (809,218022,37,'feed','despot','handy','FAS');
INSERT INTO t2 VALUES (810,218023,37,'guitars','ripeness','rural','');
INSERT INTO t2 VALUES (811,218024,37,'airships','Arabia','organizer','');
INSERT INTO t2 VALUES (812,218101,37,'store','unruly','shipyard','FAS');
INSERT INTO t2 VALUES (813,218102,37,'denounces','mournfulness','civics','FAS');
INSERT INTO t2 VALUES (814,218103,37,'Pyle','boom','inaccuracy','FAS');
INSERT INTO t2 VALUES (815,218201,37,'Saxony','slaughter','rules','FAS');
INSERT INTO t2 VALUES (816,218202,37,'serializations','Sabine','juveniles','FAS');
INSERT INTO t2 VALUES (817,218203,37,'Peruvian','handy','comprised','W');
INSERT INTO t2 VALUES (818,218204,37,'taxonomically','rural','investigations','');
INSERT INTO t2 VALUES (819,218205,37,'kingdom','organizer','stabilizes','A');
INSERT INTO t2 VALUES (820,218301,37,'stint','shipyard','seminaries','FAS');
INSERT INTO t2 VALUES (821,218302,37,'Sault','civics','Hunter','A');
INSERT INTO t2 VALUES (822,218401,37,'faithful','inaccuracy','sporty','FAS');
INSERT INTO t2 VALUES (823,218402,37,'Ganymede','rules','test','FAS');
INSERT INTO t2 VALUES (824,218403,37,'tidiness','juveniles','weasels','');
INSERT INTO t2 VALUES (825,218404,37,'gainful','comprised','CERN','');
INSERT INTO t2 VALUES (826,218407,37,'contrary','investigations','tempering','');
INSERT INTO t2 VALUES (827,218408,37,'Tipperary','stabilizes','afore','FAS');
INSERT INTO t2 VALUES (828,218409,37,'tropics','seminaries','Galatean','');
INSERT INTO t2 VALUES (829,218410,37,'theorizers','Hunter','techniques','W');
INSERT INTO t2 VALUES (830,226001,37,'renew','sporty','error','');
INSERT INTO t2 VALUES (831,226002,37,'already','test','veranda','');
INSERT INTO t2 VALUES (832,226003,37,'terminal','weasels','severely','');
INSERT INTO t2 VALUES (833,226004,37,'Hegelian','CERN','Cassites','FAS');
INSERT INTO t2 VALUES (834,226005,37,'hypothesizer','tempering','forthcoming','');
INSERT INTO t2 VALUES (835,226006,37,'warningly','afore','guides','');
INSERT INTO t2 VALUES (836,226007,37,'journalizing','Galatean','vanish','FAS');
INSERT INTO t2 VALUES (837,226008,37,'nested','techniques','lied','A');
INSERT INTO t2 VALUES (838,226203,37,'Lars','error','sawtooth','FAS');
INSERT INTO t2 VALUES (839,226204,37,'saplings','veranda','fated','FAS');
INSERT INTO t2 VALUES (840,226205,37,'foothill','severely','gradually','');
INSERT INTO t2 VALUES (841,226206,37,'labeled','Cassites','widens','');
INSERT INTO t2 VALUES (842,226207,37,'imperiously','forthcoming','preclude','');
INSERT INTO t2 VALUES (843,226208,37,'reporters','guides','Jobrel','');
INSERT INTO t2 VALUES (844,226209,37,'furnishings','vanish','hooker','');
INSERT INTO t2 VALUES (845,226210,37,'precipitable','lied','rainstorm','');
INSERT INTO t2 VALUES (846,226211,37,'discounts','sawtooth','disconnects','');
INSERT INTO t2 VALUES (847,228001,37,'excises','fated','cruelty','');
INSERT INTO t2 VALUES (848,228004,37,'Stalin','gradually','exponentials','A');
INSERT INTO t2 VALUES (849,228005,37,'despot','widens','affective','A');
INSERT INTO t2 VALUES (850,228006,37,'ripeness','preclude','arteries','');
INSERT INTO t2 VALUES (851,228007,37,'Arabia','Jobrel','Crosby','FAS');
INSERT INTO t2 VALUES (852,228008,37,'unruly','hooker','acquaint','');
INSERT INTO t2 VALUES (853,228009,37,'mournfulness','rainstorm','evenhandedly','');
INSERT INTO t2 VALUES (854,228101,37,'boom','disconnects','percentage','');
INSERT INTO t2 VALUES (855,228108,37,'slaughter','cruelty','disobedience','');
INSERT INTO t2 VALUES (856,228109,37,'Sabine','exponentials','humility','');
INSERT INTO t2 VALUES (857,228110,37,'handy','affective','gleaning','A');
INSERT INTO t2 VALUES (858,228111,37,'rural','arteries','petted','A');
INSERT INTO t2 VALUES (859,228112,37,'organizer','Crosby','bloater','A');
INSERT INTO t2 VALUES (860,228113,37,'shipyard','acquaint','minion','A');
INSERT INTO t2 VALUES (861,228114,37,'civics','evenhandedly','marginal','A');
INSERT INTO t2 VALUES (862,228115,37,'inaccuracy','percentage','apiary','A');
INSERT INTO t2 VALUES (863,228116,37,'rules','disobedience','measures','');
INSERT INTO t2 VALUES (864,228117,37,'juveniles','humility','precaution','');
INSERT INTO t2 VALUES (865,228118,37,'comprised','gleaning','repelled','');
INSERT INTO t2 VALUES (866,228119,37,'investigations','petted','primary','FAS');
INSERT INTO t2 VALUES (867,228120,37,'stabilizes','bloater','coverings','');
INSERT INTO t2 VALUES (868,228121,37,'seminaries','minion','Artemia','A');
INSERT INTO t2 VALUES (869,228122,37,'Hunter','marginal','navigate','');
INSERT INTO t2 VALUES (870,228201,37,'sporty','apiary','spatial','');
INSERT INTO t2 VALUES (871,228206,37,'test','measures','Gurkha','');
INSERT INTO t2 VALUES (872,228207,37,'weasels','precaution','meanwhile','A');
INSERT INTO t2 VALUES (873,228208,37,'CERN','repelled','Melinda','A');
INSERT INTO t2 VALUES (874,228209,37,'tempering','primary','Butterfield','');
INSERT INTO t2 VALUES (875,228210,37,'afore','coverings','Aldrich','A');
INSERT INTO t2 VALUES (876,228211,37,'Galatean','Artemia','previewing','A');
INSERT INTO t2 VALUES (877,228212,37,'techniques','navigate','glut','A');
INSERT INTO t2 VALUES (878,228213,37,'error','spatial','unaffected','');
INSERT INTO t2 VALUES (879,228214,37,'veranda','Gurkha','inmate','');
INSERT INTO t2 VALUES (880,228301,37,'severely','meanwhile','mineral','');
INSERT INTO t2 VALUES (881,228305,37,'Cassites','Melinda','impending','A');
INSERT INTO t2 VALUES (882,228306,37,'forthcoming','Butterfield','meditation','A');
INSERT INTO t2 VALUES (883,228307,37,'guides','Aldrich','ideas','');
INSERT INTO t2 VALUES (884,228308,37,'vanish','previewing','miniaturizes','W');
INSERT INTO t2 VALUES (885,228309,37,'lied','glut','lewdly','');
INSERT INTO t2 VALUES (886,228310,37,'sawtooth','unaffected','title','');
INSERT INTO t2 VALUES (887,228311,37,'fated','inmate','youthfulness','');
INSERT INTO t2 VALUES (888,228312,37,'gradually','mineral','creak','FAS');
INSERT INTO t2 VALUES (889,228313,37,'widens','impending','Chippewa','');
INSERT INTO t2 VALUES (890,228314,37,'preclude','meditation','clamored','');
INSERT INTO t2 VALUES (891,228401,65,'Jobrel','ideas','freezes','');
INSERT INTO t2 VALUES (892,228402,65,'hooker','miniaturizes','forgivably','FAS');
INSERT INTO t2 VALUES (893,228403,65,'rainstorm','lewdly','reduce','FAS');
INSERT INTO t2 VALUES (894,228404,65,'disconnects','title','McGovern','W');
INSERT INTO t2 VALUES (895,228405,65,'cruelty','youthfulness','Nazis','W');
INSERT INTO t2 VALUES (896,228406,65,'exponentials','creak','epistle','W');
INSERT INTO t2 VALUES (897,228407,65,'affective','Chippewa','socializes','W');
INSERT INTO t2 VALUES (898,228408,65,'arteries','clamored','conceptions','');
INSERT INTO t2 VALUES (899,228409,65,'Crosby','freezes','Kevin','');
INSERT INTO t2 VALUES (900,228410,65,'acquaint','forgivably','uncovering','');
INSERT INTO t2 VALUES (901,230301,37,'evenhandedly','reduce','chews','FAS');
INSERT INTO t2 VALUES (902,230302,37,'percentage','McGovern','appendixes','FAS');
INSERT INTO t2 VALUES (903,230303,37,'disobedience','Nazis','raining','');
INSERT INTO t2 VALUES (904,018062,37,'humility','epistle','infest','');
INSERT INTO t2 VALUES (905,230501,37,'gleaning','socializes','compartment','');
INSERT INTO t2 VALUES (906,230502,37,'petted','conceptions','minting','');
INSERT INTO t2 VALUES (907,230503,37,'bloater','Kevin','ducks','');
INSERT INTO t2 VALUES (908,230504,37,'minion','uncovering','roped','A');
INSERT INTO t2 VALUES (909,230505,37,'marginal','chews','waltz','');
INSERT INTO t2 VALUES (910,230506,37,'apiary','appendixes','Lillian','');
INSERT INTO t2 VALUES (911,230507,37,'measures','raining','repressions','A');
INSERT INTO t2 VALUES (912,230508,37,'precaution','infest','chillingly','');
INSERT INTO t2 VALUES (913,230509,37,'repelled','compartment','noncritical','');
INSERT INTO t2 VALUES (914,230901,37,'primary','minting','lithograph','');
INSERT INTO t2 VALUES (915,230902,37,'coverings','ducks','spongers','');
INSERT INTO t2 VALUES (916,230903,37,'Artemia','roped','parenthood','');
INSERT INTO t2 VALUES (917,230904,37,'navigate','waltz','posed','');
INSERT INTO t2 VALUES (918,230905,37,'spatial','Lillian','instruments','');
INSERT INTO t2 VALUES (919,230906,37,'Gurkha','repressions','filial','');
INSERT INTO t2 VALUES (920,230907,37,'meanwhile','chillingly','fixedly','');
INSERT INTO t2 VALUES (921,230908,37,'Melinda','noncritical','relives','');
INSERT INTO t2 VALUES (922,230909,37,'Butterfield','lithograph','Pandora','');
INSERT INTO t2 VALUES (923,230910,37,'Aldrich','spongers','watering','A');
INSERT INTO t2 VALUES (924,230911,37,'previewing','parenthood','ungrateful','');
INSERT INTO t2 VALUES (925,230912,37,'glut','posed','secures','');
INSERT INTO t2 VALUES (926,230913,37,'unaffected','instruments','chastisers','');
INSERT INTO t2 VALUES (927,230914,37,'inmate','filial','icon','');
INSERT INTO t2 VALUES (928,231304,37,'mineral','fixedly','reuniting','A');
INSERT INTO t2 VALUES (929,231305,37,'impending','relives','imagining','A');
INSERT INTO t2 VALUES (930,231306,37,'meditation','Pandora','abiding','A');
INSERT INTO t2 VALUES (931,231307,37,'ideas','watering','omnisciently','');
INSERT INTO t2 VALUES (932,231308,37,'miniaturizes','ungrateful','Britannic','');
INSERT INTO t2 VALUES (933,231309,37,'lewdly','secures','scholastics','A');
INSERT INTO t2 VALUES (934,231310,37,'title','chastisers','mechanics','A');
INSERT INTO t2 VALUES (935,231311,37,'youthfulness','icon','humidly','A');
INSERT INTO t2 VALUES (936,231312,37,'creak','reuniting','masterpiece','');
INSERT INTO t2 VALUES (937,231313,37,'Chippewa','imagining','however','');
INSERT INTO t2 VALUES (938,231314,37,'clamored','abiding','Mendelian','');
INSERT INTO t2 VALUES (939,231315,37,'freezes','omnisciently','jarred','');
INSERT INTO t2 VALUES (940,232102,37,'forgivably','Britannic','scolds','');
INSERT INTO t2 VALUES (941,232103,37,'reduce','scholastics','infatuate','');
INSERT INTO t2 VALUES (942,232104,37,'McGovern','mechanics','willed','A');
INSERT INTO t2 VALUES (943,232105,37,'Nazis','humidly','joyfully','');
INSERT INTO t2 VALUES (944,232106,37,'epistle','masterpiece','Microsoft','');
INSERT INTO t2 VALUES (945,232107,37,'socializes','however','fibrosities','');
INSERT INTO t2 VALUES (946,232108,37,'conceptions','Mendelian','Baltimorean','');
INSERT INTO t2 VALUES (947,232601,37,'Kevin','jarred','equestrian','');
INSERT INTO t2 VALUES (948,232602,37,'uncovering','scolds','Goodrich','');
INSERT INTO t2 VALUES (949,232603,37,'chews','infatuate','apish','A');
INSERT INTO t2 VALUES (950,232605,37,'appendixes','willed','Adlerian','');
INSERT INTO t2 VALUES (5950,1232605,37,'appendixes','willed','Adlerian','');
INSERT INTO t2 VALUES (5951,1232606,37,'appendixes','willed','Adlerian','');
INSERT INTO t2 VALUES (5952,1232607,37,'appendixes','willed','Adlerian','');
INSERT INTO t2 VALUES (5953,1232608,37,'appendixes','willed','Adlerian','');
INSERT INTO t2 VALUES (5954,1232609,37,'appendixes','willed','Adlerian','');
INSERT INTO t2 VALUES (951,232606,37,'raining','joyfully','Tropez','');
INSERT INTO t2 VALUES (952,232607,37,'infest','Microsoft','nouns','');
INSERT INTO t2 VALUES (953,232608,37,'compartment','fibrosities','distracting','');
INSERT INTO t2 VALUES (954,232609,37,'minting','Baltimorean','mutton','');
INSERT INTO t2 VALUES (955,236104,37,'ducks','equestrian','bridgeable','A');
INSERT INTO t2 VALUES (956,236105,37,'roped','Goodrich','stickers','A');
INSERT INTO t2 VALUES (957,236106,37,'waltz','apish','transcontinental','A');
INSERT INTO t2 VALUES (958,236107,37,'Lillian','Adlerian','amateurish','');
INSERT INTO t2 VALUES (959,236108,37,'repressions','Tropez','Gandhian','');
INSERT INTO t2 VALUES (960,236109,37,'chillingly','nouns','stratified','');
INSERT INTO t2 VALUES (961,236110,37,'noncritical','distracting','chamberlains','');
INSERT INTO t2 VALUES (962,236111,37,'lithograph','mutton','creditably','');
INSERT INTO t2 VALUES (963,236112,37,'spongers','bridgeable','philosophic','');
INSERT INTO t2 VALUES (964,236113,37,'parenthood','stickers','ores','');
INSERT INTO t2 VALUES (965,238005,37,'posed','transcontinental','Carleton','');
INSERT INTO t2 VALUES (966,238006,37,'instruments','amateurish','tape','A');
INSERT INTO t2 VALUES (967,238007,37,'filial','Gandhian','afloat','A');
INSERT INTO t2 VALUES (968,238008,37,'fixedly','stratified','goodness','A');
INSERT INTO t2 VALUES (969,238009,37,'relives','chamberlains','welcoming','');
INSERT INTO t2 VALUES (970,238010,37,'Pandora','creditably','Pinsky','FAS');
INSERT INTO t2 VALUES (971,238011,37,'watering','philosophic','halting','');
INSERT INTO t2 VALUES (972,238012,37,'ungrateful','ores','bibliography','');
INSERT INTO t2 VALUES (973,238013,37,'secures','Carleton','decoding','');
INSERT INTO t2 VALUES (974,240401,41,'chastisers','tape','variance','A');
INSERT INTO t2 VALUES (975,240402,41,'icon','afloat','allowed','A');
INSERT INTO t2 VALUES (976,240901,41,'reuniting','goodness','dire','A');
INSERT INTO t2 VALUES (977,240902,41,'imagining','welcoming','dub','A');
INSERT INTO t2 VALUES (978,241801,41,'abiding','Pinsky','poisoning','');
INSERT INTO t2 VALUES (979,242101,41,'omnisciently','halting','Iraqis','A');
INSERT INTO t2 VALUES (980,242102,41,'Britannic','bibliography','heaving','');
INSERT INTO t2 VALUES (981,242201,41,'scholastics','decoding','population','A');
INSERT INTO t2 VALUES (982,242202,41,'mechanics','variance','bomb','A');
INSERT INTO t2 VALUES (983,242501,41,'humidly','allowed','Majorca','A');
INSERT INTO t2 VALUES (984,242502,41,'masterpiece','dire','Gershwins','');
INSERT INTO t2 VALUES (985,246201,41,'however','dub','explorers','');
INSERT INTO t2 VALUES (986,246202,41,'Mendelian','poisoning','libretto','A');
INSERT INTO t2 VALUES (987,246203,41,'jarred','Iraqis','occurred','');
INSERT INTO t2 VALUES (988,246204,41,'scolds','heaving','Lagos','');
INSERT INTO t2 VALUES (989,246205,41,'infatuate','population','rats','');
INSERT INTO t2 VALUES (990,246301,41,'willed','bomb','bankruptcies','A');
INSERT INTO t2 VALUES (991,246302,41,'joyfully','Majorca','crying','');
INSERT INTO t2 VALUES (992,248001,41,'Microsoft','Gershwins','unexpected','');
INSERT INTO t2 VALUES (993,248002,41,'fibrosities','explorers','accessed','A');
INSERT INTO t2 VALUES (994,248003,41,'Baltimorean','libretto','colorful','A');
INSERT INTO t2 VALUES (995,248004,41,'equestrian','occurred','versatility','A');
INSERT INTO t2 VALUES (996,248005,41,'Goodrich','Lagos','cosy','');
INSERT INTO t2 VALUES (997,248006,41,'apish','rats','Darius','A');
INSERT INTO t2 VALUES (998,248007,41,'Adlerian','bankruptcies','mastering','A');
INSERT INTO t2 VALUES (999,248008,41,'Tropez','crying','Asiaticizations','A');
INSERT INTO t2 VALUES (1000,248009,41,'nouns','unexpected','offerers','A');
INSERT INTO t2 VALUES (1001,248010,41,'distracting','accessed','uncles','A');
INSERT INTO t2 VALUES (1002,248011,41,'mutton','colorful','sleepwalk','');
INSERT INTO t2 VALUES (1003,248012,41,'bridgeable','versatility','Ernestine','');
INSERT INTO t2 VALUES (1004,248013,41,'stickers','cosy','checksumming','');
INSERT INTO t2 VALUES (1005,248014,41,'transcontinental','Darius','stopped','');
INSERT INTO t2 VALUES (1006,248015,41,'amateurish','mastering','sicker','');
INSERT INTO t2 VALUES (1007,248016,41,'Gandhian','Asiaticizations','Italianization','');
INSERT INTO t2 VALUES (1008,248017,41,'stratified','offerers','alphabetic','');
INSERT INTO t2 VALUES (1009,248018,41,'chamberlains','uncles','pharmaceutic','');
INSERT INTO t2 VALUES (1010,248019,41,'creditably','sleepwalk','creator','');
INSERT INTO t2 VALUES (1011,248020,41,'philosophic','Ernestine','chess','');
INSERT INTO t2 VALUES (1012,248021,41,'ores','checksumming','charcoal','');
INSERT INTO t2 VALUES (1013,248101,41,'Carleton','stopped','Epiphany','A');
INSERT INTO t2 VALUES (1014,248102,41,'tape','sicker','bulldozes','A');
INSERT INTO t2 VALUES (1015,248201,41,'afloat','Italianization','Pygmalion','A');
INSERT INTO t2 VALUES (1016,248202,41,'goodness','alphabetic','caressing','A');
INSERT INTO t2 VALUES (1017,248203,41,'welcoming','pharmaceutic','Palestine','A');
INSERT INTO t2 VALUES (1018,248204,41,'Pinsky','creator','regimented','A');
INSERT INTO t2 VALUES (1019,248205,41,'halting','chess','scars','A');
INSERT INTO t2 VALUES (1020,248206,41,'bibliography','charcoal','realest','A');
INSERT INTO t2 VALUES (1021,248207,41,'decoding','Epiphany','diffusing','A');
INSERT INTO t2 VALUES (1022,248208,41,'variance','bulldozes','clubroom','A');
INSERT INTO t2 VALUES (1023,248209,41,'allowed','Pygmalion','Blythe','A');
INSERT INTO t2 VALUES (1024,248210,41,'dire','caressing','ahead','');
INSERT INTO t2 VALUES (1025,248211,50,'dub','Palestine','reviver','');
INSERT INTO t2 VALUES (1026,250501,34,'poisoning','regimented','retransmitting','A');
INSERT INTO t2 VALUES (1027,250502,34,'Iraqis','scars','landslide','');
INSERT INTO t2 VALUES (1028,250503,34,'heaving','realest','Eiffel','');
INSERT INTO t2 VALUES (1029,250504,34,'population','diffusing','absentee','');
INSERT INTO t2 VALUES (1030,250505,34,'bomb','clubroom','aye','');
INSERT INTO t2 VALUES (1031,250601,34,'Majorca','Blythe','forked','A');
INSERT INTO t2 VALUES (1032,250602,34,'Gershwins','ahead','Peruvianizes','');
INSERT INTO t2 VALUES (1033,250603,34,'explorers','reviver','clerked','');
INSERT INTO t2 VALUES (1034,250604,34,'libretto','retransmitting','tutor','');
INSERT INTO t2 VALUES (1035,250605,34,'occurred','landslide','boulevard','');
INSERT INTO t2 VALUES (1036,251001,34,'Lagos','Eiffel','shuttered','');
INSERT INTO t2 VALUES (1037,251002,34,'rats','absentee','quotes','A');
INSERT INTO t2 VALUES (1038,251003,34,'bankruptcies','aye','Caltech','');
INSERT INTO t2 VALUES (1039,251004,34,'crying','forked','Mossberg','');
INSERT INTO t2 VALUES (1040,251005,34,'unexpected','Peruvianizes','kept','');
INSERT INTO t2 VALUES (1041,251301,34,'accessed','clerked','roundly','');
INSERT INTO t2 VALUES (1042,251302,34,'colorful','tutor','features','A');
INSERT INTO t2 VALUES (1043,251303,34,'versatility','boulevard','imaginable','A');
INSERT INTO t2 VALUES (1044,251304,34,'cosy','shuttered','controller','');
INSERT INTO t2 VALUES (1045,251305,34,'Darius','quotes','racial','');
INSERT INTO t2 VALUES (1046,251401,34,'mastering','Caltech','uprisings','A');
INSERT INTO t2 VALUES (1047,251402,34,'Asiaticizations','Mossberg','narrowed','A');
INSERT INTO t2 VALUES (1048,251403,34,'offerers','kept','cannot','A');
INSERT INTO t2 VALUES (1049,251404,34,'uncles','roundly','vest','');
INSERT INTO t2 VALUES (1050,251405,34,'sleepwalk','features','famine','');
INSERT INTO t2 VALUES (1051,251406,34,'Ernestine','imaginable','sugars','');
INSERT INTO t2 VALUES (1052,251801,34,'checksumming','controller','exterminated','A');
INSERT INTO t2 VALUES (1053,251802,34,'stopped','racial','belays','');
INSERT INTO t2 VALUES (1054,252101,34,'sicker','uprisings','Hodges','A');
INSERT INTO t2 VALUES (1055,252102,34,'Italianization','narrowed','translatable','');
INSERT INTO t2 VALUES (1056,252301,34,'alphabetic','cannot','duality','A');
INSERT INTO t2 VALUES (1057,252302,34,'pharmaceutic','vest','recording','A');
INSERT INTO t2 VALUES (1058,252303,34,'creator','famine','rouses','A');
INSERT INTO t2 VALUES (1059,252304,34,'chess','sugars','poison','');
INSERT INTO t2 VALUES (1060,252305,34,'charcoal','exterminated','attitude','');
INSERT INTO t2 VALUES (1061,252306,34,'Epiphany','belays','dusted','');
INSERT INTO t2 VALUES (1062,252307,34,'bulldozes','Hodges','encompasses','');
INSERT INTO t2 VALUES (1063,252308,34,'Pygmalion','translatable','presentation','');
INSERT INTO t2 VALUES (1064,252309,34,'caressing','duality','Kantian','');
INSERT INTO t2 VALUES (1065,256001,34,'Palestine','recording','imprecision','A');
INSERT INTO t2 VALUES (1066,256002,34,'regimented','rouses','saving','');
INSERT INTO t2 VALUES (1067,256003,34,'scars','poison','maternal','');
INSERT INTO t2 VALUES (1068,256004,34,'realest','attitude','hewed','');
INSERT INTO t2 VALUES (1069,256005,34,'diffusing','dusted','kerosene','');
INSERT INTO t2 VALUES (1070,258001,34,'clubroom','encompasses','Cubans','');
INSERT INTO t2 VALUES (1071,258002,34,'Blythe','presentation','photographers','');
INSERT INTO t2 VALUES (1072,258003,34,'ahead','Kantian','nymph','A');
INSERT INTO t2 VALUES (1073,258004,34,'reviver','imprecision','bedlam','A');
INSERT INTO t2 VALUES (1074,258005,34,'retransmitting','saving','north','A');
INSERT INTO t2 VALUES (1075,258006,34,'landslide','maternal','Schoenberg','A');
INSERT INTO t2 VALUES (1076,258007,34,'Eiffel','hewed','botany','A');
INSERT INTO t2 VALUES (1077,258008,34,'absentee','kerosene','curs','');
INSERT INTO t2 VALUES (1078,258009,34,'aye','Cubans','solidification','');
INSERT INTO t2 VALUES (1079,258010,34,'forked','photographers','inheritresses','');
INSERT INTO t2 VALUES (1080,258011,34,'Peruvianizes','nymph','stiller','');
INSERT INTO t2 VALUES (1081,258101,68,'clerked','bedlam','t1','A');
INSERT INTO t2 VALUES (1082,258102,68,'tutor','north','suite','A');
INSERT INTO t2 VALUES (1083,258103,34,'boulevard','Schoenberg','ransomer','');
INSERT INTO t2 VALUES (1084,258104,68,'shuttered','botany','Willy','');
INSERT INTO t2 VALUES (1085,258105,68,'quotes','curs','Rena','A');
INSERT INTO t2 VALUES (1086,258106,68,'Caltech','solidification','Seattle','A');
INSERT INTO t2 VALUES (1087,258107,68,'Mossberg','inheritresses','relaxes','A');
INSERT INTO t2 VALUES (1088,258108,68,'kept','stiller','exclaim','');
INSERT INTO t2 VALUES (1089,258109,68,'roundly','t1','implicated','A');
INSERT INTO t2 VALUES (1090,258110,68,'features','suite','distinguish','');
INSERT INTO t2 VALUES (1091,258111,68,'imaginable','ransomer','assayed','');
INSERT INTO t2 VALUES (1092,258112,68,'controller','Willy','homeowner','');
INSERT INTO t2 VALUES (1093,258113,68,'racial','Rena','and','');
INSERT INTO t2 VALUES (1094,258201,34,'uprisings','Seattle','stealth','');
INSERT INTO t2 VALUES (1095,258202,34,'narrowed','relaxes','coinciding','A');
INSERT INTO t2 VALUES (1096,258203,34,'cannot','exclaim','founder','A');
INSERT INTO t2 VALUES (1097,258204,34,'vest','implicated','environing','');
INSERT INTO t2 VALUES (1098,258205,34,'famine','distinguish','jewelry','');
INSERT INTO t2 VALUES (1099,258301,34,'sugars','assayed','lemons','A');
INSERT INTO t2 VALUES (1100,258401,34,'exterminated','homeowner','brokenness','A');
INSERT INTO t2 VALUES (1101,258402,34,'belays','and','bedpost','A');
INSERT INTO t2 VALUES (1102,258403,34,'Hodges','stealth','assurers','A');
INSERT INTO t2 VALUES (1103,258404,34,'translatable','coinciding','annoyers','');
INSERT INTO t2 VALUES (1104,258405,34,'duality','founder','affixed','');
INSERT INTO t2 VALUES (1105,258406,34,'recording','environing','warbling','');
INSERT INTO t2 VALUES (1106,258407,34,'rouses','jewelry','seriously','');
INSERT INTO t2 VALUES (1107,228123,37,'poison','lemons','boasted','');
INSERT INTO t2 VALUES (1108,250606,34,'attitude','brokenness','Chantilly','');
INSERT INTO t2 VALUES (1109,208405,37,'dusted','bedpost','Iranizes','');
INSERT INTO t2 VALUES (1110,212101,37,'encompasses','assurers','violinist','');
INSERT INTO t2 VALUES (1111,218206,37,'presentation','annoyers','extramarital','');
INSERT INTO t2 VALUES (1112,150401,37,'Kantian','affixed','spates','');
INSERT INTO t2 VALUES (1113,248212,41,'imprecision','warbling','cloakroom','');
INSERT INTO t2 VALUES (1114,128026,00,'saving','seriously','gazer','');
INSERT INTO t2 VALUES (1115,128024,00,'maternal','boasted','hand','');
INSERT INTO t2 VALUES (1116,128027,00,'hewed','Chantilly','tucked','');
INSERT INTO t2 VALUES (1117,128025,00,'kerosene','Iranizes','gems','');
INSERT INTO t2 VALUES (1118,128109,00,'Cubans','violinist','clinker','');
INSERT INTO t2 VALUES (1119,128705,00,'photographers','extramarital','refiner','');
INSERT INTO t2 VALUES (1120,126303,00,'nymph','spates','callus','');
INSERT INTO t2 VALUES (1121,128308,00,'bedlam','cloakroom','leopards','');
INSERT INTO t2 VALUES (1122,128204,00,'north','gazer','comfortingly','');
INSERT INTO t2 VALUES (1123,128205,00,'Schoenberg','hand','generically','');
INSERT INTO t2 VALUES (1124,128206,00,'botany','tucked','getters','');
INSERT INTO t2 VALUES (1125,128207,00,'curs','gems','sexually','');
INSERT INTO t2 VALUES (1126,118205,00,'solidification','clinker','spear','');
INSERT INTO t2 VALUES (1127,116801,00,'inheritresses','refiner','serums','');
INSERT INTO t2 VALUES (1128,116803,00,'stiller','callus','Italianization','');
INSERT INTO t2 VALUES (1129,116804,00,'t1','leopards','attendants','');
INSERT INTO t2 VALUES (1130,116802,00,'suite','comfortingly','spies','');
INSERT INTO t2 VALUES (1131,128605,00,'ransomer','generically','Anthony','');
INSERT INTO t2 VALUES (1132,118308,00,'Willy','getters','planar','');
INSERT INTO t2 VALUES (1133,113702,00,'Rena','sexually','cupped','');
INSERT INTO t2 VALUES (1134,113703,00,'Seattle','spear','cleanser','');
INSERT INTO t2 VALUES (1135,112103,00,'relaxes','serums','commuters','');
INSERT INTO t2 VALUES (1136,118009,00,'exclaim','Italianization','honeysuckle','');
INSERT INTO t2 VALUES (5136,1118009,00,'exclaim','Italianization','honeysuckle','');
INSERT INTO t2 VALUES (1137,138011,00,'implicated','attendants','orphanage','');
INSERT INTO t2 VALUES (1138,138010,00,'distinguish','spies','skies','');
INSERT INTO t2 VALUES (1139,138012,00,'assayed','Anthony','crushers','');
INSERT INTO t2 VALUES (1140,068304,00,'homeowner','planar','Puritan','');
INSERT INTO t2 VALUES (1141,078009,00,'and','cupped','squeezer','');
INSERT INTO t2 VALUES (1142,108013,00,'stealth','cleanser','bruises','');
INSERT INTO t2 VALUES (1143,084004,00,'coinciding','commuters','bonfire','');
INSERT INTO t2 VALUES (1144,083402,00,'founder','honeysuckle','Colombo','');
INSERT INTO t2 VALUES (1145,084003,00,'environing','orphanage','nondecreasing','');
INSERT INTO t2 VALUES (1146,088504,00,'jewelry','skies','innocents','');
INSERT INTO t2 VALUES (1147,088005,00,'lemons','crushers','masked','');
INSERT INTO t2 VALUES (1148,088007,00,'brokenness','Puritan','file','');
INSERT INTO t2 VALUES (1149,088006,00,'bedpost','squeezer','brush','');
INSERT INTO t2 VALUES (1150,148025,00,'assurers','bruises','mutilate','');
INSERT INTO t2 VALUES (1151,148024,00,'annoyers','bonfire','mommy','');
INSERT INTO t2 VALUES (1152,138305,00,'affixed','Colombo','bulkheads','');
INSERT INTO t2 VALUES (1153,138306,00,'warbling','nondecreasing','undeclared','');
INSERT INTO t2 VALUES (1154,152701,00,'seriously','innocents','displacements','');
INSERT INTO t2 VALUES (1155,148505,00,'boasted','masked','nieces','');
INSERT INTO t2 VALUES (1156,158003,00,'Chantilly','file','coeducation','');
INSERT INTO t2 VALUES (1157,156201,00,'Iranizes','brush','brassy','');
INSERT INTO t2 VALUES (1158,156202,00,'violinist','mutilate','authenticator','');
INSERT INTO t2 VALUES (1159,158307,00,'extramarital','mommy','Washoe','');
INSERT INTO t2 VALUES (1160,158402,00,'spates','bulkheads','penny','');
INSERT INTO t2 VALUES (1161,158401,00,'cloakroom','undeclared','Flagler','');
INSERT INTO t2 VALUES (1162,068013,00,'gazer','displacements','stoned','');
INSERT INTO t2 VALUES (1163,068012,00,'hand','nieces','cranes','');
INSERT INTO t2 VALUES (1164,068203,00,'tucked','coeducation','masterful','');
INSERT INTO t2 VALUES (1165,088205,00,'gems','brassy','biracial','');
INSERT INTO t2 VALUES (1166,068704,00,'clinker','authenticator','steamships','');
INSERT INTO t2 VALUES (1167,068604,00,'refiner','Washoe','windmills','');
INSERT INTO t2 VALUES (1168,158502,00,'callus','penny','exploit','');
INSERT INTO t2 VALUES (1169,123103,00,'leopards','Flagler','riverfront','');
INSERT INTO t2 VALUES (1170,148026,00,'comfortingly','stoned','sisterly','');
INSERT INTO t2 VALUES (1171,123302,00,'generically','cranes','sharpshoot','');
INSERT INTO t2 VALUES (1172,076503,00,'getters','masterful','mittens','');
INSERT INTO t2 VALUES (1173,126304,00,'sexually','biracial','interdependency','');
INSERT INTO t2 VALUES (1174,068306,00,'spear','steamships','policy','');
INSERT INTO t2 VALUES (1175,143504,00,'serums','windmills','unleashing','');
INSERT INTO t2 VALUES (1176,160201,00,'Italianization','exploit','pretenders','');
INSERT INTO t2 VALUES (1177,148028,00,'attendants','riverfront','overstatements','');
INSERT INTO t2 VALUES (1178,148027,00,'spies','sisterly','birthed','');
INSERT INTO t2 VALUES (1179,143505,00,'Anthony','sharpshoot','opportunism','');
INSERT INTO t2 VALUES (1180,108014,00,'planar','mittens','showroom','');
INSERT INTO t2 VALUES (1181,076104,00,'cupped','interdependency','compromisingly','');
INSERT INTO t2 VALUES (1182,078106,00,'cleanser','policy','Medicare','');
INSERT INTO t2 VALUES (1183,126102,00,'commuters','unleashing','corresponds','');
INSERT INTO t2 VALUES (1184,128029,00,'honeysuckle','pretenders','hardware','');
INSERT INTO t2 VALUES (1185,128028,00,'orphanage','overstatements','implant','');
INSERT INTO t2 VALUES (1186,018410,00,'skies','birthed','Alicia','');
INSERT INTO t2 VALUES (1187,128110,00,'crushers','opportunism','requesting','');
INSERT INTO t2 VALUES (1188,148506,00,'Puritan','showroom','produced','');
INSERT INTO t2 VALUES (1189,123303,00,'squeezer','compromisingly','criticizes','');
INSERT INTO t2 VALUES (1190,123304,00,'bruises','Medicare','backer','');
INSERT INTO t2 VALUES (1191,068504,00,'bonfire','corresponds','positively','');
INSERT INTO t2 VALUES (1192,068305,00,'Colombo','hardware','colicky','');
INSERT INTO t2 VALUES (1193,000000,00,'nondecreasing','implant','thrillingly','');
--enable_query_log

#
# Search with a key
#

select t2.fld3 from t2 where companynr = 58 and fld3 like "%imaginable%";
select fld3 from t2 where fld3 like "%cultivation" ;

#
# Search with a key using sorting and limit the same time
#

select t2.fld3,companynr from t2 where companynr = 57+1 order by fld3;
select fld3,companynr from t2 where companynr = 58 order by fld3;

select fld3 from t2 order by fld3 desc limit 10;
select fld3 from t2 order by fld3 desc limit 5;
select fld3 from t2 order by fld3 desc limit 5,5;

#
# Search with a key having a constant with each unique key.
# The table is read directly with read-next on fld3
#

select t2.fld3 from t2 where fld3 = 'honeysuckle';
select t2.fld3 from t2 where fld3 LIKE 'honeysuckl_';
select t2.fld3 from t2 where fld3 LIKE 'hon_ysuckl_';
select t2.fld3 from t2 where fld3 LIKE 'honeysuckle%';
select t2.fld3 from t2 where fld3 LIKE 'h%le';

select t2.fld3 from t2 where fld3 LIKE 'honeysuckle_';
select t2.fld3 from t2 where fld3 LIKE 'don_t_find_me_please%';

#
# Test using INDEX and IGNORE INDEX
#

explain select t2.fld3 from t2 where fld3 = 'honeysuckle';

explain select fld3 from t2 ignore index (fld3) where fld3 = 'honeysuckle';
explain select fld3 from t2 use index (fld1) where fld3 = 'honeysuckle';

explain select fld3 from t2 use index (fld3) where fld3 = 'honeysuckle';
explain select fld3 from t2 use index (fld1,fld3) where fld3 = 'honeysuckle';

#
# NOTE NOTE NOTE
# The next should give an error
#

-- error 1176
explain select fld3 from t2 ignore index (fld3,not_used);
-- error 1176
explain select fld3 from t2 use index (not_used);

#
# Test sorting with a used key (there is no need for sorting)
#

select t2.fld3 from t2 where fld3 >= 'honeysuckle' and fld3 <= 'honoring' order by fld3;
explain select t2.fld3 from t2 where fld3 >= 'honeysuckle' and fld3 <= 'honoring' order by fld3;
select fld1,fld3 from t2 where fld3="Colombo" or fld3 = "nondecreasing" order by fld3;

# 
# Search with a key having a constant with many occurrences
# The table is read directly with read-next having fld3 to get the
# occurrences
#

select fld1,fld3 from t2 where companynr = 37 and fld3 = 'appendixes';

#
# Search with bunched 'or's.
# If one can limit the key to a certain interval only the possible
# alternatives will be gone through
#

select fld1 from t2 where fld1=250501 or fld1="250502";
explain select fld1 from t2 where fld1=250501 or fld1="250502"; 
select fld1 from t2 where fld1=250501 or fld1=250502 or fld1 >= 250505 and fld1 <= 250601 or fld1 between 250501 and 250502;
explain select fld1 from t2 where fld1=250501 or fld1=250502 or fld1 >= 250505 and fld1 <= 250601 or fld1 between 250501 and 250502;

#
# Search with a key with LIKE constant
# If the like starts with a certain letter key will be used.
#

select fld1,fld3 from t2 where companynr = 37 and fld3 like 'f%';
select fld3 from t2 where fld3 like "L%" and fld3 = "ok";
select fld3 from t2 where (fld3 like "C%" and fld3 = "Chantilly");
select fld1,fld3 from t2 where fld1 like "25050%";
select fld1,fld3 from t2 where fld1 like "25050_";

# 
# Search using distinct. An automatic grouping will be done over all the fields,
# if only distinct is used. In any other case a temporary table will always
# be created. If only the field used for sorting is from the main register,
# it will be sorted first before the distinct table is created.
#

select distinct companynr from t2;
select distinct companynr from t2 order by companynr;
select distinct companynr from t2 order by companynr desc;
select distinct t2.fld3,period from t2,t1 where companynr=37 and fld3 like "O%";

select distinct fld3 from t2 where companynr = 34 order by fld3;
select distinct fld3 from t2 limit 10;
select distinct fld3 from t2 having fld3 like "A%" limit 10;
select distinct substring(fld3,1,3) from t2 where fld3 like "A%";
select distinct substring(fld3,1,3) as a from t2 having a like "A%" order by a limit 10;
select distinct substring(fld3,1,3) from t2 where fld3 like "A%" limit 10;
select distinct substring(fld3,1,3) as a from t2 having a like "A%" limit 10;

# make a big table.

create table t3 (
 period    int not null,
 name      char(32) not null,
 companynr int not null,
 price     double(11,0),
 price2     double(11,0),
 key (period),
 key (name)
);

--disable_query_log
INSERT INTO t3 (period,name,companynr,price,price2) VALUES (1001,"Iranizes",37,5987435,234724);
INSERT INTO t3 (period,name,companynr,price,price2) VALUES (1002,"violinist",37,28357832,8723648);
INSERT INTO t3 (period,name,companynr,price,price2) VALUES (1003,"extramarital",37,39654943,235872);
INSERT INTO t3 (period,name,companynr,price,price2) VALUES (1004,"spates",78,726498,72987523);
INSERT INTO t3 (period,name,companynr,price,price2) VALUES (1005,"cloakroom",78,98439034,823742);
INSERT INTO t3 (period,name,companynr,price,price2) VALUES (1006,"gazer",101,834598,27348324);
INSERT INTO t3 (period,name,companynr,price,price2) VALUES (1007,"hand",154,983543950,29837423);
INSERT INTO t3 (period,name,companynr,price,price2) VALUES (1008,"tucked",311,234298,3275892);
INSERT INTO t3 (period,name,companynr,price,price2) VALUES (1009,"gems",447,2374834,9872392);
INSERT INTO t3 (period,name,companynr,price,price2) VALUES (1010,"clinker",512,786542,76234234);
--enable_query_log

create temporary table tmp engine = myisam select * from t3;

insert into t3 select * from tmp;
insert into tmp select * from t3;
insert into t3 select * from tmp;
insert into tmp select * from t3;
insert into t3 select * from tmp;
insert into tmp select * from t3;
insert into t3 select * from tmp;
insert into tmp select * from t3;
insert into t3 select * from tmp;
insert into tmp select * from t3;
insert into t3 select * from tmp;
insert into tmp select * from t3;
insert into t3 select * from tmp;
insert into tmp select * from t3;
insert into t3 select * from tmp;
insert into tmp select * from t3;
insert into t3 select * from tmp;
#insert into tmp select * from t3;
#insert into t3 select * from tmp;

alter table t3 add t2nr int not null auto_increment primary key first;

drop table tmp;

# big table done

SET SQL_BIG_TABLES=1;
select distinct concat(fld3," ",fld3) as namn from t2,t3 where t2.fld1=t3.t2nr order by namn limit 10;
SET SQL_BIG_TABLES=0;
select distinct concat(fld3," ",fld3) from t2,t3 where t2.fld1=t3.t2nr order by fld3 limit 10;
select distinct fld5 from t2 limit 10;

#
# Force use of remove_dupp
#

select distinct fld3,count(*) from t2 group by companynr,fld3 limit 10;
SET SQL_BIG_TABLES=1; # Force use of MyISAM
select distinct fld3,count(*) from t2 group by companynr,fld3 limit 10;
SET SQL_BIG_TABLES=0;
select distinct fld3,repeat("a",length(fld3)),count(*) from t2 group by companynr,fld3 limit 100,10;

#
# A big order by that should trigger a merge in filesort
#

select distinct companynr,rtrim(space(512+companynr)) from t3 order by 1,2;

#
# Search with distinct and order by with many table.
#

select distinct fld3 from t2,t3 where t2.companynr = 34 and t2.fld1=t3.t2nr order by fld3;

#
# Here the last fld3 is optimized away from the order by
#

explain select t3.t2nr,fld3 from t2,t3 where t2.companynr = 34 and t2.fld1=t3.t2nr order by t3.t2nr,fld3;

#
# Some test with ORDER BY and limit
#

explain select * from t3 as t1,t3 where t1.period=t3.period order by t3.period;
explain select * from t3 as t1,t3 where t1.period=t3.period order by t3.period limit 10;
explain select * from t3 as t1,t3 where t1.period=t3.period order by t1.period limit 10;

#
# Search with a constant table.
#

select period from t1;
select period from t1 where period=1900;
select fld3,period from t1,t2 where fld1 = 011401 order by period;

#
# Search with a constant table and several keyparts. (Rows are read only once
# in the beginning of the search)
#

select fld3,period from t2,t3 where t2.fld1 = 011401 and t2.fld1=t3.t2nr and t3.period=1001;

explain select fld3,period from t2,t3 where t2.fld1 = 011401 and t3.t2nr=t2.fld1 and 1001 = t3.period;

#
# Search with a constant table and several rows from another table
#

select fld3,period from t2,t1 where companynr*10 = 37*10;

#
# Search with a table reference and without a key.
# t3 will be the main table.
#

select fld3,period,price,price2 from t2,t3 where t2.fld1=t3.t2nr and period >= 1001 and period <= 1002 and t2.companynr = 37 order by fld3,period, price;

#
# Search with an interval on a table with full key on reference table.
# Here t2 will be the main table and only records matching the
# t2nr will be checked.
#

select t2.fld1,fld3,period,price,price2 from t2,t3 where t2.fld1>= 18201 and t2.fld1 <= 18811 and t2.fld1=t3.t2nr and period = 1001 and t2.companynr = 37;

#
# We need another table for join stuff..
#

create table t4 (
  companynr tinyint(2) unsigned zerofill NOT NULL default '00',
  companyname char(30) NOT NULL default '',
  PRIMARY KEY (companynr),
  UNIQUE KEY companyname(companyname)
) ENGINE=MyISAM MAX_ROWS=50 PACK_KEYS=1 COMMENT='companynames';

--disable_query_log
INSERT INTO t4 (companynr, companyname) VALUES (29,'company 1');
INSERT INTO t4 (companynr, companyname) VALUES (34,'company 2');
INSERT INTO t4 (companynr, companyname) VALUES (36,'company 3');
INSERT INTO t4 (companynr, companyname) VALUES (37,'company 4');
INSERT INTO t4 (companynr, companyname) VALUES (40,'company 5');
INSERT INTO t4 (companynr, companyname) VALUES (41,'company 6');
INSERT INTO t4 (companynr, companyname) VALUES (53,'company 7');
INSERT INTO t4 (companynr, companyname) VALUES (58,'company 8');
INSERT INTO t4 (companynr, companyname) VALUES (65,'company 9');
INSERT INTO t4 (companynr, companyname) VALUES (68,'company 10');
INSERT INTO t4 (companynr, companyname) VALUES (50,'company 11');
INSERT INTO t4 (companynr, companyname) VALUES (00,'Unknown');
--enable_query_log

#
# Test of stright join to force a full join.
#

select STRAIGHT_JOIN t2.companynr,companyname from t4,t2 where t2.companynr=t4.companynr group by t2.companynr;

select SQL_SMALL_RESULT t2.companynr,companyname from t4,t2 where t2.companynr=t4.companynr group by t2.companynr;

#
# Full join (same alias)
#

select * from t1,t1 t12;
select t2.fld1,t22.fld1 from t2,t2 t22 where t2.fld1 >= 250501 and t2.fld1 <= 250505 and t22.fld1 >= 250501 and t22.fld1 <= 250505;

#
# Test of left join.
#
insert into t2 (fld1, companynr) values (999999,99);

select t2.companynr,companyname from t2 left join t4 using (companynr) where t4.companynr is null;
select count(*) from t2 left join t4 using (companynr) where t4.companynr is not null;
explain select t2.companynr,companyname from t2 left join t4 using (companynr) where t4.companynr is null;
explain select t2.companynr,companyname from t4 left join t2 using (companynr) where t2.companynr is null;

select companynr,companyname from t2 left join t4 using (companynr) where companynr is null;
select count(*) from t2 left join t4 using (companynr) where companynr is not null;
explain select companynr,companyname from t2 left join t4 using (companynr) where companynr is null;
explain select companynr,companyname from t4 left join t2 using (companynr) where companynr is null;
delete from t2 where fld1=999999;

#
# Test left join optimization

explain select t2.companynr,companyname from t4 left join t2 using (companynr) where t2.companynr > 0;
explain select t2.companynr,companyname from t4 left join t2 using (companynr) where t2.companynr > 0 or t2.companynr < 0;
explain select t2.companynr,companyname from t4 left join t2 using (companynr) where t2.companynr > 0 and t4.companynr > 0;

explain select companynr,companyname from t4 left join t2 using (companynr) where companynr > 0;
explain select companynr,companyname from t4 left join t2 using (companynr) where companynr > 0 or companynr < 0;
explain select companynr,companyname from t4 left join t2 using (companynr) where companynr > 0 and companynr > 0;
# Following can't be optimized
explain select t2.companynr,companyname from t4 left join t2 using (companynr) where t2.companynr > 0 or t2.companynr is null;
explain select t2.companynr,companyname from t4 left join t2 using (companynr) where t2.companynr > 0 or t2.companynr < 0 or t4.companynr > 0;
explain select t2.companynr,companyname from t4 left join t2 using (companynr) where ifnull(t2.companynr,1)>0;

explain select companynr,companyname from t4 left join t2 using (companynr) where companynr > 0 or companynr is null;
explain select companynr,companyname from t4 left join t2 using (companynr) where companynr > 0 or companynr < 0 or companynr > 0;
explain select companynr,companyname from t4 left join t2 using (companynr) where ifnull(companynr,1)>0;

#
# Joins with forms.
#

select distinct t2.companynr,t4.companynr from t2,t4 where t2.companynr=t4.companynr+1;
explain select distinct t2.companynr,t4.companynr from t2,t4 where t2.companynr=t4.companynr+1;

#
# Search using 'or' with the same referens group.
# An interval search will be done first with the first table and after that
# the other table is referenced with a key with a 'test if key in use' for
# each record
#

select t2.fld1,t2.companynr,fld3,period from t3,t2 where t2.fld1 = 38208 and t2.fld1=t3.t2nr and period = 1008 or t2.fld1 = 38008 and t2.fld1 =t3.t2nr and period = 1008;

select t2.fld1,t2.companynr,fld3,period from t3,t2 where (t2.fld1 = 38208 or t2.fld1 = 38008) and t2.fld1=t3.t2nr and period>=1008 and period<=1009;

select t2.fld1,t2.companynr,fld3,period from t3,t2 where (t3.t2nr = 38208 or t3.t2nr = 38008) and t2.fld1=t3.t2nr and period>=1008 and period<=1009;

#
# Test of many parenthesis levels
#

select period from t1 where (((period > 0) or period < 10000 or (period = 1900)) and (period=1900 and period <= 1901) or (period=1903 and (period=1903)) and period>=1902) or ((period=1904 or period=1905) or (period=1906 or period>1907)) or (period=1908 and period = 1909);
select period from t1 where ((period > 0 and period < 1) or (((period > 0 and period < 100) and (period > 10)) or (period > 10)) or (period > 0 and (period > 5 or period > 6)));

select a.fld1 from t2 as a,t2 b where ((a.fld1 = 250501 and a.fld1=b.fld1) or a.fld1=250502 or a.fld1=250503 or (a.fld1=250505 and a.fld1<=b.fld1 and b.fld1>=a.fld1)) and a.fld1=b.fld1;

select fld1 from t2 where fld1 in (250502,98005,98006,250503,250605,250606) and fld1 >=250502 and fld1 not in (250605,250606);

select fld1 from t2 where fld1 between 250502 and 250504;

select fld3 from t2 where (((fld3 like "_%L%" ) or (fld3 like "%ok%")) and ( fld3 like "L%" or fld3 like "G%")) and fld3 like "L%" ;

#
# Group on one table.
# optimizer: sort table by group and send rows.
#

select count(*) from t1;
select companynr,count(*),sum(fld1) from t2 group by companynr;
select companynr,count(*) from t2 group by companynr order by companynr desc limit 5;
select count(*),min(fld4),max(fld4),sum(fld1),avg(fld1),std(fld1),variance(fld1) from t2 where companynr = 34 and fld4<>"";
explain extended select count(*),min(fld4),max(fld4),sum(fld1),avg(fld1),std(fld1),variance(fld1) from t2 where companynr = 34 and fld4<>"";
select companynr,count(*),min(fld4),max(fld4),sum(fld1),avg(fld1),std(fld1),variance(fld1) from t2 group by companynr limit 3;
select companynr,t2nr,count(price),sum(price),min(price),max(price),avg(price) from t3 where companynr = 37 group by companynr,t2nr limit 10;
select /*! SQL_SMALL_RESULT */ companynr,t2nr,count(price),sum(price),min(price),max(price),avg(price) from t3 where companynr = 37 group by companynr,t2nr limit 10;
select companynr,count(price),sum(price),min(price),max(price),avg(price) from t3 group by companynr ;
select distinct mod(companynr,10) from t4 group by companynr;
select distinct 1 from t4 group by companynr;
select count(distinct fld1) from t2;
select companynr,count(distinct fld1) from t2 group by companynr;
select companynr,count(*) from t2 group by companynr;
select companynr,count(distinct concat(fld1,repeat(65,1000))) from t2 group by companynr;
select companynr,count(distinct concat(fld1,repeat(65,200))) from t2 group by companynr;
select companynr,count(distinct floor(fld1/100)) from t2 group by companynr;
select companynr,count(distinct concat(repeat(65,1000),floor(fld1/100))) from t2 group by companynr;

#
# group with where on a key field
#

select sum(fld1),fld3 from t2 where fld3="Romans" group by fld1 limit 10;
select name,count(*) from t3 where name='cloakroom' group by name;
select name,count(*) from t3 where name='cloakroom' and price>10 group by name;
select count(*) from t3 where name='cloakroom' and price2=823742;
select name,count(*) from t3 where name='cloakroom' and price2=823742 group by name;
select name,count(*) from t3 where name >= "extramarital" and price <= 39654943 group by name;
select t2.fld3,count(*) from t2,t3 where t2.fld1=158402 and t3.name=t2.fld3 group by t3.name;

#
# Group with extra not group fields.
#

select companynr|0,companyname from t4 group by 1;
select t2.companynr,companyname,count(*) from t2,t4 where t2.companynr=t4.companynr group by t2.companynr order by companyname;
select t2.fld1,count(*) from t2,t3 where t2.fld1=158402 and t3.name=t2.fld3 group by t3.name;

#
# Calculation with group functions
#

select sum(Period)/count(*) from t1;
select companynr,count(price) as "count",sum(price) as "sum" ,abs(sum(price)/count(price)-avg(price)) as "diff",(0+count(price))*companynr as func from t3 group by companynr;
select companynr,sum(price)/count(price) as avg from t3 group by companynr having avg > 70000000 order by avg;

#
# Group with order on not first table
# optimizer: sort table by group and write group records to tmp table.
#            sort tmp_table and send rows.
#

select companynr,count(*) from t2 group by companynr order by 2 desc;
select companynr,count(*) from t2 where companynr > 40 group by companynr order by 2 desc;
select t2.fld4,t2.fld1,count(price),sum(price),min(price),max(price),avg(price) from t3,t2 where t3.companynr = 37 and t2.fld1 = t3.t2nr group by fld1,t2.fld4;

#
# group by with many tables
# optimizer: create tmp table with group-by uniq index.
#           write with update to tmp table.
#           sort tmp table according to order (or group if no order)
#	    send rows
#

select t3.companynr,fld3,sum(price) from t3,t2 where t2.fld1 = t3.t2nr and t3.companynr = 512 group by companynr,fld3;
select t2.companynr,count(*),min(fld3),max(fld3),sum(price),avg(price) from t2,t3 where t3.companynr >= 30 and t3.companynr <= 58 and t3.t2nr = t2.fld1 and 1+1=2 group by t2.companynr;

#
# group with many tables and long group on many tables. group on formula
# optimizer: create tmp table with neaded fields
#           sort tmp table by group and calculate sums to new table
#	    if different order by than group, sort tmp table
#	    send rows
#

select t3.companynr+0,t3.t2nr,fld3,sum(price) from t3,t2 where t2.fld1 = t3.t2nr and t3.companynr = 37 group by 1,t3.t2nr,fld3,fld3,fld3,fld3,fld3 order by fld1;

#
# WHERE const folding
# optimize: If there is a "field = const" part in the where, change all
#           instances of field in the and level to const.
#	    All instances of const = const are checked once and removed.
#

#
# Where -> t3.t2nr = 98005 and t2.fld1 = 98005
#

select sum(price) from t3,t2 where t2.fld1 = t3.t2nr and t3.companynr = 512 and t3.t2nr = 38008 and t2.fld1 = 38008 or t2.fld1= t3.t2nr and t3.t2nr = 38008 and t2.fld1 = 38008;

select t2.fld1,sum(price) from t3,t2 where t2.fld1 = t3.t2nr and t3.companynr = 512 and t3.t2nr = 38008 and t2.fld1 = 38008 or t2.fld1 = t3.t2nr and t3.t2nr = 38008 and t2.fld1 = 38008 or t3.t2nr = t2.fld1 and t2.fld1 = 38008 group by t2.fld1;

explain select fld3 from t2 where 1>2 or 2>3;
explain select fld3 from t2 where fld1=fld1;

#
# HAVING
#

select companynr,fld1 from t2 HAVING fld1=250501 or fld1=250502; 
select companynr,fld1 from t2 WHERE fld1>=250501 HAVING fld1<=250502;
select companynr,count(*) as count,sum(fld1) as sum from t2 group by companynr having count > 40 and sum/count >= 120000;
select companynr from t2 group by companynr having count(*) > 40 and sum(fld1)/count(*) >= 120000 ;
select t2.companynr,companyname,count(*) from t2,t4 where t2.companynr=t4.companynr group by companyname having t2.companynr >= 40;

#
# MIN(), MAX() and COUNT() optimizing
#

select count(*) from t2;
select count(*) from t2 where fld1 < 098024;
# PS does correct pre-zero here. MySQL can't do it as it returns a number.
--disable_ps_protocol
select min(fld1) from t2 where fld1>= 098024;
--enable_ps_protocol
select max(fld1) from t2 where fld1>= 098024;
select count(*) from t3 where price2=76234234;
select count(*) from t3 where companynr=512 and price2=76234234;
explain select min(fld1),max(fld1),count(*) from t2;
# PS does correct pre-zero here. MySQL can't do it as it returns a number.
--disable_ps_protocol
select min(fld1),max(fld1),count(*) from t2;
--enable_ps_protocol
select min(t2nr),max(t2nr) from t3 where t2nr=2115 and price2=823742;
select count(*),min(t2nr),max(t2nr) from t3 where name='spates' and companynr=78;
select t2nr,count(*) from t3 where name='gems' group by t2nr limit 20;
select max(t2nr) from t3 where price=983543950;

#
# Test of alias
#

select t1.period from t3 = t1 limit 1;
select t1.period from t1 as t1 limit 1;
select t1.period as "Nuvarande period" from t1 as t1 limit 1;
select period as ok_period from t1 limit 1;
select period as ok_period from t1 group by ok_period limit 1;
select 1+1 as summa from t1 group by summa limit 1;
select period as "Nuvarande period" from t1 group by "Nuvarande period" limit 1;

#
# Some simple show commands
#

show tables;
show tables from test like "s%";
show tables from test like "t?";
# We mask out the Privileges column because it differs with embedded server
--replace_column 8 #
show full columns from t2;
--replace_column 8 #
show full columns from t2 from test like 'f%';
--replace_column 8 #
show full columns from t2 from test like 's%';
show keys from t2;

drop table t4, t3, t2, t1;

#
# Test of DO
#

DO 1;
DO benchmark(100,1+1),1,1;

#
# Bug #6449: do default;
#

--error ER_PARSE_ERROR
do default;
--error ER_BAD_FIELD_ERROR
do foobar;

#
# random in WHERE clause
#

CREATE TABLE t1 (
  id mediumint(8) unsigned NOT NULL auto_increment,
  pseudo varchar(35) NOT NULL default '',
  PRIMARY KEY  (id),
  UNIQUE KEY pseudo (pseudo)
);
INSERT INTO t1 (pseudo) VALUES ('test');
INSERT INTO t1 (pseudo) VALUES ('test1');
SELECT 1 as rnd1 from t1 where rand() > 2;
DROP TABLE t1;

#
# Test of bug with SUM(CASE...)
#

CREATE TABLE t1 (gvid int(10) unsigned default NULL,  hmid int(10) unsigned default NULL,  volid int(10) unsigned default NULL,  mmid int(10) unsigned default NULL,  hdid int(10) unsigned default NULL,  fsid int(10) unsigned default NULL,  ctid int(10) unsigned default NULL,  dtid int(10) unsigned default NULL,  cost int(10) unsigned default NULL,  performance int(10) unsigned default NULL,  serialnumber bigint(20) unsigned default NULL,  monitored tinyint(3) unsigned default '1',  removed tinyint(3) unsigned default '0',  target tinyint(3) unsigned default '0',  dt_modified timestamp NOT NULL,  name varchar(255) binary default NULL,  description varchar(255) default NULL,  UNIQUE KEY hmid (hmid,volid)) ENGINE=MyISAM;
INSERT INTO t1 VALUES (200001,2,1,1,100,1,1,1,0,0,0,1,0,1,20020425060057,'\\\\ARKIVIO-TESTPDC\\E$',''),(200002,2,2,1,101,1,1,1,0,0,0,1,0,1,20020425060057,'\\\\ARKIVIO-TESTPDC\\C$',''),(200003,1,3,2,NULL,NULL,NULL,NULL,NULL,NULL,NULL,1,0,1,20020425060427,'c:',NULL);
CREATE TABLE t2 (  hmid int(10) unsigned default NULL,  volid int(10) unsigned default NULL,  sampletid smallint(5) unsigned default NULL,  sampletime datetime default NULL,  samplevalue bigint(20) unsigned default NULL,  KEY idx1 (hmid,volid,sampletid,sampletime)) ENGINE=MyISAM;
INSERT INTO t2 VALUES (1,3,10,'2002-06-01 08:00:00',35),(1,3,1010,'2002-06-01 12:00:01',35);
# Disable PS becasue we get more warnings from PS than from normal execution
--disable_ps_protocol
SELECT a.gvid, (SUM(CASE b.sampletid WHEN 140 THEN b.samplevalue ELSE 0 END)) as the_success,(SUM(CASE b.sampletid WHEN 141 THEN b.samplevalue ELSE 0 END)) as the_fail,(SUM(CASE b.sampletid WHEN 142 THEN b.samplevalue ELSE 0 END)) as the_size,(SUM(CASE b.sampletid WHEN 143 THEN b.samplevalue ELSE 0 END)) as the_time FROM t1 a, t2 b WHERE a.hmid = b.hmid AND a.volid = b.volid AND b.sampletime >= 'wrong-date-value' AND b.sampletime < 'wrong-date-value' AND b.sampletid IN (140, 141, 142, 143) GROUP BY a.gvid;
--enable_ps_protocol
# Testing the same select with NULL's instead of invalid datetime values
SELECT a.gvid, (SUM(CASE b.sampletid WHEN 140 THEN b.samplevalue ELSE 0 END)) as the_success,(SUM(CASE b.sampletid WHEN 141 THEN b.samplevalue ELSE 0 END)) as the_fail,(SUM(CASE b.sampletid WHEN 142 THEN b.samplevalue ELSE 0 END)) as the_size,(SUM(CASE b.sampletid WHEN 143 THEN b.samplevalue ELSE 0 END)) as the_time FROM t1 a, t2 b WHERE a.hmid = b.hmid AND a.volid = b.volid AND b.sampletime >= NULL AND b.sampletime < NULL AND b.sampletid IN (140, 141, 142, 143) GROUP BY a.gvid;
DROP TABLE t1,t2;

#
# Test of bigint comparision
#

create table  t1 (  A_Id bigint(20) NOT NULL default '0',  A_UpdateBy char(10) NOT NULL default '',  A_UpdateDate bigint(20) NOT NULL default '0',  A_UpdateSerial int(11) NOT NULL default '0',  other_types bigint(20) NOT NULL default '0',  wss_type bigint(20) NOT NULL default '0');
INSERT INTO t1 VALUES (102935998719055004,'brade',1029359987,2,102935229116544068,102935229216544093);
select wss_type from t1 where wss_type ='102935229216544106';
select wss_type from t1 where wss_type ='102935229216544105';
select wss_type from t1 where wss_type ='102935229216544104';
select wss_type from t1 where wss_type ='102935229216544093';
select wss_type from t1 where wss_type =102935229216544093;
drop table t1;
select 1+2,"aaaa",3.13*2.0 into @a,@b,@c;
select @a;
select @b;
select @c;

#
# Test of removing redundant braces in the FROM part
# (We test each construct with the braced join to the left and right;
#  the latter case used to cause a syntax errors.)
#

create table t1 (a int not null auto_increment primary key);
insert into t1 values ();
insert into t1 values ();
insert into t1 values ();
# ,
select * from (t1 as t2 left join t1 as t3 using (a)), t1;
select * from t1, (t1 as t2 left join t1 as t3 using (a));
# stright_join
select * from (t1 as t2 left join t1 as t3 using (a)) straight_join t1;
select * from t1 straight_join (t1 as t2 left join t1 as t3 using (a));
# inner join on
select * from (t1 as t2 left join t1 as t3 using (a)) inner join t1 on t1.a>1;
select * from t1 inner join (t1 as t2 left join t1 as t3 using (a)) on t1.a>1;
# inner join using
select * from (t1 as t2 left join t1 as t3 using (a)) inner join t1 using ( a );
select * from t1 inner join (t1 as t2 left join t1 as t3 using (a)) using ( a );
# left [outer] join on
select * from (t1 as t2 left join t1 as t3 using (a)) left outer join t1 on t1.a>1;
select * from t1 left outer join (t1 as t2 left join t1 as t3 using (a)) on t1.a>1;
# left join using
select * from (t1 as t2 left join t1 as t3 using (a)) left join t1 using ( a );
select * from t1 left join (t1 as t2 left join t1 as t3 using (a)) using ( a );
# natural left join
select * from (t1 as t2 left join t1 as t3 using (a)) natural left join t1;
select * from t1 natural left join (t1 as t2 left join t1 as t3 using (a));
# right join on
select * from (t1 as t2 left join t1 as t3 using (a)) right join t1 on t1.a>1;
select * from t1 right join (t1 as t2 left join t1 as t3 using (a)) on t1.a>1;
# right [outer] joing using
select * from (t1 as t2 left join t1 as t3 using (a)) right outer join t1 using ( a );
select * from t1 right outer join (t1 as t2 left join t1 as t3 using (a)) using ( a );
# natural right join
select * from (t1 as t2 left join t1 as t3 using (a)) natural right join t1;
select * from t1 natural right join (t1 as t2 left join t1 as t3 using (a));
# natural join
select * from t1 natural join (t1 as t2 left join t1 as t3 using (a));
select * from (t1 as t2 left join t1 as t3 using (a)) natural join t1;
drop table t1;

CREATE TABLE t1 (  aa char(2),  id int(11) NOT NULL auto_increment,  t2_id int(11) NOT NULL default '0',  PRIMARY KEY  (id),  KEY replace_id (t2_id)) ENGINE=MyISAM;
INSERT INTO t1 VALUES ("1",8264,2506),("2",8299,2517),("3",8301,2518),("4",8302,2519),("5",8303,2520),("6",8304,2521),("7",8305,2522);
CREATE TABLE t2 ( id int(11) NOT NULL auto_increment,  PRIMARY KEY  (id)) ENGINE=MyISAM;
INSERT INTO t2 VALUES (2517), (2518), (2519), (2520), (2521), (2522);
select * from t1, t2 WHERE t1.t2_id = t2.id and t1.t2_id > 0   order by t1.id   LIMIT 0, 5;
drop table t1,t2;

#
# outer join, impossible on condition, where, and usable key for range
#
create table t1 (id1 int NOT NULL);
create table t2 (id2 int NOT NULL);
create table t3 (id3 int NOT NULL);
create table t4 (id4 int NOT NULL, id44 int NOT NULL, KEY (id4));

insert into t1 values (1);
insert into t1 values (2);
insert into t2 values (1);
insert into t4 values (1,1);

explain select * from t1 left join t2 on id1 = id2 left join t3 on id1 = id3
left join t4 on id3 = id4 where id2 = 1 or id4 = 1;
select * from t1 left join t2 on id1 = id2 left join t3 on id1 = id3
left join t4 on id3 = id4 where id2 = 1 or id4 = 1;

drop table t1,t2,t3,t4;
#
# Bug #2298
#

create table t1(s varchar(10) not null);
create table t2(s varchar(10) not null primary key);
create table t3(s varchar(10) not null primary key);
insert into t1 values ('one\t'), ('two\t');
insert into t2 values ('one\r'), ('two\t');
insert into t3 values ('one '), ('two\t');
select * from t1 where s = 'one';
select * from t2 where s = 'one';
select * from t3 where s = 'one';
select * from t1,t2 where t1.s = t2.s;
select * from t2,t3 where t2.s = t3.s;
drop table t1, t2, t3;

#
# Bug #3759
# Both queries should produce identical plans and results.
#
create table t1 (a integer,  b integer, index(a), index(b));
create table t2 (c integer,  d integer, index(c), index(d));
insert into t1 values (1,2), (2,2), (3,2), (4,2);
insert into t2 values (1,3), (2,3), (3,4), (4,4);
explain select * from t1 left join t2 on a=c where d in (4);
select * from t1 left join t2 on a=c where d in (4);
explain select * from t1 left join t2 on a=c where d = 4;
select * from t1 left join t2 on a=c where d = 4;
drop table t1, t2;

#
# Covering index is mentioned in EXPLAIN output for const tables (bug #5333)
#

CREATE TABLE t1 (
  i int(11) NOT NULL default '0',
  c char(10) NOT NULL default '',
  PRIMARY KEY  (i),
  UNIQUE KEY c (c)
) ENGINE=MyISAM;

INSERT INTO t1 VALUES (1,'a');
INSERT INTO t1 VALUES (2,'b');
INSERT INTO t1 VALUES (3,'c');

EXPLAIN SELECT i FROM t1 WHERE i=1;

DROP TABLE t1;

#
# Test case for bug 7520: a wrong cost of the index for a BLOB field
#

CREATE TABLE t1 ( a BLOB, INDEX (a(20)) );
CREATE TABLE t2 ( a BLOB, INDEX (a(20)) );

INSERT INTO t1 VALUES ('one'),('two'),('three'),('four'),('five');
INSERT INTO t2 VALUES ('one'),('two'),('three'),('four'),('five');

EXPLAIN SELECT * FROM t1 LEFT JOIN t2 USE INDEX (a) ON t1.a=t2.a;
EXPLAIN SELECT * FROM t1 LEFT JOIN t2 FORCE INDEX (a) ON t1.a=t2.a;

DROP TABLE t1, t2;

#
# Test case for bug 7098: substitution of a constant for a string field 
#

CREATE TABLE t1 ( city char(30) );
INSERT INTO t1 VALUES ('London');
INSERT INTO t1 VALUES ('Paris');

SELECT * FROM t1 WHERE city='London';
SELECT * FROM t1 WHERE city='london';
EXPLAIN SELECT * FROM t1 WHERE city='London' AND city='london';
SELECT * FROM t1 WHERE city='London' AND city='london';
EXPLAIN SELECT * FROM t1 WHERE city LIKE '%london%' AND city='London';
SELECT * FROM t1 WHERE city LIKE '%london%' AND city='London';

DROP TABLE t1;

#
# Bug#7425 inconsistent sort order on unsigned columns result of substraction
#

create table t1 (a int(11) unsigned, b int(11) unsigned);
insert into t1 values (1,0), (1,1), (1,2);
select a-b  from t1 order by 1;
select a-b , (a-b < 0)  from t1 order by 1;
select a-b as d, (a-b >= 0), b from t1 group by b having d >= 0;
select cast((a - b) as unsigned) from t1 order by 1;
drop table t1;


#
# Bug#8733 server accepts malformed query (multiply mentioned distinct)
#
create table t1 (a int(11));
select all all * from t1;
select distinct distinct * from t1;
--error 1221
select all distinct * from t1;
--error 1221
select distinct all * from t1;
drop table t1;

#
# Test for BUG#10095
#
CREATE TABLE t1 (
  kunde_intern_id int(10) unsigned NOT NULL default '0',
  kunde_id int(10) unsigned NOT NULL default '0',
  FK_firma_id int(10) unsigned NOT NULL default '0',
  aktuell enum('Ja','Nein') NOT NULL default 'Ja',
  vorname varchar(128) NOT NULL default '',
  nachname varchar(128) NOT NULL default '',
  geloescht enum('Ja','Nein') NOT NULL default 'Nein',
  firma varchar(128) NOT NULL default ''
);

INSERT INTO t1 VALUES 
  (3964,3051,1,'Ja','Vorname1','1Nachname','Nein','Print Schau XXXX'),
  (3965,3051111,1,'Ja','Vorname1111','1111Nachname','Nein','Print Schau XXXX');


SELECT kunde_id ,FK_firma_id ,aktuell, vorname, nachname, geloescht FROM t1
  WHERE
   (
      (
         ( '' != '' AND firma LIKE CONCAT('%', '', '%'))
         OR
         (vorname LIKE CONCAT('%', 'Vorname1', '%') AND 
          nachname LIKE CONCAT('%', '1Nachname', '%') AND 
          'Vorname1' != '' AND 'xxxx' != '')
      )
      AND
      (
        aktuell = 'Ja' AND geloescht = 'Nein' AND FK_firma_id = 2
      )
   )
 ;

SELECT kunde_id ,FK_firma_id ,aktuell, vorname, nachname,
geloescht FROM t1
  WHERE
   (
     (
       aktuell = 'Ja' AND geloescht = 'Nein' AND FK_firma_id = 2
     )
     AND
     (
         ( '' != '' AND firma LIKE CONCAT('%', '', '%')  )
         OR
         (  vorname LIKE CONCAT('%', 'Vorname1', '%') AND
nachname LIKE CONCAT('%', '1Nachname', '%') AND 'Vorname1' != '' AND
'xxxx' != '')
     )
   )
 ;

SELECT COUNT(*) FROM t1 WHERE 
( 0 OR (vorname LIKE '%Vorname1%' AND nachname LIKE '%1Nachname%' AND 1)) 
AND FK_firma_id = 2;

drop table t1;

#
#
# Test for Bug#8009, SELECT failed on bigint unsigned when using HEX
#

CREATE TABLE t1 (b BIGINT(20) UNSIGNED NOT NULL, PRIMARY KEY (b));
INSERT INTO t1 VALUES (0x8000000000000000);
SELECT b FROM t1 WHERE b=0x8000000000000000;
DROP TABLE t1;

#
# IN with outer join condition (BUG#9393)
#
CREATE TABLE `t1` ( `gid` int(11) default NULL, `uid` int(11) default NULL);

CREATE TABLE `t2` ( `ident` int(11) default NULL, `level` char(16) default NULL);
INSERT INTO `t2` VALUES (0,'READ');

CREATE TABLE `t3` ( `id` int(11) default NULL, `name` char(16) default NULL);
INSERT INTO `t3` VALUES (1,'fs');

select * from t3 left join t1 on t3.id = t1.uid, t2 where t2.ident in (0, t1.gid, t3.id, 0);

drop table t1,t2,t3;

# Test for BUG#11700
CREATE TABLE t1 (
  acct_id int(11) NOT NULL default '0',
  profile_id smallint(6) default NULL,
  UNIQUE KEY t1$acct_id (acct_id),
  KEY t1$profile_id (profile_id)
);
INSERT INTO t1 VALUES (132,17),(133,18);

CREATE TABLE t2 (
  profile_id smallint(6) default NULL,
  queue_id int(11) default NULL,
  seq int(11) default NULL,
  KEY t2$queue_id (queue_id)
);
INSERT INTO t2 VALUES (17,31,4),(17,30,3),(17,36,2),(17,37,1);

CREATE TABLE t3 (
  id int(11) NOT NULL default '0',
  qtype int(11) default NULL,
  seq int(11) default NULL,
  warn_lvl int(11) default NULL,
  crit_lvl int(11) default NULL,
  rr1 tinyint(4) NOT NULL default '0',
  rr2 int(11) default NULL,
  default_queue tinyint(4) NOT NULL default '0',
  KEY t3$qtype (qtype),
  KEY t3$id (id)
);

INSERT INTO t3 VALUES (30,1,29,NULL,NULL,0,NULL,0),(31,1,28,NULL,NULL,0,NULL,0),
  (36,1,34,NULL,NULL,0,NULL,0),(37,1,35,NULL,NULL,0,121,0);

SELECT COUNT(*) FROM t1 a STRAIGHT_JOIN t2 pq STRAIGHT_JOIN t3 q 
WHERE 
  (pq.profile_id = a.profile_id) AND (a.acct_id = 132) AND 
  (pq.queue_id = q.id) AND (q.rr1 <> 1);

drop table t1,t2,t3;

#
# Bug #11482 Wrongly applied optimization was erroneously rejecting valid
#            rows 
create table t1 (f1 int);
insert into t1 values (1),(NULL);
create table t2 (f2 int, f3 int, f4 int);
create index idx1 on t2 (f4);
insert into t2 values (1,2,3),(2,4,6);
select A.f2 from t1 left join t2 A on A.f2 = f1 where A.f3=(select min(f3)
from  t2 C where A.f4 = C.f4) or A.f3 IS NULL; 
drop table t1,t2;

#
# Bug #11521 Negative integer keys incorrectly substituted for 0 during
#            range analysis.

create table t2 (a tinyint unsigned);
create index t2i on t2(a);
insert into t2 values (0), (254), (255);
explain select * from t2 where a > -1;
select * from t2 where a > -1;
drop table t2;

#
# Bug #11745: SELECT ... FROM DUAL with WHERE condition
#

CREATE TABLE t1 (a int, b int, c int);
INSERT INTO t1
  SELECT 50, 3, 3 FROM DUAL
    WHERE NOT EXISTS
      (SELECT * FROM t1 WHERE a = 50 AND b = 3);
SELECT * FROM t1;
INSERT INTO t1
  SELECT 50, 3, 3 FROM DUAL
    WHERE NOT EXISTS
      (SELECT * FROM t1 WHERE a = 50 AND b = 3);
select found_rows();
SELECT * FROM t1;
select count(*) from t1;
select found_rows();
select count(*) from t1 limit 2,3;
select found_rows();
select SQL_CALC_FOUND_ROWS count(*) from t1 limit 2,3;
select found_rows();

DROP TABLE t1;

#
# Bug 7672 Unknown column error in order clause
#
CREATE TABLE t1 (a INT, b INT);
(SELECT a, b AS c FROM t1) ORDER BY c+1;
(SELECT a, b AS c FROM t1) ORDER BY b+1;
SELECT a, b AS c FROM t1 ORDER BY c+1;
SELECT a, b AS c FROM t1 ORDER BY b+1;
drop table t1;

#
# Bug #13356 assertion failed in resolve_const_item()
#
create table t1(f1 int, f2 int);
create table t2(f3 int);
select f1 from t1,t2 where f1=f2 and (f1,f2) = ((1,1));
select f1 from t1,t2 where f1=f2 and (f1,NULL) = ((1,1));
select f1 from t1,t2 where f1=f2 and (f1,f2) = ((1,NULL));
insert into t1 values(1,1),(2,null);
insert into t2 values(2);
select * from t1,t2 where f1=f3 and (f1,f2) = (2,null);
select * from t1,t2 where f1=f3 and (f1,f2) <=> (2,null);
drop table t1,t2; 

#
# Bug #13535
#
create table t1 (f1 int not null auto_increment primary key, f2 varchar(10));
create table t11 like t1;
insert into t1 values(1,""),(2,"");
--replace_column 7 X 8 X 9 X 10 X 11 X 12 X 13 X 14 X
show table status like 't1%';
select 123 as a from t1 where f1 is null;
drop table t1,t11;

#
# Bug #3874 (function in GROUP and LEFT JOIN)
#

CREATE TABLE t1 ( a INT NOT NULL, b INT NOT NULL, UNIQUE idx (a,b) );
INSERT INTO t1 VALUES (1,1),(1,2),(1,3),(1,4);
CREATE TABLE t2 ( a INT NOT NULL, b INT NOT NULL, e INT );
INSERT INTO t2 VALUES ( 1,10,1), (1,10,2), (1,11,1), (1,11,2), (1,2,1), (1,2,2),(1,2,3);
SELECT t2.a, t2.b, IF(t1.b IS NULL,'',e) AS c, COUNT(*) AS d FROM t2 LEFT JOIN
t1 ON t2.a = t1.a AND t2.b = t1.b GROUP BY a, b, c;
SELECT t2.a, t2.b, IF(t1.b IS NULL,'',e) AS c, COUNT(*) AS d FROM t2 LEFT JOIN
t1 ON t2.a = t1.a AND t2.b = t1.b GROUP BY t1.a, t1.b, c;
SELECT t2.a, t2.b, IF(t1.b IS NULL,'',e) AS c, COUNT(*) AS d FROM t2 LEFT JOIN
t1 ON t2.a = t1.a AND t2.b = t1.b GROUP BY t2.a, t2.b, c;
SELECT t2.a, t2.b, IF(t1.b IS NULL,'',e) AS c, COUNT(*) AS d FROM t2,t1
WHERE t2.a = t1.a AND t2.b = t1.b GROUP BY a, b, c;
DROP TABLE IF EXISTS t1, t2;

#
# Bug #13855 select distinct with group by caused server crash
#
create table t1 (f1 int primary key, f2 int);
create table t2 (f3 int, f4 int, primary key(f3,f4));
insert into t1 values (1,1);
insert into t2 values (1,1),(1,2);
select distinct count(f2) >0 from t1 left join t2 on f1=f3 group by f1;
drop table t1,t2;

#
# Bug #14482 Server crash when subselecting from the same table
#
create table t1 (f1 int,f2 int);
insert into t1 values(1,1);
create table t2 (f3 int, f4 int, primary key(f3,f4));
insert into t2 values(1,1);
select * from t1 where f1 in (select f3 from t2 where (f3,f4)= (select f3,f4 from t2)); 
drop table t1,t2;

#
# Bug #4981: 4.x and 5.x produce non-optimal execution path, 3.23 regression test failure
#
CREATE TABLE t1(a int, b int, c int, KEY b(b), KEY c(c));
insert into t1 values (1,0,0),(2,0,0);
CREATE TABLE t2 (a int, b varchar(2), c varchar(2), PRIMARY KEY(a));
insert into t2 values (1,'',''), (2,'','');
CREATE TABLE t3 (a int, b int, PRIMARY KEY (a,b), KEY a (a), KEY b (b));
insert into t3 values (1,1),(1,2);
# must have "range checked" for t2
explain select straight_join DISTINCT t2.a,t2.b, t1.c from t1, t3, t2 
 where (t1.c=t2.a or (t1.c=t3.a and t2.a=t3.b)) and t1.b=556476786 and 
       t2.b like '%%' order by t2.b limit 0,1;
DROP TABLE t1,t2,t3;

#
# Bug #17873: confusing error message when IGNORE INDEX refers a column name
#

CREATE TABLE t1 (a int, INDEX idx(a));
INSERT INTO t1 VALUES (2), (3), (1);

EXPLAIN SELECT * FROM t1 IGNORE INDEX (idx);
--error 1176
EXPLAIN SELECT * FROM t1 IGNORE INDEX (a);
--error 1176
EXPLAIN SELECT * FROM t1 FORCE INDEX (a);

DROP TABLE t1;

#
# Bug #21019: First result of SELECT COUNT(*) different than consecutive runs
#
CREATE TABLE t1 (a int, b int);
INSERT INTO t1 VALUES (1,1), (2,1), (4,10);

CREATE TABLE t2 (a int PRIMARY KEY, b int, KEY b (b));
INSERT INTO t2 VALUES (1,NULL), (2,10);
ALTER TABLE t1 ENABLE KEYS;

EXPLAIN SELECT STRAIGHT_JOIN SQL_NO_CACHE COUNT(*) FROM t2, t1 WHERE t1.b = t2.b OR t2.b IS NULL;
SELECT STRAIGHT_JOIN SQL_NO_CACHE * FROM t2, t1 WHERE t1.b = t2.b OR t2.b IS NULL;
EXPLAIN SELECT STRAIGHT_JOIN SQL_NO_CACHE COUNT(*) FROM t2, t1 WHERE t1.b = t2.b OR t2.b IS NULL;
SELECT STRAIGHT_JOIN SQL_NO_CACHE * FROM t2, t1 WHERE t1.b = t2.b OR t2.b IS NULL;
DROP TABLE IF EXISTS t1,t2;

#
# Bug #20954 "avg(keyval) retuns 0.38 but max(keyval) returns an empty set"
#
--disable_ps_protocol
CREATE TABLE t1 (key1 float default NULL, UNIQUE KEY key1 (key1));
CREATE TABLE t2 (key2 float default NULL, UNIQUE KEY key2 (key2));
INSERT INTO t1 VALUES (0.3762),(0.3845),(0.6158),(0.7941);
INSERT INTO t2 VALUES (1.3762),(1.3845),(1.6158),(1.7941);

explain select max(key1) from t1 where key1 <= 0.6158;
explain select max(key2) from t2 where key2 <= 1.6158;
explain select min(key1) from t1 where key1 >= 0.3762;
explain select min(key2) from t2 where key2 >= 1.3762;
explain select max(key1), min(key2) from t1, t2
where key1 <= 0.6158 and key2 >= 1.3762;
explain select max(key1) from t1 where key1 <= 0.6158 and rand() + 0.5 >= 0.5;
explain select min(key1) from t1 where key1 >= 0.3762 and rand() + 0.5 >= 0.5;

select max(key1) from t1 where key1 <= 0.6158;
select max(key2) from t2 where key2 <= 1.6158;
select min(key1) from t1 where key1 >= 0.3762;
select min(key2) from t2 where key2 >= 1.3762;
select max(key1), min(key2) from t1, t2
where key1 <= 0.6158 and key2 >= 1.3762;
select max(key1) from t1 where key1 <= 0.6158 and rand() + 0.5 >= 0.5;
select min(key1) from t1 where key1 >= 0.3762 and rand() + 0.5 >= 0.5;

DROP TABLE t1,t2;
--enable_ps_protocol

#
<<<<<<< HEAD
# Bug #18759 "Incorrect string to numeric conversion"
#
# This test is here so that the behavior will not be changed to 4.1
# and not to 5.0 either. In 4.1 and 5.0 sending an integer as a string
# will be converted internally to real (double) value and it is not
# as accurate as bigint (longlong) for integers. Thus the results may
# vary. In 5.1 internally it is decimal, which is a string type and
# will be more accurate. Due to rather big changes needed to fix this
# in 4.1 or 5.0 it is not desired to do it in the stable versions.
#
# This test is here only to make sure that behavior is not changed in
# 4.1 and 5.0
#
CREATE TABLE t1 (i BIGINT UNSIGNED NOT NULL);
INSERT INTO t1 VALUES (10);
SELECT i='1e+01',i=1e+01, i in (1e+01,1e+01), i in ('1e+01','1e+01') FROM t1;
DROP TABLE t1;

# End of 4.1 tests
=======
# Bug #22533: storing large hex strings
#

create table t1(a bigint unsigned, b bigint);
insert into t1 values (0xfffffffffffffffff, 0xfffffffffffffffff), 
  (0x10000000000000000, 0x10000000000000000), 
  (0x8fffffffffffffff, 0x8fffffffffffffff);
select hex(a), hex(b) from t1;
drop table t1;

--echo End of 4.1 tests
>>>>>>> f4e461a6

#
# Test for bug #6474
#

CREATE TABLE t1 ( 
K2C4 varchar(4) character set latin1 collate latin1_bin NOT NULL default '', 
K4N4 varchar(4) character set latin1 collate latin1_bin NOT NULL default '0000', 
F2I4 int(11) NOT NULL default '0' 
) ENGINE=MyISAM DEFAULT CHARSET=latin1;

INSERT INTO t1 VALUES 
('W%RT', '0100',  1), 
('W-RT', '0100', 1), 
('WART', '0100', 1), 
('WART', '0200', 1), 
('WERT', '0100', 2), 
('WORT','0200', 2), 
('WT', '0100', 2), 
('W_RT', '0100', 2), 
('WaRT', '0100', 3), 
('WART', '0300', 3), 
('WRT' , '0400', 3), 
('WURM', '0500', 3), 
('W%T', '0600', 4), 
('WA%T', '0700', 4), 
('WA_T', '0800', 4);

SELECT K2C4, K4N4, F2I4 FROM t1
  WHERE  K2C4 = 'WART' AND 
        (F2I4 = 2 AND K2C4 = 'WART' OR (F2I4 = 2 OR K4N4 = '0200'));
SELECT K2C4, K4N4, F2I4 FROM t1
  WHERE  K2C4 = 'WART' AND (K2C4 = 'WART' OR K4N4 = '0200');
DROP TABLE t1;

#
# Bug#8670
#
create table t1 (a int, b int);
create table t2 like t1;
select t1.a from (t1 inner join t2 on t1.a=t2.a) where t2.a=1;
select t1.a from ((t1 inner join t2 on t1.a=t2.a)) where t2.a=1;
select x.a, y.a, z.a from ( (t1 x inner join t2 y on x.a=y.a) inner join t2 z on y.a=z.a) WHERE x.a=1;
drop table t1,t2;

#
# Bug#9820
#

create table t1 (s1 varchar(5));
insert into t1 values ('Wall');
select min(s1) from t1 group by s1 with rollup;
drop table t1;

#
# Bug#9799
#

create table t1 (s1 int) engine=myisam;
insert into t1 values (0);
select avg(distinct s1) from t1 group by s1 with rollup;
drop table t1;

#
# Bug#9800
#

create table t1 (s1 int);
insert into t1 values (null),(1);
select distinct avg(s1) as x from t1 group by s1 with rollup;
drop table t1;


#
# Test for bug #10084: STRAIGHT_JOIN with ON expression 
#

CREATE TABLE t1 (a int);
CREATE TABLE t2 (a int);
INSERT INTO t1 VALUES (1), (2), (3), (4), (5);
INSERT INTO t2 VALUES (2), (4), (6);

SELECT t1.a FROM t1 STRAIGHT_JOIN t2 ON t1.a=t2.a;

EXPLAIN SELECT t1.a FROM t1 STRAIGHT_JOIN t2 ON t1.a=t2.a;
EXPLAIN SELECT t1.a FROM t1 INNER JOIN t2 ON t1.a=t2.a;

DROP TABLE t1,t2;

#
# Bug #10650
#

select x'10' + 0, X'10' + 0, b'10' + 0, B'10' + 0;

#
# Bug #11398 Bug in field_conv() results in wrong result of join with index
#
create table t1 (f1 varchar(6) default NULL, f2 int(6) primary key not null);
create table t2 (f3 varchar(5) not null, f4 varchar(5) not null, UNIQUE KEY UKEY (f3,f4));
insert into t1 values (" 2", 2);
insert into t2 values (" 2", " one "),(" 2", " two ");
select * from t1 left join t2 on f1 = f3;
drop table t1,t2;

#
# Bug #6558 Views: CREATE VIEW fails with JOIN ... USING
#

create table t1 (empnum smallint, grp int);
create table t2 (empnum int, name char(5));
insert into t1 values(1,1);
insert into t2 values(1,'bob');
create view v1 as select * from t2 inner join t1 using (empnum);
select * from v1;
drop table t1,t2;
drop view v1;

#
# Bug #10646 Columns included in the join between two tables are ambigious
# in the select
#

create table t1 (pk int primary key, b int);
create table t2 (pk int primary key, c int);
select pk from t1 inner join t2 using (pk);
drop table t1,t2;

#
# Bug #10972 Natural join of view and underlying table gives wrong result
#

create table t1 (s1 int, s2 char(5), s3 decimal(10));
create view v1 as select s1, s2, 'x' as s3 from t1;
select * from t1 natural join v1;
insert into t1 values (1,'x',5);
select * from t1 natural join v1;
drop table t1;
drop view v1;

#
# Bug #6276 A SELECT that does a NATURAL OUTER JOIN without common
#           columns crashes server because of empty ON condition
#

create table t1(a1 int);
create table t2(a2 int);
insert into t1 values(1),(2);
insert into t2 values(1),(2);
create view v2 (c) as select a1 from t1;

select * from t1 natural left join t2;
select * from t1 natural right join t2;

select * from v2 natural left join t2;
select * from v2 natural right join t2;

drop table t1, t2;
drop view v2;


#
# Bug #4789 Incosistent results of more than 2-way natural joins due to
#           incorrect transformation to join ... on.
#

create table t1 (a int(10), t1_val int(10));
create table t2 (b int(10), t2_val int(10));
create table t3 (a int(10), b int(10));
insert into t1 values (1,1),(2,2);
insert into t2 values (1,1),(2,2),(3,3);
insert into t3 values (1,1),(2,1),(3,1),(4,1);
# the following two queries must return the same result
select * from t1 natural join t2 natural join t3;
select * from t1 natural join t3 natural join t2;
drop table t1, t2, t3;


#
# Bug #12841: Server crash on DO IFNULL(NULL,NULL)
#
# (testing returning of int, decimal, real, string)
DO IFNULL(NULL, NULL);
SELECT CAST(IFNULL(NULL, NULL) AS DECIMAL);
SELECT ABS(IFNULL(NULL, NULL));
SELECT IFNULL(NULL, NULL);

#
# BUG #12595 (ESCAPE must be exactly one)
#
SET @OLD_SQL_MODE12595=@@SQL_MODE, @@SQL_MODE='';
SHOW LOCAL VARIABLES LIKE 'SQL_MODE';

CREATE TABLE BUG_12595(a varchar(100));
INSERT INTO BUG_12595 VALUES ('hakan%'), ('hakank'), ("ha%an");
SELECT * FROM BUG_12595 WHERE a LIKE 'hakan\%';
SELECT * FROM BUG_12595 WHERE a LIKE 'hakan*%' ESCAPE '*';
-- error 1210
SELECT * FROM BUG_12595 WHERE a LIKE 'hakan**%' ESCAPE '**';
# this should work when sql_mode is not NO_BACKSLASH_ESCAPES
SELECT * FROM BUG_12595 WHERE a LIKE 'hakan%' ESCAPE '';
SELECT * FROM BUG_12595 WHERE a LIKE 'hakan\%' ESCAPE '';
SELECT * FROM BUG_12595 WHERE a LIKE 'ha\%an' ESCAPE 0x5c;
SELECT * FROM BUG_12595 WHERE a LIKE 'ha%%an' ESCAPE '%';
SELECT * FROM BUG_12595 WHERE a LIKE 'ha\%an' ESCAPE '\\';
SELECT * FROM BUG_12595 WHERE a LIKE 'ha|%an' ESCAPE '|';

SET @@SQL_MODE='NO_BACKSLASH_ESCAPES';
SHOW LOCAL VARIABLES LIKE 'SQL_MODE';
SELECT * FROM BUG_12595 WHERE a LIKE 'hakan\%';
SELECT * FROM BUG_12595 WHERE a LIKE 'hakan*%' ESCAPE '*';
-- error 1210
SELECT * FROM BUG_12595 WHERE a LIKE 'hakan**%' ESCAPE '**';
-- error 1210
SELECT * FROM BUG_12595 WHERE a LIKE 'hakan\%' ESCAPE '\\';
#this gives an error when NO_BACKSLASH_ESCAPES is set
-- error 1210
SELECT * FROM BUG_12595 WHERE a LIKE 'hakan%' ESCAPE '';
SELECT * FROM BUG_12595 WHERE a LIKE 'ha\%an' ESCAPE 0x5c;
SELECT * FROM BUG_12595 WHERE a LIKE 'ha|%an' ESCAPE '|';
-- error 1210
SELECT * FROM BUG_12595 WHERE a LIKE 'hakan\n%' ESCAPE '\n';

SET @@SQL_MODE=@OLD_SQL_MODE12595;
DROP TABLE BUG_12595;

#
# Bug #6495 Illogical requirement for column qualification in NATURAL join
#

create table t1 (a char(1));
create table t2 (a char(1));
insert into t1 values ('a'),('b'),('c');
insert into t2 values ('b'),('c'),('d');
select a from t1 natural join t2;
select * from t1 natural join t2 where a = 'b';
drop table t1, t2;

#
# Bug #12977 Compare table names with qualifying field tables only
# for base tables, search all nested join operands of natural joins.
#

CREATE TABLE t1 (`id` TINYINT);
CREATE TABLE t2 (`id` TINYINT);
CREATE TABLE t3 (`id` TINYINT);
INSERT INTO t1 VALUES (1),(2),(3);
INSERT INTO t2 VALUES (2);
INSERT INTO t3 VALUES (3);
-- error 1052
SELECT t1.id,t3.id FROM t1 JOIN t2 ON (t2.id=t1.id) LEFT JOIN t3 USING (id);
-- error 1052
SELECT t1.id,t3.id FROM t1 JOIN t2 ON (t2.notacolumn=t1.id) LEFT JOIN t3 USING (id);
-- error 1052
SELECT id,t3.id FROM t1 JOIN t2 ON (t2.id=t1.id) LEFT JOIN t3 USING (id);
-- error 1052
SELECT id,t3.id FROM (t1 JOIN t2 ON (t2.id=t1.id)) LEFT JOIN t3 USING (id);

drop table t1, t2, t3;

#
# Bug #13067 JOIN xxx USING is case sensitive
#

create table t1 (a int(10),b int(10));
create table t2 (a int(10),b int(10));
insert into t1 values (1,10),(2,20),(3,30);
insert into t2 values (1,10);
# both queries should produce the same result
select * from t1 inner join t2 using (A);
select * from t1 inner join t2 using (a);
drop table t1, t2;

#
# Bug #12943 Incorrect nesting of [INNER| CROSS] JOIN due to unspecified
#            associativity in the parser.
#

create table t1 (a int, c int);
create table t2 (b int);
create table t3 (b int, a int);
create table t4 (c int);
insert into t1 values (1,1);
insert into t2 values (1);
insert into t3 values (1,1);
insert into t4 values (1);

select * from t1 join t2 join t3 on (t2.b = t3.b and t1.a = t3.a);
# Notice that ',' has lower priority than 'join', thus we have that:
# t1, t2 join t3 <==> t1, (t2 join t3).
-- error 1054
select * from t1, t2 join t3 on (t2.b = t3.b and t1.a = t3.a);
select * from t1 join t2 join t3 join t4 on (t1.a = t4.c and t2.b = t4.c);
select * from t1 join t2 join t4 using (c);
drop table t1, t2, t3, t4;

#
# Bug #12291 Table wasn't reinited for index scan after sequential scan 
#
create table t1(x int, y int);
create table t2(x int, y int);
create table t3(x int, primary key(x));
insert into t1 values (1, 1), (2, 1), (3, 1), (4, 3), (5, 6), (6, 6);
insert into t2 values (1, 1), (2, 1), (3, 3), (4, 6), (5, 6);
insert into t3 values (1), (2), (3), (4), (5);
select t1.x, t3.x from t1, t2, t3  where t1.x = t2.x and t3.x >= t1.y and t3.x <= t2.y;
drop table t1,t2,t3;

#
# Bug #13127 LEFT JOIN against a VIEW returns NULL instead of correct value
#

create table t1 (id char(16) not null default '', primary key  (id));
insert into t1 values ('100'),('101'),('102');
create table t2 (id char(16) default null);
insert into t2 values (1);
create view v1 as select t1.id from t1;
create view v2 as select t2.id from t2;
create view v3 as select (t1.id+2) as id from t1 natural left join t2;

# all queries must return the same result
select t1.id from t1 left join v2 using (id);
select t1.id from v2 right join t1 using (id);
select t1.id from t1 left join v3 using (id);
select * from t1 left join v2 using (id);
select * from v2 right join t1 using (id);
select * from t1 left join v3 using (id);

select v1.id from v1 left join v2 using (id);
select v1.id from v2 right join v1 using (id);
select v1.id from v1 left join v3 using (id);
select * from v1 left join v2 using (id);
select * from v2 right join v1 using (id);
select * from v1 left join v3 using (id);

drop table t1, t2;
drop view v1, v2, v3;

#
# Bug #13597 Column in ON condition not resolved if references a table in
# nested right join.
#

create table t1 (id int(11) not null default '0');
insert into t1 values (123),(191),(192);
create table t2 (id char(16) character set utf8 not null);
insert into t2 values ('58013'),('58014'),('58015'),('58016');
create table t3 (a_id int(11) not null, b_id char(16) character set utf8);
insert into t3 values (123,null),(123,null),(123,null),(123,null),(123,null),(123,'58013');

-- both queries are equivalent
select count(*)
from t1 inner join (t3 left join t2 on t2.id = t3.b_id) on t1.id = t3.a_id;

select count(*)
from t1 inner join (t2 right join t3 on t2.id = t3.b_id) on t1.id = t3.a_id;

drop table t1,t2,t3;

#
# Bug #13832 Incorrect parse order of join productions due to unspecified
# operator priorities results in incorrect join tree.
#

create table t1 (a int);
create table t2 (b int);
create table t3 (c int);
select * from t1 join t2 join t3 on (t1.a=t3.c);
select * from t1 join t2 left join t3 on (t1.a=t3.c);
select * from t1 join t2 right join t3 on (t1.a=t3.c);
select * from t1 join t2 straight_join t3 on (t1.a=t3.c);
drop table t1, t2 ,t3;

#
# Bug #14093 Query takes a lot of time when date format is not valid
# fix optimizes execution. so here we just check that returned set is
# correct.
create table t1(f1 int, f2 date);
insert into t1 values(1,'2005-01-01'),(2,'2005-09-01'),(3,'2005-09-30'),
  (4,'2005-10-01'),(5,'2005-12-30');
# should return all records
select * from t1 where f2 >= 0;
select * from t1 where f2 >= '0000-00-00';
# should return 4,5
select * from t1 where f2 >= '2005-09-31';
select * from t1 where f2 >= '2005-09-3a';
# should return 1,2,3
select * from t1 where f2 <= '2005-09-31';
select * from t1 where f2 <= '2005-09-3a';
drop table t1;

#
# Bug ##14662  	ORDER BY on column of a view, with an alias of the same
# column causes ambiguous
#

create table t1 (f1 int, f2 int);
insert into t1 values (1, 30), (2, 20), (3, 10);
create algorithm=merge view v1 as select f1, f2 from t1;
create algorithm=merge view v2 (f2, f1) as select f1, f2 from t1;
create algorithm=merge view v3 as select t1.f1 as f2, t1.f2 as f1 from t1;
select t1.f1 as x1, f1 from t1 order by t1.f1;
select v1.f1 as x1, f1 from v1 order by v1.f1;
select v2.f1 as x1, f1 from v2 order by v2.f1;
select v3.f1 as x1, f1 from v3 order by v3.f1;
select f1, f2, v1.f1 as x1 from v1 order by v1.f1;
select f1, f2, v2.f1 as x1 from v2 order by v2.f1;
select f1, f2, v3.f1 as x1 from v3 order by v3.f1;
drop table t1;
drop view v1, v2, v3;

#
# Bug #15106: lost equality predicate of the form field=const in a join query
#

CREATE TABLE t1(key_a int4 NOT NULL, optimus varchar(32), PRIMARY KEY(key_a));
CREATE TABLE t2(key_a int4 NOT NULL, prime varchar(32), PRIMARY KEY(key_a));
CREATE table t3(key_a int4 NOT NULL, key_b int4 NOT NULL, foo varchar(32),
                PRIMARY KEY(key_a,key_b));

INSERT INTO t1 VALUES (0,'');
INSERT INTO t1 VALUES (1,'i');
INSERT INTO t1 VALUES (2,'j');
INSERT INTO t1 VALUES (3,'k');

INSERT INTO t2 VALUES (1,'r');
INSERT INTO t2 VALUES (2,'s');
INSERT INTO t2 VALUES (3,'t');

INSERT INTO t3 VALUES (1,5,'x');
INSERT INTO t3 VALUES (1,6,'y');
INSERT INTO t3 VALUES (2,5,'xx');
INSERT INTO t3 VALUES (2,6,'yy');
INSERT INTO t3 VALUES (2,7,'zz');
INSERT INTO t3 VALUES (3,5,'xxx');

SELECT t2.key_a,foo 
  FROM t1 INNER JOIN t2 ON t1.key_a = t2.key_a
          INNER JOIN t3 ON t1.key_a = t3.key_a
    WHERE t2.key_a=2 and key_b=5;
EXPLAIN SELECT t2.key_a,foo 
  FROM t1 INNER JOIN t2 ON t1.key_a = t2.key_a
          INNER JOIN t3 ON t1.key_a = t3.key_a
    WHERE t2.key_a=2 and key_b=5;

SELECT t2.key_a,foo 
  FROM t1 INNER JOIN t2 ON t2.key_a = t1.key_a
          INNER JOIN t3 ON t1.key_a = t3.key_a
    WHERE t2.key_a=2 and key_b=5;
EXPLAIN SELECT t2.key_a,foo 
  FROM t1 INNER JOIN t2 ON t2.key_a = t1.key_a
          INNER JOIN t3 ON t1.key_a = t3.key_a
    WHERE t2.key_a=2 and key_b=5;

DROP TABLE t1,t2,t3;

#
# Bug#15347 Wrong result of subselect when records cache and set functions
#           are involved
#
create  table t1 (f1 int);
insert into t1 values(1),(2);
create table t2 (f2 int, f3 int, key(f2));
insert into t2 values(1,1),(2,2);
create table t3 (f4 int not null);
insert into t3 values (2),(2),(2);
select f1,(select count(*) from t2,t3 where f2=f1 and f3=f4) as count from t1;
drop table t1,t2,t3;

#
# Bug #15633 Evaluation of Item_equal for non-const table caused wrong
#            select result
#
create table t1 (f1 int unique);
create table t2 (f2 int unique);
create table t3 (f3 int unique);
insert into t1 values(1),(2);
insert into t2 values(1),(2);
insert into t3 values(1),(NULL);
select * from t3 where f3 is null;
select t2.f2 from t1 left join t2 on f1=f2 join t3 on f1=f3 where f1=1;
drop table t1,t2,t3;

#
# Bug#15268 Unchecked null value caused server crash
#
create table t1(f1 char, f2 char not null);
insert into t1 values(null,'a');
create table t2 (f2 char not null);
insert into t2 values('b');
select * from t1 left join t2 on f1=t2.f2 where t1.f2='a';
drop table t1,t2;

#
# Bug#15538 unchecked table absense caused server crash.
#
--error 1064
select * from (select * left join t on f1=f2) tt;

#
# Bug #16504: re-evaluation of Item_equal object after reading const table
#

CREATE TABLE t1 (sku int PRIMARY KEY, pr int);
CREATE TABLE t2 (sku int PRIMARY KEY, sppr int, name varchar(255));

INSERT INTO t1 VALUES
  (10, 10), (20, 10), (30, 20), (40, 30), (50, 10), (60, 10);

INSERT INTO t2 VALUES 
  (10, 10, 'aaa'), (20, 10, 'bbb'), (30, 10, 'ccc'), (40, 20, 'ddd'),
  (50, 10, 'eee'), (60, 20, 'fff'), (70, 20, 'ggg'), (80, 30, 'hhh');

SELECT t2.sku, t2.sppr, t2.name, t1.sku, t1.pr
  FROM t2, t1 WHERE t2.sku=20 AND (t2.sku=t1.sku OR t2.sppr=t1.sku);
EXPLAIN
SELECT t2.sku, t2.sppr, t2.name, t1.sku, t1.pr
  FROM t2, t1 WHERE t2.sku=20 AND (t2.sku=t1.sku OR t2.sppr=t1.sku);


DROP TABLE t1,t2;

#
# Bug#18712: Truncation problem (needs just documenting and test
# cases to prevent fixing this accidently. It is intended behaviour)
#

CREATE TABLE t1 (i TINYINT UNSIGNED NOT NULL);
INSERT t1 SET i = 0;
UPDATE t1 SET i = -1;
SELECT * FROM t1;
UPDATE t1 SET i = CAST(i - 1 AS SIGNED);
SELECT * FROM t1;
UPDATE t1 SET i = i - 1;
SELECT * FROM t1;
DROP TABLE t1;

# BUG#17379

create table t1 (a int);
insert into t1 values (0),(1),(2),(3),(4),(5),(6),(7),(8),(9);
create table t2 (a int, b int, c int, e int, primary key(a,b,c));
insert into t2 select A.a, B.a, C.a, C.a from t1 A, t1 B, t1 C;
analyze table t2;
select 'In next EXPLAIN, B.rows must be exactly 10:' Z;

explain select * from t2 A, t2 B where A.a=5 and A.b=5 and A.C<5
          and B.a=5 and B.b=A.e and (B.b =1 or B.b = 3 or B.b=5);
drop table t1, t2;

#
#Bug #18940: selection of optimal execution plan caused by equality
#            propagation (the bug was fixed by the patch for bug #17379)

CREATE TABLE t1 (a int PRIMARY KEY, b int, INDEX(b));
INSERT INTO t1 VALUES (1, 3), (9,4), (7,5), (4,5), (6,2),
                      (3,1), (5,1), (8,9), (2,2), (0,9);

CREATE TABLE t2 (c int, d int, f int, INDEX(c,f));
INSERT INTO t2 VALUES
 (1,0,0), (1,0,1), (2,0,0), (2,0,1), (3,0,0), (4,0,1),
 (5,0,0), (5,0,1), (6,0,0), (0,0,1), (7,0,0), (7,0,1),
 (0,0,0), (0,0,1), (8,0,0), (8,0,1), (9,0,0), (9,0,1);

EXPLAIN
SELECT a, c, d, f FROM t1,t2 WHERE a=c AND b BETWEEN 4 AND 6;
EXPLAIN
SELECT a, c, d, f FROM t1,t2 WHERE a=c AND b BETWEEN 4 AND 6 AND a > 0;

DROP TABLE t1, t2;

#
# Bug #18895: BIT values cause joins to fail
#
create table t1 (
    a int unsigned    not null auto_increment primary key,
    b bit             not null,
    c bit             not null
);

create table t2 (
    a int unsigned    not null auto_increment primary key,
    b bit             not null,
    c int unsigned    not null,
    d varchar(50)
);

insert into t1 (b,c) values (0,1), (0,1);
insert into t2 (b,c) values (0,1);

-- Row 1 should succeed.  Row 2 should fail.  Both fail.
select t1.a, t1.b + 0, t1.c + 0, t2.a, t2.b + 0, t2.c, t2.d
from t1 left outer join t2 on t1.a = t2.c and t2.b <> 1
where t1.b <> 1 order by t1.a;

drop table t1,t2;

#
# Bug #20569: Garbage in DECIMAL results from some mathematical functions
#
SELECT 0.9888889889 * 1.011111411911;

#
# Bug #10977: No warning issued if a column name is truncated
#
prepare stmt from 'select 1 as " a "';
execute stmt;

#
# Bug #21390: wrong estimate of rows after elimination of const tables
#

CREATE TABLE t1 (a int NOT NULL PRIMARY KEY, b int NOT NULL);
INSERT INTO t1 VALUES (1,1), (2,2), (3,3), (4,4);

CREATE TABLE t2 (c int NOT NULL, INDEX idx(c));
INSERT INTO t2 VALUES
  (1), (1), (1), (1), (1), (1), (1), (1),
  (2), (2), (2), (2),
  (3), (3),
  (4);

EXPLAIN SELECT b FROM t1, t2 WHERE b=c AND a=1;
EXPLAIN SELECT b FROM t1, t2 WHERE b=c AND a=4;

DROP TABLE t1, t2;

#
# No matches for a join after substitution of a const table
#

CREATE TABLE t1 (id int NOT NULL PRIMARY KEY, a int);
INSERT INTO t1 VALUES (1,2), (2,NULL), (3,2);

CREATE TABLE t2 (b int, c INT, INDEX idx1(b));
INSERT INTO t2 VALUES (2,1), (3,2);

CREATE TABLE t3 (d int,  e int, INDEX idx1(d));
INSERT INTO t3 VALUES (2,10), (2,20), (1,30), (2,40), (2,50);

EXPLAIN
SELECT * FROM t1 LEFT JOIN t2 ON t2.b=t1.a INNER JOIN t3 ON t3.d=t1.id
  WHERE t1.id=2;
SELECT * FROM t1 LEFT JOIN t2 ON t2.b=t1.a INNER JOIN t3 ON t3.d=t1.id
  WHERE t1.id=2;

DROP TABLE t1,t2,t3;

#
# Bug#20503: Server crash due to the ORDER clause isn't taken into account
#            while space allocation
#
create table t1 (c1 varchar(1), c2 int, c3 int, c4 int, c5 int, c6 int,
c7 int, c8 int, c9 int, fulltext key (`c1`));
select distinct match (`c1`) against ('z') , c2, c3, c4,c5, c6,c7, c8 
  from t1 where c9=1 order by c2, c2;
drop table t1;

#
# Bug #22735: no equality propagation for BETWEEN and IN with STRING arguments
#

CREATE TABLE t1 (pk varchar(10) PRIMARY KEY, fk varchar(16));
CREATE TABLE t2 (pk varchar(16) PRIMARY KEY, fk varchar(10));

INSERT INTO t1 VALUES
  ('d','dddd'), ('i','iii'), ('a','aa'), ('b','bb'), ('g','gg'), 
  ('e','eee'), ('c','cccc'), ('h','hhh'), ('j','jjj'), ('f','fff');
INSERT INTO t2 VALUES
  ('jjj', 'j'), ('cc','c'), ('ccc','c'), ('aaa', 'a'), ('jjjj','j'),
  ('hhh','h'), ('gg','g'), ('fff','f'), ('ee','e'), ('ffff','f'),
  ('bbb','b'), ('ff','f'), ('cccc','c'), ('dddd','d'), ('jj','j'),
  ('aaaa','a'), ('bb','b'), ('eeee','e'), ('aa','a'), ('hh','h');

EXPLAIN SELECT t2.* 
  FROM t1 JOIN t2 ON t2.fk=t1.pk
    WHERE t2.fk < 'c' AND t2.pk=t1.fk;
EXPLAIN SELECT t2.* 
  FROM t1 JOIN t2 ON t2.fk=t1.pk 
    WHERE t2.fk BETWEEN 'a' AND 'b' AND t2.pk=t1.fk;
EXPLAIN SELECT t2.* 
  FROM t1 JOIN t2 ON t2.fk=t1.pk 
    WHERE t2.fk IN ('a','b') AND t2.pk=t1.fk;

DROP TABLE t1,t2;

#
# Bug #22367: Optimizer uses ref join type instead of eq_ref for simple 
#               join on strings
#
CREATE TABLE t1 (a int, b varchar(20) NOT NULL, PRIMARY KEY(a));
CREATE TABLE t2 (a int, b varchar(20) NOT NULL,
                 PRIMARY KEY (a), UNIQUE KEY (b));
INSERT INTO t1 VALUES (1,'a'),(2,'b'),(3,'c');
INSERT INTO t2 VALUES (1,'a'),(2,'b'),(3,'c');

EXPLAIN SELECT t1.a FROM t1 LEFT JOIN t2 ON t2.b=t1.b WHERE t1.a=3;

DROP TABLE t1,t2;

#
# Bug #19579: predicates that become sargable after reading const tables
#             are not taken into account by optimizer
#

CREATE TABLE t1(id int PRIMARY KEY, b int, e int);
CREATE TABLE t2(i int, a int, INDEX si(i), INDEX ai(a));
CREATE TABLE t3(a int PRIMARY KEY, c char(4), INDEX ci(c));

INSERT INTO t1 VALUES 
  (1,10,19), (2,20,22), (4,41,42), (9,93,95), (7, 77,79),
  (6,63,67), (5,55,58), (3,38,39), (8,81,89);
INSERT INTO t2 VALUES
  (21,210), (41,410), (82,820), (83,830), (84,840),
  (65,650), (51,510), (37,370), (94,940), (76,760),
  (22,220), (33,330), (40,400), (95,950), (38,380),
  (67,670), (88,880), (57,570), (96,960), (97,970);
INSERT INTO t3 VALUES
  (210,'bb'), (950,'ii'), (400,'ab'), (500,'ee'), (220,'gg'),
  (440,'gg'), (310,'eg'), (380,'ee'), (840,'bb'), (830,'ff'),
  (230,'aa'), (960,'ii'), (410,'aa'), (510,'ee'), (290,'bb'),
  (450,'gg'), (320,'dd'), (390,'hh'), (850,'jj'), (860,'ff');

EXPLAIN
SELECT t3.a FROM t1,t2 FORCE INDEX (si),t3
  WHERE t1.id = 8 AND t2.i BETWEEN t1.b AND t1.e AND 
        t3.a=t2.a AND t3.c IN ('bb','ee');
EXPLAIN
SELECT t3.a FROM t1,t2,t3
  WHERE t1.id = 8 AND t2.i BETWEEN t1.b AND t1.e AND
        t3.a=t2.a AND t3.c IN ('bb','ee') ;

EXPLAIN 
SELECT t3.a FROM t1,t2 FORCE INDEX (si),t3
  WHERE t1.id = 8 AND (t2.i=t1.b OR t2.i=t1.e) AND t3.a=t2.a AND
        t3.c IN ('bb','ee');
EXPLAIN 
SELECT t3.a FROM t1,t2,t3
  WHERE t1.id = 8 AND (t2.i=t1.b OR t2.i=t1.e) AND t3.a=t2.a AND
        t3.c IN ('bb','ee');

DROP TABLE t1,t2,t3;<|MERGE_RESOLUTION|>--- conflicted
+++ resolved
@@ -2332,7 +2332,6 @@
 --enable_ps_protocol
 
 #
-<<<<<<< HEAD
 # Bug #18759 "Incorrect string to numeric conversion"
 #
 # This test is here so that the behavior will not be changed to 4.1
@@ -2351,8 +2350,7 @@
 SELECT i='1e+01',i=1e+01, i in (1e+01,1e+01), i in ('1e+01','1e+01') FROM t1;
 DROP TABLE t1;
 
-# End of 4.1 tests
-=======
+#
 # Bug #22533: storing large hex strings
 #
 
@@ -2364,7 +2362,6 @@
 drop table t1;
 
 --echo End of 4.1 tests
->>>>>>> f4e461a6
 
 #
 # Test for bug #6474
