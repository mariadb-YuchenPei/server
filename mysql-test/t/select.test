--- conflicted
+++ resolved
@@ -3690,52 +3690,6 @@
 SHOW STATUS LIKE 'Handler_read%';
 DROP TABLE t1, t2;
 
-<<<<<<< HEAD
---echo End of 5.0 tests
-
-#
-# Bug #30639: limit offset,rowcount wraps when rowcount >= 2^32 in windows
-#
-create table t1(a INT, KEY (a));
-INSERT INTO t1 VALUES (1),(2),(3),(4),(5);
-SELECT a FROM t1 ORDER BY a LIMIT 2;
-SELECT a FROM t1 ORDER BY a LIMIT 2,4294967296;
-SELECT a FROM t1 ORDER BY a LIMIT 2,4294967297;
-DROP TABLE t1;
-
-#
-# Bug #37936: ASSERT_COLUMN_MARKED_FOR_WRITE in Field_datetime::store ,
-# Field_varstring::store
-#
-
-CREATE TABLE A (date_key date);
-
-CREATE TABLE C (
-  pk int,
-  int_nokey int,
-  int_key int,
-  date_key date NOT NULL,
-  date_nokey date,
-  varchar_key varchar(1)
-);
-
-INSERT INTO C VALUES 
-(1,1,1,'0000-00-00',NULL,NULL),
-(1,1,1,'0000-00-00',NULL,NULL);
-
-SELECT 1 FROM C WHERE pk > ANY (SELECT 1 FROM C);
-
-SELECT COUNT(DISTINCT 1) FROM C 
-  WHERE date_key = (SELECT 1 FROM A WHERE C.date_key IS NULL) GROUP BY pk; 
-SELECT date_nokey FROM C 
-  WHERE int_key IN (SELECT 1 FROM A) 
-  HAVING date_nokey = '10:41:7' 
-  ORDER BY date_key;
-
-DROP TABLE A,C;
-
---echo End of 5.1 tests
-=======
 #
 # Bug#40953 SELECT query throws "ERROR 1062 (23000): Duplicate entry..." error
 #
@@ -3773,4 +3727,46 @@
 
 drop table t1, t2, t3;
 --echo End of 5.0 tests
->>>>>>> 4c689750
+
+#
+# Bug #30639: limit offset,rowcount wraps when rowcount >= 2^32 in windows
+#
+create table t1(a INT, KEY (a));
+INSERT INTO t1 VALUES (1),(2),(3),(4),(5);
+SELECT a FROM t1 ORDER BY a LIMIT 2;
+SELECT a FROM t1 ORDER BY a LIMIT 2,4294967296;
+SELECT a FROM t1 ORDER BY a LIMIT 2,4294967297;
+DROP TABLE t1;
+
+#
+# Bug #37936: ASSERT_COLUMN_MARKED_FOR_WRITE in Field_datetime::store ,
+# Field_varstring::store
+#
+
+CREATE TABLE A (date_key date);
+
+CREATE TABLE C (
+  pk int,
+  int_nokey int,
+  int_key int,
+  date_key date NOT NULL,
+  date_nokey date,
+  varchar_key varchar(1)
+);
+
+INSERT INTO C VALUES 
+(1,1,1,'0000-00-00',NULL,NULL),
+(1,1,1,'0000-00-00',NULL,NULL);
+
+SELECT 1 FROM C WHERE pk > ANY (SELECT 1 FROM C);
+
+SELECT COUNT(DISTINCT 1) FROM C 
+  WHERE date_key = (SELECT 1 FROM A WHERE C.date_key IS NULL) GROUP BY pk; 
+SELECT date_nokey FROM C 
+  WHERE int_key IN (SELECT 1 FROM A) 
+  HAVING date_nokey = '10:41:7' 
+  ORDER BY date_key;
+
+DROP TABLE A,C;
+
+--echo End of 5.1 tests