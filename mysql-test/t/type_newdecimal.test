--- conflicted
+++ resolved
@@ -1245,7 +1245,6 @@
 select * from t1;
 DROP TABLE t1;
 
-<<<<<<< HEAD
 --echo End of 5.0 tests
 
 #
@@ -1258,7 +1257,7 @@
 select cast(99.6 as decimal(2,0));
 select cast(-13.4 as decimal(2,1));
 select cast(98.6 as decimal(2,0));
-=======
+
 --echo #
 --echo # Bug #45262: Bad effects with CREATE TABLE and DECIMAL
 --echo #
@@ -1286,7 +1285,4 @@
 CREATE TABLE t1 SELECT 1 % .123456789123456789123456789123456789123456789123456789123456789123456789123456789 AS my_col;
 DESCRIBE t1;
 SELECT my_col FROM t1;
-DROP TABLE t1;
-
---echo End of 5.0 tests
->>>>>>> dd7fa1d2
+DROP TABLE t1;