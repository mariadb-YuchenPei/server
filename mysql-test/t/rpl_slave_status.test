# Test case for BUG #10780
<<<<<<< HEAD
source include/master-slave.inc;
=======
--source include/master-slave.inc
>>>>>>> cc75310b
connection master;
grant replication slave on *.* to rpl@127.0.0.1 identified by 'rpl';
connection slave;
stop slave;
change master to master_user='rpl',master_password='rpl';
start slave;
connection master;
--disable_warnings
drop table if exists t1;
--enable_warning
create table t1 (n int);
insert into t1 values (1);
save_master_pos;
connection slave;
sync_with_master;
select * from t1;
connection master;
delete from mysql.user where user='rpl';
flush privileges;
connection slave;
stop slave;
start slave;
--replace_result $MASTER_MYPORT MASTER_MYPORT
--replace_column 7 # 8 # 9 # 22 # 23 #
--vertical_results
show slave status;

# end of 4.1 tests<|MERGE_RESOLUTION|>--- conflicted
+++ resolved
@@ -1,9 +1,5 @@
 # Test case for BUG #10780
-<<<<<<< HEAD
-source include/master-slave.inc;
-=======
 --source include/master-slave.inc
->>>>>>> cc75310b
 connection master;
 grant replication slave on *.* to rpl@127.0.0.1 identified by 'rpl';
 connection slave;
