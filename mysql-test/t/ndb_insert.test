--- conflicted
+++ resolved
@@ -462,15 +462,6 @@
 
 #
 # Insert duplicate rows, inside transaction
-<<<<<<< HEAD
-# since failing inserts rollbacks whole transaction
-# all select count (except second) return same value
-#
-SELECT COUNT(*) FROM t1;
-INSERT INTO t1 VALUES 
-(2001,2001,2001),(2002,2002,2002),(2003,2003,2003),(2004,2004,2004),(2005,2005,2005);
-SELECT COUNT(*) FROM t1;
-=======
 # rollback 
 #
 begin;
@@ -498,7 +489,6 @@
 INSERT INTO t1 VALUES 
 (1,1,1),(2,2,2),(3,3,3),(4,4,4),(5,5,5),
 (6,6,6),(7,7,7),(8,8,8),(9,9,9),(10,10,10);
-
 --error 1296
 SELECT * FROM t1 WHERE pk1=10;
 
@@ -516,14 +506,10 @@
 #
 begin;
 
->>>>>>> 9504e0b4
 --error 1062
 INSERT INTO t1 VALUES 
 (1,1,1),(2,2,2),(3,3,3),(4,4,4),(5,5,5),
 (6,6,6),(7,7,7),(8,8,8),(9,9,9),(10,10,10);
-<<<<<<< HEAD
-SELECT COUNT(*) FROM t1;
-=======
 
 --error 1296
 SELECT * FROM t1 WHERE pk1=10;
@@ -532,7 +518,6 @@
 SELECT * FROM t1 WHERE pk1=10;
 
 --error 1296
->>>>>>> 9504e0b4
 commit;
 SELECT COUNT(*) FROM t1;
 
