-- source include/have_innodb.inc

--disable_warnings
drop table if exists t1,t2,t3,t4;
--enable_warnings

set @save_storage_engine= @@storage_engine;
set storage_engine=InnoDB;

--source include/mrr_tests.inc 

set storage_engine= @save_storage_engine;

# Try big rowid sizes
set @mrr_buffer_size_save= @@mrr_buffer_size;
set mrr_buffer_size=64;

# By default InnoDB will fill values only for key parts used by the query,
# which will cause DS-MRR to supply an invalid tuple on scan restoration. 
# Verify that DS-MRR's code extra(HA_EXTRA_RETRIEVE_ALL_COLS) call has effect:
create table t1(a int);
insert into t1 values (0),(1),(2),(3),(4),(5),(6),(7),(8),(9);
create table t2(a char(8), b char(8), c char(8), filler char(100), key(a,b,c) ) engine=InnoDB;

insert into t2 select 
  concat('a-', 1000 + A.a, '-a'),
  concat('b-', 1000 + B.a, '-b'),
  concat('c-', 1000 + C.a, '-c'),
  'filler'
from t1 A, t1 B, t1 C;

explain
select count(length(a) + length(filler)) from t2 where a>='a-1000-a' and a <'a-1001-a';
select count(length(a) + length(filler)) from t2 where a>='a-1000-a' and a <'a-1001-a';
drop table t2;

# Try a very big rowid
create table t2 (a char(100), b char(100), c char(100), d int, 
                 filler char(10), key(d), primary key (a,b,c)) engine= innodb;
insert into t2 select A.a, B.a, B.a, A.a, 'filler' from t1 A, t1 B;
--replace_column 9 #
explain select * from t2 force index (d) where d < 10;
drop table t2;

drop table t1;
set @@mrr_buffer_size= @mrr_buffer_size_save;

#
# BUG#33033 "MySQL/InnoDB crashes with simple select range query"
#
create table t1 (f1 int not null, f2 int not null,f3 int not null, f4 char(1), primary key (f1,f2), key ix(f3))Engine=InnoDB;

--disable_query_log
let $1=55;

while ($1)
{
  eval insert into t1(f1,f2,f3,f4) values ($1,$1,$1,'A');
  dec $1;
}
--enable_query_log

# The following must not crash:
select * from t1 where (f3>=5 and f3<=10) or (f3>=1 and f3<=4);

drop table t1;

--echo
--echo BUG#37977: Wrong result returned on GROUP BY + OR + Innodb
--echo
CREATE TABLE t1 (
  `pk` int(11) NOT NULL AUTO_INCREMENT,
  `int_nokey` int(11) NOT NULL,
  `int_key` int(11) NOT NULL,
  `date_key` date NOT NULL,
  `date_nokey` date NOT NULL,
  `time_key` time NOT NULL,
  `time_nokey` time NOT NULL,
  `datetime_key` datetime NOT NULL,
  `datetime_nokey` datetime NOT NULL,
  `varchar_key` varchar(5) DEFAULT NULL,
  `varchar_nokey` varchar(5) DEFAULT NULL,
  PRIMARY KEY (`pk`),
  KEY `int_key` (`int_key`),
  KEY `date_key` (`date_key`),
  KEY `time_key` (`time_key`),
  KEY `datetime_key` (`datetime_key`),
  KEY `varchar_key` (`varchar_key`)
) ENGINE=InnoDB;

INSERT INTO t1 VALUES 
(1,5,5,'2009-10-16','2009-10-16','09:28:15','09:28:15','2007-09-14 05:34:08','2007-09-14 05:34:08','qk','qk'),
(2,6,6,'0000-00-00','0000-00-00','23:06:39','23:06:39','0000-00-00 00:00:00','0000-00-00 00:00:00','j','j'),
(3,10,10,'2000-12-18','2000-12-18','22:16:19','22:16:19','2006-11-04 15:42:50','2006-11-04 15:42:50','aew','aew'),
(4,0,0,'2001-09-18','2001-09-18','00:00:00','00:00:00','2004-03-23 13:23:35','2004-03-23 13:23:35',NULL,NULL),
(5,6,6,'2007-08-16','2007-08-16','22:13:38','22:13:38','2004-08-19 11:01:28','2004-08-19 11:01:28','qu','qu');
select pk from t1 WHERE `varchar_key` > 'kr' group by pk;
select pk from t1 WHERE `int_nokey` IS NULL OR  `varchar_key` > 'kr' group by pk;
drop table t1;

--echo #
--echo # BUG#39447: Error with NOT NULL condition and LIMIT 1
--echo #
CREATE TABLE t1 (                 
   id int(11) NOT NULL,                
   parent_id int(11) DEFAULT NULL,     
   name varchar(10) DEFAULT NULL,      
   PRIMARY KEY (id),                   
   KEY ind_parent_id (parent_id)     
) ENGINE=InnoDB;

insert into t1 (id, parent_id, name) values
(10,NULL,'A'),
(20,10,'B'),
(30,10,'C'),
(40,NULL,'D'),
(50,40,'E'),
(60,40,'F'),
(70,NULL,'J');

SELECT id FROM t1 WHERE parent_id IS NOT NULL ORDER BY id DESC LIMIT 1;
--echo This must show type=index, extra=Using where
explain SELECT * FROM t1 FORCE INDEX (PRIMARY) WHERE parent_id IS NOT NULL ORDER BY id DESC LIMIT 1;
SELECT * FROM t1 WHERE parent_id IS NOT NULL ORDER BY id DESC LIMIT 1;
drop table t1;


-- echo #
-- echo # BUG#628785: multi_range_read.cc:430: int DsMrr_impl::dsmrr_init(): Assertion `do_sort_keys || do_rowid_fetch' failed 
-- echo #
set @save_join_cache_level= @@join_cache_level;
set @save_optimizer_switch= @@optimizer_switch;
SET SESSION join_cache_level=9;
SET SESSION optimizer_switch='mrr_sort_keys=off';

CREATE TABLE `t1` (
  `pk` int(11) NOT NULL AUTO_INCREMENT,
  `col_int_nokey` int(11) DEFAULT NULL,
  `col_int_key` int(11) DEFAULT NULL,
  `col_varchar_key` varchar(1) DEFAULT NULL,
  `col_varchar_nokey` varchar(1) DEFAULT NULL,
  PRIMARY KEY (`pk`),
  KEY `col_varchar_key` (`col_varchar_key`,`col_int_key`)
) ENGINE=InnoDB AUTO_INCREMENT=101 DEFAULT CHARSET=latin1;
INSERT INTO `t1` VALUES (1,6,NULL,'r','r');
INSERT INTO `t1` VALUES (2,8,0,'c','c');
INSERT INTO `t1` VALUES (97,7,0,'z','z');
INSERT INTO `t1` VALUES (98,1,1,'j','j');
INSERT INTO `t1` VALUES (99,7,8,'c','c');
INSERT INTO `t1` VALUES (100,2,5,'f','f');
SELECT table1 .`col_varchar_key`
FROM t1 table1 STRAIGHT_JOIN ( t1 table3 JOIN t1 table4 ON table4 .`pk` = table3 .`col_int_nokey` ) ON table4 .`col_varchar_nokey` ;
DROP TABLE t1;
set join_cache_level=@save_join_cache_level;
set optimizer_switch=@save_optimizer_switch;

--echo # 
--echo # BUG#623300: Query with join_cache_level = 6 returns extra rows in maria-5.3-dsmrr-cpk
--echo # 
CREATE TABLE t1 (
  pk int(11) NOT NULL AUTO_INCREMENT,
  col_int_nokey int(11) DEFAULT NULL,
  PRIMARY KEY (pk)
) ENGINE=InnoDB;

INSERT INTO t1 VALUES (10,7);
INSERT INTO t1 VALUES (11,1);
INSERT INTO t1 VALUES (12,5);
INSERT INTO t1 VALUES (13,3);
INSERT INTO t1 VALUES (14,6);
INSERT INTO t1 VALUES (15,92);
INSERT INTO t1 VALUES (16,7);
INSERT INTO t1 VALUES (17,NULL);
INSERT INTO t1 VALUES (18,3);
INSERT INTO t1 VALUES (19,5);
INSERT INTO t1 VALUES (20,1);
INSERT INTO t1 VALUES (21,2);
INSERT INTO t1 VALUES (22,NULL);
INSERT INTO t1 VALUES (23,1);
INSERT INTO t1 VALUES (24,0);
INSERT INTO t1 VALUES (25,210);
INSERT INTO t1 VALUES (26,8);
INSERT INTO t1 VALUES (27,7);
INSERT INTO t1 VALUES (28,5);
INSERT INTO t1 VALUES (29,NULL);

CREATE TABLE t2 (
  pk int(11) NOT NULL AUTO_INCREMENT,
  col_int_nokey int(11) DEFAULT NULL,
  PRIMARY KEY (pk)
) ENGINE=InnoDB;
INSERT INTO t2 VALUES (1,NULL);
INSERT INTO t2 VALUES (2,7);
INSERT INTO t2 VALUES (3,9);
INSERT INTO t2 VALUES (4,7);
INSERT INTO t2 VALUES (5,4);
INSERT INTO t2 VALUES (6,2);
INSERT INTO t2 VALUES (7,6);
INSERT INTO t2 VALUES (8,8);
INSERT INTO t2 VALUES (9,NULL);
INSERT INTO t2 VALUES (10,5);
INSERT INTO t2 VALUES (11,NULL);
INSERT INTO t2 VALUES (12,6);
INSERT INTO t2 VALUES (13,188);
INSERT INTO t2 VALUES (14,2);
INSERT INTO t2 VALUES (15,1);
INSERT INTO t2 VALUES (16,1);
INSERT INTO t2 VALUES (17,0);
INSERT INTO t2 VALUES (18,9);
INSERT INTO t2 VALUES (19,NULL);
INSERT INTO t2 VALUES (20,4);

set @my_save_join_cache_level= @@join_cache_level;
SET join_cache_level = 0;

--sorted_result
SELECT table2.col_int_nokey
FROM t1 table1 JOIN t2 table2 ON table2.pk = table1.col_int_nokey
WHERE table1.pk ;

SET join_cache_level = 6;

--sorted_result
SELECT table2.col_int_nokey
FROM t1 table1 JOIN t2 table2 ON table2.pk = table1.col_int_nokey
WHERE table1.pk ;

set join_cache_level= @my_save_join_cache_level;
drop table t1, t2;

--echo #
--echo # BUG#623315: Query returns less rows when run with join_cache_level=6 on maria-5.3-dsmrr-cpk
--echo #
CREATE TABLE t1 (
  pk int(11) NOT NULL AUTO_INCREMENT,
  col_int_nokey int(11) DEFAULT NULL,
  col_int_key int(11) DEFAULT NULL,
  col_varchar_key varchar(1) DEFAULT NULL,
  PRIMARY KEY (pk),
  KEY col_int_key (col_int_key),
  KEY col_varchar_key (col_varchar_key,col_int_key)
) ENGINE=InnoDB;
INSERT INTO t1 VALUES (10,7,8,'v');
INSERT INTO t1 VALUES (11,1,9,'r');
INSERT INTO t1 VALUES (12,5,9,'a');
INSERT INTO t1 VALUES (13,3,186,'m');
INSERT INTO t1 VALUES (14,6,NULL,'y');
INSERT INTO t1 VALUES (15,92,2,'j');
INSERT INTO t1 VALUES (16,7,3,'d');
INSERT INTO t1 VALUES (17,NULL,0,'z');
INSERT INTO t1 VALUES (18,3,133,'e');
INSERT INTO t1 VALUES (19,5,1,'h');
INSERT INTO t1 VALUES (20,1,8,'b');
INSERT INTO t1 VALUES (21,2,5,'s');
INSERT INTO t1 VALUES (22,NULL,5,'e');
INSERT INTO t1 VALUES (23,1,8,'j');
INSERT INTO t1 VALUES (24,0,6,'e');
INSERT INTO t1 VALUES (25,210,51,'f');
INSERT INTO t1 VALUES (26,8,4,'v');
INSERT INTO t1 VALUES (27,7,7,'x');
INSERT INTO t1 VALUES (28,5,6,'m');
INSERT INTO t1 VALUES (29,NULL,4,'c');

set @my_save_join_cache_level= @@join_cache_level;
SET join_cache_level=6;
select count(*) from 
(SELECT table2.pk FROM
   t1 LEFT JOIN t1 table2 JOIN t1 table3 ON table3.col_varchar_key = table2.col_varchar_key 
    ON table3.col_int_nokey) foo;

SET join_cache_level=0;
select count(*) from 
(SELECT table2.pk FROM
   t1 LEFT JOIN t1 table2 JOIN t1 table3 ON table3.col_varchar_key = table2.col_varchar_key 
    ON table3.col_int_nokey) foo;

set join_cache_level= @my_save_join_cache_level;
drop table t1;


--echo #
--echo # BUG#671340: Diverging results in with mrr_sort_keys=ON|OFF and join_cache_level=5
--echo #
CREATE TABLE t1 (
  pk int(11) NOT NULL AUTO_INCREMENT,
  col_int_key int(11) NOT NULL,
  col_varchar_key varchar(1) NOT NULL,
  col_varchar_nokey varchar(1) NOT NULL,
  PRIMARY KEY (pk),
  KEY col_int_key (col_int_key),
  KEY col_varchar_key (col_varchar_key,col_int_key)
) ENGINE=InnoDB;
INSERT INTO t1 VALUES 
  (10,8,'v','v'),
  (11,8,'f','f'),
  (12,5,'v','v'),
  (13,8,'s','s'),
  (14,8,'a','a'),
  (15,6,'p','p'),
  (16,7,'z','z'),
  (17,2,'a','a'),
  (18,5,'h','h'),
  (19,7,'h','h'),
  (20,2,'v','v'),
  (21,9,'v','v'),
  (22,142,'b','b'),
  (23,3,'y','y'),
  (24,0,'v','v'),
  (25,3,'m','m'),
  (26,5,'z','z'),
  (27,9,'n','n'),
  (28,1,'d','d'),
  (29,107,'a','a');

CREATE TABLE t2 (
  pk int(11) NOT NULL AUTO_INCREMENT,
  col_int_key int(11) NOT NULL,
  col_varchar_key varchar(1) NOT NULL,
  col_varchar_nokey varchar(1) NOT NULL,
  PRIMARY KEY (pk),
  KEY col_int_key (col_int_key),
  KEY col_varchar_key (col_varchar_key,col_int_key)
) ENGINE=InnoDB;
INSERT INTO t2 VALUES 
  (1,9,'x','x'),
  (2,5,'g','g'),
  (3,1,'o','o'),
  (4,0,'g','g'),
  (5,1,'v','v'),
  (6,190,'m','m'),
  (7,6,'x','x'),
  (8,3,'c','c'),
  (9,4,'z','z'),
  (10,3,'i','i'),
  (11,186,'x','x'),
  (12,1,'g','g'),
  (13,8,'q','q'),
  (14,226,'m','m'),
  (15,133,'p','p'),
  (16,6,'e','e'),
  (17,3,'t','t'),
  (18,8,'j','j'),
  (19,5,'h','h'),
  (20,7,'w','w');

SELECT count(*), sum(table1.col_int_key*table2.pk) 
FROM 
  t2 AS table1, t1 AS table2, t2 AS table3 
WHERE 
  table3.col_varchar_nokey = table2.col_varchar_key AND table3.pk > table2.col_varchar_nokey ;

set @my_save_join_cache_level= @@join_cache_level;
set @my_save_join_buffer_size= @@join_buffer_size;
set join_cache_level=6;
set join_buffer_size=1500;

SELECT count(*), sum(table1.col_int_key*table2.pk) 
FROM 
  t2 AS table1, t1 AS table2, t2 AS table3 
WHERE 
  table3.col_varchar_nokey = table2.col_varchar_key AND table3.pk > table2.col_varchar_nokey ;

drop table t1,t2;
set join_cache_level=@my_save_join_cache_level;
set join_buffer_size=@my_save_join_buffer_size;

<<<<<<< HEAD

--echo #
--echo # BUG#665669: Result differences on query re-execution
--echo #
create table t1 (pk int primary key, b int, c int default 0, index idx(b)) engine=innodb;
insert into t1(pk,b) values (3, 30), (2, 20), (9, 90), (7, 70), (4, 40), (5, 50), (10, 100), (12, 120);
set @my_save_optimizer_use_mrr=@@optimizer_use_mrr;
set optimizer_use_mrr='disable';
explain select * from t1 where b > 1000;
--echo # The following two must produce indentical results:
select * from t1 where pk < 2 or pk between 3 and 4;
select * from t1 where pk < 2 or pk between 3 and 4;   
drop table t1;
set optimizer_use_mrr = @my_save_optimizer_use_mrr;
=======
--echo #
--echo # Bug#43360 - Server crash with a simple multi-table update
--echo #
CREATE TABLE t1 (
  a CHAR(2) NOT NULL PRIMARY KEY,
  b VARCHAR(20) NOT NULL,
  KEY (b)
) ENGINE=InnoDB;

CREATE TABLE t2 (
  a CHAR(2) NOT NULL PRIMARY KEY,
  b VARCHAR(20) NOT NULL,
  KEY (b)
) ENGINE=InnoDB;

INSERT INTO t1 VALUES
('AB','MySQLAB'),
('JA','Sun Microsystems'),
('MS','Microsoft'),
('IB','IBM- Inc.'),
('GO','Google Inc.');

INSERT INTO t2 VALUES
('AB','Sweden'),
('JA','USA'),
('MS','United States of America'),
('IB','North America'),
('GO','South America');

UPDATE t1,t2 SET t1.b=UPPER(t1.b) WHERE t1.b LIKE 'United%';

SELECT * FROM t1;

SELECT * FROM t2;

DROP TABLE t1,t2;
>>>>>>> b266e5b9
<|MERGE_RESOLUTION|>--- conflicted
+++ resolved
@@ -364,7 +364,6 @@
 set join_cache_level=@my_save_join_cache_level;
 set join_buffer_size=@my_save_join_buffer_size;
 
-<<<<<<< HEAD
 
 --echo #
 --echo # BUG#665669: Result differences on query re-execution
@@ -379,7 +378,6 @@
 select * from t1 where pk < 2 or pk between 3 and 4;   
 drop table t1;
 set optimizer_use_mrr = @my_save_optimizer_use_mrr;
-=======
 --echo #
 --echo # Bug#43360 - Server crash with a simple multi-table update
 --echo #
@@ -416,4 +414,3 @@
 SELECT * FROM t2;
 
 DROP TABLE t1,t2;
->>>>>>> b266e5b9
