/* Copyright (c) 2008, 2015, Oracle and/or its affiliates. All rights reserved.

  This program is free software; you can redistribute it and/or modify
  it under the terms of the GNU General Public License, version 2.0,
  as published by the Free Software Foundation.

  This program is also distributed with certain software (including
  but not limited to OpenSSL) that is licensed under separate terms,
  as designated in a particular file or component or in included license
  documentation.  The authors of MySQL hereby grant you an additional
  permission to link the program and your derivative works with the
  separately licensed software that they have included with MySQL.

  This program is distributed in the hope that it will be useful,
  but WITHOUT ANY WARRANTY; without even the implied warranty of
  MERCHANTABILITY or FITNESS FOR A PARTICULAR PURPOSE.  See the
  GNU General Public License, version 2.0, for more details.

  You should have received a copy of the GNU General Public License
  along with this program; if not, write to the Free Software Foundation,
  51 Franklin Street, Fifth Floor, Boston, MA 02110-1335 USA */

#include "my_global.h"
#include "my_thread.h"
#include "table_threads.h"
#include "sql_parse.h"
#include "pfs_instr_class.h"
#include "pfs_instr.h"

THR_LOCK table_threads::m_table_lock;

PFS_engine_table_share
table_threads::m_share=
{
  { C_STRING_WITH_LEN("threads") },
  &pfs_updatable_acl,
  table_threads::create,
  NULL, /* write_row */
  NULL, /* delete_all_rows */
  cursor_by_thread::get_row_count,
  sizeof(PFS_simple_index), /* ref length */
  &m_table_lock,
  { C_STRING_WITH_LEN("CREATE TABLE threads("
                      "THREAD_ID BIGINT unsigned not null,"
                      "NAME VARCHAR(128) not null,"
                      "TYPE VARCHAR(10) not null,"
                      "PROCESSLIST_ID BIGINT unsigned,"
<<<<<<< HEAD
                      "PROCESSLIST_USER VARCHAR(" USERNAME_CHAR_LENGTH_STR "),"
                      "PROCESSLIST_HOST VARCHAR(60),"
=======
                      "PROCESSLIST_USER VARCHAR(" STRINGIFY_ARG(USERNAME_CHAR_LENGTH) "),"
                      "PROCESSLIST_HOST VARCHAR(" STRINGIFY_ARG(HOSTNAME_LENGTH) "),"
>>>>>>> 26965387
                      "PROCESSLIST_DB VARCHAR(64),"
                      "PROCESSLIST_COMMAND VARCHAR(16),"
                      "PROCESSLIST_TIME BIGINT,"
                      "PROCESSLIST_STATE VARCHAR(64),"
                      "PROCESSLIST_INFO LONGTEXT,"
                      "PARENT_THREAD_ID BIGINT unsigned,"
                      "ROLE VARCHAR(64),"
                      "INSTRUMENTED ENUM ('YES', 'NO') not null,"
                      "HISTORY ENUM ('YES', 'NO') not null,"
                      "CONNECTION_TYPE VARCHAR(16),"
                      "THREAD_OS_ID BIGINT unsigned)") },
  false  /* perpetual */
};

PFS_engine_table* table_threads::create()
{
  return new table_threads();
}

table_threads::table_threads()
  : cursor_by_thread(& m_share),
  m_row_exists(false)
{}

void table_threads::make_row(PFS_thread *pfs)
{
  pfs_optimistic_state lock;
  pfs_optimistic_state session_lock;
  pfs_optimistic_state stmt_lock;
  PFS_stage_class *stage_class;
  PFS_thread_class *safe_class;

  m_row_exists= false;

  /* Protect this reader against thread termination */
  pfs->m_lock.begin_optimistic_lock(&lock);

  safe_class= sanitize_thread_class(pfs->m_class);
  if (unlikely(safe_class == NULL))
    return;

  m_row.m_thread_internal_id= pfs->m_thread_internal_id;
  m_row.m_parent_thread_internal_id= pfs->m_parent_thread_internal_id;
  m_row.m_processlist_id= pfs->m_processlist_id;
  m_row.m_thread_os_id= pfs->m_thread_os_id;
  m_row.m_name= safe_class->m_name;
  m_row.m_name_length= safe_class->m_name_length;

  /* Protect this reader against session attribute changes */
  pfs->m_session_lock.begin_optimistic_lock(&session_lock);

  m_row.m_username_length= pfs->m_username_length;
  if (unlikely(m_row.m_username_length > sizeof(m_row.m_username)))
    return;
  if (m_row.m_username_length != 0)
    memcpy(m_row.m_username, pfs->m_username, m_row.m_username_length);

  m_row.m_hostname_length= pfs->m_hostname_length;
  if (unlikely(m_row.m_hostname_length > sizeof(m_row.m_hostname)))
    return;
  if (m_row.m_hostname_length != 0)
    memcpy(m_row.m_hostname, pfs->m_hostname, m_row.m_hostname_length);

  if (! pfs->m_session_lock.end_optimistic_lock(& session_lock))
  {
    /*
      One of the columns:
      - PROCESSLIST_USER
      - PROCESSLIST_HOST
      is being updated.
      Do not discard the entire row.
      Do not loop waiting for a stable value.
      Just return NULL values.
    */
    m_row.m_username_length= 0;
    m_row.m_hostname_length= 0;
  }

  /* Protect this reader against statement attributes changes */
  pfs->m_stmt_lock.begin_optimistic_lock(&stmt_lock);

  m_row.m_dbname_length= pfs->m_dbname_length;
  if (unlikely(m_row.m_dbname_length > sizeof(m_row.m_dbname)))
    return;
  if (m_row.m_dbname_length != 0)
    memcpy(m_row.m_dbname, pfs->m_dbname, m_row.m_dbname_length);

  m_row.m_processlist_info_ptr= & pfs->m_processlist_info[0];
  m_row.m_processlist_info_length= pfs->m_processlist_info_length;

  if (! pfs->m_stmt_lock.end_optimistic_lock(& stmt_lock))
  {
    /*
      One of the columns:
      - PROCESSLIST_DB
      - PROCESSLIST_INFO
      is being updated.
      Do not discard the entire row.
      Do not loop waiting for a stable value.
      Just return NULL values.
    */
    m_row.m_dbname_length= 0;
    m_row.m_processlist_info_length= 0;
  }

  /* Dirty read, sanitize the command. */
  m_row.m_command= pfs->m_command;
  if ((m_row.m_command < 0) || (m_row.m_command > COM_END))
    m_row.m_command= COM_END;

  m_row.m_start_time= pfs->m_start_time;

  stage_class= find_stage_class(pfs->m_stage);
  if (stage_class != NULL)
  {
    m_row.m_processlist_state_ptr= stage_class->m_name + stage_class->m_prefix_length;
    m_row.m_processlist_state_length= stage_class->m_name_length - stage_class->m_prefix_length;
  }
  else
  {
    m_row.m_processlist_state_length= 0;
  }
  m_row.m_connection_type = pfs->m_connection_type;


  m_row.m_enabled= pfs->m_enabled;
  m_row.m_history= pfs->m_history;
  m_row.m_psi= pfs;

  if (pfs->m_lock.end_optimistic_lock(& lock))
    m_row_exists= true;
}

int table_threads::read_row_values(TABLE *table,
                                   unsigned char *buf,
                                   Field **fields,
                                   bool read_all)
{
  Field *f;
  const char *str= NULL;
  size_t len= 0;

  if (unlikely(! m_row_exists))
    return HA_ERR_RECORD_DELETED;

  /* Set the null bits */
  DBUG_ASSERT(table->s->null_bytes == 2);
  buf[0]= 0;
  buf[1]= 0;

  for (; (f= *fields) ; fields++)
  {
    if (read_all || bitmap_is_set(table->read_set, f->field_index))
    {
      switch(f->field_index)
      {
      case 0: /* THREAD_ID */
        set_field_ulonglong(f, m_row.m_thread_internal_id);
        break;
      case 1: /* NAME */
        set_field_varchar_utf8(f, m_row.m_name, m_row.m_name_length);
        break;
      case 2: /* TYPE */
        if (m_row.m_processlist_id != 0)
          set_field_varchar_utf8(f, "FOREGROUND", 10);
        else
          set_field_varchar_utf8(f, "BACKGROUND", 10);
        break;
      case 3: /* PROCESSLIST_ID */
        if (m_row.m_processlist_id != 0)
          set_field_ulonglong(f, m_row.m_processlist_id);
        else
          f->set_null();
        break;
      case 4: /* PROCESSLIST_USER */
        if (m_row.m_username_length > 0)
          set_field_varchar_utf8(f, m_row.m_username,
                                 m_row.m_username_length);
        else
          f->set_null();
        break;
      case 5: /* PROCESSLIST_HOST */
        if (m_row.m_hostname_length > 0)
          set_field_varchar_utf8(f, m_row.m_hostname,
                                 m_row.m_hostname_length);
        else
          f->set_null();
        break;
      case 6: /* PROCESSLIST_DB */
        if (m_row.m_dbname_length > 0)
          set_field_varchar_utf8(f, m_row.m_dbname,
                                 m_row.m_dbname_length);
        else
          f->set_null();
        break;
      case 7: /* PROCESSLIST_COMMAND */
        if (m_row.m_processlist_id != 0)
          set_field_varchar_utf8(f, command_name[m_row.m_command].str,
                                 (uint)command_name[m_row.m_command].length);
        else
          f->set_null();
        break;
      case 8: /* PROCESSLIST_TIME */
        if (m_row.m_start_time)
        {
          time_t now= my_time(0);
          ulonglong elapsed= (now > m_row.m_start_time ? now - m_row.m_start_time : 0);
          set_field_ulonglong(f, elapsed);
        }
        else
          f->set_null();
        break;
      case 9: /* PROCESSLIST_STATE */
        /* This column's datatype is declared as varchar(64). Thread's state
           message cannot be more than 64 characters. Otherwise, we will end up
           in 'data truncated' warning/error (depends sql_mode setting) when
           server is updating this column for those threads. To prevent this
           kind of issue, an assert is added.
         */
        DBUG_ASSERT(m_row.m_processlist_state_length <= f->char_length());
        if (m_row.m_processlist_state_length > 0)
          set_field_varchar_utf8(f, m_row.m_processlist_state_ptr,
                                 m_row.m_processlist_state_length);
        else
          f->set_null();
        break;
      case 10: /* PROCESSLIST_INFO */
        if (m_row.m_processlist_info_length > 0)
          set_field_longtext_utf8(f, m_row.m_processlist_info_ptr,
                                  m_row.m_processlist_info_length);
        else
          f->set_null();
        break;
      case 11: /* PARENT_THREAD_ID */
        if (m_row.m_parent_thread_internal_id != 0)
          set_field_ulonglong(f, m_row.m_parent_thread_internal_id);
        else
          f->set_null();
        break;
      case 12: /* ROLE */
        f->set_null();
        break;
      case 13: /* INSTRUMENTED */
        set_field_enum(f, m_row.m_enabled ? ENUM_YES : ENUM_NO);
        break;
      case 14: /* HISTORY */
        set_field_enum(f, m_row.m_history ? ENUM_YES : ENUM_NO);
        break;
      case 15: /* CONNECTION_TYPE */
        str= vio_type_name(m_row.m_connection_type, & len);
        if (len > 0)
          set_field_varchar_utf8(f, str, (uint)len);
        else
          f->set_null();
        break;
      case 16: /* THREAD_OS_ID */
        if (m_row.m_thread_os_id > 0)
          set_field_ulonglong(f, m_row.m_thread_os_id);
        else
          f->set_null();
        break;
      default:
        DBUG_ASSERT(false);
      }
    }
  }
  return 0;
}

int table_threads::update_row_values(TABLE *table,
                                     const unsigned char *old_buf,
                                     const unsigned char *new_buf,
                                     Field **fields)
{
  Field *f;
  enum_yes_no value;

  for (; (f= *fields) ; fields++)
  {
    if (bitmap_is_set(table->write_set, f->field_index))
    {
      switch(f->field_index)
      {
      case 0: /* THREAD_ID */
      case 1: /* NAME */
      case 2: /* TYPE */
      case 3: /* PROCESSLIST_ID */
      case 4: /* PROCESSLIST_USER */
      case 5: /* PROCESSLIST_HOST */
      case 6: /* PROCESSLIST_DB */
      case 7: /* PROCESSLIST_COMMAND */
      case 8: /* PROCESSLIST_TIME */
      case 9: /* PROCESSLIST_STATE */
      case 10: /* PROCESSLIST_INFO */
      case 11: /* PARENT_THREAD_ID */
      case 12: /* ROLE */
        return HA_ERR_WRONG_COMMAND;
      case 13: /* INSTRUMENTED */
        value= (enum_yes_no) get_field_enum(f);
        m_row.m_psi->set_enabled((value == ENUM_YES) ? true : false);
        break;
      case 14: /* HISTORY */
        value= (enum_yes_no) get_field_enum(f);
        m_row.m_psi->set_history((value == ENUM_YES) ? true : false);
        break;
      case 15: /* CONNECTION_TYPE */
      case 16: /* THREAD_OS_ID */
        return HA_ERR_WRONG_COMMAND;
      default:
        DBUG_ASSERT(false);
      }
    }
  }
  return 0;
}
<|MERGE_RESOLUTION|>--- conflicted
+++ resolved
@@ -45,13 +45,8 @@
                       "NAME VARCHAR(128) not null,"
                       "TYPE VARCHAR(10) not null,"
                       "PROCESSLIST_ID BIGINT unsigned,"
-<<<<<<< HEAD
                       "PROCESSLIST_USER VARCHAR(" USERNAME_CHAR_LENGTH_STR "),"
-                      "PROCESSLIST_HOST VARCHAR(60),"
-=======
-                      "PROCESSLIST_USER VARCHAR(" STRINGIFY_ARG(USERNAME_CHAR_LENGTH) "),"
-                      "PROCESSLIST_HOST VARCHAR(" STRINGIFY_ARG(HOSTNAME_LENGTH) "),"
->>>>>>> 26965387
+                      "PROCESSLIST_HOST VARCHAR(" HOSTNAME_LENGTH_STR "),"
                       "PROCESSLIST_DB VARCHAR(64),"
                       "PROCESSLIST_COMMAND VARCHAR(16),"
                       "PROCESSLIST_TIME BIGINT,"
