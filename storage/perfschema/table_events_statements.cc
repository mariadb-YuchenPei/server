/* Copyright (c) 2010, 2018, Oracle and/or its affiliates. All rights reserved.

  This program is free software; you can redistribute it and/or modify
  it under the terms of the GNU General Public License, version 2.0,
  as published by the Free Software Foundation.

  This program is also distributed with certain software (including
  but not limited to OpenSSL) that is licensed under separate terms,
  as designated in a particular file or component or in included license
  documentation.  The authors of MySQL hereby grant you an additional
  permission to link the program and your derivative works with the
  separately licensed software that they have included with MySQL.

  This program is distributed in the hope that it will be useful,
  but WITHOUT ANY WARRANTY; without even the implied warranty of
  MERCHANTABILITY or FITNESS FOR A PARTICULAR PURPOSE.  See the
  GNU General Public License, version 2.0, for more details.

  You should have received a copy of the GNU General Public License
  along with this program; if not, write to the Free Software Foundation,
  51 Franklin Street, Fifth Floor, Boston, MA 02110-1335 USA */

/**
  @file storage/perfschema/table_events_statements.cc
  Table EVENTS_STATEMENTS_xxx (implementation).
*/

#include "my_global.h"
#include "my_thread.h"
#include "table_events_statements.h"
#include "pfs_instr_class.h"
#include "pfs_instr.h"
#include "pfs_events_statements.h"
#include "pfs_timer.h"
#include "sp_head.h" /* TYPE_ENUM_FUNCTION, ... */
#include "table_helper.h"
#include "my_md5.h"
#include "pfs_buffer_container.h"

THR_LOCK table_events_statements_current::m_table_lock;

PFS_engine_table_share
table_events_statements_current::m_share=
{
  { C_STRING_WITH_LEN("events_statements_current") },
  &pfs_truncatable_acl,
  table_events_statements_current::create,
  NULL, /* write_row */
  table_events_statements_current::delete_all_rows,
  table_events_statements_current::get_row_count,
  sizeof(pos_events_statements_current), /* ref length */
  &m_table_lock,
  { C_STRING_WITH_LEN("CREATE TABLE events_statements_current("
<<<<<<< HEAD
                      "THREAD_ID BIGINT unsigned not null,"
                      "EVENT_ID BIGINT unsigned not null,"
                      "END_EVENT_ID BIGINT unsigned,"
                      "EVENT_NAME VARCHAR(128) not null,"
                      "SOURCE VARCHAR(64),"
                      "TIMER_START BIGINT unsigned,"
                      "TIMER_END BIGINT unsigned,"
                      "TIMER_WAIT BIGINT unsigned,"
                      "LOCK_TIME bigint unsigned not null,"
                      "SQL_TEXT LONGTEXT,"
                      "DIGEST VARCHAR(32),"
                      "DIGEST_TEXT LONGTEXT,"
                      "CURRENT_SCHEMA VARCHAR(64),"
                      "OBJECT_TYPE VARCHAR(64),"
                      "OBJECT_SCHEMA VARCHAR(64),"
                      "OBJECT_NAME VARCHAR(64),"
                      "OBJECT_INSTANCE_BEGIN BIGINT unsigned,"
                      "MYSQL_ERRNO INTEGER,"
                      "RETURNED_SQLSTATE VARCHAR(5),"
                      "MESSAGE_TEXT VARCHAR(128),"
                      "ERRORS BIGINT unsigned not null,"
                      "WARNINGS BIGINT unsigned not null,"
                      "ROWS_AFFECTED BIGINT unsigned not null,"
                      "ROWS_SENT BIGINT unsigned not null,"
                      "ROWS_EXAMINED BIGINT unsigned not null,"
                      "CREATED_TMP_DISK_TABLES BIGINT unsigned not null,"
                      "CREATED_TMP_TABLES BIGINT unsigned not null,"
                      "SELECT_FULL_JOIN BIGINT unsigned not null,"
                      "SELECT_FULL_RANGE_JOIN BIGINT unsigned not null,"
                      "SELECT_RANGE BIGINT unsigned not null,"
                      "SELECT_RANGE_CHECK BIGINT unsigned not null,"
                      "SELECT_SCAN BIGINT unsigned not null,"
                      "SORT_MERGE_PASSES BIGINT unsigned not null,"
                      "SORT_RANGE BIGINT unsigned not null,"
                      "SORT_ROWS BIGINT unsigned not null,"
                      "SORT_SCAN BIGINT unsigned not null,"
                      "NO_INDEX_USED BIGINT unsigned not null,"
                      "NO_GOOD_INDEX_USED BIGINT unsigned not null,"
                      "NESTING_EVENT_ID BIGINT unsigned,"
                      "NESTING_EVENT_TYPE ENUM('TRANSACTION', 'STATEMENT', 'STAGE', 'WAIT'),"
                      "NESTING_EVENT_LEVEL INT)") },
  false  /* perpetual */
=======
                      "THREAD_ID BIGINT unsigned not null comment 'Thread associated with the event. Together with EVENT_ID uniquely identifies the row.',"
                      "EVENT_ID BIGINT unsigned not null comment 'Thread''s current event number at the start of the event. Together with THREAD_ID uniquely identifies the row.',"
                      "END_EVENT_ID BIGINT unsigned comment 'NULL when the event starts, set to the thread''s current event number at the end of the event.',"
                      "EVENT_NAME VARCHAR(128) not null comment 'Event instrument name and a NAME from the setup_instruments table',"
                      "SOURCE VARCHAR(64) comment 'Name and line number of the source file containing the instrumented code that produced the event.',"
                      "TIMER_START BIGINT unsigned comment 'Value in picoseconds when the event timing started or NULL if timing is not collected.',"
                      "TIMER_END BIGINT unsigned comment 'Value in picoseconds when the event timing ended, or NULL if the event has not ended or timing is not collected.',"
                      "TIMER_WAIT BIGINT unsigned comment 'Value in picoseconds of the event''s duration or NULL if the event has not ended or timing is not collected.',"
                      "LOCK_TIME bigint unsigned not null comment 'Time in picoseconds spent waiting for locks. The time is calculated in microseconds but stored in picoseconds for compatibility with other timings.',"
                      "SQL_TEXT LONGTEXT comment 'The SQL statement, or NULL if the command is not associated with an SQL statement.',"
                      "DIGEST VARCHAR(32) comment 'Statement digest.',"
                      "DIGEST_TEXT LONGTEXT comment 'Statement digest text.',"
                      "CURRENT_SCHEMA VARCHAR(64) comment 'Statement''s default database for the statement, or NULL if there was none.',"
                      "OBJECT_TYPE VARCHAR(64) comment 'Reserved, currently NULL',"
                      "OBJECT_SCHEMA VARCHAR(64) comment 'Reserved, currently NULL',"
                      "OBJECT_NAME VARCHAR(64) comment 'Reserved, currently NULL',"
                      "OBJECT_INSTANCE_BEGIN BIGINT unsigned comment 'Address in memory of the statement object.',"
                      "MYSQL_ERRNO INTEGER comment 'Error code. See MariaDB Error Codes for a full list.',"
                      "RETURNED_SQLSTATE VARCHAR(5) comment 'The SQLSTATE value.',"
                      "MESSAGE_TEXT VARCHAR(128) comment 'Statement error message. See MariaDB Error Codes.',"
                      "ERRORS BIGINT unsigned not null comment '0 if SQLSTATE signifies completion (starting with 00) or warning (01), otherwise 1.',"
                      "WARNINGS BIGINT unsigned not null comment 'Number of warnings from the diagnostics area.',"
                      "ROWS_AFFECTED BIGINT unsigned not null comment 'Number of rows affected the statement affected.',"
                      "ROWS_SENT BIGINT unsigned not null comment 'Number of rows returned.',"
                      "ROWS_EXAMINED BIGINT unsigned not null comment 'Number of rows read during the statement''s execution.',"
                      "CREATED_TMP_DISK_TABLES BIGINT unsigned not null comment 'Number of on-disk temp tables created by the statement.',"
                      "CREATED_TMP_TABLES BIGINT unsigned not null comment 'Number of temp tables created by the statement.',"
                      "SELECT_FULL_JOIN BIGINT unsigned not null comment 'Number of joins performed by the statement which did not use an index.',"
                      "SELECT_FULL_RANGE_JOIN BIGINT unsigned not null comment 'Number of joins performed by the statement which used a range search of the first table.',"
                      "SELECT_RANGE BIGINT unsigned not null comment 'Number of joins performed by the statement which used a range of the first table.',"
                      "SELECT_RANGE_CHECK BIGINT unsigned not null comment 'Number of joins without keys performed by the statement that check for key usage after each row.',"
                      "SELECT_SCAN BIGINT unsigned not null comment 'Number of joins performed by the statement which used a full scan of the first table.',"
                      "SORT_MERGE_PASSES BIGINT unsigned not null comment 'Number of merge passes by the sort algorithm performed by the statement. If too high, you may need to increase the sort_buffer_size.',"
                      "SORT_RANGE BIGINT unsigned not null comment 'Number of sorts performed by the statement which used a range.',"
                      "SORT_ROWS BIGINT unsigned not null comment 'Number of rows sorted by the statement.',"
                      "SORT_SCAN BIGINT unsigned not null comment 'Number of sorts performed by the statement which used a full table scan.',"
                      "NO_INDEX_USED BIGINT unsigned not null comment '0 if the statement performed a table scan with an index, 1 if without an index.',"
                      "NO_GOOD_INDEX_USED BIGINT unsigned not null comment '0 if a good index was found for the statement, 1 if no good index was found. See the Range checked for each record description in the EXPLAIN article.',"
                      "NESTING_EVENT_ID BIGINT unsigned comment 'Reserved, currently NULL.',"
                      "NESTING_EVENT_TYPE ENUM('STATEMENT', 'STAGE', 'WAIT') comment 'Reserved, currently NULL.')") }
>>>>>>> 4f85eadf
};

THR_LOCK table_events_statements_history::m_table_lock;

PFS_engine_table_share
table_events_statements_history::m_share=
{
  { C_STRING_WITH_LEN("events_statements_history") },
  &pfs_truncatable_acl,
  table_events_statements_history::create,
  NULL, /* write_row */
  table_events_statements_history::delete_all_rows,
  table_events_statements_history::get_row_count,
  sizeof(pos_events_statements_history), /* ref length */
  &m_table_lock,
  { C_STRING_WITH_LEN("CREATE TABLE events_statements_history("
<<<<<<< HEAD
                      "THREAD_ID BIGINT unsigned not null,"
                      "EVENT_ID BIGINT unsigned not null,"
                      "END_EVENT_ID BIGINT unsigned,"
                      "EVENT_NAME VARCHAR(128) not null,"
                      "SOURCE VARCHAR(64),"
                      "TIMER_START BIGINT unsigned,"
                      "TIMER_END BIGINT unsigned,"
                      "TIMER_WAIT BIGINT unsigned,"
                      "LOCK_TIME bigint unsigned not null,"
                      "SQL_TEXT LONGTEXT,"
                      "DIGEST VARCHAR(32),"
                      "DIGEST_TEXT LONGTEXT,"
                      "CURRENT_SCHEMA VARCHAR(64),"
                      "OBJECT_TYPE VARCHAR(64),"
                      "OBJECT_SCHEMA VARCHAR(64),"
                      "OBJECT_NAME VARCHAR(64),"
                      "OBJECT_INSTANCE_BEGIN BIGINT unsigned,"
                      "MYSQL_ERRNO INTEGER,"
                      "RETURNED_SQLSTATE VARCHAR(5),"
                      "MESSAGE_TEXT VARCHAR(128),"
                      "ERRORS BIGINT unsigned not null,"
                      "WARNINGS BIGINT unsigned not null,"
                      "ROWS_AFFECTED BIGINT unsigned not null,"
                      "ROWS_SENT BIGINT unsigned not null,"
                      "ROWS_EXAMINED BIGINT unsigned not null,"
                      "CREATED_TMP_DISK_TABLES BIGINT unsigned not null,"
                      "CREATED_TMP_TABLES BIGINT unsigned not null,"
                      "SELECT_FULL_JOIN BIGINT unsigned not null,"
                      "SELECT_FULL_RANGE_JOIN BIGINT unsigned not null,"
                      "SELECT_RANGE BIGINT unsigned not null,"
                      "SELECT_RANGE_CHECK BIGINT unsigned not null,"
                      "SELECT_SCAN BIGINT unsigned not null,"
                      "SORT_MERGE_PASSES BIGINT unsigned not null,"
                      "SORT_RANGE BIGINT unsigned not null,"
                      "SORT_ROWS BIGINT unsigned not null,"
                      "SORT_SCAN BIGINT unsigned not null,"
                      "NO_INDEX_USED BIGINT unsigned not null,"
                      "NO_GOOD_INDEX_USED BIGINT unsigned not null,"
                      "NESTING_EVENT_ID BIGINT unsigned,"
                      "NESTING_EVENT_TYPE ENUM('TRANSACTION', 'STATEMENT', 'STAGE', 'WAIT'),"
                      "NESTING_EVENT_LEVEL INT)") },
  false  /* perpetual */
=======
                      "THREAD_ID BIGINT unsigned not null comment 'Thread associated with the event. Together with EVENT_ID uniquely identifies the row.',"
                      "EVENT_ID BIGINT unsigned not null comment 'Thread''s current event number at the start of the event. Together with THREAD_ID uniquely identifies the row.',"
                      "END_EVENT_ID BIGINT unsigned comment 'NULL when the event starts, set to the thread''s current event number at the end of the event.',"
                      "EVENT_NAME VARCHAR(128) not null comment 'Event instrument name and a NAME from the setup_instruments table',"
                      "SOURCE VARCHAR(64) comment 'Name and line number of the source file containing the instrumented code that produced the event.',"
                      "TIMER_START BIGINT unsigned comment 'Value in picoseconds when the event timing started or NULL if timing is not collected.',"
                      "TIMER_END BIGINT unsigned comment 'Value in picoseconds when the event timing ended, or NULL if the event has not ended or timing is not collected.',"
                      "TIMER_WAIT BIGINT unsigned comment 'Value in picoseconds of the event''s duration or NULL if the event has not ended or timing is not collected.',"
                      "LOCK_TIME bigint unsigned not null comment 'Time in picoseconds spent waiting for locks. The time is calculated in microseconds but stored in picoseconds for compatibility with other timings.',"
                      "SQL_TEXT LONGTEXT comment 'The SQL statement, or NULL if the command is not associated with an SQL statement.',"
                      "DIGEST VARCHAR(32) comment 'Statement digest.',"
                      "DIGEST_TEXT LONGTEXT comment 'Statement digest text.',"
                      "CURRENT_SCHEMA VARCHAR(64) comment 'Statement''s default database for the statement, or NULL if there was none.',"
                      "OBJECT_TYPE VARCHAR(64) comment 'Reserved, currently NULL',"
                      "OBJECT_SCHEMA VARCHAR(64) comment 'Reserved, currently NULL',"
                      "OBJECT_NAME VARCHAR(64) comment 'Reserved, currently NULL',"
                      "OBJECT_INSTANCE_BEGIN BIGINT unsigned comment 'Address in memory of the statement object.',"
                      "MYSQL_ERRNO INTEGER comment 'Error code. See MariaDB Error Codes for a full list.',"
                      "RETURNED_SQLSTATE VARCHAR(5) comment 'The SQLSTATE value.',"
                      "MESSAGE_TEXT VARCHAR(128) comment 'Statement error message. See MariaDB Error Codes.',"
                      "ERRORS BIGINT unsigned not null comment '0 if SQLSTATE signifies completion (starting with 00) or warning (01), otherwise 1.',"
                      "WARNINGS BIGINT unsigned not null comment 'Number of warnings from the diagnostics area.',"
                      "ROWS_AFFECTED BIGINT unsigned not null comment 'Number of rows affected the statement affected.',"
                      "ROWS_SENT BIGINT unsigned not null comment 'Number of rows returned.',"
                      "ROWS_EXAMINED BIGINT unsigned not null comment 'Number of rows read during the statement''s execution.',"
                      "CREATED_TMP_DISK_TABLES BIGINT unsigned not null comment 'Number of on-disk temp tables created by the statement.',"
                      "CREATED_TMP_TABLES BIGINT unsigned not null comment 'Number of temp tables created by the statement.',"
                      "SELECT_FULL_JOIN BIGINT unsigned not null comment 'Number of joins performed by the statement which did not use an index.',"
                      "SELECT_FULL_RANGE_JOIN BIGINT unsigned not null comment 'Number of joins performed by the statement which used a range search of the first table.',"
                      "SELECT_RANGE BIGINT unsigned not null comment 'Number of joins performed by the statement which used a range of the first table.',"
                      "SELECT_RANGE_CHECK BIGINT unsigned not null comment 'Number of joins without keys performed by the statement that check for key usage after each row.',"
                      "SELECT_SCAN BIGINT unsigned not null comment 'Number of joins performed by the statement which used a full scan of the first table.',"
                      "SORT_MERGE_PASSES BIGINT unsigned not null comment 'Number of merge passes by the sort algorithm performed by the statement. If too high, you may need to increase the sort_buffer_size.',"
                      "SORT_RANGE BIGINT unsigned not null comment 'Number of sorts performed by the statement which used a range.',"
                      "SORT_ROWS BIGINT unsigned not null comment 'Number of rows sorted by the statement.',"
                      "SORT_SCAN BIGINT unsigned not null comment 'Number of sorts performed by the statement which used a full table scan.',"
                      "NO_INDEX_USED BIGINT unsigned not null comment '0 if the statement performed a table scan with an index, 1 if without an index.',"
                      "NO_GOOD_INDEX_USED BIGINT unsigned not null comment '0 if a good index was found for the statement, 1 if no good index was found. See the Range checked for each record description in the EXPLAIN article.',"
                      "NESTING_EVENT_ID BIGINT unsigned comment 'Reserved, currently NULL.',"
                      "NESTING_EVENT_TYPE ENUM('STATEMENT', 'STAGE', 'WAIT') comment 'Reserved, currently NULL.')") }
>>>>>>> 4f85eadf
};

THR_LOCK table_events_statements_history_long::m_table_lock;

PFS_engine_table_share
table_events_statements_history_long::m_share=
{
  { C_STRING_WITH_LEN("events_statements_history_long") },
  &pfs_truncatable_acl,
  table_events_statements_history_long::create,
  NULL, /* write_row */
  table_events_statements_history_long::delete_all_rows,
  table_events_statements_history_long::get_row_count,
  sizeof(PFS_simple_index), /* ref length */
  &m_table_lock,
  { C_STRING_WITH_LEN("CREATE TABLE events_statements_history_long("
<<<<<<< HEAD
                      "THREAD_ID BIGINT unsigned not null,"
                      "EVENT_ID BIGINT unsigned not null,"
                      "END_EVENT_ID BIGINT unsigned,"
                      "EVENT_NAME VARCHAR(128) not null,"
                      "SOURCE VARCHAR(64),"
                      "TIMER_START BIGINT unsigned,"
                      "TIMER_END BIGINT unsigned,"
                      "TIMER_WAIT BIGINT unsigned,"
                      "LOCK_TIME bigint unsigned not null,"
                      "SQL_TEXT LONGTEXT,"
                      "DIGEST VARCHAR(32),"
                      "DIGEST_TEXT LONGTEXT,"
                      "CURRENT_SCHEMA VARCHAR(64),"
                      "OBJECT_TYPE VARCHAR(64),"
                      "OBJECT_SCHEMA VARCHAR(64),"
                      "OBJECT_NAME VARCHAR(64),"
                      "OBJECT_INSTANCE_BEGIN BIGINT unsigned,"
                      "MYSQL_ERRNO INTEGER,"
                      "RETURNED_SQLSTATE VARCHAR(5),"
                      "MESSAGE_TEXT VARCHAR(128),"
                      "ERRORS BIGINT unsigned not null,"
                      "WARNINGS BIGINT unsigned not null,"
                      "ROWS_AFFECTED BIGINT unsigned not null,"
                      "ROWS_SENT BIGINT unsigned not null,"
                      "ROWS_EXAMINED BIGINT unsigned not null,"
                      "CREATED_TMP_DISK_TABLES BIGINT unsigned not null,"
                      "CREATED_TMP_TABLES BIGINT unsigned not null,"
                      "SELECT_FULL_JOIN BIGINT unsigned not null,"
                      "SELECT_FULL_RANGE_JOIN BIGINT unsigned not null,"
                      "SELECT_RANGE BIGINT unsigned not null,"
                      "SELECT_RANGE_CHECK BIGINT unsigned not null,"
                      "SELECT_SCAN BIGINT unsigned not null,"
                      "SORT_MERGE_PASSES BIGINT unsigned not null,"
                      "SORT_RANGE BIGINT unsigned not null,"
                      "SORT_ROWS BIGINT unsigned not null,"
                      "SORT_SCAN BIGINT unsigned not null,"
                      "NO_INDEX_USED BIGINT unsigned not null,"
                      "NO_GOOD_INDEX_USED BIGINT unsigned not null,"
                      "NESTING_EVENT_ID BIGINT unsigned,"
                      "NESTING_EVENT_TYPE ENUM('TRANSACTION', 'STATEMENT', 'STAGE', 'WAIT'),"
                      "NESTING_EVENT_LEVEL INT)") },
  false  /* perpetual */
=======
                      "THREAD_ID BIGINT unsigned not null comment 'Thread associated with the event. Together with EVENT_ID uniquely identifies the row.',"
                      "EVENT_ID BIGINT unsigned not null comment 'Thread''s current event number at the start of the event. Together with THREAD_ID uniquely identifies the row.',"
                      "END_EVENT_ID BIGINT unsigned comment 'NULL when the event starts, set to the thread''s current event number at the end of the event.',"
                      "EVENT_NAME VARCHAR(128) not null comment 'Event instrument name and a NAME from the setup_instruments table',"
                      "SOURCE VARCHAR(64) comment 'Name and line number of the source file containing the instrumented code that produced the event.',"
                      "TIMER_START BIGINT unsigned comment 'Value in picoseconds when the event timing started or NULL if timing is not collected.',"
                      "TIMER_END BIGINT unsigned comment 'Value in picoseconds when the event timing ended, or NULL if the event has not ended or timing is not collected.',"
                      "TIMER_WAIT BIGINT unsigned comment 'Value in picoseconds of the event''s duration or NULL if the event has not ended or timing is not collected.',"
                      "LOCK_TIME bigint unsigned not null comment 'Time in picoseconds spent waiting for locks. The time is calculated in microseconds but stored in picoseconds for compatibility with other timings.',"
                      "SQL_TEXT LONGTEXT comment 'The SQL statement, or NULL if the command is not associated with an SQL statement.',"
                      "DIGEST VARCHAR(32) comment 'Statement digest.',"
                      "DIGEST_TEXT LONGTEXT comment 'Statement digest text.',"
                      "CURRENT_SCHEMA VARCHAR(64) comment 'Statement''s default database for the statement, or NULL if there was none.',"
                      "OBJECT_TYPE VARCHAR(64) comment 'Reserved, currently NULL',"
                      "OBJECT_SCHEMA VARCHAR(64) comment 'Reserved, currently NULL',"
                      "OBJECT_NAME VARCHAR(64) comment 'Reserved, currently NULL',"
                      "OBJECT_INSTANCE_BEGIN BIGINT unsigned comment 'Address in memory of the statement object.',"
                      "MYSQL_ERRNO INTEGER comment 'Error code. See MariaDB Error Codes for a full list.',"
                      "RETURNED_SQLSTATE VARCHAR(5) comment 'The SQLSTATE value.',"
                      "MESSAGE_TEXT VARCHAR(128) comment 'Statement error message. See MariaDB Error Codes.',"
                      "ERRORS BIGINT unsigned not null comment '0 if SQLSTATE signifies completion (starting with 00) or warning (01), otherwise 1.',"
                      "WARNINGS BIGINT unsigned not null comment 'Number of warnings from the diagnostics area.',"
                      "ROWS_AFFECTED BIGINT unsigned not null comment 'Number of rows affected the statement affected.',"
                      "ROWS_SENT BIGINT unsigned not null comment 'Number of rows returned.',"
                      "ROWS_EXAMINED BIGINT unsigned not null comment 'Number of rows read during the statement''s execution.',"
                      "CREATED_TMP_DISK_TABLES BIGINT unsigned not null comment 'Number of on-disk temp tables created by the statement.',"
                      "CREATED_TMP_TABLES BIGINT unsigned not null comment 'Number of temp tables created by the statement.',"
                      "SELECT_FULL_JOIN BIGINT unsigned not null comment 'Number of joins performed by the statement which did not use an index.',"
                      "SELECT_FULL_RANGE_JOIN BIGINT unsigned not null comment 'Number of joins performed by the statement which used a range search of the first table.',"
                      "SELECT_RANGE BIGINT unsigned not null comment 'Number of joins performed by the statement which used a range of the first table.',"
                      "SELECT_RANGE_CHECK BIGINT unsigned not null comment 'Number of joins without keys performed by the statement that check for key usage after each row.',"
                      "SELECT_SCAN BIGINT unsigned not null comment 'Number of joins performed by the statement which used a full scan of the first table.',"
                      "SORT_MERGE_PASSES BIGINT unsigned not null comment 'Number of merge passes by the sort algorithm performed by the statement. If too high, you may need to increase the sort_buffer_size.',"
                      "SORT_RANGE BIGINT unsigned not null comment 'Number of sorts performed by the statement which used a range.',"
                      "SORT_ROWS BIGINT unsigned not null comment 'Number of rows sorted by the statement.',"
                      "SORT_SCAN BIGINT unsigned not null comment 'Number of sorts performed by the statement which used a full table scan.',"
                      "NO_INDEX_USED BIGINT unsigned not null comment '0 if the statement performed a table scan with an index, 1 if without an index.',"
                      "NO_GOOD_INDEX_USED BIGINT unsigned not null comment '0 if a good index was found for the statement, 1 if no good index was found. See the Range checked for each record description in the EXPLAIN article.',"
                      "NESTING_EVENT_ID BIGINT unsigned comment 'Reserved, currently NULL.',"
                      "NESTING_EVENT_TYPE ENUM('STATEMENT', 'STAGE', 'WAIT') comment 'Reserved, currently NULL.')") }
>>>>>>> 4f85eadf
};

table_events_statements_common::table_events_statements_common
(const PFS_engine_table_share *share, void *pos)
  : PFS_engine_table(share, pos),
  m_row_exists(false)
{}

/**
  Build a row.
  @param statement                      the statement the cursor is reading
*/
void table_events_statements_common::make_row_part_1(PFS_events_statements *statement,
                                                     sql_digest_storage *digest)
{
  ulonglong timer_end;

  m_row_exists= false;

  PFS_statement_class *unsafe= (PFS_statement_class*) statement->m_class;
  PFS_statement_class *klass= sanitize_statement_class(unsafe);
  if (unlikely(klass == NULL))
    return;

  m_row.m_thread_internal_id= statement->m_thread_internal_id;
  m_row.m_event_id= statement->m_event_id;
  m_row.m_end_event_id= statement->m_end_event_id;
  m_row.m_nesting_event_id= statement->m_nesting_event_id;
  m_row.m_nesting_event_type= statement->m_nesting_event_type;
  m_row.m_nesting_event_level= statement->m_nesting_event_level;

  if (m_row.m_end_event_id == 0)
  {
    timer_end= get_timer_raw_value(statement_timer);
  }
  else
  {
    timer_end= statement->m_timer_end;
  }

  m_normalizer->to_pico(statement->m_timer_start, timer_end,
                      & m_row.m_timer_start, & m_row.m_timer_end, & m_row.m_timer_wait);
  m_row.m_lock_time= statement->m_lock_time * MICROSEC_TO_PICOSEC;

  m_row.m_name= klass->m_name;
  m_row.m_name_length= klass->m_name_length;

  CHARSET_INFO *cs= get_charset(statement->m_sqltext_cs_number, MYF(0));
  size_t valid_length= statement->m_sqltext_length;

  if (cs != NULL)
  {
    if (cs->mbmaxlen > 1)
    {
      valid_length= Well_formed_prefix(cs,
                                       statement->m_sqltext,
                                       valid_length).length();
    }
  }

  m_row.m_sqltext.set_charset(cs);
  m_row.m_sqltext.length(0);
  m_row.m_sqltext.append(statement->m_sqltext, (uint32)valid_length, cs);

  /* Indicate that sqltext is truncated or not well-formed. */
  if (statement->m_sqltext_truncated || valid_length < statement->m_sqltext_length)
  {
    size_t chars= m_row.m_sqltext.numchars();
    if (chars > 3)
    {
      chars-= 3;
      uint32 bytes_offset= m_row.m_sqltext.charpos(chars, 0);
      m_row.m_sqltext.length(bytes_offset);
      m_row.m_sqltext.append("...", 3);
    }
  }

  m_row.m_current_schema_name_length= statement->m_current_schema_name_length;
  if (m_row.m_current_schema_name_length > 0)
    memcpy(m_row.m_current_schema_name, statement->m_current_schema_name, m_row.m_current_schema_name_length);

  m_row.m_object_type= statement->m_sp_type;

  m_row.m_schema_name_length= statement->m_schema_name_length;
  if (m_row.m_schema_name_length > 0)
    memcpy(m_row.m_schema_name, statement->m_schema_name, m_row.m_schema_name_length);

  m_row.m_object_name_length= statement->m_object_name_length;
  if (m_row.m_object_name_length > 0)
    memcpy(m_row.m_object_name, statement->m_object_name, m_row.m_object_name_length);

  /* Disable source file and line to avoid stale __FILE__ pointers. */
  m_row.m_source_length= 0;

  memcpy(m_row.m_message_text, statement->m_message_text, sizeof(m_row.m_message_text));
  m_row.m_sql_errno= statement->m_sql_errno;
  memcpy(m_row.m_sqlstate, statement->m_sqlstate, SQLSTATE_LENGTH);
  m_row.m_error_count= statement->m_error_count;
  m_row.m_warning_count= statement->m_warning_count;
  m_row.m_rows_affected= statement->m_rows_affected;

  m_row.m_rows_sent= statement->m_rows_sent;
  m_row.m_rows_examined= statement->m_rows_examined;
  m_row.m_created_tmp_disk_tables= statement->m_created_tmp_disk_tables;
  m_row.m_created_tmp_tables= statement->m_created_tmp_tables;
  m_row.m_select_full_join= statement->m_select_full_join;
  m_row.m_select_full_range_join= statement->m_select_full_range_join;
  m_row.m_select_range= statement->m_select_range;
  m_row.m_select_range_check= statement->m_select_range_check;
  m_row.m_select_scan= statement->m_select_scan;
  m_row.m_sort_merge_passes= statement->m_sort_merge_passes;
  m_row.m_sort_range= statement->m_sort_range;
  m_row.m_sort_rows= statement->m_sort_rows;
  m_row.m_sort_scan= statement->m_sort_scan;
  m_row.m_no_index_used= statement->m_no_index_used;
  m_row.m_no_good_index_used= statement->m_no_good_index_used;

  /*
    Making a copy of digest storage.
  */
  digest->copy(& statement->m_digest_storage);

  m_row_exists= true;
  return;
}

void table_events_statements_common::make_row_part_2(const sql_digest_storage *digest)
{
  /*
    Filling up statement digest information.
  */
  size_t safe_byte_count= digest->m_byte_count;
  if (safe_byte_count > 0 &&
      safe_byte_count <= pfs_max_digest_length)
  {
    /* Generate the DIGEST string from the MD5 digest  */
    MD5_HASH_TO_STRING(digest->m_md5,
                       m_row.m_digest.m_digest);
    m_row.m_digest.m_digest_length= MD5_HASH_TO_STRING_LENGTH;

    /* Generate the DIGEST_TEXT string from the token array */
    compute_digest_text(digest, &m_row.m_digest.m_digest_text);

    if (m_row.m_digest.m_digest_text.length() == 0)
      m_row.m_digest.m_digest_length= 0;
  }
  else
  {
    m_row.m_digest.m_digest_length= 0;
    m_row.m_digest.m_digest_text.length(0);
  }

  return;
}

int table_events_statements_common::read_row_values(TABLE *table,
                                                    unsigned char *buf,
                                                    Field **fields,
                                                    bool read_all)
{
  Field *f;
  uint len;

  if (unlikely(! m_row_exists))
    return HA_ERR_RECORD_DELETED;

  /* Set the null bits */
  DBUG_ASSERT(table->s->null_bytes == 3);
  buf[0]= 0;
  buf[1]= 0;
  buf[2]= 0;

  for (; (f= *fields) ; fields++)
  {
    if (read_all || bitmap_is_set(table->read_set, f->field_index))
    {
      switch(f->field_index)
      {
      case 0: /* THREAD_ID */
        set_field_ulonglong(f, m_row.m_thread_internal_id);
        break;
      case 1: /* EVENT_ID */
        set_field_ulonglong(f, m_row.m_event_id);
        break;
      case 2: /* END_EVENT_ID */
        if (m_row.m_end_event_id > 0)
          set_field_ulonglong(f, m_row.m_end_event_id - 1);
        else
          f->set_null();
        break;
      case 3: /* EVENT_NAME */
        set_field_varchar_utf8(f, m_row.m_name, m_row.m_name_length);
        break;
      case 4: /* SOURCE */
        set_field_varchar_utf8(f, m_row.m_source, m_row.m_source_length);
        break;
      case 5: /* TIMER_START */
        if (m_row.m_timer_start != 0)
          set_field_ulonglong(f, m_row.m_timer_start);
        else
          f->set_null();
        break;
      case 6: /* TIMER_END */
        if (m_row.m_timer_end != 0)
          set_field_ulonglong(f, m_row.m_timer_end);
        else
          f->set_null();
        break;
      case 7: /* TIMER_WAIT */
        if (m_row.m_timer_wait != 0)
          set_field_ulonglong(f, m_row.m_timer_wait);
        else
          f->set_null();
        break;
      case 8: /* LOCK_TIME */
        if (m_row.m_lock_time != 0)
          set_field_ulonglong(f, m_row.m_lock_time);
        else
          f->set_null();
        break;
      case 9: /* SQL_TEXT */
        if (m_row.m_sqltext.length())
          set_field_longtext_utf8(f, m_row.m_sqltext.ptr(), m_row.m_sqltext.length());
        else
          f->set_null();
        break;
      case 10: /* DIGEST */
        if (m_row.m_digest.m_digest_length > 0)
          set_field_varchar_utf8(f, m_row.m_digest.m_digest,
                                 m_row.m_digest.m_digest_length);
        else
          f->set_null();
        break;
      case 11: /* DIGEST_TEXT */
        if (m_row.m_digest.m_digest_text.length() > 0)
           set_field_longtext_utf8(f, m_row.m_digest.m_digest_text.ptr(),
                                   m_row.m_digest.m_digest_text.length());
        else
          f->set_null();
        break;
      case 12: /* CURRENT_SCHEMA */
        if (m_row.m_current_schema_name_length)
          set_field_varchar_utf8(f, m_row.m_current_schema_name,
                                 m_row.m_current_schema_name_length);
        else
          f->set_null();
        break;
     case 13: /* OBJECT_TYPE */
        if (m_row.m_object_name_length > 0)
          set_field_object_type(f, m_row.m_object_type);
        else
          f->set_null();
        break;
      case 14: /* OBJECT_SCHEMA */
        if (m_row.m_schema_name_length)
          set_field_varchar_utf8(f, m_row.m_schema_name,
                                 m_row.m_schema_name_length);
        else
          f->set_null();
        break;
      case 15: /* OBJECT_NAME */
        if (m_row.m_object_name_length)
          set_field_varchar_utf8(f, m_row.m_object_name,
                                 m_row.m_object_name_length);
        else
          f->set_null();
        break;
      case 16: /* OBJECT_INSTANCE_BEGIN */
        f->set_null();
        break;
      case 17: /* MYSQL_ERRNO */
        set_field_ulong(f, m_row.m_sql_errno);
        break;
      case 18: /* RETURNED_SQLSTATE */
        if (m_row.m_sqlstate[0] != 0)
          set_field_varchar_utf8(f, m_row.m_sqlstate, SQLSTATE_LENGTH);
        else
          f->set_null();
        break;
      case 19: /* MESSAGE_TEXT */
        len= static_cast<uint>(strlen(m_row.m_message_text));
        if (len)
          set_field_varchar_utf8(f, m_row.m_message_text, len);
        else
          f->set_null();
        break;
      case 20: /* ERRORS */
        set_field_ulonglong(f, m_row.m_error_count);
        break;
      case 21: /* WARNINGS */
        set_field_ulonglong(f, m_row.m_warning_count);
        break;
      case 22: /* ROWS_AFFECTED */
        set_field_ulonglong(f, m_row.m_rows_affected);
        break;
      case 23: /* ROWS_SENT */
        set_field_ulonglong(f, m_row.m_rows_sent);
        break;
      case 24: /* ROWS_EXAMINED */
        set_field_ulonglong(f, m_row.m_rows_examined);
        break;
      case 25: /* CREATED_TMP_DISK_TABLES */
        set_field_ulonglong(f, m_row.m_created_tmp_disk_tables);
        break;
      case 26: /* CREATED_TMP_TABLES */
        set_field_ulonglong(f, m_row.m_created_tmp_tables);
        break;
      case 27: /* SELECT_FULL_JOIN */
        set_field_ulonglong(f, m_row.m_select_full_join);
        break;
      case 28: /* SELECT_FULL_RANGE_JOIN */
        set_field_ulonglong(f, m_row.m_select_full_range_join);
        break;
      case 29: /* SELECT_RANGE */
        set_field_ulonglong(f, m_row.m_select_range);
        break;
      case 30: /* SELECT_RANGE_CHECK */
        set_field_ulonglong(f, m_row.m_select_range_check);
        break;
      case 31: /* SELECT_SCAN */
        set_field_ulonglong(f, m_row.m_select_scan);
        break;
      case 32: /* SORT_MERGE_PASSES */
        set_field_ulonglong(f, m_row.m_sort_merge_passes);
        break;
      case 33: /* SORT_RANGE */
        set_field_ulonglong(f, m_row.m_sort_range);
        break;
      case 34: /* SORT_ROWS */
        set_field_ulonglong(f, m_row.m_sort_rows);
        break;
      case 35: /* SORT_SCAN */
        set_field_ulonglong(f, m_row.m_sort_scan);
        break;
      case 36: /* NO_INDEX_USED */
        set_field_ulonglong(f, m_row.m_no_index_used);
        break;
      case 37: /* NO_GOOD_INDEX_USED */
        set_field_ulonglong(f, m_row.m_no_good_index_used);
        break;
      case 38: /* NESTING_EVENT_ID */
        if (m_row.m_nesting_event_id != 0)
          set_field_ulonglong(f, m_row.m_nesting_event_id);
        else
          f->set_null();
        break;
      case 39: /* NESTING_EVENT_TYPE */
        if (m_row.m_nesting_event_id != 0)
          set_field_enum(f, m_row.m_nesting_event_type);
        else
          f->set_null();
        break;
      case 40: /* NESTING_EVENT_LEVEL */
          set_field_ulong(f, m_row.m_nesting_event_level);
        break;
      default:
        DBUG_ASSERT(false);
      }
    }
  }
  return 0;
}

PFS_engine_table* table_events_statements_current::create(void)
{
  return new table_events_statements_current();
}

table_events_statements_current::table_events_statements_current()
  : table_events_statements_common(&m_share, &m_pos),
  m_pos(), m_next_pos()
{}

void table_events_statements_current::reset_position(void)
{
  m_pos.reset();
  m_next_pos.reset();
}

int table_events_statements_current::rnd_init(bool scan)
{
  m_normalizer= time_normalizer::get(statement_timer);
  return 0;
}

int table_events_statements_current::rnd_next(void)
{
  PFS_thread *pfs_thread;
  PFS_events_statements *statement;
  bool has_more_thread= true;

  for (m_pos.set_at(&m_next_pos);
       has_more_thread;
       m_pos.next_thread())
  {
    pfs_thread= global_thread_container.get(m_pos.m_index_1, & has_more_thread);
    if (pfs_thread != NULL)
    {
      uint safe_events_statements_count= pfs_thread->m_events_statements_count;

      if (safe_events_statements_count == 0)
      {
        /* Display the last top level statement, when completed */
        if (m_pos.m_index_2 >= 1)
          continue;
      }
      else
      {
        /* Display all pending statements, when in progress */
        if (m_pos.m_index_2 >= safe_events_statements_count)
          continue;
      }

      statement= &pfs_thread->m_statement_stack[m_pos.m_index_2];

      make_row(pfs_thread, statement);
      m_next_pos.set_after(&m_pos);
      return 0;
    }
  }

  return HA_ERR_END_OF_FILE;
}

int table_events_statements_current::rnd_pos(const void *pos)
{
  PFS_thread *pfs_thread;
  PFS_events_statements *statement;

  set_position(pos);

  pfs_thread= global_thread_container.get(m_pos.m_index_1);
  if (pfs_thread != NULL)
  {
    uint safe_events_statements_count= pfs_thread->m_events_statements_count;

    if (safe_events_statements_count == 0)
    {
      /* Display the last top level statement, when completed */
      if (m_pos.m_index_2 >= 1)
        return HA_ERR_RECORD_DELETED;
    }
    else
    {
      /* Display all pending statements, when in progress */
      if (m_pos.m_index_2 >= safe_events_statements_count)
        return HA_ERR_RECORD_DELETED;
    }

    DBUG_ASSERT(m_pos.m_index_2 < statement_stack_max);

    statement= &pfs_thread->m_statement_stack[m_pos.m_index_2];

    if (statement->m_class != NULL)
    {
      make_row(pfs_thread, statement);
      return 0;
    }
  }

  return HA_ERR_RECORD_DELETED;
}

void table_events_statements_current::make_row(PFS_thread *pfs_thread,
                                               PFS_events_statements *statement)
{
  sql_digest_storage digest;
  pfs_optimistic_state lock;
  pfs_optimistic_state stmt_lock;

  digest.reset(m_token_array, MAX_DIGEST_STORAGE_SIZE);
  /* Protect this reader against thread termination. */
  pfs_thread->m_lock.begin_optimistic_lock(&lock);
  /* Protect this reader against writing on statement information. */
  pfs_thread->m_stmt_lock.begin_optimistic_lock(&stmt_lock);

  table_events_statements_common::make_row_part_1(statement, &digest);

  if (!pfs_thread->m_stmt_lock.end_optimistic_lock(&stmt_lock) ||
      !pfs_thread->m_lock.end_optimistic_lock(&lock))
  {
    m_row_exists= false;
    return;
  }
  table_events_statements_common::make_row_part_2(&digest);
  return;
}

int table_events_statements_current::delete_all_rows(void)
{
  reset_events_statements_current();
  return 0;
}

ha_rows
table_events_statements_current::get_row_count(void)
{
  return global_thread_container.get_row_count() * statement_stack_max;
}

PFS_engine_table* table_events_statements_history::create(void)
{
  return new table_events_statements_history();
}

table_events_statements_history::table_events_statements_history()
  : table_events_statements_common(&m_share, &m_pos),
  m_pos(), m_next_pos()
{}

void table_events_statements_history::reset_position(void)
{
  m_pos.reset();
  m_next_pos.reset();
}

int table_events_statements_history::rnd_init(bool scan)
{
  m_normalizer= time_normalizer::get(statement_timer);
  return 0;
}

int table_events_statements_history::rnd_next(void)
{
  PFS_thread *pfs_thread;
  PFS_events_statements *statement;
  bool has_more_thread= true;

  if (events_statements_history_per_thread == 0)
    return HA_ERR_END_OF_FILE;

  for (m_pos.set_at(&m_next_pos);
       has_more_thread;
       m_pos.next_thread())
  {
    pfs_thread= global_thread_container.get(m_pos.m_index_1, & has_more_thread);
    if (pfs_thread != NULL)
    {
      if (m_pos.m_index_2 >= events_statements_history_per_thread)
      {
        /* This thread does not have more (full) history */
        continue;
      }

      if ( ! pfs_thread->m_statements_history_full &&
          (m_pos.m_index_2 >= pfs_thread->m_statements_history_index))
      {
        /* This thread does not have more (not full) history */
        continue;
      }

      statement= &pfs_thread->m_statements_history[m_pos.m_index_2];

      if (statement->m_class != NULL)
      {
        make_row(pfs_thread, statement);
        /* Next iteration, look for the next history in this thread */
        m_next_pos.set_after(&m_pos);
        return 0;
      }
    }
  }

  return HA_ERR_END_OF_FILE;
}

int table_events_statements_history::rnd_pos(const void *pos)
{
  PFS_thread *pfs_thread;
  PFS_events_statements *statement;

  DBUG_ASSERT(events_statements_history_per_thread != 0);
  set_position(pos);

  pfs_thread= global_thread_container.get(m_pos.m_index_1);
  if (pfs_thread != NULL)
  {
    DBUG_ASSERT(m_pos.m_index_2 < events_statements_history_per_thread);

    if ( ! pfs_thread->m_statements_history_full &&
        (m_pos.m_index_2 >= pfs_thread->m_statements_history_index))
      return HA_ERR_RECORD_DELETED;

    statement= &pfs_thread->m_statements_history[m_pos.m_index_2];
    if (statement->m_class != NULL)
    {
      make_row(pfs_thread, statement);
      return 0;
    }
  }

  return HA_ERR_RECORD_DELETED;
}

void table_events_statements_history::make_row(PFS_thread *pfs_thread,
                                               PFS_events_statements *statement)
{
  sql_digest_storage digest;
  pfs_optimistic_state lock;

  digest.reset(m_token_array, MAX_DIGEST_STORAGE_SIZE);
  /* Protect this reader against thread termination. */
  pfs_thread->m_lock.begin_optimistic_lock(&lock);

  table_events_statements_common::make_row_part_1(statement, &digest);

  if (!pfs_thread->m_lock.end_optimistic_lock(&lock))
  {
    m_row_exists= false;
    return;
  }
  table_events_statements_common::make_row_part_2(&digest);
  return;
}


int table_events_statements_history::delete_all_rows(void)
{
  reset_events_statements_history();
  return 0;
}

ha_rows
table_events_statements_history::get_row_count(void)
{
  return events_statements_history_per_thread * global_thread_container.get_row_count();
}

PFS_engine_table* table_events_statements_history_long::create(void)
{
  return new table_events_statements_history_long();
}

table_events_statements_history_long::table_events_statements_history_long()
  : table_events_statements_common(&m_share, &m_pos),
  m_pos(0), m_next_pos(0)
{}

void table_events_statements_history_long::reset_position(void)
{
  m_pos.m_index= 0;
  m_next_pos.m_index= 0;
}

int table_events_statements_history_long::rnd_init(bool scan)
{
  m_normalizer= time_normalizer::get(statement_timer);
  return 0;
}

int table_events_statements_history_long::rnd_next(void)
{
  PFS_events_statements *statement;
  uint limit;

  if (events_statements_history_long_size == 0)
    return HA_ERR_END_OF_FILE;

  if (events_statements_history_long_full)
    limit= static_cast<uint>(events_statements_history_long_size);
  else
    limit= events_statements_history_long_index.m_u32 % events_statements_history_long_size;

  for (m_pos.set_at(&m_next_pos); m_pos.m_index < limit; m_pos.next())
  {
    statement= &events_statements_history_long_array[m_pos.m_index];

    if (statement->m_class != NULL)
    {
      make_row(statement);
      /* Next iteration, look for the next entry */
      m_next_pos.set_after(&m_pos);
      return 0;
    }
  }

  return HA_ERR_END_OF_FILE;
}

int table_events_statements_history_long::rnd_pos(const void *pos)
{
  PFS_events_statements *statement;
  uint limit;

  if (events_statements_history_long_size == 0)
    return HA_ERR_RECORD_DELETED;

  set_position(pos);

  if (events_statements_history_long_full)
    limit= static_cast<uint>(events_statements_history_long_size);
  else
    limit= events_statements_history_long_index.m_u32 % events_statements_history_long_size;

  if (m_pos.m_index >= limit)
    return HA_ERR_RECORD_DELETED;

  statement= &events_statements_history_long_array[m_pos.m_index];

  if (statement->m_class == NULL)
    return HA_ERR_RECORD_DELETED;

  make_row(statement);
  return 0;
}

void table_events_statements_history_long::make_row(PFS_events_statements *statement)
{
  sql_digest_storage digest;

  digest.reset(m_token_array, MAX_DIGEST_STORAGE_SIZE);
  table_events_statements_common::make_row_part_1(statement, &digest);

  table_events_statements_common::make_row_part_2(&digest);
  return;
}

int table_events_statements_history_long::delete_all_rows(void)
{
  reset_events_statements_history_long();
  return 0;
}

ha_rows
table_events_statements_history_long::get_row_count(void)
{
  return events_statements_history_long_size;
}
<|MERGE_RESOLUTION|>--- conflicted
+++ resolved
@@ -51,50 +51,6 @@
   sizeof(pos_events_statements_current), /* ref length */
   &m_table_lock,
   { C_STRING_WITH_LEN("CREATE TABLE events_statements_current("
-<<<<<<< HEAD
-                      "THREAD_ID BIGINT unsigned not null,"
-                      "EVENT_ID BIGINT unsigned not null,"
-                      "END_EVENT_ID BIGINT unsigned,"
-                      "EVENT_NAME VARCHAR(128) not null,"
-                      "SOURCE VARCHAR(64),"
-                      "TIMER_START BIGINT unsigned,"
-                      "TIMER_END BIGINT unsigned,"
-                      "TIMER_WAIT BIGINT unsigned,"
-                      "LOCK_TIME bigint unsigned not null,"
-                      "SQL_TEXT LONGTEXT,"
-                      "DIGEST VARCHAR(32),"
-                      "DIGEST_TEXT LONGTEXT,"
-                      "CURRENT_SCHEMA VARCHAR(64),"
-                      "OBJECT_TYPE VARCHAR(64),"
-                      "OBJECT_SCHEMA VARCHAR(64),"
-                      "OBJECT_NAME VARCHAR(64),"
-                      "OBJECT_INSTANCE_BEGIN BIGINT unsigned,"
-                      "MYSQL_ERRNO INTEGER,"
-                      "RETURNED_SQLSTATE VARCHAR(5),"
-                      "MESSAGE_TEXT VARCHAR(128),"
-                      "ERRORS BIGINT unsigned not null,"
-                      "WARNINGS BIGINT unsigned not null,"
-                      "ROWS_AFFECTED BIGINT unsigned not null,"
-                      "ROWS_SENT BIGINT unsigned not null,"
-                      "ROWS_EXAMINED BIGINT unsigned not null,"
-                      "CREATED_TMP_DISK_TABLES BIGINT unsigned not null,"
-                      "CREATED_TMP_TABLES BIGINT unsigned not null,"
-                      "SELECT_FULL_JOIN BIGINT unsigned not null,"
-                      "SELECT_FULL_RANGE_JOIN BIGINT unsigned not null,"
-                      "SELECT_RANGE BIGINT unsigned not null,"
-                      "SELECT_RANGE_CHECK BIGINT unsigned not null,"
-                      "SELECT_SCAN BIGINT unsigned not null,"
-                      "SORT_MERGE_PASSES BIGINT unsigned not null,"
-                      "SORT_RANGE BIGINT unsigned not null,"
-                      "SORT_ROWS BIGINT unsigned not null,"
-                      "SORT_SCAN BIGINT unsigned not null,"
-                      "NO_INDEX_USED BIGINT unsigned not null,"
-                      "NO_GOOD_INDEX_USED BIGINT unsigned not null,"
-                      "NESTING_EVENT_ID BIGINT unsigned,"
-                      "NESTING_EVENT_TYPE ENUM('TRANSACTION', 'STATEMENT', 'STAGE', 'WAIT'),"
-                      "NESTING_EVENT_LEVEL INT)") },
-  false  /* perpetual */
-=======
                       "THREAD_ID BIGINT unsigned not null comment 'Thread associated with the event. Together with EVENT_ID uniquely identifies the row.',"
                       "EVENT_ID BIGINT unsigned not null comment 'Thread''s current event number at the start of the event. Together with THREAD_ID uniquely identifies the row.',"
                       "END_EVENT_ID BIGINT unsigned comment 'NULL when the event starts, set to the thread''s current event number at the end of the event.',"
@@ -134,8 +90,9 @@
                       "NO_INDEX_USED BIGINT unsigned not null comment '0 if the statement performed a table scan with an index, 1 if without an index.',"
                       "NO_GOOD_INDEX_USED BIGINT unsigned not null comment '0 if a good index was found for the statement, 1 if no good index was found. See the Range checked for each record description in the EXPLAIN article.',"
                       "NESTING_EVENT_ID BIGINT unsigned comment 'Reserved, currently NULL.',"
-                      "NESTING_EVENT_TYPE ENUM('STATEMENT', 'STAGE', 'WAIT') comment 'Reserved, currently NULL.')") }
->>>>>>> 4f85eadf
+                      "NESTING_EVENT_TYPE ENUM('TRANSACTION', 'STATEMENT', 'STAGE', 'WAIT') comment 'Reserved, currently NULL.',"
+                      "NESTING_EVENT_LEVEL INT)") },
+  false  /* perpetual */
 };
 
 THR_LOCK table_events_statements_history::m_table_lock;
@@ -152,50 +109,6 @@
   sizeof(pos_events_statements_history), /* ref length */
   &m_table_lock,
   { C_STRING_WITH_LEN("CREATE TABLE events_statements_history("
-<<<<<<< HEAD
-                      "THREAD_ID BIGINT unsigned not null,"
-                      "EVENT_ID BIGINT unsigned not null,"
-                      "END_EVENT_ID BIGINT unsigned,"
-                      "EVENT_NAME VARCHAR(128) not null,"
-                      "SOURCE VARCHAR(64),"
-                      "TIMER_START BIGINT unsigned,"
-                      "TIMER_END BIGINT unsigned,"
-                      "TIMER_WAIT BIGINT unsigned,"
-                      "LOCK_TIME bigint unsigned not null,"
-                      "SQL_TEXT LONGTEXT,"
-                      "DIGEST VARCHAR(32),"
-                      "DIGEST_TEXT LONGTEXT,"
-                      "CURRENT_SCHEMA VARCHAR(64),"
-                      "OBJECT_TYPE VARCHAR(64),"
-                      "OBJECT_SCHEMA VARCHAR(64),"
-                      "OBJECT_NAME VARCHAR(64),"
-                      "OBJECT_INSTANCE_BEGIN BIGINT unsigned,"
-                      "MYSQL_ERRNO INTEGER,"
-                      "RETURNED_SQLSTATE VARCHAR(5),"
-                      "MESSAGE_TEXT VARCHAR(128),"
-                      "ERRORS BIGINT unsigned not null,"
-                      "WARNINGS BIGINT unsigned not null,"
-                      "ROWS_AFFECTED BIGINT unsigned not null,"
-                      "ROWS_SENT BIGINT unsigned not null,"
-                      "ROWS_EXAMINED BIGINT unsigned not null,"
-                      "CREATED_TMP_DISK_TABLES BIGINT unsigned not null,"
-                      "CREATED_TMP_TABLES BIGINT unsigned not null,"
-                      "SELECT_FULL_JOIN BIGINT unsigned not null,"
-                      "SELECT_FULL_RANGE_JOIN BIGINT unsigned not null,"
-                      "SELECT_RANGE BIGINT unsigned not null,"
-                      "SELECT_RANGE_CHECK BIGINT unsigned not null,"
-                      "SELECT_SCAN BIGINT unsigned not null,"
-                      "SORT_MERGE_PASSES BIGINT unsigned not null,"
-                      "SORT_RANGE BIGINT unsigned not null,"
-                      "SORT_ROWS BIGINT unsigned not null,"
-                      "SORT_SCAN BIGINT unsigned not null,"
-                      "NO_INDEX_USED BIGINT unsigned not null,"
-                      "NO_GOOD_INDEX_USED BIGINT unsigned not null,"
-                      "NESTING_EVENT_ID BIGINT unsigned,"
-                      "NESTING_EVENT_TYPE ENUM('TRANSACTION', 'STATEMENT', 'STAGE', 'WAIT'),"
-                      "NESTING_EVENT_LEVEL INT)") },
-  false  /* perpetual */
-=======
                       "THREAD_ID BIGINT unsigned not null comment 'Thread associated with the event. Together with EVENT_ID uniquely identifies the row.',"
                       "EVENT_ID BIGINT unsigned not null comment 'Thread''s current event number at the start of the event. Together with THREAD_ID uniquely identifies the row.',"
                       "END_EVENT_ID BIGINT unsigned comment 'NULL when the event starts, set to the thread''s current event number at the end of the event.',"
@@ -235,8 +148,9 @@
                       "NO_INDEX_USED BIGINT unsigned not null comment '0 if the statement performed a table scan with an index, 1 if without an index.',"
                       "NO_GOOD_INDEX_USED BIGINT unsigned not null comment '0 if a good index was found for the statement, 1 if no good index was found. See the Range checked for each record description in the EXPLAIN article.',"
                       "NESTING_EVENT_ID BIGINT unsigned comment 'Reserved, currently NULL.',"
-                      "NESTING_EVENT_TYPE ENUM('STATEMENT', 'STAGE', 'WAIT') comment 'Reserved, currently NULL.')") }
->>>>>>> 4f85eadf
+                      "NESTING_EVENT_TYPE ENUM('TRANSACTION', 'STATEMENT', 'STAGE', 'WAIT') comment 'Reserved, currently NULL.',"
+                      "NESTING_EVENT_LEVEL INT)") },
+  false  /* perpetual */
 };
 
 THR_LOCK table_events_statements_history_long::m_table_lock;
@@ -253,50 +167,6 @@
   sizeof(PFS_simple_index), /* ref length */
   &m_table_lock,
   { C_STRING_WITH_LEN("CREATE TABLE events_statements_history_long("
-<<<<<<< HEAD
-                      "THREAD_ID BIGINT unsigned not null,"
-                      "EVENT_ID BIGINT unsigned not null,"
-                      "END_EVENT_ID BIGINT unsigned,"
-                      "EVENT_NAME VARCHAR(128) not null,"
-                      "SOURCE VARCHAR(64),"
-                      "TIMER_START BIGINT unsigned,"
-                      "TIMER_END BIGINT unsigned,"
-                      "TIMER_WAIT BIGINT unsigned,"
-                      "LOCK_TIME bigint unsigned not null,"
-                      "SQL_TEXT LONGTEXT,"
-                      "DIGEST VARCHAR(32),"
-                      "DIGEST_TEXT LONGTEXT,"
-                      "CURRENT_SCHEMA VARCHAR(64),"
-                      "OBJECT_TYPE VARCHAR(64),"
-                      "OBJECT_SCHEMA VARCHAR(64),"
-                      "OBJECT_NAME VARCHAR(64),"
-                      "OBJECT_INSTANCE_BEGIN BIGINT unsigned,"
-                      "MYSQL_ERRNO INTEGER,"
-                      "RETURNED_SQLSTATE VARCHAR(5),"
-                      "MESSAGE_TEXT VARCHAR(128),"
-                      "ERRORS BIGINT unsigned not null,"
-                      "WARNINGS BIGINT unsigned not null,"
-                      "ROWS_AFFECTED BIGINT unsigned not null,"
-                      "ROWS_SENT BIGINT unsigned not null,"
-                      "ROWS_EXAMINED BIGINT unsigned not null,"
-                      "CREATED_TMP_DISK_TABLES BIGINT unsigned not null,"
-                      "CREATED_TMP_TABLES BIGINT unsigned not null,"
-                      "SELECT_FULL_JOIN BIGINT unsigned not null,"
-                      "SELECT_FULL_RANGE_JOIN BIGINT unsigned not null,"
-                      "SELECT_RANGE BIGINT unsigned not null,"
-                      "SELECT_RANGE_CHECK BIGINT unsigned not null,"
-                      "SELECT_SCAN BIGINT unsigned not null,"
-                      "SORT_MERGE_PASSES BIGINT unsigned not null,"
-                      "SORT_RANGE BIGINT unsigned not null,"
-                      "SORT_ROWS BIGINT unsigned not null,"
-                      "SORT_SCAN BIGINT unsigned not null,"
-                      "NO_INDEX_USED BIGINT unsigned not null,"
-                      "NO_GOOD_INDEX_USED BIGINT unsigned not null,"
-                      "NESTING_EVENT_ID BIGINT unsigned,"
-                      "NESTING_EVENT_TYPE ENUM('TRANSACTION', 'STATEMENT', 'STAGE', 'WAIT'),"
-                      "NESTING_EVENT_LEVEL INT)") },
-  false  /* perpetual */
-=======
                       "THREAD_ID BIGINT unsigned not null comment 'Thread associated with the event. Together with EVENT_ID uniquely identifies the row.',"
                       "EVENT_ID BIGINT unsigned not null comment 'Thread''s current event number at the start of the event. Together with THREAD_ID uniquely identifies the row.',"
                       "END_EVENT_ID BIGINT unsigned comment 'NULL when the event starts, set to the thread''s current event number at the end of the event.',"
@@ -336,8 +206,9 @@
                       "NO_INDEX_USED BIGINT unsigned not null comment '0 if the statement performed a table scan with an index, 1 if without an index.',"
                       "NO_GOOD_INDEX_USED BIGINT unsigned not null comment '0 if a good index was found for the statement, 1 if no good index was found. See the Range checked for each record description in the EXPLAIN article.',"
                       "NESTING_EVENT_ID BIGINT unsigned comment 'Reserved, currently NULL.',"
-                      "NESTING_EVENT_TYPE ENUM('STATEMENT', 'STAGE', 'WAIT') comment 'Reserved, currently NULL.')") }
->>>>>>> 4f85eadf
+                      "NESTING_EVENT_TYPE ENUM('TRANSACTION', 'STATEMENT', 'STAGE', 'WAIT') comment 'Reserved, currently NULL.',"
+                      "NESTING_EVENT_LEVEL INT)") },
+  false  /* perpetual */
 };
 
 table_events_statements_common::table_events_statements_common
