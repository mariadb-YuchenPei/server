/*
      Copyright (c) 2013, 2022, Oracle and/or its affiliates.

      This program is free software; you can redistribute it and/or modify
      it under the terms of the GNU General Public License, version 2.0,
      as published by the Free Software Foundation.

      This program is also distributed with certain software (including
      but not limited to OpenSSL) that is licensed under separate terms,
      as designated in a particular file or component or in included license
      documentation.  The authors of MySQL hereby grant you an additional
      permission to link the program and your derivative works with the
      separately licensed software that they have included with MySQL.

      This program is distributed in the hope that it will be useful,
      but WITHOUT ANY WARRANTY; without even the implied warranty of
      MERCHANTABILITY or FITNESS FOR A PARTICULAR PURPOSE.  See the
      GNU General Public License, version 2.0, for more details.

      You should have received a copy of the GNU General Public License
      along with this program; if not, write to the Free Software
      Foundation, Inc., 51 Franklin St, Fifth Floor, Boston, MA 02110-1301  USA */

/**
  @file storage/perfschema/table_replication_applier_status.cc
  Table replication_applier_status (implementation).
*/

//#define HAVE_REPLICATION

#include "my_global.h"

#ifdef HAVE_REPLICATION
#include "table_replication_applier_status.h"
#include "pfs_instr_class.h"
#include "pfs_instr.h"
#include "slave.h"
//#include "rpl_info.h"
#include "rpl_rli.h"
#include "rpl_mi.h"
#include "sql_parse.h"
//#include "rpl_msr.h"    /*Multi source replication */

THR_LOCK table_replication_applier_status::m_table_lock;

<<<<<<< HEAD
=======
/*
  numbers in varchar count utf8 characters.
*/
static const TABLE_FIELD_TYPE field_types[]=
{
  {
    {C_STRING_WITH_LEN("CHANNEL_NAME")},
    {C_STRING_WITH_LEN("char(64)")},
    {NULL, 0}
  },
  {
    {C_STRING_WITH_LEN("SERVICE_STATE")},
    {C_STRING_WITH_LEN("enum('ON','OFF')")},
    {NULL, 0}
  },
  {
    {C_STRING_WITH_LEN("REMAINING_DELAY")},
    {C_STRING_WITH_LEN("int")},
    {NULL, 0}
  },
  {
    {C_STRING_WITH_LEN("COUNT_TRANSACTIONS_RETRIES")},
    {C_STRING_WITH_LEN("bigint")},
    {NULL, 0}
  },
};

TABLE_FIELD_DEF
table_replication_applier_status::m_field_def=
{ 4, field_types };

PFS_engine_table_share_state
table_replication_applier_status::m_share_state = {
  false /* m_checked */
};

>>>>>>> 61d08f74
PFS_engine_table_share
table_replication_applier_status::m_share=
{
  { C_STRING_WITH_LEN("replication_applier_status") },
  &pfs_readonly_acl,
  table_replication_applier_status::create,
  NULL, /* write_row */
  NULL, /* delete_all_rows */
  table_replication_applier_status::get_row_count,    /* records */
  sizeof(pos_t), /* ref length */
  &m_table_lock,
<<<<<<< HEAD
  { C_STRING_WITH_LEN("CREATE TABLE replication_applier_status("
  "CHANNEL_NAME CHAR(64) collate utf8_general_ci not null comment 'The replication channel name.',"
  "SERVICE_STATE ENUM('ON','OFF') not null comment 'Shows ON when the replication channel''s applier threads are active or idle, OFF means that the applier threads are not active.',"
  "REMAINING_DELAY INTEGER unsigned comment 'Desired replica delay functionality not supported by MariaDB. Always 0.',"
  "COUNT_TRANSACTIONS_RETRIES BIGINT unsigned not null comment 'The number of retries that were made because the replication SQL thread failed to apply a transaction.')") },
  false  /* perpetual */
=======
  &m_field_def,
  false, /* m_perpetual */
  false, /* m_optional */
  &m_share_state
>>>>>>> 61d08f74
};


PFS_engine_table* table_replication_applier_status::create(void)
{
  return new table_replication_applier_status();
}

table_replication_applier_status::table_replication_applier_status()
  : PFS_engine_table(&m_share, &m_pos),
    m_row_exists(false), m_pos(0), m_next_pos(0)
{}

table_replication_applier_status::~table_replication_applier_status()
{}

void table_replication_applier_status::reset_position(void)
{
  m_pos.m_index= 0;
  m_next_pos.m_index= 0;
}

ha_rows table_replication_applier_status::get_row_count()
{
 return master_info_index->master_info_hash.records;
}


int table_replication_applier_status::rnd_next(void)
{
  Master_info *mi;
  mysql_mutex_lock(&LOCK_active_mi);

  for (m_pos.set_at(&m_next_pos);
       m_pos.m_index < master_info_index->master_info_hash.records;
       m_pos.next())
  {
    mi= (Master_info *)my_hash_element(&master_info_index->master_info_hash, m_pos.m_index);

    if (mi && mi->host[0])
    {
      make_row(mi);
      m_next_pos.set_after(&m_pos);
      mysql_mutex_unlock(&LOCK_active_mi);
      return 0;
    }
  }

  mysql_mutex_unlock(&LOCK_active_mi);
  return HA_ERR_END_OF_FILE;
}


int table_replication_applier_status::rnd_pos(const void *pos)
{
  Master_info *mi=NULL;
  int res= HA_ERR_RECORD_DELETED;

  set_position(pos);

  mysql_mutex_lock(&LOCK_active_mi);

  if ((mi= (Master_info *)my_hash_element(&master_info_index->master_info_hash, m_pos.m_index)))
  {
    make_row(mi);
    res= 0;
  }

  mysql_mutex_unlock(&LOCK_active_mi);
  return res;
}

void table_replication_applier_status::make_row(Master_info *mi)
{
  char *slave_sql_running_state= NULL;

  m_row_exists= false;

  DBUG_ASSERT(mi != NULL);

  m_row.channel_name_length= static_cast<uint>(mi->connection_name.length);
  memcpy(m_row.channel_name, mi->connection_name.str, m_row.channel_name_length);

  //mysql_mutex_lock(&mi->rli->info_thd_lock);

  slave_sql_running_state= const_cast<char *>
                           (mi->rli.sql_driver_thd ?
                            mi->rli.sql_driver_thd->get_proc_info() : "");
  //mysql_mutex_unlock(&mi->rli->info_thd_lock);


  mysql_mutex_lock(&mi->data_lock);
  mysql_mutex_lock(&mi->rli.data_lock);

  if (mi->rli.slave_running)
    m_row.service_state= PS_RPL_YES;
  else
    m_row.service_state= PS_RPL_NO;

  m_row.remaining_delay= 0;
  if (slave_sql_running_state == stage_sql_thd_waiting_until_delay.m_name)
  {
    time_t t= my_time(0), sql_delay_end= 0; //mi->rli.>get_sql_delay_end();
    m_row.remaining_delay= (uint)(t < sql_delay_end ?
                                      sql_delay_end - t : 0);
    m_row.remaining_delay_is_set= true;
  }
  else
    m_row.remaining_delay_is_set= false;

  m_row.count_transactions_retries= mi->rli.retried_trans;

  mysql_mutex_unlock(&mi->rli.data_lock);
  mysql_mutex_unlock(&mi->data_lock);

  m_row_exists= true;
}

int table_replication_applier_status::read_row_values(TABLE *table,
                                       unsigned char *buf,
                                       Field **fields,
                                       bool read_all)
{
  Field *f;

  if (unlikely(! m_row_exists))
    return HA_ERR_RECORD_DELETED;

  assert(table->s->null_bytes == 1);
  buf[0]= 0;

  for (; (f= *fields) ; fields++)
  {
    if (read_all || bitmap_is_set(table->read_set, f->field_index))
    {
      switch(f->field_index)
      {
      case 0: /**channel_name*/
         set_field_char_utf8(f, m_row.channel_name, m_row.channel_name_length);
         break;
      case 1: /* service_state */
        set_field_enum(f, m_row.service_state);
        break;
      case 2: /* remaining_delay */
        if (m_row.remaining_delay_is_set)
          set_field_ulong(f, m_row.remaining_delay);
        else
          f->set_null();
        break;
      case 3: /* total number of times transactions were retried */
        set_field_ulonglong(f, m_row.count_transactions_retries);
        break;
      default:
        assert(false);
      }
    }
  }
  return 0;
}
#endif<|MERGE_RESOLUTION|>--- conflicted
+++ resolved
@@ -43,45 +43,11 @@
 
 THR_LOCK table_replication_applier_status::m_table_lock;
 
-<<<<<<< HEAD
-=======
-/*
-  numbers in varchar count utf8 characters.
-*/
-static const TABLE_FIELD_TYPE field_types[]=
-{
-  {
-    {C_STRING_WITH_LEN("CHANNEL_NAME")},
-    {C_STRING_WITH_LEN("char(64)")},
-    {NULL, 0}
-  },
-  {
-    {C_STRING_WITH_LEN("SERVICE_STATE")},
-    {C_STRING_WITH_LEN("enum('ON','OFF')")},
-    {NULL, 0}
-  },
-  {
-    {C_STRING_WITH_LEN("REMAINING_DELAY")},
-    {C_STRING_WITH_LEN("int")},
-    {NULL, 0}
-  },
-  {
-    {C_STRING_WITH_LEN("COUNT_TRANSACTIONS_RETRIES")},
-    {C_STRING_WITH_LEN("bigint")},
-    {NULL, 0}
-  },
-};
-
-TABLE_FIELD_DEF
-table_replication_applier_status::m_field_def=
-{ 4, field_types };
-
 PFS_engine_table_share_state
 table_replication_applier_status::m_share_state = {
   false /* m_checked */
 };
 
->>>>>>> 61d08f74
 PFS_engine_table_share
 table_replication_applier_status::m_share=
 {
@@ -93,19 +59,14 @@
   table_replication_applier_status::get_row_count,    /* records */
   sizeof(pos_t), /* ref length */
   &m_table_lock,
-<<<<<<< HEAD
   { C_STRING_WITH_LEN("CREATE TABLE replication_applier_status("
   "CHANNEL_NAME CHAR(64) collate utf8_general_ci not null comment 'The replication channel name.',"
   "SERVICE_STATE ENUM('ON','OFF') not null comment 'Shows ON when the replication channel''s applier threads are active or idle, OFF means that the applier threads are not active.',"
   "REMAINING_DELAY INTEGER unsigned comment 'Desired replica delay functionality not supported by MariaDB. Always 0.',"
   "COUNT_TRANSACTIONS_RETRIES BIGINT unsigned not null comment 'The number of retries that were made because the replication SQL thread failed to apply a transaction.')") },
-  false  /* perpetual */
-=======
-  &m_field_def,
   false, /* m_perpetual */
   false, /* m_optional */
   &m_share_state
->>>>>>> 61d08f74
 };
 
 
