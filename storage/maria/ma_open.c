/* Copyright (C) 2006 MySQL AB & MySQL Finland AB & TCX DataKonsult AB

   This program is free software; you can redistribute it and/or modify
   it under the terms of the GNU General Public License as published by
   the Free Software Foundation; version 2 of the License.

   This program is distributed in the hope that it will be useful,
   but WITHOUT ANY WARRANTY; without even the implied warranty of
   MERCHANTABILITY or FITNESS FOR A PARTICULAR PURPOSE.  See the
   GNU General Public License for more details.

   You should have received a copy of the GNU General Public License
   along with this program; if not, write to the Free Software
   Foundation, Inc., 59 Temple Place, Suite 330, Boston, MA  02111-1307  USA */

/* open a isam-database */

#include "ma_fulltext.h"
#include "ma_sp_defs.h"
#include "ma_rt_index.h"
#include "ma_blockrec.h"
#include "trnman.h"
#include <m_ctype.h>

#if defined(MSDOS) || defined(__WIN__)
#ifdef __WIN__
#include <fcntl.h>
#else
#include <process.h>			/* Prototype for getpid */
#endif
#endif
#ifdef VMS
#include "static.c"
#endif

static void setup_key_functions(MARIA_KEYDEF *keyinfo);
static my_bool maria_scan_init_dummy(MARIA_HA *info);
static void maria_scan_end_dummy(MARIA_HA *info);
static my_bool maria_once_init_dummy(MARIA_SHARE *, File);
static my_bool maria_once_end_dummy(MARIA_SHARE *);
static uchar *_ma_base_info_read(uchar *ptr, MARIA_BASE_INFO *base);

#define get_next_element(to,pos,size) { memcpy((char*) to,pos,(size_t) size); \
					pos+=size;}


#define disk_pos_assert(pos, end_pos) \
if (pos > end_pos)             \
{                              \
  my_errno=HA_ERR_CRASHED;     \
  goto err;                    \
}


/******************************************************************************
** Return the shared struct if the table is already open.
** In MySQL the server will handle version issues.
******************************************************************************/

MARIA_HA *_ma_test_if_reopen(char *filename)
{
  LIST *pos;

  for (pos=maria_open_list ; pos ; pos=pos->next)
  {
    MARIA_HA *info=(MARIA_HA*) pos->data;
    MARIA_SHARE *share=info->s;
    if (!strcmp(share->unique_file_name,filename) && share->last_version)
      return info;
  }
  return 0;
}


/*
  Open a new instance of an already opened Maria table

  SYNOPSIS
    maria_clone_internal()
    share	Share of already open table
    mode	Mode of table (O_RDONLY | O_RDWR)
    data_file   Filedescriptor of data file to use < 0 if one should open
	        open it.    
 
  RETURN
    #   Maria handler
    0   Error
*/


static MARIA_HA *maria_clone_internal(MARIA_SHARE *share, int mode,
                                      File data_file)
{
  int save_errno;
  uint errpos;
  MARIA_HA info,*m_info;
  DBUG_ENTER("maria_clone_internal");

  errpos= 0;
  bzero((uchar*) &info,sizeof(info));

  if (mode == O_RDWR && share->mode == O_RDONLY)
  {
    my_errno=EACCES;				/* Can't open in write mode */
    goto err;
  }
  if (data_file >= 0)
    info.dfile.file= data_file;
  else if (_ma_open_datafile(&info, share, -1))
    goto err;
  errpos= 5;

  /* alloc and set up private structure parts */
  if (!my_multi_malloc(MY_WME,
		       &m_info,sizeof(MARIA_HA),
		       &info.blobs,sizeof(MARIA_BLOB)*share->base.blobs,
		       &info.buff,(share->base.max_key_block_length*2+
				   share->base.max_key_length),
		       &info.lastkey,share->base.max_key_length*3+1,
		       &info.first_mbr_key, share->base.max_key_length,
		       &info.maria_rtree_recursion_state,
                       share->have_rtree ? 1024 : 0,
		       NullS))
    goto err;
  errpos= 6;

  memcpy(info.blobs,share->blobs,sizeof(MARIA_BLOB)*share->base.blobs);
  info.lastkey2=info.lastkey+share->base.max_key_length;

  info.s=share;
  info.cur_row.lastpos= HA_OFFSET_ERROR;
  info.update= (short) (HA_STATE_NEXT_FOUND+HA_STATE_PREV_FOUND);
  info.opt_flag=READ_CHECK_USED;
  info.this_unique= (ulong) info.dfile.file; /* Uniq number in process */
  if (share->data_file_type == COMPRESSED_RECORD)
    info.this_unique= share->state.unique;
  info.this_loop=0;				/* Update counter */
  info.last_unique= share->state.unique;
  info.last_loop=   share->state.update_count;
  info.lock_type=F_UNLCK;
  info.quick_mode=0;
  info.bulk_insert=0;
  info.ft1_to_ft2=0;
  info.errkey= -1;
  info.page_changed=1;
  info.keyread_buff= info.buff + share->base.max_key_block_length;
  if ((*share->init)(&info))
    goto err;

  pthread_mutex_lock(&share->intern_lock);
  info.read_record= share->read_record;
  share->reopen++;
  share->write_flag=MYF(MY_NABP | MY_WAIT_IF_FULL);
  if (share->options & HA_OPTION_READ_ONLY_DATA)
  {
    info.lock_type=F_RDLCK;
    share->r_locks++;
    share->tot_locks++;
  }
  if (share->options & HA_OPTION_TMP_TABLE)
  {
    share->temporary= share->delay_key_write= 1;

    share->write_flag=MYF(MY_NABP);
    share->w_locks++;			/* We don't have to update status */
    share->tot_locks++;
    info.lock_type=F_WRLCK;
  }
  if ((share->options & HA_OPTION_DELAY_KEY_WRITE) &&
      maria_delay_key_write)
    share->delay_key_write=1;

  info.state= &share->state.state;	/* Change global values by default */
  if (!share->base.born_transactional)   /* but for transactional ones ... */
    info.trn= &dummy_transaction_object; /* ... force crash if no trn given */
  pthread_mutex_unlock(&share->intern_lock);

  /* Allocate buffer for one record */
  /* prerequisites: info->rec_buffer == 0 && info->rec_buff_size == 0 */
  if (_ma_alloc_buffer(&info.rec_buff, &info.rec_buff_size,
                       share->base.default_rec_buff_size))
    goto err;

  bzero(info.rec_buff, share->base.default_rec_buff_size);

  *m_info=info;
#ifdef THREAD
  thr_lock_data_init(&share->lock,&m_info->lock,(void*) m_info);
#endif
  m_info->open_list.data=(void*) m_info;
  maria_open_list=list_add(maria_open_list,&m_info->open_list);

  DBUG_RETURN(m_info);

err:
  save_errno=my_errno ? my_errno : HA_ERR_END_OF_FILE;
  if ((save_errno == HA_ERR_CRASHED) ||
      (save_errno == HA_ERR_CRASHED_ON_USAGE) ||
      (save_errno == HA_ERR_CRASHED_ON_REPAIR))
    _ma_report_error(save_errno, share->open_file_name);
  switch (errpos) {
  case 6:
    (*share->end)(&info);
    my_free((uchar*) m_info,MYF(0));
    /* fall through */
  case 5:
    if (data_file < 0)
      VOID(my_close(info.dfile.file, MYF(0)));
    break;
  }
  my_errno=save_errno;
  DBUG_RETURN (NULL);
} /* maria_clone_internal */


/* Make a clone of a maria table */

MARIA_HA *maria_clone(MARIA_SHARE *share, int mode)
{
  MARIA_HA *new_info;
  pthread_mutex_lock(&THR_LOCK_maria);
  new_info= maria_clone_internal(share, mode,
                                 share->data_file_type == BLOCK_RECORD ?
                                 share->bitmap.file.file : -1);
  pthread_mutex_unlock(&THR_LOCK_maria);
  return new_info;
}


/******************************************************************************
  open a MARIA table

  See my_base.h for the handle_locking argument
  if handle_locking and HA_OPEN_ABORT_IF_CRASHED then abort if the table
  is marked crashed or if we are not using locking and the table doesn't
  have an open count of 0.
******************************************************************************/

MARIA_HA *maria_open(const char *name, int mode, uint open_flags)
{
  int kfile,open_mode,save_errno;
  uint i,j,len,errpos,head_length,base_pos,info_length,keys,
    key_parts,unique_key_parts,fulltext_keys,uniques;
  char name_buff[FN_REFLEN], org_name[FN_REFLEN], index_name[FN_REFLEN],
       data_name[FN_REFLEN];
  char *disk_cache, *disk_pos, *end_pos;
  MARIA_HA info,*m_info,*old_info;
  MARIA_SHARE share_buff,*share;
  ulong rec_per_key_part[HA_MAX_POSSIBLE_KEY*HA_MAX_KEY_SEG];
  my_off_t key_root[HA_MAX_POSSIBLE_KEY];
  ulonglong max_key_file_length, max_data_file_length;
  File data_file= -1;
  DBUG_ENTER("maria_open");

  LINT_INIT(m_info);
  kfile= -1;
  errpos= 0;
  head_length=sizeof(share_buff.state.header);
  bzero((uchar*) &info,sizeof(info));

  my_realpath(name_buff, fn_format(org_name,name,"",MARIA_NAME_IEXT,
                                   MY_UNPACK_FILENAME),MYF(0));
  pthread_mutex_lock(&THR_LOCK_maria);
  old_info= 0;
  if ((open_flags & HA_OPEN_COPY) ||
      !(old_info=_ma_test_if_reopen(name_buff)))
  {
    share= &share_buff;
    bzero((uchar*) &share_buff,sizeof(share_buff));
    share_buff.state.rec_per_key_part=rec_per_key_part;
    share_buff.state.key_root=key_root;
    share_buff.pagecache= multi_pagecache_search(name_buff, strlen(name_buff),
                                                 maria_pagecache);

    DBUG_EXECUTE_IF("maria_pretend_crashed_table_on_open",
                    if (strstr(name, "/t1"))
                    {
                      my_errno= HA_ERR_CRASHED;
                      goto err;
                    });
    if ((kfile=my_open(name_buff,(open_mode=O_RDWR) | O_SHARE,MYF(0))) < 0)
    {
      if ((errno != EROFS && errno != EACCES) ||
	  mode != O_RDONLY ||
	  (kfile=my_open(name_buff,(open_mode=O_RDONLY) | O_SHARE,MYF(0))) < 0)
	goto err;
    }
    share->mode=open_mode;
    errpos= 1;
    if (my_read(kfile,(char*) share->state.header.file_version,head_length,
		MYF(MY_NABP)))
    {
      my_errno= HA_ERR_NOT_A_TABLE;
      goto err;
    }
    if (memcmp((uchar*) share->state.header.file_version,
	       (uchar*) maria_file_magic, 4))
    {
      DBUG_PRINT("error",("Wrong header in %s",name_buff));
      DBUG_DUMP("error_dump",(char*) share->state.header.file_version,
		head_length);
      my_errno=HA_ERR_NOT_A_TABLE;
      goto err;
    }
    share->options= mi_uint2korr(share->state.header.options);
    if (share->options &
	~(HA_OPTION_PACK_RECORD | HA_OPTION_PACK_KEYS |
	  HA_OPTION_COMPRESS_RECORD | HA_OPTION_READ_ONLY_DATA |
	  HA_OPTION_TEMP_COMPRESS_RECORD | HA_OPTION_CHECKSUM |
          HA_OPTION_TMP_TABLE | HA_OPTION_DELAY_KEY_WRITE |
          HA_OPTION_RELIES_ON_SQL_LAYER))
    {
      DBUG_PRINT("error",("wrong options: 0x%lx", share->options));
      my_errno=HA_ERR_OLD_FILE;
      goto err;
    }
    if ((share->options & HA_OPTION_RELIES_ON_SQL_LAYER) &&
        ! (open_flags & HA_OPEN_FROM_SQL_LAYER))
    {
      DBUG_PRINT("error", ("table cannot be openned from non-sql layer"));
      my_errno= HA_ERR_UNSUPPORTED;
      goto err;
    }
    /* Don't call realpath() if the name can't be a link */
    if (!strcmp(name_buff, org_name) ||
        my_readlink(index_name, org_name, MYF(0)) == -1)
      (void) strmov(index_name, org_name);
    *strrchr(org_name, '.')= '\0';
    (void) fn_format(data_name,org_name,"",MARIA_NAME_DEXT,
                     MY_APPEND_EXT|MY_UNPACK_FILENAME|MY_RESOLVE_SYMLINKS);

    info_length=mi_uint2korr(share->state.header.header_length);
    base_pos= mi_uint2korr(share->state.header.base_pos);
    if (!(disk_cache=(char*) my_alloca(info_length+128)))
    {
      my_errno=ENOMEM;
      goto err;
    }
    end_pos=disk_cache+info_length;
    errpos= 2;

    VOID(my_seek(kfile,0L,MY_SEEK_SET,MYF(0)));
    errpos= 3;
    if (my_read(kfile,disk_cache,info_length,MYF(MY_NABP)))
    {
      my_errno=HA_ERR_CRASHED;
      goto err;
    }
    len=mi_uint2korr(share->state.header.state_info_length);
    keys=    (uint) share->state.header.keys;
    uniques= (uint) share->state.header.uniques;
    fulltext_keys= (uint) share->state.header.fulltext_keys;
    key_parts= mi_uint2korr(share->state.header.key_parts);
    unique_key_parts= mi_uint2korr(share->state.header.unique_key_parts);
    if (len != MARIA_STATE_INFO_SIZE)
    {
      DBUG_PRINT("warning",
		 ("saved_state_info_length: %d  state_info_length: %d",
		  len,MARIA_STATE_INFO_SIZE));
    }
    share->state_diff_length=len-MARIA_STATE_INFO_SIZE;

    _ma_state_info_read(disk_cache, &share->state);
    len= mi_uint2korr(share->state.header.base_info_length);
    if (len != MARIA_BASE_INFO_SIZE)
    {
      DBUG_PRINT("warning",("saved_base_info_length: %d  base_info_length: %d",
			    len,MARIA_BASE_INFO_SIZE));
    }
    disk_pos= _ma_base_info_read(disk_cache + base_pos, &share->base);
    share->state.state_length=base_pos;

    if (!(open_flags & HA_OPEN_FOR_REPAIR) &&
	((share->state.changed & STATE_CRASHED) ||
	 ((open_flags & HA_OPEN_ABORT_IF_CRASHED) &&
	  (my_disable_locking && share->state.open_count))))
    {
      DBUG_PRINT("error",("Table is marked as crashed. open_flags: %u  "
                          "changed: %u  open_count: %u  !locking: %d",
                          open_flags, share->state.changed,
                          share->state.open_count, my_disable_locking));
      my_errno=((share->state.changed & STATE_CRASHED_ON_REPAIR) ?
		HA_ERR_CRASHED_ON_REPAIR : HA_ERR_CRASHED_ON_USAGE);
      goto err;
    }

    /* sanity check */
    if (share->base.keystart > 65535 || share->base.rec_reflength > 8)
    {
      my_errno=HA_ERR_CRASHED;
      goto err;
    }

    key_parts+=fulltext_keys*FT_SEGS;
    if (share->base.max_key_length > maria_max_key_length() ||
        keys > MARIA_MAX_KEY || key_parts > MARIA_MAX_KEY * HA_MAX_KEY_SEG)
    {
      DBUG_PRINT("error",("Wrong key info:  Max_key_length: %d  keys: %d  key_parts: %d", share->base.max_key_length, keys, key_parts));
      my_errno=HA_ERR_UNSUPPORTED;
      goto err;
    }
    /*
      If page cache is not initialized, then assume we will create it
      after the table is opened!
    */
    if (share->base.block_size != maria_block_size &&
        share_buff.pagecache->inited != 0)
    {
      DBUG_PRINT("error", ("Wrong block size %u; Expected %u",
                           (uint) share->base.block_size,
                           (uint) maria_block_size));
      my_errno=HA_ERR_UNSUPPORTED;
      goto err;
    }

    /* Correct max_file_length based on length of sizeof(off_t) */
    max_data_file_length=
      (share->options & (HA_OPTION_PACK_RECORD | HA_OPTION_COMPRESS_RECORD)) ?
      (((ulonglong) 1 << (share->base.rec_reflength*8))-1) :
      (_ma_safe_mul(share->base.pack_reclength,
		   (ulonglong) 1 << (share->base.rec_reflength*8))-1);

    max_key_file_length=
      _ma_safe_mul(MARIA_MIN_KEY_BLOCK_LENGTH,
		  ((ulonglong) 1 << (share->base.key_reflength*8))-1);
#if SIZEOF_OFF_T == 4
    set_if_smaller(max_data_file_length, INT_MAX32);
    set_if_smaller(max_key_file_length, INT_MAX32);
#endif
    share->base.max_data_file_length=(my_off_t) max_data_file_length;
    share->base.max_key_file_length=(my_off_t) max_key_file_length;

    if (share->options & HA_OPTION_COMPRESS_RECORD)
      share->base.max_key_length+=2;	/* For safety */

    if (!my_multi_malloc(MY_WME,
			 &share,sizeof(*share),
			 &share->state.rec_per_key_part,sizeof(long)*key_parts,
			 &share->keyinfo,keys*sizeof(MARIA_KEYDEF),
			 &share->uniqueinfo,uniques*sizeof(MARIA_UNIQUEDEF),
			 &share->keyparts,
			 (key_parts+unique_key_parts+keys+uniques) *
			 sizeof(HA_KEYSEG),
			 &share->columndef,
			 (share->base.fields+1)*sizeof(MARIA_COLUMNDEF),
			 &share->blobs,sizeof(MARIA_BLOB)*share->base.blobs,
			 &share->unique_file_name,strlen(name_buff)+1,
			 &share->index_file_name,strlen(index_name)+1,
			 &share->data_file_name,strlen(data_name)+1,
                         &share->open_file_name,strlen(name)+1,
			 &share->state.key_root,keys*sizeof(my_off_t),
#ifdef THREAD
			 &share->key_root_lock,sizeof(rw_lock_t)*keys,
#endif
			 &share->mmap_lock,sizeof(rw_lock_t),
			 NullS))
      goto err;
    errpos= 4;

    *share=share_buff;
    memcpy((char*) share->state.rec_per_key_part,
	   (char*) rec_per_key_part, sizeof(long)*key_parts);
    memcpy((char*) share->state.key_root,
	   (char*) key_root, sizeof(my_off_t)*keys);
    strmov(share->unique_file_name, name_buff);
    share->unique_name_length= strlen(name_buff);
    strmov(share->index_file_name,  index_name);
    strmov(share->data_file_name,   data_name);
    strmov(share->open_file_name,   name);

    share->block_size= share->base.block_size;
    {
      HA_KEYSEG *pos=share->keyparts;
      for (i=0 ; i < keys ; i++)
      {
        share->keyinfo[i].share= share;
	disk_pos=_ma_keydef_read(disk_pos, &share->keyinfo[i]);
        disk_pos_assert(disk_pos + share->keyinfo[i].keysegs * HA_KEYSEG_SIZE,
 			end_pos);
        if (share->keyinfo[i].key_alg == HA_KEY_ALG_RTREE)
          share->have_rtree= 1;
	share->keyinfo[i].seg=pos;
	for (j=0 ; j < share->keyinfo[i].keysegs; j++,pos++)
	{
	  disk_pos=_ma_keyseg_read(disk_pos, pos);
	  if (pos->type == HA_KEYTYPE_TEXT ||
              pos->type == HA_KEYTYPE_VARTEXT1 ||
              pos->type == HA_KEYTYPE_VARTEXT2)
	  {
	    if (!pos->language)
	      pos->charset=default_charset_info;
	    else if (!(pos->charset= get_charset(pos->language, MYF(MY_WME))))
	    {
	      my_errno=HA_ERR_UNKNOWN_CHARSET;
	      goto err;
	    }
	  }
	  else if (pos->type == HA_KEYTYPE_BINARY)
	    pos->charset= &my_charset_bin;
	}
	if (share->keyinfo[i].flag & HA_SPATIAL)
	{
#ifdef HAVE_SPATIAL
	  uint sp_segs=SPDIMS*2;
	  share->keyinfo[i].seg=pos-sp_segs;
	  share->keyinfo[i].keysegs--;
#else
	  my_errno=HA_ERR_UNSUPPORTED;
	  goto err;
#endif
	}
        else if (share->keyinfo[i].flag & HA_FULLTEXT)
	{
          if (!fulltext_keys)
          { /* 4.0 compatibility code, to be removed in 5.0 */
            share->keyinfo[i].seg=pos-FT_SEGS;
            share->keyinfo[i].keysegs-=FT_SEGS;
          }
          else
          {
            uint k;
            share->keyinfo[i].seg=pos;
            for (k=0; k < FT_SEGS; k++)
            {
              *pos= ft_keysegs[k];
              pos[0].language= pos[-1].language;
              if (!(pos[0].charset= pos[-1].charset))
              {
                my_errno=HA_ERR_CRASHED;
                goto err;
              }
              pos++;
            }
          }
          if (!share->ft2_keyinfo.seg)
          {
            memcpy(& share->ft2_keyinfo, & share->keyinfo[i], sizeof(MARIA_KEYDEF));
            share->ft2_keyinfo.keysegs=1;
            share->ft2_keyinfo.flag=0;
            share->ft2_keyinfo.keylength=
            share->ft2_keyinfo.minlength=
            share->ft2_keyinfo.maxlength=HA_FT_WLEN+share->base.rec_reflength;
            share->ft2_keyinfo.seg=pos-1;
            share->ft2_keyinfo.end=pos;
            setup_key_functions(& share->ft2_keyinfo);
          }
	}
        setup_key_functions(share->keyinfo+i);
	share->keyinfo[i].end=pos;
	pos->type=HA_KEYTYPE_END;			/* End */
	pos->length=share->base.rec_reflength;
	pos->null_bit=0;
	pos->flag=0;					/* For purify */
	pos++;
      }
      for (i=0 ; i < uniques ; i++)
      {
	disk_pos=_ma_uniquedef_read(disk_pos, &share->uniqueinfo[i]);
        disk_pos_assert(disk_pos + share->uniqueinfo[i].keysegs *
			HA_KEYSEG_SIZE, end_pos);
	share->uniqueinfo[i].seg=pos;
	for (j=0 ; j < share->uniqueinfo[i].keysegs; j++,pos++)
	{
	  disk_pos=_ma_keyseg_read(disk_pos, pos);
	  if (pos->type == HA_KEYTYPE_TEXT ||
              pos->type == HA_KEYTYPE_VARTEXT1 ||
              pos->type == HA_KEYTYPE_VARTEXT2)
	  {
	    if (!pos->language)
	      pos->charset=default_charset_info;
	    else if (!(pos->charset= get_charset(pos->language, MYF(MY_WME))))
	    {
	      my_errno=HA_ERR_UNKNOWN_CHARSET;
	      goto err;
	    }
	  }
	}
	share->uniqueinfo[i].end=pos;
	pos->type=HA_KEYTYPE_END;			/* End */
	pos->null_bit=0;
	pos->flag=0;
	pos++;
      }
      share->ftparsers= 0;
    }
    share->data_file_type= share->state.header.data_file_type;
    share->base_length= (BASE_ROW_HEADER_SIZE +
                         share->base.is_nulls_extended +
                         share->base.null_bytes +
                         share->base.pack_bytes +
                         test(share->options & HA_OPTION_CHECKSUM));
    if (open_flags & HA_OPEN_COPY)
    {
      /*
        this instance will be a temporary one used just to create a data
        file for REPAIR. Don't do logging. This base information will not go
        to disk.
      */
      share->base.born_transactional= FALSE;
    }
    if (share->base.born_transactional)
    {
      share->page_type= PAGECACHE_LSN_PAGE;
#ifdef ENABLE_WHEN_WE_HAVE_TRANS_ROW_ID         /* QQ */
      share->base_length+= TRANS_ROW_EXTRA_HEADER_SIZE;
<<<<<<< HEAD
      if (share->state.create_rename_lsn == LSN_REPAIRED_BY_MARIA_CHK)
=======
#endif
      if (unlikely((share->state.create_rename_lsn == (LSN)ULONGLONG_MAX) &&
                   (open_flags & HA_OPEN_FROM_SQL_LAYER)))
>>>>>>> d8cfe620
      {
        /*
          Was repaired with maria_chk, maybe later maria_pack-ed. Some sort of
          import into the server. It starts its existence (from the point of
          view of the server, including server's recovery) now.
        */
        if ((open_flags & HA_OPEN_FROM_SQL_LAYER) || maria_in_recovery)
        {
          share->state.create_rename_lsn= translog_get_horizon();
          _ma_update_create_rename_lsn_on_disk(share, TRUE);
        }
      }
      else if (!LSN_VALID(share->state.create_rename_lsn) &&
               !(open_flags & HA_OPEN_FOR_REPAIR))
      {
        /*
          If in Recovery, it will not work. If LSN is invalid and not
          LSN_REPAIRED_BY_MARIA_CHK, header must be corrupted.
          In both cases, must repair.
        */
        my_errno=((share->state.changed & STATE_CRASHED_ON_REPAIR) ?
                  HA_ERR_CRASHED_ON_REPAIR : HA_ERR_CRASHED_ON_USAGE);
        goto err;
      }
    }
    else
      share->page_type= PAGECACHE_PLAIN_PAGE;
    share->now_transactional= share->base.born_transactional;

    share->base.default_rec_buff_size= max(share->base.pack_reclength,
                                           share->base.max_key_length);
    if (share->data_file_type == DYNAMIC_RECORD)
    {
      share->base.extra_rec_buff_size=
        (ALIGN_SIZE(MARIA_MAX_DYN_BLOCK_HEADER) + MARIA_SPLIT_LENGTH +
         MARIA_REC_BUFF_OFFSET);
      share->base.default_rec_buff_size+= share->base.extra_rec_buff_size;
    }
    disk_pos_assert(disk_pos + share->base.fields *MARIA_COLUMNDEF_SIZE,
                    end_pos);
    for (i= j= 0 ; i < share->base.fields ; i++)
    {
      disk_pos=_ma_columndef_read(disk_pos,&share->columndef[i]);
      share->columndef[i].pack_type=0;
      share->columndef[i].huff_tree=0;
      if (share->columndef[i].type == (int) FIELD_BLOB)
      {
	share->blobs[j].pack_length=
	  share->columndef[i].length-portable_sizeof_char_ptr;;
	share->blobs[j].offset= share->columndef[i].offset;
	j++;
      }
    }
    share->columndef[i].type=(int) FIELD_LAST;	/* End marker */

    if ((share->data_file_type == BLOCK_RECORD ||
         share->data_file_type == COMPRESSED_RECORD))
    {
      if (_ma_open_datafile(&info, share, -1))
        goto err;
      data_file= info.dfile.file;
    }
    errpos= 5;

    share->kfile.file= kfile;
    share->this_process=(ulong) getpid();
    share->last_process= share->state.process;
    share->base.key_parts=key_parts;
    share->base.all_key_parts=key_parts+unique_key_parts;
    if (!(share->last_version=share->state.version))
      share->last_version=1;			/* Safety */
    share->rec_reflength=share->base.rec_reflength; /* May be changed */
    share->base.margin_key_file_length=(share->base.max_key_file_length -
					(keys ? MARIA_INDEX_BLOCK_MARGIN *
					 share->block_size * keys : 0));
    share->block_size= share->base.block_size;
    my_afree((uchar*) disk_cache);
    _ma_setup_functions(share);
    if ((*share->once_init)(share, info.dfile.file))
      goto err;
    share->is_log_table= FALSE;
    if (open_flags & HA_OPEN_TMP_TABLE) 
      share->options|= HA_OPTION_TMP_TABLE;
    if (open_flags & HA_OPEN_DELAY_KEY_WRITE)
      share->options|= HA_OPTION_DELAY_KEY_WRITE;
    if (mode == O_RDONLY)
      share->options|= HA_OPTION_READ_ONLY_DATA;

#ifdef THREAD
    thr_lock_init(&share->lock);
    VOID(pthread_mutex_init(&share->intern_lock,MY_MUTEX_INIT_FAST));
    for (i=0; i<keys; i++)
      VOID(my_rwlock_init(&share->key_root_lock[i], NULL));
    VOID(my_rwlock_init(&share->mmap_lock, NULL));
    if (!thr_lock_inited)
    {
      /* Probably a single threaded program; Don't use concurrent inserts */
      maria_concurrent_insert=0;
    }
    else if (maria_concurrent_insert)
    {
      share->concurrent_insert=
	((share->options & (HA_OPTION_READ_ONLY_DATA | HA_OPTION_TMP_TABLE |
			   HA_OPTION_COMPRESS_RECORD |
			   HA_OPTION_TEMP_COMPRESS_RECORD)) ||
	 (open_flags & HA_OPEN_TMP_TABLE) ||
         share->data_file_type == BLOCK_RECORD ||
	 share->have_rtree) ? 0 : 1;
      if (share->concurrent_insert)
      {
	share->lock.get_status=_ma_get_status;
	share->lock.copy_status=_ma_copy_status;
        /**
           @todo RECOVERY
           INSERT DELAYED and concurrent inserts are currently disabled for
           transactional tables; when enabled again, we should re-evaluate
           what problems the call to _ma_update_status() by
           thr_reschedule_write_lock() can do (it may hurt Checkpoint as it
           would be without intern_lock, and it modifies the state).
        */
	share->lock.update_status=_ma_update_status;
	share->lock.restore_status=_ma_restore_status;
	share->lock.check_status=_ma_check_status;
      }
    }
#endif
    /*
      Memory mapping can only be requested after initializing intern_lock.
    */
    if (open_flags & HA_OPEN_MMAP)
    {
      info.s= share;
      maria_extra(&info, HA_EXTRA_MMAP, 0);
    }
  }
  else
  {
    share= old_info->s;
    if (share->data_file_type == BLOCK_RECORD)
      data_file= share->bitmap.file.file;       /* Only opened once */
  }

  if (!(m_info= maria_clone_internal(share, mode, data_file)))
    goto err;
  pthread_mutex_unlock(&THR_LOCK_maria);
  DBUG_RETURN(m_info);

err:
  save_errno=my_errno ? my_errno : HA_ERR_END_OF_FILE;
  if ((save_errno == HA_ERR_CRASHED) ||
      (save_errno == HA_ERR_CRASHED_ON_USAGE) ||
      (save_errno == HA_ERR_CRASHED_ON_REPAIR))
    _ma_report_error(save_errno, name);
  switch (errpos) {
  case 5:
    if (data_file >= 0)
      VOID(my_close(data_file, MYF(0)));
    if (old_info)
      break;					/* Don't remove open table */
    (*share->once_end)(share);    
    /* fall through */
  case 4:
    my_free((uchar*) share,MYF(0));
    /* fall through */
  case 3:
    /* fall through */
  case 2:
    my_afree((uchar*) disk_cache);
    /* fall through */
  case 1:
    VOID(my_close(kfile,MYF(0)));
    /* fall through */
  case 0:
  default:
    break;
  }
  pthread_mutex_unlock(&THR_LOCK_maria);
  my_errno= save_errno;
  DBUG_RETURN (NULL);
} /* maria_open */


/*
  Reallocate a buffer, if the current buffer is not large enough
*/

my_bool _ma_alloc_buffer(uchar **old_addr, size_t *old_size,
                         size_t new_size)
{
  if (*old_size < new_size)
  {
    uchar *addr;
    if (!(addr= (uchar*) my_realloc((uchar*) *old_addr, new_size,
                                   MYF(MY_ALLOW_ZERO_PTR))))
      return 1;
    *old_addr= addr;
    *old_size= new_size;
  }
  return 0;
}


ulonglong _ma_safe_mul(ulonglong a, ulonglong b)
{
  ulonglong max_val= ~ (ulonglong) 0;		/* my_off_t is unsigned */

  if (!a || max_val / a < b)
    return max_val;
  return a*b;
}

	/* Set up functions in structs */

void _ma_setup_functions(register MARIA_SHARE *share)
{
  share->once_init=          maria_once_init_dummy;
  share->once_end=           maria_once_end_dummy;
  share->init=      	     maria_scan_init_dummy;
  share->end=       	     maria_scan_end_dummy;
  share->scan_init=          maria_scan_init_dummy;/* Compat. dummy function */
  share->scan_end=           maria_scan_end_dummy;/* Compat. dummy function */
  share->write_record_init=  _ma_write_init_default;
  share->write_record_abort= _ma_write_abort_default;

  switch (share->data_file_type) {
  case COMPRESSED_RECORD:
    share->read_record= _ma_read_pack_record;
    share->scan= _ma_read_rnd_pack_record;
    share->once_init= _ma_once_init_pack_row;
    share->once_end=  _ma_once_end_pack_row;
    /*
      Calculate checksum according to data in the original, not compressed,
      row.
    */
    if (share->state.header.org_data_file_type == STATIC_RECORD)
      share->calc_checksum= _ma_static_checksum;
    else
      share->calc_checksum= _ma_checksum;
    share->calc_write_checksum= share->calc_checksum;
    break;
  case DYNAMIC_RECORD:
    share->read_record= _ma_read_dynamic_record;
    share->scan= _ma_read_rnd_dynamic_record;
    share->delete_record= _ma_delete_dynamic_record;
    share->compare_record= _ma_cmp_dynamic_record;
    share->compare_unique= _ma_cmp_dynamic_unique;
    share->calc_checksum= share->calc_write_checksum= _ma_checksum;
    /* add bits used to pack data to pack_reclength for faster allocation */
    share->base.pack_reclength+= share->base.pack_bytes;
    if (share->base.blobs)
    {
      share->update_record= _ma_update_blob_record;
      share->write_record= _ma_write_blob_record;
    }
    else
    {
      share->write_record= _ma_write_dynamic_record;
      share->update_record= _ma_update_dynamic_record;
    }
    break;
  case STATIC_RECORD:
    share->read_record= _ma_read_static_record;
    share->scan= _ma_read_rnd_static_record;
    share->delete_record= _ma_delete_static_record;
    share->compare_record= _ma_cmp_static_record;
    share->update_record= _ma_update_static_record;
    share->write_record= _ma_write_static_record;
    share->compare_unique= _ma_cmp_static_unique;
    share->calc_checksum= share->calc_write_checksum= _ma_static_checksum;
    break;
  case BLOCK_RECORD:
    share->once_init= _ma_once_init_block_record;
    share->once_end=  _ma_once_end_block_record;
    share->init=      _ma_init_block_record;
    share->end=       _ma_end_block_record;
    share->write_record_init= _ma_write_init_block_record;
    share->write_record_abort= _ma_write_abort_block_record;
    share->scan_init=   _ma_scan_init_block_record;
    share->scan_end=    _ma_scan_end_block_record;
    share->read_record= _ma_read_block_record;
    share->scan=        _ma_scan_block_record;
    share->delete_record= _ma_delete_block_record;
    share->compare_record= _ma_compare_block_record;
    share->update_record= _ma_update_block_record;
    share->write_record=  _ma_write_block_record;
    share->compare_unique= _ma_cmp_block_unique;
    share->calc_checksum= _ma_checksum;
    /*
      write_block_record() will calculate the checksum; Tell maria_write()
      that it doesn't have to do this.
    */
    share->calc_write_checksum= 0;
    break;
  }
  share->file_read= _ma_nommap_pread;
  share->file_write= _ma_nommap_pwrite;
  share->calc_check_checksum= share->calc_checksum;
  
  if (!(share->options & HA_OPTION_CHECKSUM) &&
      share->data_file_type != COMPRESSED_RECORD)
    share->calc_checksum= share->calc_write_checksum= 0;
  return;
}


static void setup_key_functions(register MARIA_KEYDEF *keyinfo)
{
  if (keyinfo->key_alg == HA_KEY_ALG_RTREE)
  {
#ifdef HAVE_RTREE_KEYS
    keyinfo->ck_insert = maria_rtree_insert;
    keyinfo->ck_delete = maria_rtree_delete;
#else
    DBUG_ASSERT(0); /* maria_open should check it never happens */
#endif
  }
  else
  {
    keyinfo->ck_insert = _ma_ck_write;
    keyinfo->ck_delete = _ma_ck_delete;
  }
  if (keyinfo->flag & HA_BINARY_PACK_KEY)
  {						/* Simple prefix compression */
    keyinfo->bin_search= _ma_seq_search;
    keyinfo->get_key= _ma_get_binary_pack_key;
    keyinfo->pack_key= _ma_calc_bin_pack_key_length;
    keyinfo->store_key= _ma_store_bin_pack_key;
  }
  else if (keyinfo->flag & HA_VAR_LENGTH_KEY)
  {
    keyinfo->get_key= _ma_get_pack_key;
    if (keyinfo->seg[0].flag & HA_PACK_KEY)
    {						/* Prefix compression */
      if (!keyinfo->seg->charset || use_strnxfrm(keyinfo->seg->charset) ||
          (keyinfo->seg->flag & HA_NULL_PART))
        keyinfo->bin_search= _ma_seq_search;
      else
        keyinfo->bin_search= _ma_prefix_search;
      keyinfo->pack_key= _ma_calc_var_pack_key_length;
      keyinfo->store_key= _ma_store_var_pack_key;
    }
    else
    {
      keyinfo->bin_search= _ma_seq_search;
      keyinfo->pack_key= _ma_calc_var_key_length; /* Variable length key */
      keyinfo->store_key= _ma_store_static_key;
    }
  }
  else
  {
    keyinfo->bin_search= _ma_bin_search;
    keyinfo->get_key= _ma_get_static_key;
    keyinfo->pack_key= _ma_calc_static_key_length;
    keyinfo->store_key= _ma_store_static_key;
  }
  return;
}


/**
   @brief Function to save and store the header in the index file (.MYI)

   @param  file            descriptor of the index file to write
   @param  state           state information to write to the file
   @param  pWrite          bitmap (determines the amount of information to
                           write, and if my_write() or my_pwrite() should be
                           used)

   @return Operation status
     @retval 0      OK
     @retval 1      Error
*/

uint _ma_state_info_write(File file, MARIA_STATE_INFO *state, uint pWrite)
{
  /** @todo RECOVERY write it only at checkpoint time */
  uchar  buff[MARIA_STATE_INFO_SIZE + MARIA_STATE_EXTRA_SIZE];
  uchar *ptr=buff;
  uint	i, keys= (uint) state->header.keys;
  size_t res;
  DBUG_ENTER("_ma_state_info_write");

  memcpy_fixed(ptr,&state->header,sizeof(state->header));
  ptr+=sizeof(state->header);

  /* open_count must be first because of _ma_mark_file_changed ! */
  mi_int2store(ptr,state->open_count);			ptr+= 2;
  /*
    if you change the offset of this LSN inside the file, fix
    ma_create + ma_rename + ma_delete_all + backward-compatibility.
  */
  lsn_store(ptr, state->create_rename_lsn);		ptr+= LSN_STORE_SIZE;
  *ptr++= (uchar)state->changed;
  *ptr++= state->sortkey;
  mi_rowstore(ptr,state->state.records);		ptr+= 8;
  mi_rowstore(ptr,state->state.del);			ptr+= 8;
  mi_rowstore(ptr,state->split);			ptr+= 8;
  mi_sizestore(ptr,state->dellink);			ptr+= 8;
  mi_sizestore(ptr,state->first_bitmap_with_space);	ptr+= 8;
  mi_sizestore(ptr,state->state.key_file_length);	ptr+= 8;
  mi_sizestore(ptr,state->state.data_file_length);	ptr+= 8;
  mi_sizestore(ptr,state->state.empty);			ptr+= 8;
  mi_sizestore(ptr,state->state.key_empty);		ptr+= 8;
  mi_int8store(ptr,state->auto_increment);		ptr+= 8;
  mi_int8store(ptr,(ulonglong) state->state.checksum);	ptr+= 8;
  mi_int4store(ptr,state->process);			ptr+= 4;
  mi_int4store(ptr,state->unique);			ptr+= 4;
  mi_int4store(ptr,state->status);			ptr+= 4;
  mi_int4store(ptr,state->update_count);		ptr+= 4;

  ptr+=	state->state_diff_length;

  for (i=0; i < keys; i++)
  {
    mi_sizestore(ptr,state->key_root[i]);		ptr+= 8;
  }
  /** @todo RECOVERY key_del is a problem for recovery */
  mi_sizestore(ptr,state->key_del);	        	ptr+= 8;
  if (pWrite & 2)				/* From maria_chk */
  {
    uint key_parts= mi_uint2korr(state->header.key_parts);
    mi_int4store(ptr,state->sec_index_changed); 	ptr+= 4;
    mi_int4store(ptr,state->sec_index_used);		ptr+= 4;
    mi_int4store(ptr,state->version);			ptr+= 4;
    mi_int8store(ptr,state->key_map);			ptr+= 8;
    mi_int8store(ptr,(ulonglong) state->create_time);	ptr+= 8;
    mi_int8store(ptr,(ulonglong) state->recover_time);	ptr+= 8;
    mi_int8store(ptr,(ulonglong) state->check_time);	ptr+= 8;
    mi_sizestore(ptr,state->rec_per_key_rows);		ptr+= 8;
    for (i=0 ; i < key_parts ; i++)
    {
      mi_int4store(ptr,state->rec_per_key_part[i]);  	ptr+=4;
    }
  }

  res= (pWrite & 1) ?
    my_pwrite(file, buff, (size_t) (ptr-buff), 0L,
              MYF(MY_NABP | MY_THREADSAFE)) :
    my_write(file,  buff, (size_t) (ptr-buff),
             MYF(MY_NABP));
  DBUG_RETURN(res != 0);
}


uchar *_ma_state_info_read(uchar *ptr, MARIA_STATE_INFO *state)
{
  uint i,keys,key_parts;
  memcpy_fixed(&state->header,ptr, sizeof(state->header));
  ptr+= sizeof(state->header);
  keys= (uint) state->header.keys;
  key_parts= mi_uint2korr(state->header.key_parts);

  state->open_count = mi_uint2korr(ptr);		ptr+= 2;
  state->create_rename_lsn= lsn_korr(ptr);		ptr+= LSN_STORE_SIZE;
  state->changed= 					(my_bool) *ptr++;
  state->sortkey= 					(uint) *ptr++;
  state->state.records= mi_rowkorr(ptr);		ptr+= 8;
  state->state.del = mi_rowkorr(ptr);			ptr+= 8;
  state->split	= mi_rowkorr(ptr);			ptr+= 8;
  state->dellink= mi_sizekorr(ptr);			ptr+= 8;
  state->first_bitmap_with_space= mi_sizekorr(ptr);	ptr+= 8;
  state->state.key_file_length = mi_sizekorr(ptr);	ptr+= 8;
  state->state.data_file_length= mi_sizekorr(ptr);	ptr+= 8;
  state->state.empty	= mi_sizekorr(ptr);		ptr+= 8;
  state->state.key_empty= mi_sizekorr(ptr);		ptr+= 8;
  state->auto_increment=mi_uint8korr(ptr);		ptr+= 8;
  state->state.checksum=(ha_checksum) mi_uint8korr(ptr);ptr+= 8;
  state->process= mi_uint4korr(ptr);			ptr+= 4;
  state->unique = mi_uint4korr(ptr);			ptr+= 4;
  state->status = mi_uint4korr(ptr);			ptr+= 4;
  state->update_count=mi_uint4korr(ptr);		ptr+= 4;

  ptr+= state->state_diff_length;

  for (i=0; i < keys; i++)
  {
    state->key_root[i]= mi_sizekorr(ptr);		ptr+= 8;
  }
  state->key_del= mi_sizekorr(ptr);			ptr+= 8;
  state->sec_index_changed = mi_uint4korr(ptr); 	ptr+= 4;
  state->sec_index_used =    mi_uint4korr(ptr); 	ptr+= 4;
  state->version     = mi_uint4korr(ptr);		ptr+= 4;
  state->key_map     = mi_uint8korr(ptr);		ptr+= 8;
  state->create_time = (time_t) mi_sizekorr(ptr);	ptr+= 8;
  state->recover_time =(time_t) mi_sizekorr(ptr);	ptr+= 8;
  state->check_time =  (time_t) mi_sizekorr(ptr);	ptr+= 8;
  state->rec_per_key_rows=mi_sizekorr(ptr);		ptr+= 8;
  for (i=0 ; i < key_parts ; i++)
  {
    state->rec_per_key_part[i]= mi_uint4korr(ptr);	ptr+=4;
  }
  return ptr;
}


/**
   @brief Fills the state by reading its copy on disk.

   @note Does nothing in single user mode.

   @param  file            file to read from
   @param  state           state which will be filled
   @param  pRead           if true, use my_pread(), otherwise my_read()
*/

uint _ma_state_info_read_dsk(File file, MARIA_STATE_INFO *state, my_bool pRead)
{
  char	buff[MARIA_STATE_INFO_SIZE + MARIA_STATE_EXTRA_SIZE];

  if (!maria_single_user)
  {
    if (pRead)
    {
      if (my_pread(file, buff, state->state_length,0L, MYF(MY_NABP)))
	return 1;
    }
    else if (my_read(file, buff, state->state_length,MYF(MY_NABP)))
      return 1;
    _ma_state_info_read(buff, state);
  }
  return 0;
}


/****************************************************************************
**  store and read of MARIA_BASE_INFO
****************************************************************************/

uint _ma_base_info_write(File file, MARIA_BASE_INFO *base)
{
  uchar buff[MARIA_BASE_INFO_SIZE], *ptr=buff;

  mi_sizestore(ptr,base->keystart);			ptr+= 8;
  mi_sizestore(ptr,base->max_data_file_length);		ptr+= 8;
  mi_sizestore(ptr,base->max_key_file_length);		ptr+= 8;
  mi_rowstore(ptr,base->records);			ptr+= 8;
  mi_rowstore(ptr,base->reloc);				ptr+= 8;
  mi_int4store(ptr,base->mean_row_length);		ptr+= 4;
  mi_int4store(ptr,base->reclength);			ptr+= 4;
  mi_int4store(ptr,base->pack_reclength);		ptr+= 4;
  mi_int4store(ptr,base->min_pack_length);		ptr+= 4;
  mi_int4store(ptr,base->max_pack_length);		ptr+= 4;
  mi_int4store(ptr,base->min_block_length);		ptr+= 4;
  mi_int2store(ptr,base->fields);			ptr+= 2;
  mi_int2store(ptr,base->fixed_not_null_fields);	ptr+= 2;
  mi_int2store(ptr,base->fixed_not_null_fields_length);	ptr+= 2;
  mi_int2store(ptr,base->max_field_lengths);		ptr+= 2;
  mi_int2store(ptr,base->pack_fields);			ptr+= 2;
  mi_int2store(ptr,0);					ptr+= 2;
  mi_int2store(ptr,base->null_bytes);                   ptr+= 2;
  mi_int2store(ptr,base->original_null_bytes);	        ptr+= 2;
  mi_int2store(ptr,base->field_offsets);	        ptr+= 2;
  mi_int2store(ptr,base->min_row_length);	        ptr+= 2;
  mi_int2store(ptr,base->block_size);	        	ptr+= 2;
  *ptr++= base->rec_reflength;
  *ptr++= base->key_reflength;
  *ptr++= base->keys;
  *ptr++= base->auto_key;
  *ptr++= base->born_transactional;
  *ptr++= 0;                                    /* Reserved */
  mi_int2store(ptr,base->pack_bytes);			ptr+= 2;
  mi_int2store(ptr,base->blobs);			ptr+= 2;
  mi_int2store(ptr,base->max_key_block_length);		ptr+= 2;
  mi_int2store(ptr,base->max_key_length);		ptr+= 2;
  mi_int2store(ptr,base->extra_alloc_bytes);		ptr+= 2;
  *ptr++= base->extra_alloc_procent;
  bzero(ptr,16);					ptr+= 16; /* extra */
  DBUG_ASSERT((ptr - buff) == MARIA_BASE_INFO_SIZE);
  return my_write(file, buff, (size_t) (ptr-buff), MYF(MY_NABP)) != 0;
}


static uchar *_ma_base_info_read(uchar *ptr, MARIA_BASE_INFO *base)
{
  base->keystart= mi_sizekorr(ptr);			ptr+= 8;
  base->max_data_file_length= mi_sizekorr(ptr); 	ptr+= 8;
  base->max_key_file_length= mi_sizekorr(ptr);		ptr+= 8;
  base->records=  (ha_rows) mi_sizekorr(ptr);		ptr+= 8;
  base->reloc= (ha_rows) mi_sizekorr(ptr);		ptr+= 8;
  base->mean_row_length= mi_uint4korr(ptr);		ptr+= 4;
  base->reclength= mi_uint4korr(ptr);			ptr+= 4;
  base->pack_reclength= mi_uint4korr(ptr);		ptr+= 4;
  base->min_pack_length= mi_uint4korr(ptr);		ptr+= 4;
  base->max_pack_length= mi_uint4korr(ptr);		ptr+= 4;
  base->min_block_length= mi_uint4korr(ptr);		ptr+= 4;
  base->fields= mi_uint2korr(ptr);			ptr+= 2;
  base->fixed_not_null_fields= mi_uint2korr(ptr);       ptr+= 2;
  base->fixed_not_null_fields_length= mi_uint2korr(ptr);ptr+= 2;
  base->max_field_lengths= mi_uint2korr(ptr);	        ptr+= 2;
  base->pack_fields= mi_uint2korr(ptr);			ptr+= 2;
  ptr+= 2;
  base->null_bytes= mi_uint2korr(ptr);			ptr+= 2;
  base->original_null_bytes= mi_uint2korr(ptr);		ptr+= 2;
  base->field_offsets= mi_uint2korr(ptr);		ptr+= 2;
  base->min_row_length= mi_uint2korr(ptr);		ptr+= 2;
  base->block_size= mi_uint2korr(ptr);			ptr+= 2;

  base->rec_reflength= *ptr++;
  base->key_reflength= *ptr++;
  base->keys=	       *ptr++;
  base->auto_key=      *ptr++;
  base->born_transactional= *ptr++;
  ptr++;
  base->pack_bytes= mi_uint2korr(ptr);			ptr+= 2;
  base->blobs= mi_uint2korr(ptr);			ptr+= 2;
  base->max_key_block_length= mi_uint2korr(ptr);	ptr+= 2;
  base->max_key_length= mi_uint2korr(ptr);		ptr+= 2;
  base->extra_alloc_bytes= mi_uint2korr(ptr);		ptr+= 2;
  base->extra_alloc_procent= *ptr++;
  ptr+= 16;
  return ptr;
}

/*--------------------------------------------------------------------------
  maria_keydef
---------------------------------------------------------------------------*/

uint _ma_keydef_write(File file, MARIA_KEYDEF *keydef)
{
  uchar buff[MARIA_KEYDEF_SIZE];
  uchar *ptr=buff;

  *ptr++= (uchar) keydef->keysegs;
  *ptr++= keydef->key_alg;			/* Rtree or Btree */
  mi_int2store(ptr,keydef->flag);		ptr+= 2;
  mi_int2store(ptr,keydef->block_length);	ptr+= 2;
  mi_int2store(ptr,keydef->keylength);		ptr+= 2;
  mi_int2store(ptr,keydef->minlength);		ptr+= 2;
  mi_int2store(ptr,keydef->maxlength);		ptr+= 2;
  return my_write(file, buff, (size_t) (ptr-buff), MYF(MY_NABP)) != 0;
}

char *_ma_keydef_read(char *ptr, MARIA_KEYDEF *keydef)
{
   keydef->keysegs	= (uint) *ptr++;
   keydef->key_alg	= *ptr++;		/* Rtree or Btree */

   keydef->flag		= mi_uint2korr(ptr);	ptr+= 2;
   keydef->block_length = mi_uint2korr(ptr);	ptr+= 2;
   keydef->keylength	= mi_uint2korr(ptr);	ptr+= 2;
   keydef->minlength	= mi_uint2korr(ptr);	ptr+= 2;
   keydef->maxlength	= mi_uint2korr(ptr);	ptr+= 2;
   keydef->underflow_block_length=keydef->block_length/3;
   keydef->version	= 0;			/* Not saved */
   keydef->parser       = &ft_default_parser;
   keydef->ftparser_nr  = 0;
   return ptr;
}

/***************************************************************************
**  maria_keyseg
***************************************************************************/

int _ma_keyseg_write(File file, const HA_KEYSEG *keyseg)
{
  uchar buff[HA_KEYSEG_SIZE];
  uchar *ptr=buff;
  ulong pos;

  *ptr++= keyseg->type;
  *ptr++= keyseg->language;
  *ptr++= keyseg->null_bit;
  *ptr++= keyseg->bit_start;
  *ptr++= keyseg->bit_end;
  *ptr++= keyseg->bit_length;
  mi_int2store(ptr,keyseg->flag);	ptr+= 2;
  mi_int2store(ptr,keyseg->length);	ptr+= 2;
  mi_int4store(ptr,keyseg->start);	ptr+= 4;
  pos= keyseg->null_bit ? keyseg->null_pos : keyseg->bit_pos;
  mi_int4store(ptr, pos);
  ptr+=4;

  return my_write(file, buff, (size_t) (ptr-buff), MYF(MY_NABP)) != 0;
}


char *_ma_keyseg_read(char *ptr, HA_KEYSEG *keyseg)
{
   keyseg->type		= *ptr++;
   keyseg->language	= *ptr++;
   keyseg->null_bit	= *ptr++;
   keyseg->bit_start	= *ptr++;
   keyseg->bit_end	= *ptr++;
   keyseg->bit_length   = *ptr++;
   keyseg->flag		= mi_uint2korr(ptr);  ptr+= 2;
   keyseg->length	= mi_uint2korr(ptr);  ptr+= 2;
   keyseg->start	= mi_uint4korr(ptr);  ptr+= 4;
   keyseg->null_pos	= mi_uint4korr(ptr);  ptr+= 4;
   keyseg->charset=0;				/* Will be filled in later */
   if (keyseg->null_bit)
     keyseg->bit_pos= (uint16)(keyseg->null_pos + (keyseg->null_bit == 7));
   else
   {
     keyseg->bit_pos= (uint16)keyseg->null_pos;
     keyseg->null_pos= 0;
   }
   return ptr;
}

/*--------------------------------------------------------------------------
  maria_uniquedef
---------------------------------------------------------------------------*/

uint _ma_uniquedef_write(File file, MARIA_UNIQUEDEF *def)
{
  uchar buff[MARIA_UNIQUEDEF_SIZE];
  uchar *ptr=buff;

  mi_int2store(ptr,def->keysegs);		ptr+=2;
  *ptr++=  (uchar) def->key;
  *ptr++ = (uchar) def->null_are_equal;

  return my_write(file, buff, (size_t) (ptr-buff), MYF(MY_NABP)) != 0;
}

char *_ma_uniquedef_read(char *ptr, MARIA_UNIQUEDEF *def)
{
   def->keysegs = mi_uint2korr(ptr);
   def->key	= ptr[2];
   def->null_are_equal=ptr[3];
   return ptr+4;				/* 1 extra uchar */
}

/***************************************************************************
**  MARIA_COLUMNDEF
***************************************************************************/

uint _ma_columndef_write(File file, MARIA_COLUMNDEF *columndef)
{
  uchar buff[MARIA_COLUMNDEF_SIZE];
  uchar *ptr=buff;

  mi_int6store(ptr,columndef->offset);	        ptr+= 6;
  mi_int2store(ptr,columndef->type);		ptr+= 2;
  mi_int2store(ptr,columndef->length);		ptr+= 2;
  mi_int2store(ptr,columndef->fill_length);	ptr+= 2;
  mi_int2store(ptr,columndef->null_pos);	ptr+= 2;
  mi_int2store(ptr,columndef->empty_pos);	ptr+= 2;
  (*ptr++)= columndef->null_bit;
  (*ptr++)= columndef->empty_bit;
  return my_write(file, buff, (size_t) (ptr-buff), MYF(MY_NABP)) != 0;
}

char *_ma_columndef_read(char *ptr, MARIA_COLUMNDEF *columndef)
{
  columndef->offset= mi_uint6korr(ptr);         ptr+= 6;
  columndef->type=   mi_sint2korr(ptr);		ptr+= 2;
  columndef->length= mi_uint2korr(ptr);		ptr+= 2;
  columndef->fill_length= mi_uint2korr(ptr);	ptr+= 2;
  columndef->null_pos= mi_uint2korr(ptr);	ptr+= 2;
  columndef->empty_pos= mi_uint2korr(ptr);	ptr+= 2;
  columndef->null_bit=  (uint8) *ptr++;
  columndef->empty_bit= (uint8) *ptr++;
  return ptr;
}

/**************************************************************************
 Open data file
  We can't use dup() here as the data file descriptors need to have different
  active seek-positions.

  The argument file_to_dup is here for the future if there would on some OS
  exist a dup()-like call that would give us two different file descriptors.
*************************************************************************/

int _ma_open_datafile(MARIA_HA *info, MARIA_SHARE *share,
                      File file_to_dup __attribute__((unused)))
{
  info->dfile.file= share->bitmap.file.file=
    my_open(share->data_file_name, share->mode | O_SHARE,
            MYF(MY_WME));
  return info->dfile.file >= 0 ? 0 : 1;
}


int _ma_open_keyfile(MARIA_SHARE *share)
{
  if ((share->kfile.file= my_open(share->unique_file_name,
                                  share->mode | O_SHARE,
			    MYF(MY_WME))) < 0)
    return 1;
  return 0;
}


/*
  Disable all indexes.

  SYNOPSIS
    maria_disable_indexes()
    info        A pointer to the MARIA storage engine MARIA_HA struct.

  DESCRIPTION
    Disable all indexes.

  RETURN
    0  ok
*/

int maria_disable_indexes(MARIA_HA *info)
{
  MARIA_SHARE *share= info->s;

  maria_clear_all_keys_active(share->state.key_map);
  return 0;
}


/*
  Enable all indexes

  SYNOPSIS
    maria_enable_indexes()
    info        A pointer to the MARIA storage engine MARIA_HA struct.

  DESCRIPTION
    Enable all indexes. The indexes might have been disabled
    by maria_disable_index() before.
    The function works only if both data and indexes are empty,
    otherwise a repair is required.
    To be sure, call handler::delete_all_rows() before.

  RETURN
    0  ok
    HA_ERR_CRASHED data or index is non-empty.
*/

int maria_enable_indexes(MARIA_HA *info)
{
  int error= 0;
  MARIA_SHARE *share= info->s;

  if (share->state.state.data_file_length ||
      (share->state.state.key_file_length != share->base.keystart))
  {
    maria_print_error(info->s, HA_ERR_CRASHED);
    error= HA_ERR_CRASHED;
  }
  else
    maria_set_all_keys_active(share->state.key_map, share->base.keys);
  return error;
}


/*
  Test if indexes are disabled.

  SYNOPSIS
    maria_indexes_are_disabled()
    info        A pointer to the MARIA storage engine MARIA_HA struct.

  DESCRIPTION
    Test if indexes are disabled.

  RETURN
    0  indexes are not disabled
    1  all indexes are disabled
    2  non-unique indexes are disabled
*/

int maria_indexes_are_disabled(MARIA_HA *info)
{
  MARIA_SHARE *share= info->s;

  /*
    No keys or all are enabled. keys is the number of keys. Left shifted
    gives us only one bit set. When decreased by one, gives us all all bits
    up to this one set and it gets unset.
  */
  if (!share->base.keys ||
      (maria_is_all_keys_active(share->state.key_map, share->base.keys)))
    return 0;

  /* All are disabled */
  if (maria_is_any_key_active(share->state.key_map))
    return 1;

  /*
    We have keys. Some enabled, some disabled.
    Don't check for any non-unique disabled but return directly 2
  */
  return 2;
}


static my_bool maria_scan_init_dummy(MARIA_HA *info __attribute__((unused)))
{
  return 0;
}

static void maria_scan_end_dummy(MARIA_HA *info __attribute__((unused)))
{
}

static my_bool maria_once_init_dummy(MARIA_SHARE *share
                                     __attribute__((unused)),
                                     File dfile __attribute__((unused)))
{
  return 0;
}

static my_bool maria_once_end_dummy(MARIA_SHARE *share __attribute__((unused)))
{
  return 0;
}<|MERGE_RESOLUTION|>--- conflicted
+++ resolved
@@ -603,13 +603,8 @@
       share->page_type= PAGECACHE_LSN_PAGE;
 #ifdef ENABLE_WHEN_WE_HAVE_TRANS_ROW_ID         /* QQ */
       share->base_length+= TRANS_ROW_EXTRA_HEADER_SIZE;
-<<<<<<< HEAD
+#endif
       if (share->state.create_rename_lsn == LSN_REPAIRED_BY_MARIA_CHK)
-=======
-#endif
-      if (unlikely((share->state.create_rename_lsn == (LSN)ULONGLONG_MAX) &&
-                   (open_flags & HA_OPEN_FROM_SQL_LAYER)))
->>>>>>> d8cfe620
       {
         /*
           Was repaired with maria_chk, maybe later maria_pack-ed. Some sort of
