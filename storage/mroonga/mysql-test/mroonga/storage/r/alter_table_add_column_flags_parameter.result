CREATE TABLE tags (
id INT UNSIGNED NOT NULL AUTO_INCREMENT PRIMARY KEY
) DEFAULT CHARSET=utf8;
ALTER TABLE tags ADD COLUMN name VARCHAR(64) FLAGS='COLUMN_VECTOR';
SHOW CREATE TABLE tags;
Table	Create Table
tags	CREATE TABLE `tags` (
  `id` int(10) unsigned NOT NULL AUTO_INCREMENT,
  `name` varchar(64) DEFAULT NULL `FLAGS`='COLUMN_VECTOR',
  PRIMARY KEY (`id`)
<<<<<<< HEAD
) ENGINE=Mroonga DEFAULT CHARSET=utf8mb3
=======
) ENGINE=Mroonga DEFAULT CHARSET=utf8 COLLATE=utf8_general_ci
>>>>>>> 0792aff1
SELECT mroonga_command("dump --dump_plugins no");
mroonga_command("dump --dump_plugins no")
table_create mroonga_operations TABLE_NO_KEY
column_create mroonga_operations record COLUMN_SCALAR UInt32
column_create mroonga_operations table COLUMN_SCALAR ShortText
column_create mroonga_operations type COLUMN_SCALAR ShortText

table_create tags TABLE_PAT_KEY UInt32
column_create tags id COLUMN_SCALAR UInt32
column_create tags name COLUMN_VECTOR ShortText
DROP TABLE tags;<|MERGE_RESOLUTION|>--- conflicted
+++ resolved
@@ -8,11 +8,7 @@
   `id` int(10) unsigned NOT NULL AUTO_INCREMENT,
   `name` varchar(64) DEFAULT NULL `FLAGS`='COLUMN_VECTOR',
   PRIMARY KEY (`id`)
-<<<<<<< HEAD
-) ENGINE=Mroonga DEFAULT CHARSET=utf8mb3
-=======
-) ENGINE=Mroonga DEFAULT CHARSET=utf8 COLLATE=utf8_general_ci
->>>>>>> 0792aff1
+) ENGINE=Mroonga DEFAULT CHARSET=utf8mb3 COLLATE=utf8mb3_general_ci
 SELECT mroonga_command("dump --dump_plugins no");
 mroonga_command("dump --dump_plugins no")
 table_create mroonga_operations TABLE_NO_KEY
