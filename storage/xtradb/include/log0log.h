/*****************************************************************************

Copyright (c) 1995, 2013, Oracle and/or its affiliates. All rights reserved.
Copyright (c) 2009, Google Inc.
<<<<<<< HEAD
Copyright (c) 2017, MariaDB Corporation
=======
Copyright (c) 2017, MariaDB Corporation. All Rights Reserved.
>>>>>>> 13493078

Portions of this file contain modifications contributed and copyrighted by
Google, Inc. Those modifications are gratefully acknowledged and are described
briefly in the InnoDB documentation. The contributions by Google are
incorporated with their permission, and subject to the conditions contained in
the file COPYING.Google.

This program is free software; you can redistribute it and/or modify it under
the terms of the GNU General Public License as published by the Free Software
Foundation; version 2 of the License.

This program is distributed in the hope that it will be useful, but WITHOUT
ANY WARRANTY; without even the implied warranty of MERCHANTABILITY or FITNESS
FOR A PARTICULAR PURPOSE. See the GNU General Public License for more details.

You should have received a copy of the GNU General Public License along with
this program; if not, write to the Free Software Foundation, Inc.,
51 Franklin Street, Suite 500, Boston, MA 02110-1335 USA

*****************************************************************************/

/**************************************************//**
@file include/log0log.h
Database log

Created 12/9/1995 Heikki Tuuri
*******************************************************/

#ifndef log0log_h
#define log0log_h

#include "univ.i"
#include "ut0byte.h"
#include "ut0lst.h"
#ifndef UNIV_HOTBACKUP
#include "sync0sync.h"
#include "sync0rw.h"
#endif /* !UNIV_HOTBACKUP */
#include "log0crypt.h"

/* Type used for all log sequence number storage and arithmetics */
typedef	ib_uint64_t		lsn_t;
#define LSN_MAX			IB_UINT64_MAX

#define LSN_PF			UINT64PF

/** Redo log buffer */
struct log_t;
/** Redo log group */
struct log_group_t;

#ifdef UNIV_DEBUG
/** Flag: write to log file? */
extern	ibool	log_do_write;
/** Flag: enable debug output when writing to the log? */
extern	ibool	log_debug_writes;
#else /* UNIV_DEBUG */
/** Write to log */
# define log_do_write TRUE
#endif /* UNIV_DEBUG */

/** Magic value to use instead of log checksums when they are disabled */
#define LOG_NO_CHECKSUM_MAGIC 0xDEADBEEFUL

typedef ulint (*log_checksum_func_t)(const byte* log_block);

/** Pointer to the log checksum calculation function. Protected with
log_sys->mutex. */
extern log_checksum_func_t log_checksum_algorithm_ptr;

/** Wait modes for log_write_up_to @{ */
#define LOG_NO_WAIT		91
#define LOG_WAIT_ONE_GROUP	92
#define	LOG_WAIT_ALL_GROUPS	93
/* @} */
/** Maximum number of log groups in log_group_t::checkpoint_buf */
#define LOG_MAX_N_GROUPS	32

#define IB_ARCHIVED_LOGS_PREFIX		"ib_log_archive_"
#define IB_ARCHIVED_LOGS_PREFIX_LEN	(sizeof(IB_ARCHIVED_LOGS_PREFIX) - 1)
#define IB_ARCHIVED_LOGS_SERIAL_LEN	20

/*******************************************************************//**
Calculates where in log files we find a specified lsn.
@return	log file number */
UNIV_INTERN
ulint
log_calc_where_lsn_is(
/*==================*/
	ib_int64_t*	log_file_offset,	/*!< out: offset in that file
						(including the header) */
	ib_uint64_t	first_header_lsn,	/*!< in: first log file start
						lsn */
	ib_uint64_t	lsn,			/*!< in: lsn whose position to
						determine */
	ulint		n_log_files,		/*!< in: total number of log
						files */
	ib_int64_t	log_file_size);		/*!< in: log file size
						(including the header) */
#ifndef UNIV_HOTBACKUP
/************************************************************//**
Writes to the log the string given. The log must be released with
log_release.
@return	end lsn of the log record, zero if did not succeed */
UNIV_INLINE
lsn_t
log_reserve_and_write_fast(
/*=======================*/
	const void*	str,	/*!< in: string */
	ulint		len,	/*!< in: string length */
	lsn_t*		start_lsn);/*!< out: start lsn of the log record */
/***********************************************************************//**
Releases the log mutex. */
UNIV_INLINE
void
log_release(void);
/*=============*/
/***********************************************************************//**
Checks if there is need for a log buffer flush or a new checkpoint, and does
this if yes. Any database operation should call this when it has modified
more than about 4 pages. NOTE that this function may only be called when the
OS thread owns no synchronization objects except the dictionary mutex. */
UNIV_INLINE
void
log_free_check(void);
/*================*/
/**************************************************************************//**
Locks the log mutex and opens the log for log_write_low. The log must be closed
with log_close and released with log_release.
@return start lsn of the log record */
UNIV_INLINE
lsn_t
log_reserve_and_open(
/*=================*/
	ulint	len);	/*!< in: length of data to be catenated */
/************************************************************//**
Opens the log for log_write_low. The log must be closed with log_close.
@return	start lsn of the log record */
UNIV_INTERN
lsn_t
log_open(
/*=====*/
	ulint	len);	/*!< in: length of data to be catenated */
/************************************************************//**
Writes to the log the string given. It is assumed that the caller holds the
log mutex. */
UNIV_INTERN
void
log_write_low(
/*==========*/
	byte*	str,		/*!< in: string */
	ulint	str_len);	/*!< in: string length */
/************************************************************//**
Closes the log.
@return	lsn */
UNIV_INTERN
lsn_t
log_close(void);
/*===========*/
/************************************************************//**
Gets the current lsn.
@return	current lsn */
UNIV_INLINE
lsn_t
log_get_lsn(void);
/*=============*/
/************************************************************//**
Gets the current lsn.
@return	current lsn */
UNIV_INLINE
lsn_t
log_get_lsn_nowait(void);
/*=============*/
/************************************************************//**
Gets the last lsn that is fully flushed to disk.
@return	last flushed lsn */
UNIV_INLINE
ib_uint64_t
log_get_flush_lsn(void);
/*=============*/
/****************************************************************
Gets the log group capacity. It is OK to read the value without
holding log_sys->mutex because it is constant.
@return	log group capacity */
UNIV_INLINE
lsn_t
log_get_capacity(void);
/*==================*/
/****************************************************************
Get log_sys::max_modified_age_async. It is OK to read the value without
holding log_sys::mutex because it is constant.
@return	max_modified_age_async */
UNIV_INLINE
lsn_t
log_get_max_modified_age_async(void);
/*================================*/
/******************************************************//**
Initializes the log. */
UNIV_INTERN
void
log_init(void);
/*==========*/
/******************************************************************//**
Inits a log group to the log system. */
UNIV_INTERN
void
log_group_init(
/*===========*/
	ulint	id,			/*!< in: group id */
	ulint	n_files,		/*!< in: number of log files */
	lsn_t	file_size,		/*!< in: log file size in bytes */
	ulint	space_id,		/*!< in: space id of the file space
					which contains the log files of this
					group */
	ulint	archive_space_id);	/*!< in: space id of the file space
					which contains some archived log
					files for this group; currently, only
					for the first log group this is
					used */
/******************************************************//**
Completes an i/o to a log file. */
UNIV_INTERN
void
log_io_complete(
/*============*/
	log_group_t*	group);	/*!< in: log group */
/******************************************************//**
This function is called, e.g., when a transaction wants to commit. It checks
that the log has been written to the log file up to the last log entry written
by the transaction. If there is a flush running, it waits and checks if the
flush flushed enough. If not, starts a new flush. */
UNIV_INTERN
void
log_write_up_to(
/*============*/
	lsn_t	lsn,	/*!< in: log sequence number up to which
			the log should be written, LSN_MAX if not specified */
	ulint	wait,	/*!< in: LOG_NO_WAIT, LOG_WAIT_ONE_GROUP,
			or LOG_WAIT_ALL_GROUPS */
	ibool	flush_to_disk);
			/*!< in: TRUE if we want the written log
			also to be flushed to disk */
/****************************************************************//**
Does a syncronous flush of the log buffer to disk. */
UNIV_INTERN
void
log_buffer_flush_to_disk(void);
/*==========================*/
/****************************************************************//**
This functions writes the log buffer to the log file and if 'flush'
is set it forces a flush of the log file as well. This is meant to be
called from background master thread only as it does not wait for
the write (+ possible flush) to finish. */
UNIV_INTERN
void
log_buffer_sync_in_background(
/*==========================*/
	ibool	flush);	/*<! in: flush the logs to disk */
/******************************************************//**
Makes a checkpoint. Note that this function does not flush dirty
blocks from the buffer pool: it only checks what is lsn of the oldest
modification in the pool, and writes information about the lsn in
log files. Use log_make_checkpoint_at to flush also the pool.
@return	TRUE if success, FALSE if a checkpoint write was already running */
UNIV_INTERN
ibool
log_checkpoint(
/*===========*/
	ibool	sync,		/*!< in: TRUE if synchronous operation is
				desired */
	ibool	write_always,	/*!< in: the function normally checks if the
				the new checkpoint would have a greater
				lsn than the previous one: if not, then no
				physical write is done; by setting this
				parameter TRUE, a physical write will always be
				made to log files */
        ibool   safe_to_ignore);/*!< in: TRUE if checkpoint can be ignored in
                                  the case checkpoint's are disabled */

/****************************************************************//**
Makes a checkpoint at a given lsn or later. */
UNIV_INTERN
void
log_make_checkpoint_at(
/*===================*/
	lsn_t	lsn,		/*!< in: make a checkpoint at this or a
				later lsn, if LSN_MAX, makes
				a checkpoint at the latest lsn */
	ibool	write_always);	/*!< in: the function normally checks if
				the new checkpoint would have a
				greater lsn than the previous one: if
				not, then no physical write is done;
				by setting this parameter TRUE, a
				physical write will always be made to
				log files */
/****************************************************************//**
Disable checkpoints. This is used when doing a volume snapshot
to ensure that we don't get checkpoint between snapshoting two
different volumes */
UNIV_INTERN
ibool log_disable_checkpoint();

/****************************************************************//**
Enable checkpoints that was disabled with log_disable_checkpoint() */
UNIV_INTERN
void log_enable_checkpoint();

/****************************************************************//**
Makes a checkpoint at the latest lsn and writes it to first page of each
data file in the database, so that we know that the file spaces contain
all modifications up to that lsn. This can only be called at database
shutdown. This function also writes all log in log files to the log archive. */
UNIV_INTERN
void
logs_empty_and_mark_files_at_shutdown(void);
/*=======================================*/
/******************************************************//**
Reads a checkpoint info from a log group header to log_sys->checkpoint_buf. */
UNIV_INTERN
void
log_group_read_checkpoint_info(
/*===========================*/
	log_group_t*	group,	/*!< in: log group */
	ulint		field);	/*!< in: LOG_CHECKPOINT_1 or LOG_CHECKPOINT_2 */
/*******************************************************************//**
Gets info from a checkpoint about a log group. */
UNIV_INTERN
void
log_checkpoint_get_nth_group_info(
/*==============================*/
	const byte*	buf,	/*!< in: buffer containing checkpoint info */
	ulint		n,	/*!< in: nth slot */
	lsn_t*		file_no);/*!< out: archived file number */
/******************************************************//**
Writes checkpoint info to groups. */
UNIV_INTERN
void
log_groups_write_checkpoint_info(void);
/*==================================*/
/********************************************************************//**
Starts an archiving operation.
@return	TRUE if succeed, FALSE if an archiving operation was already running */
UNIV_INTERN
ibool
log_archive_do(
/*===========*/
	ibool	sync,	/*!< in: TRUE if synchronous operation is desired */
	ulint*	n_bytes);/*!< out: archive log buffer size, 0 if nothing to
			archive */
/****************************************************************//**
Starts again archiving which has been stopped.
@return	DB_SUCCESS or DB_ERROR */
UNIV_INTERN
ulint
log_archive_start(void);
/*===================*/
/****************************************************************//**
Stop archiving the log so that a gap may occur in the archived log files.
@return	DB_SUCCESS or DB_ERROR */
UNIV_INTERN
ulint
log_archive_noarchivelog(void);
/*==========================*/
/****************************************************************//**
Start archiving the log so that a gap may occur in the archived log files.
@return	DB_SUCCESS or DB_ERROR */
UNIV_INTERN
ulint
log_archive_archivelog(void);
/*========================*/
/******************************************************//**
Generates an archived log file name. */
UNIV_INTERN
void
log_archived_file_name_gen(
/*=======================*/
	char*	buf,	/*!< in: buffer where to write */
	ulint	buf_len,/*!< in: buffer length */
	ulint	id,	/*!< in: group id */
	lsn_t	file_no);/*!< in: file number */

UNIV_INTERN
void
log_archived_get_offset(
/*====================*/
	log_group_t*	group,		/*!< in: log group */
	lsn_t		file_no,	/*!< in: archive log file number */
	lsn_t		archived_lsn,	/*!< in: last archived LSN */
	lsn_t*		offset);	/*!< out: offset within archived file */
#else /* !UNIV_HOTBACKUP */
/******************************************************//**
Writes info to a buffer of a log group when log files are created in
backup restoration. */
UNIV_INTERN
void
log_reset_first_header_and_checkpoint(
/*==================================*/
	byte*		hdr_buf,/*!< in: buffer which will be written to the
				start of the first log file */
	ib_uint64_t	start);	/*!< in: lsn of the start of the first log file;
				we pretend that there is a checkpoint at
				start + LOG_BLOCK_HDR_SIZE */
#endif /* !UNIV_HOTBACKUP */
/********************************************************************//**
Checks that there is enough free space in the log to start a new query step.
Flushes the log buffer or makes a new checkpoint if necessary. NOTE: this
function may only be called if the calling thread owns no synchronization
objects! */
UNIV_INTERN
void
log_check_margins(void);
/*===================*/
#ifndef UNIV_HOTBACKUP
/******************************************************//**
Reads a specified log segment to a buffer. */
UNIV_INTERN
void
log_group_read_log_seg(
/*===================*/
	ulint		type,		/*!< in: LOG_ARCHIVE or LOG_RECOVER */
	byte*		buf,		/*!< in: buffer where to read */
	log_group_t*	group,		/*!< in: log group */
	lsn_t		start_lsn,	/*!< in: read area start */
	lsn_t		end_lsn,	/*!< in: read area end */
	ibool		release_mutex);	/*!< in: whether the log_sys->mutex
				        should be released before the read */
/******************************************************//**
Writes a buffer to a log file group. */
UNIV_INTERN
void
log_group_write_buf(
/*================*/
	log_group_t*	group,		/*!< in: log group */
	byte*		buf,		/*!< in: buffer */
	ulint		len,		/*!< in: buffer len; must be divisible
					by OS_FILE_LOG_BLOCK_SIZE */
	lsn_t		start_lsn,	/*!< in: start lsn of the buffer; must
					be divisible by
					OS_FILE_LOG_BLOCK_SIZE */
	ulint		new_data_offset);/*!< in: start offset of new data in
					buf: this parameter is used to decide
					if we have to write a new log file
					header */
/********************************************************//**
Sets the field values in group to correspond to a given lsn. For this function
to work, the values must already be correctly initialized to correspond to
some lsn, for instance, a checkpoint lsn. */
UNIV_INTERN
void
log_group_set_fields(
/*=================*/
	log_group_t*	group,	/*!< in/out: group */
	lsn_t		lsn);	/*!< in: lsn for which the values should be
				set */
/******************************************************//**
Calculates the data capacity of a log group, when the log file headers are not
included.
@return	capacity in bytes */
UNIV_INTERN
lsn_t
log_group_get_capacity(
/*===================*/
	const log_group_t*	group);	/*!< in: log group */
#endif /* !UNIV_HOTBACKUP */
/************************************************************//**
Gets a log block flush bit.
@return	TRUE if this block was the first to be written in a log flush */
UNIV_INLINE
ibool
log_block_get_flush_bit(
/*====================*/
	const byte*	log_block);	/*!< in: log block */
/************************************************************//**
Gets a log block number stored in the header.
@return	log block number stored in the block header */
UNIV_INLINE
ulint
log_block_get_hdr_no(
/*=================*/
	const byte*	log_block);	/*!< in: log block */
/************************************************************//**
Gets a log block data length.
@return	log block data length measured as a byte offset from the block start */
UNIV_INLINE
ulint
log_block_get_data_len(
/*===================*/
	const byte*	log_block);	/*!< in: log block */
/************************************************************//**
Sets the log block data length. */
UNIV_INLINE
void
log_block_set_data_len(
/*===================*/
	byte*	log_block,	/*!< in/out: log block */
	ulint	len);		/*!< in: data length */
/************************************************************//**
Calculates the checksum for a log block.
@return	checksum */
UNIV_INLINE
ulint
log_block_calc_checksum(
/*====================*/
	const byte*	block);	/*!< in: log block */
/************************************************************//**
Gets a log block checksum field value.
@return	checksum */
UNIV_INLINE
ulint
log_block_get_checksum(
/*===================*/
	const byte*	log_block);	/*!< in: log block */
/************************************************************//**
Sets a log block checksum field value. */
UNIV_INLINE
void
log_block_set_checksum(
/*===================*/
	byte*	log_block,	/*!< in/out: log block */
	ulint	checksum);	/*!< in: checksum */
/************************************************************//**
Gets a log block first mtr log record group offset.
@return first mtr log record group byte offset from the block start, 0
if none */
UNIV_INLINE
ulint
log_block_get_first_rec_group(
/*==========================*/
	const byte*	log_block);	/*!< in: log block */
/************************************************************//**
Sets the log block first mtr log record group offset. */
UNIV_INLINE
void
log_block_set_first_rec_group(
/*==========================*/
	byte*	log_block,	/*!< in/out: log block */
	ulint	offset);	/*!< in: offset, 0 if none */
/************************************************************//**
Gets a log block checkpoint number field (4 lowest bytes).
@return	checkpoint no (4 lowest bytes) */
UNIV_INLINE
ulint
log_block_get_checkpoint_no(
/*========================*/
	const byte*	log_block);	/*!< in: log block */
/************************************************************//**
Initializes a log block in the log buffer. */
UNIV_INLINE
void
log_block_init(
/*===========*/
	byte*	log_block,	/*!< in: pointer to the log buffer */
	lsn_t	lsn);		/*!< in: lsn within the log block */
/************************************************************//**
Initializes a log block in the log buffer in the old, < 3.23.52 format, where
there was no checksum yet. */
UNIV_INLINE
void
log_block_init_in_old_format(
/*=========================*/
	byte*	log_block,	/*!< in: pointer to the log buffer */
	lsn_t	lsn);		/*!< in: lsn within the log block */
/************************************************************//**
Converts a lsn to a log block number.
@return	log block number, it is > 0 and <= 1G */
UNIV_INLINE
ulint
log_block_convert_lsn_to_no(
/*========================*/
	lsn_t	lsn);	/*!< in: lsn of a byte within the block */
/******************************************************//**
Prints info of the log. */
UNIV_INTERN
void
log_print(
/*======*/
	FILE*	file);	/*!< in: file where to print */
/******************************************************//**
Peeks the current lsn.
@return	TRUE if success, FALSE if could not get the log system mutex */
UNIV_INTERN
ibool
log_peek_lsn(
/*=========*/
	lsn_t*	lsn);	/*!< out: if returns TRUE, current lsn is here */
/**********************************************************************//**
Refreshes the statistics used to print per-second averages. */
UNIV_INTERN
void
log_refresh_stats(void);
/*===================*/
/********************************************************//**
Closes all log groups. */
UNIV_INTERN
void
log_group_close_all(void);
/*=====================*/
/********************************************************//**
Shutdown the log system but do not release all the memory. */
UNIV_INTERN
void
log_shutdown(void);
/*==============*/
/********************************************************//**
Free the log system data structures. */
UNIV_INTERN
void
log_mem_free(void);
/*==============*/

/****************************************************************//**
Safely reads the log_sys->tracked_lsn value.  The writer counterpart function
is log_set_tracked_lsn() in log0online.c.

@return log_sys->tracked_lsn value. */
UNIV_INLINE
lsn_t
log_get_tracked_lsn(void);
/*=====================*/

extern log_t*	log_sys;

/* Values used as flags */
#define LOG_FLUSH	7652559
#define LOG_CHECKPOINT	78656949
#ifdef UNIV_LOG_ARCHIVE
# define LOG_ARCHIVE	11122331
#endif /* UNIV_LOG_ARCHIVE */
#define LOG_RECOVER	98887331

/* The counting of lsn's starts from this value: this must be non-zero */
#define LOG_START_LSN		((lsn_t) (16 * OS_FILE_LOG_BLOCK_SIZE))

#define LOG_BUFFER_SIZE		(srv_log_buffer_size * UNIV_PAGE_SIZE)
#define LOG_ARCHIVE_BUF_SIZE	(srv_log_buffer_size * UNIV_PAGE_SIZE / 4)

/* Offsets of a log block header */
#define	LOG_BLOCK_HDR_NO	0	/* block number which must be > 0 and
					is allowed to wrap around at 2G; the
					highest bit is set to 1 if this is the
					first log block in a log flush write
					segment */
#define LOG_BLOCK_FLUSH_BIT_MASK 0x80000000UL
					/* mask used to get the highest bit in
					the preceding field */
#define	LOG_BLOCK_HDR_DATA_LEN	4	/* number of bytes of log written to
					this block */
#define	LOG_BLOCK_FIRST_REC_GROUP 6	/* offset of the first start of an
					mtr log record group in this log block,
					0 if none; if the value is the same
					as LOG_BLOCK_HDR_DATA_LEN, it means
					that the first rec group has not yet
					been catenated to this log block, but
					if it will, it will start at this
					offset; an archive recovery can
					start parsing the log records starting
					from this offset in this log block,
					if value not 0 */
#define LOG_BLOCK_CHECKPOINT_NO	8	/* 4 lower bytes of the value of
					log_sys->next_checkpoint_no when the
					log block was last written to: if the
					block has not yet been written full,
					this value is only updated before a
					log buffer flush */
#define LOG_BLOCK_HDR_SIZE	12	/* size of the log block header in
					bytes */

/* Offsets of a log block trailer from the end of the block */
#define	LOG_BLOCK_CHECKSUM	4	/* 4 byte checksum of the log block
					contents; in InnoDB versions
					< 3.23.52 this did not contain the
					checksum but the same value as
					.._HDR_NO */
#define	LOG_BLOCK_TRL_SIZE	4	/* trailer size in bytes */

/* Offsets for a checkpoint field */
#define LOG_CHECKPOINT_NO		0
#define LOG_CHECKPOINT_LSN		8
#define LOG_CHECKPOINT_OFFSET_LOW32	16
#define LOG_CHECKPOINT_LOG_BUF_SIZE	20
#define	LOG_CHECKPOINT_ARCHIVED_LSN	24
#define	LOG_CHECKPOINT_GROUP_ARRAY	32

/* For each value smaller than LOG_MAX_N_GROUPS the following 8 bytes: */

#define LOG_CHECKPOINT_ARCHIVED_FILE_NO	0
#define LOG_CHECKPOINT_ARCHIVED_OFFSET	4

#define	LOG_CHECKPOINT_ARRAY_END	(LOG_CHECKPOINT_GROUP_ARRAY\
							+ LOG_MAX_N_GROUPS * 8)
#define LOG_CHECKPOINT_CHECKSUM_1	LOG_CHECKPOINT_ARRAY_END
#define LOG_CHECKPOINT_CHECKSUM_2	(4 + LOG_CHECKPOINT_ARRAY_END)
#if 0
#define LOG_CHECKPOINT_FSP_FREE_LIMIT	(8 + LOG_CHECKPOINT_ARRAY_END)
					/*!< Not used (0);
					This used to contain the
					current fsp free limit in
					tablespace 0, in units of one
					megabyte.

					This information might have been used
					since mysqlbackup version 0.35 but
					before 1.41 to decide if unused ends of
					non-auto-extending data files
					in space 0 can be truncated.

					This information was made obsolete
					by mysqlbackup --compress. */
#define LOG_CHECKPOINT_FSP_MAGIC_N	(12 + LOG_CHECKPOINT_ARRAY_END)
					/*!< Not used (0);
					This magic number tells if the
					checkpoint contains the above field:
					the field was added to
					InnoDB-3.23.50 and
					removed from MySQL 5.6 */
#define LOG_CHECKPOINT_FSP_MAGIC_N_VAL	1441231243
					/*!< if LOG_CHECKPOINT_FSP_MAGIC_N
					contains this value, then
					LOG_CHECKPOINT_FSP_FREE_LIMIT
					is valid */
#endif
#define LOG_CHECKPOINT_OFFSET_HIGH32	(16 + LOG_CHECKPOINT_ARRAY_END)
#define LOG_CRYPT_VER			(20 + LOG_CHECKPOINT_ARRAY_END)

#define LOG_CRYPT_MAX_ENTRIES           (5)
#define LOG_CRYPT_ENTRY_SIZE            (4 + 4 + 2 * MY_AES_BLOCK_SIZE)
#define LOG_CRYPT_SIZE                  (1 + 1 +			\
					 (LOG_CRYPT_MAX_ENTRIES *	\
					  LOG_CRYPT_ENTRY_SIZE))

#define LOG_CHECKPOINT_SIZE		(20 + LOG_CHECKPOINT_ARRAY_END + \
					 LOG_CRYPT_SIZE)

/* Offsets of a log file header */
#define LOG_GROUP_ID		0	/* log group number */
#define LOG_FILE_START_LSN	4	/* lsn of the start of data in this
					log file */
#define LOG_FILE_NO		12	/* 4-byte archived log file number;
					this field is only defined in an
					archived log file */
#define LOG_FILE_WAS_CREATED_BY_HOT_BACKUP 16
					/* a 32-byte field which contains
					the string 'ibbackup' and the
					creation time if the log file was
					created by mysqlbackup --restore;
					when mysqld is first time started
					on the restored database, it can
					print helpful info for the user */
#define LOG_FILE_OS_FILE_LOG_BLOCK_SIZE 64
					/* extend to record log_block_size
					of XtraDB. 0 means default 512 */
#define	LOG_FILE_ARCH_COMPLETED	OS_FILE_LOG_BLOCK_SIZE
					/* this 4-byte field is TRUE when
					the writing of an archived log file
					has been completed; this field is
					only defined in an archived log file */
#define LOG_FILE_END_LSN	(OS_FILE_LOG_BLOCK_SIZE + 4)
					/* lsn where the archived log file
					at least extends: actually the
					archived log file may extend to a
					later lsn, as long as it is within the
					same log block as this lsn; this field
					is defined only when an archived log
					file has been completely written */
#define LOG_CHECKPOINT_1	OS_FILE_LOG_BLOCK_SIZE
					/* first checkpoint field in the log
					header; we write alternately to the
					checkpoint fields when we make new
					checkpoints; this field is only defined
					in the first log file of a log group */
#define LOG_CHECKPOINT_2	(3 * OS_FILE_LOG_BLOCK_SIZE)
					/* second checkpoint field in the log
					header */
#define LOG_FILE_HDR_SIZE	(4 * OS_FILE_LOG_BLOCK_SIZE)

#define LOG_GROUP_OK		301
#define LOG_GROUP_CORRUPTED	302

/** Log group consists of a number of log files, each of the same size; a log
group is implemented as a space in the sense of the module fil0fil. */
struct log_group_t{
	/* The following fields are protected by log_sys->mutex */
	ulint		id;		/*!< log group id */
	ulint		n_files;	/*!< number of files in the group */
	lsn_t		file_size;	/*!< individual log file size in bytes,
					including the log file header */
	ulint		space_id;	/*!< file space which implements the log
					group */
	ulint		state;		/*!< LOG_GROUP_OK or
					LOG_GROUP_CORRUPTED */
	lsn_t		lsn;		/*!< lsn used to fix coordinates within
					the log group */
	lsn_t		lsn_offset;	/*!< the offset of the above lsn */
	ulint		n_pending_writes;/*!< number of currently pending flush
					writes for this log group */
	byte**		file_header_bufs_ptr;/*!< unaligned buffers */
	byte**		file_header_bufs;/*!< buffers for each file
					header in the group */
#ifdef UNIV_LOG_ARCHIVE
	/*-----------------------------*/
	byte**		archive_file_header_bufs_ptr;/*!< unaligned buffers */
	byte**		archive_file_header_bufs;/*!< buffers for each file
					header in the group */
	ulint		archive_space_id;/*!< file space which
					implements the log group
					archive */
	lsn_t		archived_file_no;/*!< file number corresponding to
					log_sys->archived_lsn */
	lsn_t		archived_offset;/*!< file offset corresponding to
					log_sys->archived_lsn, 0 if we have
					not yet written to the archive file
					number archived_file_no */
	lsn_t		next_archived_file_no;/*!< during an archive write,
					until the write is completed, we
					store the next value for
					archived_file_no here: the write
					completion function then sets the new
					value to ..._file_no */
	lsn_t		next_archived_offset; /*!< like the preceding field */
#endif /* UNIV_LOG_ARCHIVE */
	/*-----------------------------*/
	lsn_t		scanned_lsn;	/*!< used only in recovery: recovery scan
					succeeded up to this lsn in this log
					group */
	byte*		checkpoint_buf_ptr;/*!< unaligned checkpoint header */
	byte*		checkpoint_buf;	/*!< checkpoint header is written from
					this buffer to the group */
	UT_LIST_NODE_T(log_group_t)
			log_groups;	/*!< list of log groups */
};

/** Redo log buffer */
struct log_t{
	byte		pad[64];	/*!< padding to prevent other memory
					update hotspots from residing on the
					same memory cache line */
	lsn_t		lsn;		/*!< log sequence number */
	ulint		buf_free;	/*!< first free offset within the log
					buffer */
#ifndef UNIV_HOTBACKUP
	ib_prio_mutex_t		mutex;		/*!< mutex protecting the log */

	ib_mutex_t		log_flush_order_mutex;/*!< mutex to serialize access to
					the flush list when we are putting
					dirty blocks in the list. The idea
					behind this mutex is to be able
					to release log_sys->mutex during
					mtr_commit and still ensure that
					insertions in the flush_list happen
					in the LSN order. */
#endif /* !UNIV_HOTBACKUP */
	byte*		buf_ptr;	/* unaligned log buffer */
	byte*		buf;		/*!< log buffer */
	ulint		buf_size;	/*!< log buffer size in bytes */
	ulint		max_buf_free;	/*!< recommended maximum value of
					buf_free, after which the buffer is
					flushed */
 #ifdef UNIV_LOG_DEBUG
	ulint		old_buf_free;	/*!< value of buf free when log was
					last time opened; only in the debug
					version */
	ib_uint64_t	old_lsn;	/*!< value of lsn when log was
					last time opened; only in the
					debug version */
#endif /* UNIV_LOG_DEBUG */
	ibool		check_flush_or_checkpoint;
					/*!< this is set to TRUE when there may
					be need to flush the log buffer, or
					preflush buffer pool pages, or make
					a checkpoint; this MUST be TRUE when
					lsn - last_checkpoint_lsn >
					max_checkpoint_age; this flag is
					peeked at by log_free_check(), which
					does not reserve the log mutex */
	UT_LIST_BASE_NODE_T(log_group_t)
			log_groups;	/*!< log groups */

#ifndef UNIV_HOTBACKUP
	/** The fields involved in the log buffer flush @{ */

	ulint		buf_next_to_write;/*!< first offset in the log buffer
					where the byte content may not exist
					written to file, e.g., the start
					offset of a log record catenated
					later; this is advanced when a flush
					operation is completed to all the log
					groups */
	volatile bool	is_extending;	/*!< this is set to true during extend
					the log buffer size */
	lsn_t		written_to_some_lsn;
					/*!< first log sequence number not yet
					written to any log group; for this to
					be advanced, it is enough that the
					write i/o has been completed for any
					one log group */
	lsn_t		written_to_all_lsn;
					/*!< first log sequence number not yet
					written to some log group; for this to
					be advanced, it is enough that the
					write i/o has been completed for all
					log groups.
					Note that since InnoDB currently
					has only one log group therefore
					this value is redundant. Also it
					is possible that this value
					falls behind the
					flushed_to_disk_lsn transiently.
					It is appropriate to use either
					flushed_to_disk_lsn or
					write_lsn which are always
					up-to-date and accurate. */
	lsn_t		write_lsn;	/*!< end lsn for the current running
					write */
	ulint		write_end_offset;/*!< the data in buffer has
					been written up to this offset
					when the current write ends:
					this field will then be copied
					to buf_next_to_write */
	lsn_t		current_flush_lsn;/*!< end lsn for the current running
					write + flush operation */
	lsn_t		flushed_to_disk_lsn;
					/*!< how far we have written the log
					AND flushed to disk */
	ulint		n_pending_writes;/*!< number of currently
					pending flushes or writes */
	/* NOTE on the 'flush' in names of the fields below: starting from
	4.0.14, we separate the write of the log file and the actual fsync()
	or other method to flush it to disk. The names below should really
	be 'flush_or_write'! */
	os_event_t	no_flush_event;	/*!< this event is in the reset state
					when a flush or a write is running;
					os_event_set() and os_event_reset()
					are protected by log_sys_t::mutex */
	ibool		one_flushed;	/*!< during a flush, this is
					first FALSE and becomes TRUE
					when one log group has been
					written or flushed */
	os_event_t	one_flushed_event;/*!< this event is reset when the
					flush or write has not yet completed
					for any log group; e.g., this means
					that a transaction has been committed
					when this is set;
					os_event_set() and os_event_reset()
					are protected by log_sys_t::mutex */
	ulint		n_log_ios;	/*!< number of log i/os initiated thus
					far */
	ulint		n_log_ios_old;	/*!< number of log i/o's at the
					previous printout */
	time_t		last_printout_time;/*!< when log_print was last time
					called */
	/* @} */

	/** Fields involved in checkpoints @{ */
	lsn_t		log_group_capacity; /*!< capacity of the log group; if
					the checkpoint age exceeds this, it is
					a serious error because it is possible
					we will then overwrite log and spoil
					crash recovery */
	lsn_t		max_modified_age_async;
					/*!< when this recommended
					value for lsn -
					buf_pool_get_oldest_modification()
					is exceeded, we start an
					asynchronous preflush of pool pages */
	lsn_t		max_modified_age_sync;
					/*!< when this recommended
					value for lsn -
					buf_pool_get_oldest_modification()
					is exceeded, we start a
					synchronous preflush of pool pages */
	lsn_t		max_checkpoint_age_async;
					/*!< when this checkpoint age
					is exceeded we start an
					asynchronous writing of a new
					checkpoint */
	lsn_t		max_checkpoint_age;
					/*!< this is the maximum allowed value
					for lsn - last_checkpoint_lsn when a
					new query step is started */
	ib_uint64_t	next_checkpoint_no;
					/*!< next checkpoint number */
	lsn_t		last_checkpoint_lsn;
					/*!< latest checkpoint lsn */
	lsn_t		next_checkpoint_lsn;
					/*!< next checkpoint lsn */
	ulint		n_pending_checkpoint_writes;
					/*!< number of currently pending
					checkpoint writes */
	rw_lock_t	checkpoint_lock;/*!< this latch is x-locked when a
					checkpoint write is running; a thread
					should wait for this without owning
					the log mutex */
#endif /* !UNIV_HOTBACKUP */
	byte*		checkpoint_buf_ptr;/* unaligned checkpoint header */
	byte*		checkpoint_buf;	/*!< checkpoint header is read to this
					buffer */
	/* @} */
#ifdef UNIV_LOG_ARCHIVE
	/** Fields involved in archiving @{ */
	ulint		archiving_state;/*!< LOG_ARCH_ON, LOG_ARCH_STOPPING
					LOG_ARCH_STOPPED, LOG_ARCH_OFF */
	lsn_t		archived_lsn;	/*!< archiving has advanced to this
					lsn */
	lsn_t		max_archived_lsn_age_async;
					/*!< recommended maximum age of
					archived_lsn, before we start
					asynchronous copying to the archive */
	lsn_t		max_archived_lsn_age;
					/*!< maximum allowed age for
					archived_lsn */
	lsn_t		next_archived_lsn;/*!< during an archive write,
					until the write is completed, we
					store the next value for
					archived_lsn here: the write
					completion function then sets the new
					value to archived_lsn */
	ulint		archiving_phase;/*!< LOG_ARCHIVE_READ or
					LOG_ARCHIVE_WRITE */
	ulint		n_pending_archive_ios;
					/*!< number of currently pending reads
					or writes in archiving */
	rw_lock_t	archive_lock;	/*!< this latch is x-locked when an
					archive write is running; a thread
					should wait for this without owning
					the log mutex */
	ulint		archive_buf_size;/*!< size of archive_buf */
	byte*		archive_buf_ptr;/*!< unaligned archived_buf */
	byte*		archive_buf;	/*!< log segment is written to the
					archive from this buffer */
	os_event_t	archiving_on;	/*!< if archiving has been stopped;
					os_event_set() and os_event_reset()
					are protected by log_sys_t::mutex */
	/* @} */
#endif /* UNIV_LOG_ARCHIVE */
	lsn_t		tracked_lsn;	/*!< log tracking has advanced to this
					lsn.  Field accessed atomically where
					64-bit atomic ops are supported,
					protected by the log sys mutex
					otherwise. */
};

/** Test if flush order mutex is owned. */
#define log_flush_order_mutex_own()	\
	mutex_own(&log_sys->log_flush_order_mutex)

/** Acquire the flush order mutex. */
#define log_flush_order_mutex_enter() do {		\
	mutex_enter(&log_sys->log_flush_order_mutex);	\
} while (0)
/** Release the flush order mutex. */
# define log_flush_order_mutex_exit() do {		\
	mutex_exit(&log_sys->log_flush_order_mutex);	\
} while (0)

#ifdef UNIV_LOG_ARCHIVE
/** Archiving state @{ */
#define LOG_ARCH_ON		71
#define LOG_ARCH_STOPPING	72
#define LOG_ARCH_STOPPING2	73
#define LOG_ARCH_STOPPED	74
#define LOG_ARCH_OFF		75
/* @} */
#endif /* UNIV_LOG_ARCHIVE */

/* log scrubbing speed, in bytes/sec */
extern ulonglong innodb_scrub_log_speed;

#ifndef UNIV_NONINL
#include "log0log.ic"
#endif

#endif<|MERGE_RESOLUTION|>--- conflicted
+++ resolved
@@ -2,11 +2,7 @@
 
 Copyright (c) 1995, 2013, Oracle and/or its affiliates. All rights reserved.
 Copyright (c) 2009, Google Inc.
-<<<<<<< HEAD
-Copyright (c) 2017, MariaDB Corporation
-=======
 Copyright (c) 2017, MariaDB Corporation. All Rights Reserved.
->>>>>>> 13493078
 
 Portions of this file contain modifications contributed and copyrighted by
 Google, Inc. Those modifications are gratefully acknowledged and are described
