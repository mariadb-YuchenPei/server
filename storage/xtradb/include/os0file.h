--- conflicted
+++ resolved
@@ -156,14 +156,9 @@
 #define	OS_FILE_INSUFFICIENT_RESOURCE	78
 #define	OS_FILE_AIO_INTERRUPTED		79
 #define	OS_FILE_OPERATION_ABORTED	80
-<<<<<<< HEAD
-
 #define	OS_FILE_ACCESS_VIOLATION	81
-
-#define	OS_FILE_ERROR_MAX		100
-=======
 #define	OS_FILE_OPERATION_NOT_SUPPORTED	125
->>>>>>> 972a14b5
+#define	OS_FILE_ERROR_MAX		200
 /* @} */
 
 /** Types for aio operations @{ */
