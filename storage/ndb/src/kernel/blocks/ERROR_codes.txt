Next QMGR 1
Next NDBCNTR 1002
Next NDBFS 2000
Next DBACC 3002
Next DBTUP 4029
Next DBLQH 5045
Next DBDICT 6008
Next DBDIH 7186
<<<<<<< HEAD
Next DBTC 8053
=======
Next DBTC 8054
>>>>>>> 9e54eeee
Next CMVMI 9000
Next BACKUP 10038
Next DBUTIL 11002
Next DBTUX 12008
Next SUMA 13001

TESTING NODE FAILURE, ARBITRATION
---------------------------------

911 - 919:
Crash president when he starts to run in ArbitState 1-9.

910: Crash new president after node crash

934 : Crash president in ALLOC_NODE_ID_REQ

935 : Crash master on node failure (delayed) 
      and skip sending GSN_COMMIT_FAILREQ to specified node

ERROR CODES FOR TESTING NODE FAILURE, GLOBAL CHECKPOINT HANDLING:
-----------------------------------------------------------------

7000:
Insert system error in master when global checkpoint is idle.

7001:
Insert system error in master after receiving GCP_PREPARE from
all nodes in the cluster.

7002:
Insert system error in master after receiving GCP_NODEFINISH from
all nodes in the cluster.

7003:
Insert system error in master after receiving GCP_SAVECONF from
all nodes in the cluster.

7004:
Insert system error in master after completing global checkpoint with
all nodes in the cluster.

7005:
Insert system error in GCP participant when receiving GCP_PREPARE.

7006:
Insert system error in GCP participant when receiving GCP_COMMIT.

7007:
Insert system error in GCP participant when receiving GCP_TCFINISHED.

7008:
Insert system error in GCP participant when receiving COPY_GCICONF.

5000:
Insert system error in GCP participant when receiving GCP_SAVEREQ.

5007:
Delay GCP_SAVEREQ by 10 secs

7165: Delay INCL_NODE_REQ in starting node yeilding error in GCP_PREPARE

7030: Delay in GCP_PREPARE until node has completed a node failure
7031: Delay in GCP_PREPARE and die 3s later

7177: Delay copying of sysfileData in execCOPY_GCIREQ

7180: Crash master during master-take-over in execMASTER_LCPCONF

7183: Crash when receiving COPY_GCIREQ

7184: Crash before starting next GCP after a node failure

7185: Dont reply to COPY_GCI_REQ where reason == GCP

ERROR CODES FOR TESTING NODE FAILURE, LOCAL CHECKPOINT HANDLING:
-----------------------------------------------------------------

7009:
Insert system error in master when local checkpoint is idle.

7010:
Insert system error in master when local checkpoint is in the
state clcpStatus = CALCULATE_KEEP_GCI.

7011:
Stop local checkpoint in the state CALCULATE_KEEP_GCI.

7012:
Restart local checkpoint after stopping in CALCULATE_KEEP_GCI.

Method:
1) Error 7011 in master, wait until report of stopped.
2) Error xxxx in participant to crash it.
3) Error 7012 in master to start again.

7013:
Insert system error in master when local checkpoint is in the
state clcpStatus = COPY_GCI before sending COPY_GCIREQ.

7014:
Insert system error in master when local checkpoint is in the
state clcpStatus = TC_CLOPSIZE before sending TC_CLOPSIZEREQ.

7015:
Insert system error in master when local checkpoint is in the
state clcpStatus = START_LCP_ROUND before sending START_LCP_ROUND.

7016:
Insert system error in master when local checkpoint is in the
state clcpStatus = START_LCP_ROUND after receiving LCP_REPORT.

7017:
Insert system error in master when local checkpoint is in the
state clcpStatus = TAB_COMPLETED.

7018:
Insert system error in master when local checkpoint is in the
state clcpStatus = TAB_SAVED before sending DIH_LCPCOMPLETE.

7019:
Insert system error in master when local checkpoint is in the
state clcpStatus = IDLE before sending CONTINUEB(ZCHECK_TC_COUNTER).

7020:
Insert system error in local checkpoint participant at reception of
COPY_GCIREQ.

7075: Master
Don't send any LCP_FRAG_ORD(last=true)
And crash when all have "not" been sent

8000: Crash particpant when receiving TCGETOPSIZEREQ
8001: Crash particpant when receiving TC_CLOPSIZEREQ
5010: Crash any when receiving LCP_FRAGORD

7021: Crash in  master when receiving START_LCP_REQ
7022: Crash in !master when receiving START_LCP_REQ

7023: Crash in  master when sending START_LCP_CONF
7024: Crash in !master when sending START_LCP_CONF

7025: Crash in  master when receiving LCP_FRAG_REP
7016: Crash in !master when receiving LCP_FRAG_REP

7026: Crash in  master when changing state to LCP_TAB_COMPLETED 
7017: Crash in !master when changing state to LCP_TAB_COMPLETED 

7027: Crash in  master when changing state to LCP_TAB_SAVED
7018: Crash in  master when changing state to LCP_TAB_SAVED

ERROR CODES FOR TESTING NODE FAILURE, FAILURE IN COPY FRAGMENT PROCESS:
-----------------------------------------------------------------------

5002:
Insert node failure in starting node when receiving a tuple copied from the copy node
as part of copy fragment process.
5003:
Insert node failure when receiving ABORT signal.

5004:
Insert node failure handling when receiving COMMITREQ.

5005:
Insert node failure handling when receiving COMPLETEREQ.

5006:
Insert node failure handling when receiving ABORTREQ.

5042:
As 5002, but with specified table (see DumpStateOrd)

These error code can be combined with error codes for testing time-out
handling in DBTC to ensure that node failures are also well handled in
time-out handling. They can also be used to test multiple node failure
handling.


ERROR CODES FOR TESTING TIME-OUT HANDLING IN DBLQH
-------------------------------------------------
5011:
Delay execution of COMMIT signal 2 seconds to generate time-out.

5012 (use 5017):
First delay execution of COMMIT signal 2 seconds to generate COMMITREQ.
Delay execution of COMMITREQ signal 2 seconds to generate time-out.

5013:
Delay execution of COMPLETE signal 2 seconds to generate time-out.

5014 (use 5018):
First delay execution of COMPLETE signal 2 seconds to generate COMPLETEREQ.
Delay execution of COMPLETEREQ signal 2 seconds to generate time-out.

5015:
Delay execution of ABORT signal 2 seconds to generate time-out.

5016: (ABORTREQ only as part of take-over)
Delay execution of ABORTREQ signal 2 seconds to generate time-out.

5031: lqhKeyRef, ZNO_TC_CONNECT_ERROR
5032: lqhKeyRef, ZTEMPORARY_REDO_LOG_FAILURE
5033: lqhKeyRef, ZTAIL_PROBLEM_IN_LOG_ERROR

5034: Don't pop scan queue

5035: Delay ACC_CONTOPCONT

5038: Drop LQHKEYREQ + set 5039
5039: Drop ABORT + set 5003

8048: Make TC not choose own node for simple/dirty read
5041: Crash is receiving simple read from other TC on different node

8050: Send TCKEYREF is operation is non local

5100,5101: Drop ABORT req in primary replica
           Crash on "next" ABORT

ERROR CODES FOR TESTING TIME-OUT HANDLING IN DBTC
-------------------------------------------------
8040:
Delay execution of ABORTED signal 2 seconds to generate time-out.

8041:
Delay execution of COMMITTED signal 2 seconds to generate time-out.
8042 (use 8046):
Delay execution of COMMITTED signal 2 seconds to generate COMMITCONF.
Delay execution of COMMITCONF signal 2 seconds to generate time-out.

8043:
Delay execution of COMPLETED signal 2 seconds to generate time-out.

8044 (use 8047):
Delay execution of COMPLETED signal 2 seconds to generate COMPLETECONF.
Delay execution of COMPLETECONF signal 2 seconds to generate time-out.

8045: (ABORTCONF only as part of take-over)
Delay execution of ABORTCONF signal 2 seconds to generate time-out.

8050: Send ZABORT_TIMEOUT_BREAK delayed

8053: Crash in timeOutFoundLab, state CS_WAIT_COMMIT_CONF

ERROR CODES FOR TESTING TIME-OUT HANDLING IN DBTC
-------------------------------------------------

8003: Throw away a LQHKEYCONF in state STARTED
8004: Throw away a LQHKEYCONF in state RECEIVING
8005: Throw away a LQHKEYCONF in state REC_COMMITTING
8006: Throw away a LQHKEYCONF in state START_COMMITTING

8007: Ignore send of LQHKEYREQ in state STARTED
8008: Ignore send of LQHKEYREQ in state START_COMMITTING

8009: Ignore send of LQHKEYREQ+ATTRINFO in state STARTED
8010: Ignore send of LQHKEYREQ+ATTRINFO in state START_COMMITTING

8011: Abort at send of CONTINUEB(ZSEND_ATTRINFO) in state STARTED
8012: Abort at send of CONTINUEB(ZSEND_ATTRINFO) in state START_COMMITTING

8013: Ignore send of CONTINUEB(ZSEND_COMPLETE_LOOP) (should crash eventually)
8014: Ignore send of CONTINUEB(ZSEND_COMMIT_LOOP) (should crash eventually)

8015: Ignore ATTRINFO signal in DBTC in state REC_COMMITTING
8016: Ignore ATTRINFO signal in DBTC in state RECEIVING

8017: Return immediately from DIVERIFYCONF (should crash eventually)
8018: Throw away a COMMITTED signal
8019: Throw away a COMPLETED signal

TESTING TAKE-OVER FUNCTIONALITY IN DBTC
---------------------------------------

8002: Crash when sending LQHKEYREQ
8029: Crash when receiving LQHKEYCONF
8030: Crash when receiving COMMITTED
8031: Crash when receiving COMPLETED
8020: Crash when all COMMITTED has arrived
8021: Crash when all COMPLETED has arrived
8022: Crash when all LQHKEYCONF has arrived

COMBINATION OF TIME-OUT + CRASH
-------------------------------

8023 (use 8024): Ignore LQHKEYCONF and crash when ABORTED signal arrives by setting 8024
8025 (use 8026): Ignore COMMITTED and crash when COMMITCONF signal arrives by setting 8026
8027 (use 8028): Ignore COMPLETED and crash when COMPLETECONF signal arrives by setting 8028

ABORT OF TCKEYREQ
-----------------

8032: No free TC records any more

8037 : Invalid schema version in TCINDXREQ

------

8038 : Simulate API disconnect just after SCAN_TAB_REQ

8052 : Simulate failure of TransactionBufferMemory allocation for OI lookup

8051 : Simulate failure of allocation for saveINDXKEYINFO


CMVMI
-----
9000 Set RestartOnErrorInsert to restart -n
9998 Enter endless loop (trigger watchdog)
9999 Crash system immediatly

Test Crashes in handling node restarts
--------------------------------------

7121: Crash after receiving permission to start (START_PERMCONF) in starting
      node.
7122: Crash master when receiving request for permission to start (START_PERMREQ).
7123: Crash any non-starting node when receiving information about a starting node
      (START_INFOREQ)
7124: Respond negatively on an info request (START_INFOREQ)
7125: Stop an invalidate Node LCP process in the middle to test if START_INFOREQ
      stopped by long-running processes are handled in a correct manner.
7126: Allow node restarts for all nodes (used in conjunction with 7025)
7127: Crash when receiving a INCL_NODEREQ message.
7128: Crash master after receiving all INCL_NODECONF from all nodes
7129: Crash master after receiving all INCL_NODECONF from all nodes and releasing
      the lock on the dictionary
7130: Crash starting node after receiving START_MECONF
7131: Crash when receiving START_COPYREQ in master node
7132: Crash when receiving START_COPYCONF in starting node

7170: Crash when receiving START_PERMREF (InitialStartRequired)

8039: DBTC delay INCL_NODECONF and kill starting node

7174: Crash starting node before sending DICT_LOCK_REQ
7175: Master sends one fake START_PERMREF (ZNODE_ALREADY_STARTING_ERROR)
7176: Slave NR pretends master does not support DICT lock (rolling upgrade)

DICT:
6000  Crash during NR when receiving DICTSTARTREQ
6001  Crash during NR when receiving SCHEMA_INFO
6002  Crash during NR soon after sending GET_TABINFO_REQ

LQH:
5026  Crash when receiving COPY_ACTIVEREQ
5027  Crash when receiving STAT_RECREQ

5043  Crash starting node, when scan is finished on primary replica

Test Crashes in handling take over
----------------------------------

7133: Crash when receiving START_TOREQ
7134: Crash master after receiving all START_TOCONF
7135: Crash master after copying table 0 to starting node
7136: Crash master after completing copy of tables
7137: Crash master after adding a fragment before copying it
7138: Crash when receiving CREATE_FRAGREQ in prepare phase
7139: Crash when receiving CREATE_FRAGREQ in commit phase
7140: Crash master when receiving all CREATE_FRAGCONF in prepare phase
7141: Crash master when receiving all CREATE_FRAGCONF in commit phase
7142: Crash master when receiving COPY_FRAGCONF
7143: Crash master when receiving COPY_ACTIVECONF
7144: Crash when receiving END_TOREQ
7145: Crash master after receiving first END_TOCONF
7146: Crash master after receiving all END_TOCONF
7147: Crash master after receiving first START_TOCONF
7148: Crash master after receiving first CREATE_FRAGCONF
7152: Crash master after receiving first UPDATE_TOCONF
7153: Crash master after receiving all UPDATE_TOCONF
7154: Crash when receiving UPDATE_TOREQ
7155: Crash master when completing writing start take over info
7156: Crash master when completing writing end take over info

Test failures in various states in take over functionality
----------------------------------------------------------
7157: Block take over at start take over
7158: Block take over at sending of START_TOREQ
7159: Block take over at selecting next fragment
7160: Block take over at creating new fragment
7161: Block take over at sending of CREATE_FRAGREQ in prepare phase
7162: Block take over at sending of CREATE_FRAGREQ in commit phase
7163: Block take over at sending of UPDATE_TOREQ at end of copy frag
7164: Block take over at sending of END_TOREQ
7169: Block take over at sending of UPDATE_TOREQ at end of copy

5008: Crash at reception of EMPTY_LCPREQ (at master take over after NF)
5009: Crash at sending of EMPTY_LCPCONF (at master take over after NF)

Test Crashes in Handling Graceful Shutdown
------------------------------------------
7065: Crash when receiving STOP_PERMREQ in master
7066: Crash when receiving STOP_PERMREQ in slave
7067: Crash when receiving DIH_SWITCH_REPLICA_REQ
7068: Crash when receiving DIH_SWITCH_REPLICA_CONF


Backup Stuff:
------------------------------------------
10001: Crash on NODE_FAILREP in Backup coordinator
10002: Crash on NODE_FAILREP when coordinatorTakeOver
10003: Crash on PREP_CREATE_TRIG_{CONF/REF} (only coordinator)
10004: Crash on START_BACKUP_{CONF/REF} (only coordinator)
10005: Crash on CREATE_TRIG_{CONF/REF} (only coordinator)
10006: Crash on WAIT_GCP_REF (only coordinator)
10007: Crash on WAIT_GCP_CONF (only coordinator)
10008: Crash on WAIT_GCP_CONF during start of backup (only coordinator)
10009: Crash on WAIT_GCP_CONF during stop of backup (only coordinator)
10010: Crash on BACKUP_FRAGMENT_CONF (only coordinator)
10011: Crash on BACKUP_FRAGMENT_REF (only coordinator)
10012: Crash on DROP_TRIG_{CONF/REF} (only coordinator)
10013: Crash on STOP_BACKUP_{CONF/REF} (only coordinator)
10014: Crash on DEFINE_BACKUP_REQ (participant)
10015: Crash on START_BACKUP_REQ (participant)
10016: Crash on BACKUP_FRAGMENT_REQ (participant)
10017: Crash on SCAN_FRAGCONF (participant)
10018: Crash on FSAPPENDCONF (participant)
10019: Crash on TRIG_ATTRINFO (participant)
10020: Crash on STOP_BACKUP_REQ (participant)
10021: Crash on NODE_FAILREP in participant not becoming coordinator

10022: Fake no backup records at DEFINE_BACKUP_REQ (participant)
10023: Abort backup by error at reception of UTIL_SEQUENCE_CONF (code 300)
10024: Abort backup by error at reception of DEFINE_BACKUP_CONF (code 301)
10025: Abort backup by error at reception of CREATE_TRIG_CONF last (code 302)
10026: Abort backup by error at reception of START_BACKUP_CONF (code 303)
10027: Abort backup by error at reception of DEFINE_BACKUP_REQ at master (code 304)
10028: Abort backup by error at reception of BACKUP_FRAGMENT_CONF at master (code 305)
10029: Abort backup by error at reception of FSAPPENDCONF in slave (FileOrScanError = 5)
10030: Simulate buffer full from trigger execution => abort backup
10031: Error 331 for dictCommitTableMutex_locked
10032: backup checkscan
10033: backup checkscan
10034: define backup reply error
10035: Fail to allocate buffers

10036: Halt backup for table >= 2
10037: Resume backup (from 10036)

11001: Send UTIL_SEQUENCE_REF (in master)

5028:  Crash when receiving LQHKEYREQ (in non-master)

Failed Create Table:
--------------------
7173: Create table failed due to not sufficient number of fragment or
      replica records.
3001: Fail create 1st fragment
4007 12001: Fail create 1st fragment
4008 12002: Fail create 2nd fragment
4009 12003: Fail create 1st attribute in 1st fragment
4010 12004: Fail create last attribute in 1st fragment
4011 12005: Fail create 1st attribute in 2nd fragment
4012 12006: Fail create last attribute in 2nd fragment

Drop Table/Index:
-----------------
4001: Crash on REL_TABMEMREQ in TUP
4002: Crash on DROP_TABFILEREQ in TUP
4003: Fail next trigger create in TUP
4004: Fail next trigger drop in TUP
8033: Fail next trigger create in TC
8034: Fail next index create in TC
8035: Fail next trigger drop in TC
8036: Fail next index drop in TC
6006: Crash participant in create index

4013: verify TUP tab descr before and after next DROP TABLE

System Restart:
---------------

5020: Force system to read pages form file when executing prepare operation record
3000: Delay writing of datapages in ACC when LCP is started
4000: Delay writing of datapages in TUP when LCP is started
7070: Set TimeBetweenLcp to min value
7071: Set TimeBetweenLcp to max value
7072: Split START_FRAGREQ into several log nodes
7073: Don't include own node in START_FRAGREQ
7074: 7072 + 7073

Scan:
------

5021: Crash when receiving SCAN_NEXTREQ if sender is own node
5022: Crash when receiving SCAN_NEXTREQ if sender is NOT own node
5023: Drop SCAN_NEXTREQ if sender is own node
5024: Drop SCAN_NEXTREQ if sender is NOT own node
5025: Delay SCAN_NEXTREQ 1 second if sender is NOT own node
5030: Drop all SCAN_NEXTREQ until node is shutdown with SYSTEM_ERROR
      because of scan fragment timeout

Test routing of signals:
-----------------------
4006: Turn on routing of TRANSID_AI signals from TUP
5029: Turn on routing of KEYINFO20 signals from LQH

Ordered index:
--------------
12007: Make next alloc node fail with no memory error

Dbdict:
-------
6003 Crash in participant @ CreateTabReq::Prepare
6004 Crash in participant @ CreateTabReq::Commit
6005 Crash in participant @ CreateTabReq::CreateDrop
6007 Fail on readTableFile for READ_TAB_FILE1 (28770)

Dbtup:
4014 - handleInsert - Out of undo buffer
4015 - handleInsert - Out of log space
4016 - handleInsert - AI Inconsistency
4017 - handleInsert - Out of memory
4018 - handleInsert - Null check error
4019 - handleInsert - Alloc rowid error
4020 - handleInsert - Size change error
4021 - handleInsert - Out of disk space

4022 - addTuxEntries - fail before add of first entry
4023 - addTuxEntries - fail add of last entry (the entry for last index)

4025: Fail all inserts with out of memory
4026: Fail one insert with oom
4027: Fail inserts randomly with oom
4028: Fail one random insert with oom

NDBCNTR:

1000: Crash insertion on SystemError::CopyFragRef
1001: Delay sending NODE_FAILREP (to own node), until error is cleared<|MERGE_RESOLUTION|>--- conflicted
+++ resolved
@@ -6,11 +6,7 @@
 Next DBLQH 5045
 Next DBDICT 6008
 Next DBDIH 7186
-<<<<<<< HEAD
-Next DBTC 8053
-=======
 Next DBTC 8054
->>>>>>> 9e54eeee
 Next CMVMI 9000
 Next BACKUP 10038
 Next DBUTIL 11002
