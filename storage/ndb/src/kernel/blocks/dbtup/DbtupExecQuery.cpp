/* Copyright (C) 2003 MySQL AB

   This program is free software; you can redistribute it and/or modify
   it under the terms of the GNU General Public License as published by
   the Free Software Foundation; either version 2 of the License, or
   (at your option) any later version.

   This program is distributed in the hope that it will be useful,
   but WITHOUT ANY WARRANTY; without even the implied warranty of
   MERCHANTABILITY or FITNESS FOR A PARTICULAR PURPOSE.  See the
   GNU General Public License for more details.

   You should have received a copy of the GNU General Public License
   along with this program; if not, write to the Free Software
   Foundation, Inc., 59 Temple Place, Suite 330, Boston, MA  02111-1307  USA */


#define DBTUP_C
#include <Dblqh.hpp>
#include "Dbtup.hpp"
#include <RefConvert.hpp>
#include <ndb_limits.h>
#include <pc.hpp>
#include <AttributeDescriptor.hpp>
#include "AttributeOffset.hpp"
#include <AttributeHeader.hpp>
#include <Interpreter.hpp>
#include <signaldata/TupCommit.hpp>
#include <signaldata/TupKey.hpp>
#include <signaldata/AttrInfo.hpp>
#include <NdbSqlUtil.hpp>

/* ----------------------------------------------------------------- */
/* -----------       INIT_STORED_OPERATIONREC         -------------- */
/* ----------------------------------------------------------------- */
int Dbtup::initStoredOperationrec(Operationrec* regOperPtr,
                                  KeyReqStruct* req_struct,
                                  Uint32 storedId) 
{
  jam();
  StoredProcPtr storedPtr;
  c_storedProcPool.getPtr(storedPtr, storedId);
  if (storedPtr.i != RNIL) {
    if (storedPtr.p->storedCode == ZSCAN_PROCEDURE) {
      storedPtr.p->storedCounter++;
      regOperPtr->firstAttrinbufrec= storedPtr.p->storedLinkFirst;
      regOperPtr->lastAttrinbufrec= storedPtr.p->storedLinkLast;
      regOperPtr->currentAttrinbufLen= storedPtr.p->storedProcLength;
      req_struct->attrinfo_len= storedPtr.p->storedProcLength;
      return ZOK;
    }
  }
  terrorCode= ZSTORED_PROC_ID_ERROR;
  return terrorCode;
}

void Dbtup::copyAttrinfo(Operationrec * regOperPtr,
                         Uint32* inBuffer)
{
  AttrbufrecPtr copyAttrBufPtr;
  Uint32 RnoOfAttrBufrec= cnoOfAttrbufrec;
  int RbufLen;
  Uint32 RinBufIndex= 0;
  Uint32 Rnext;
  Uint32 Rfirst;
  Uint32 TstoredProcedure= (regOperPtr->storedProcedureId != ZNIL);
  Uint32 RnoFree= cnoFreeAttrbufrec;

//-------------------------------------------------------------------------
// As a prelude to the execution of the TUPKEYREQ we will copy the program
// into the inBuffer to enable easy execution without any complex jumping
// between the buffers. In particular this will make the interpreter less
// complex. Hopefully it does also improve performance.
//-------------------------------------------------------------------------
  copyAttrBufPtr.i= regOperPtr->firstAttrinbufrec;
  while (copyAttrBufPtr.i != RNIL) {
    jam();
    ndbrequire(copyAttrBufPtr.i < RnoOfAttrBufrec);
    ptrAss(copyAttrBufPtr, attrbufrec);
    RbufLen= copyAttrBufPtr.p->attrbuf[ZBUF_DATA_LEN];
    Rnext= copyAttrBufPtr.p->attrbuf[ZBUF_NEXT];
    Rfirst= cfirstfreeAttrbufrec;
    MEMCOPY_NO_WORDS(&inBuffer[RinBufIndex],
                     &copyAttrBufPtr.p->attrbuf[0],
                     RbufLen);
    RinBufIndex += RbufLen;
    if (!TstoredProcedure) {
      copyAttrBufPtr.p->attrbuf[ZBUF_NEXT]= Rfirst;
      cfirstfreeAttrbufrec= copyAttrBufPtr.i;
      RnoFree++;
    }
    copyAttrBufPtr.i= Rnext;
  }
  cnoFreeAttrbufrec= RnoFree;
  if (TstoredProcedure) {
    jam();
    StoredProcPtr storedPtr;
    c_storedProcPool.getPtr(storedPtr, (Uint32)regOperPtr->storedProcedureId);
    ndbrequire(storedPtr.p->storedCode == ZSCAN_PROCEDURE);
    storedPtr.p->storedCounter--;
  }
  // Release the ATTRINFO buffers
  regOperPtr->storedProcedureId= RNIL;
  regOperPtr->firstAttrinbufrec= RNIL;
  regOperPtr->lastAttrinbufrec= RNIL;
}

void Dbtup::handleATTRINFOforTUPKEYREQ(Signal* signal,
                                       const Uint32 *data,
				       Uint32 len,
                                       Operationrec * regOperPtr) 
{
  while(len)
  {
    Uint32 length = len > AttrInfo::DataLength ? AttrInfo::DataLength : len;

    AttrbufrecPtr TAttrinbufptr;
    TAttrinbufptr.i= cfirstfreeAttrbufrec;
    if ((cfirstfreeAttrbufrec < cnoOfAttrbufrec) &&
	(cnoFreeAttrbufrec > MIN_ATTRBUF)) {
      ptrAss(TAttrinbufptr, attrbufrec);
      MEMCOPY_NO_WORDS(&TAttrinbufptr.p->attrbuf[0],
		       data,
		       length);
      Uint32 RnoFree= cnoFreeAttrbufrec;
      Uint32 Rnext= TAttrinbufptr.p->attrbuf[ZBUF_NEXT];
      TAttrinbufptr.p->attrbuf[ZBUF_DATA_LEN]= length;
      TAttrinbufptr.p->attrbuf[ZBUF_NEXT]= RNIL;
      
      AttrbufrecPtr locAttrinbufptr;
      Uint32 RnewLen= regOperPtr->currentAttrinbufLen;
      
      locAttrinbufptr.i= regOperPtr->lastAttrinbufrec;
      cfirstfreeAttrbufrec= Rnext;
      cnoFreeAttrbufrec= RnoFree - 1;
      RnewLen += length;
      regOperPtr->lastAttrinbufrec= TAttrinbufptr.i;
      regOperPtr->currentAttrinbufLen= RnewLen;
      if (locAttrinbufptr.i == RNIL) {
	regOperPtr->firstAttrinbufrec= TAttrinbufptr.i;
      } else {
	jam();
	ptrCheckGuard(locAttrinbufptr, cnoOfAttrbufrec, attrbufrec);
	locAttrinbufptr.p->attrbuf[ZBUF_NEXT]= TAttrinbufptr.i;
      }
      if (RnewLen < ZATTR_BUFFER_SIZE) {
      } else {
	jam();
	set_trans_state(regOperPtr, TRANS_TOO_MUCH_AI);
	return;
      }
    } else if (cnoFreeAttrbufrec <= MIN_ATTRBUF) {
      jam();
      set_trans_state(regOperPtr, TRANS_ERROR_WAIT_TUPKEYREQ);
    } else {
      ndbrequire(false);
    }
    
    len -= length;
    data += length;    
  }
}

void Dbtup::execATTRINFO(Signal* signal) 
{
  Uint32 Rsig0= signal->theData[0];
  Uint32 Rlen= signal->length();
  jamEntry();

  receive_attrinfo(signal, Rsig0, signal->theData+3, Rlen-3);
}
 
void
Dbtup::receive_attrinfo(Signal* signal, Uint32 op, 
			const Uint32* data, Uint32 Rlen)
{ 
  OperationrecPtr regOpPtr;
  regOpPtr.i= op;
  c_operation_pool.getPtr(regOpPtr, op);
  TransState trans_state= get_trans_state(regOpPtr.p);
  if (trans_state == TRANS_IDLE) {
    handleATTRINFOforTUPKEYREQ(signal, data, Rlen, regOpPtr.p);
    return;
  } else if (trans_state == TRANS_WAIT_STORED_PROCEDURE_ATTR_INFO) {
    storedProcedureAttrInfo(signal, regOpPtr.p, data, Rlen, false);
    return;
  }
  switch (trans_state) {
  case TRANS_ERROR_WAIT_STORED_PROCREQ:
    jam();
  case TRANS_TOO_MUCH_AI:
    jam();
  case TRANS_ERROR_WAIT_TUPKEYREQ:
    jam();
    return;	/* IGNORE ATTRINFO IN THOSE STATES, WAITING FOR ABORT SIGNAL */
  case TRANS_DISCONNECTED:
    jam();
  case TRANS_STARTED:
    jam();
  default:
    ndbrequire(false);
  }
}

void Dbtup::execTUP_ALLOCREQ(Signal* signal)
{
  OperationrecPtr regOperPtr;

  jamEntry();

  regOperPtr.i= signal->theData[0];
  c_operation_pool.getPtr(regOperPtr);
  
  regOperPtr.p->op_struct.tuple_state= TUPLE_INITIAL_INSERT;
  //ndbout_c("execTUP_ALLOCREQ");

  signal->theData[0]= 0;
  signal->theData[1]= ~0 >> MAX_TUPLES_BITS;
  signal->theData[2]= (1 << MAX_TUPLES_BITS) - 1;
  return;

mem_error:
  jam();
  signal->theData[0]= ZMEM_NOMEM_ERROR;
  return;
}

void
Dbtup::setChecksum(Tuple_header* tuple_ptr,
                   Tablerec* regTabPtr)
{
  tuple_ptr->m_checksum= 0;
  tuple_ptr->m_checksum= calculateChecksum(tuple_ptr, regTabPtr);
}

Uint32
Dbtup::calculateChecksum(Tuple_header* tuple_ptr,
                         Tablerec* regTabPtr)
{
  Uint32 checksum;
  Uint32 i, rec_size, *tuple_header;
  rec_size= regTabPtr->m_offsets[MM].m_fix_header_size;
  tuple_header= tuple_ptr->m_data;
  checksum= 0;
  // includes tupVersion
  //printf("%p - ", tuple_ptr);
  
  if (regTabPtr->m_attributes[MM].m_no_of_varsize)
    rec_size += Tuple_header::HeaderSize;
  
  for (i= 0; i < rec_size-2; i++) {
    checksum ^= tuple_header[i];
    //printf("%.8x ", tuple_header[i]);
  }
  
  //printf("-> %.8x\n", checksum);

#if 0
  if (var_sized) {
    /*
    if (! req_struct->fix_var_together) {
      jam();
      checksum ^= tuple_header[rec_size];
    }
    */
    jam();
    var_data_part= req_struct->var_data_start;
    vsize_words= calculate_total_var_size(req_struct->var_len_array,
                                          regTabPtr->no_var_attr);
    ndbassert(req_struct->var_data_end >= &var_data_part[vsize_words]);
    for (i= 0; i < vsize_words; i++) {
      checksum ^= var_data_part[i];
    }
  }
#endif
  return checksum;
}

/* ----------------------------------------------------------------- */
/* -----------       INSERT_ACTIVE_OP_LIST            -------------- */
/* ----------------------------------------------------------------- */
bool 
Dbtup::insertActiveOpList(OperationrecPtr regOperPtr,
			  KeyReqStruct* req_struct)
{
  OperationrecPtr prevOpPtr;
  ndbrequire(!regOperPtr.p->op_struct.in_active_list);
  regOperPtr.p->op_struct.in_active_list= true;
  req_struct->prevOpPtr.i= 
    prevOpPtr.i= req_struct->m_tuple_ptr->m_operation_ptr_i;
  regOperPtr.p->prevActiveOp= prevOpPtr.i;
  regOperPtr.p->nextActiveOp= RNIL;
  regOperPtr.p->m_undo_buffer_space= 0;
  req_struct->m_tuple_ptr->m_operation_ptr_i= regOperPtr.i;
  if (prevOpPtr.i == RNIL) {
    set_change_mask_state(regOperPtr.p, USE_SAVED_CHANGE_MASK);
    regOperPtr.p->saved_change_mask[0] = 0;
    regOperPtr.p->saved_change_mask[1] = 0;
    return true;
  } else {
    req_struct->prevOpPtr.p= prevOpPtr.p= c_operation_pool.getPtr(prevOpPtr.i);
    prevOpPtr.p->nextActiveOp= regOperPtr.i;

    regOperPtr.p->op_struct.m_wait_log_buffer= 
      prevOpPtr.p->op_struct.m_wait_log_buffer;
    regOperPtr.p->op_struct.m_load_diskpage_on_commit= 
      prevOpPtr.p->op_struct.m_load_diskpage_on_commit;
    regOperPtr.p->m_undo_buffer_space= prevOpPtr.p->m_undo_buffer_space;
    // start with prev mask (matters only for UPD o UPD)
    set_change_mask_state(regOperPtr.p, get_change_mask_state(prevOpPtr.p));
    regOperPtr.p->saved_change_mask[0] = prevOpPtr.p->saved_change_mask[0];
    regOperPtr.p->saved_change_mask[1] = prevOpPtr.p->saved_change_mask[1];

    prevOpPtr.p->op_struct.m_wait_log_buffer= 0;
    prevOpPtr.p->op_struct.m_load_diskpage_on_commit= 0;

    if(prevOpPtr.p->op_struct.tuple_state == TUPLE_PREPARED)
    {
      Uint32 op= regOperPtr.p->op_struct.op_type;
      Uint32 prevOp= prevOpPtr.p->op_struct.op_type;
      if (prevOp == ZDELETE)
      {
	if(op == ZINSERT)
	{
	  // mark both
	  prevOpPtr.p->op_struct.delete_insert_flag= true;
	  regOperPtr.p->op_struct.delete_insert_flag= true;
	  return true;
	} else {
	  terrorCode= ZTUPLE_DELETED_ERROR;
	  return false;
	}
      } 
      else if(op == ZINSERT && prevOp != ZDELETE)
      {
	terrorCode= ZINSERT_ERROR;
	return false;
      }
      return true;
    }
    else
    {
      terrorCode= ZMUST_BE_ABORTED_ERROR;
      return false;
    }
  }
}

bool
Dbtup::setup_read(KeyReqStruct *req_struct,
		  Operationrec* regOperPtr,
		  Fragrecord* regFragPtr,
		  Tablerec* regTabPtr,
		  bool disk)
{
  OperationrecPtr currOpPtr;
  currOpPtr.i= req_struct->m_tuple_ptr->m_operation_ptr_i;
  if (currOpPtr.i == RNIL)
  {
    if (regTabPtr->need_expand(disk))
      prepare_read(req_struct, regTabPtr, disk);
    return true;
  }

  do {
    Uint32 savepointId= regOperPtr->savepointId;
    bool dirty= req_struct->dirty_op;
    
    c_operation_pool.getPtr(currOpPtr);
    bool sameTrans= c_lqh->is_same_trans(currOpPtr.p->userpointer,
					 req_struct->trans_id1,
					 req_struct->trans_id2);
    /**
     * Read committed in same trans reads latest copy
     */
    if(dirty && !sameTrans)
    {
      savepointId= 0;
    }
    else if(sameTrans)
    {
      // Use savepoint even in read committed mode
      dirty= false;
    }

    OperationrecPtr prevOpPtr = currOpPtr;  
    bool found= false;
    while(true) 
    {
      if (savepointId > currOpPtr.p->savepointId) {
	found= true;
	break;
      }
      if (currOpPtr.p->is_first_operation()){
	break;
      }
      prevOpPtr= currOpPtr;
      currOpPtr.i = currOpPtr.p->prevActiveOp;
      c_operation_pool.getPtr(currOpPtr);
    }
    
    Uint32 currOp= currOpPtr.p->op_struct.op_type;
    
    if((found && currOp == ZDELETE) || 
       ((dirty || !found) && currOp == ZINSERT))
    {
      terrorCode= ZTUPLE_DELETED_ERROR;
      break;
    }
    
    if(dirty || !found)
    {
      
    }
    else
    {
      req_struct->m_tuple_ptr= (Tuple_header*)
	c_undo_buffer.get_ptr(&currOpPtr.p->m_copy_tuple_location);
    }      

    if (regTabPtr->need_expand(disk))
      prepare_read(req_struct, regTabPtr, disk);
    
#if 0
    ndbout_c("reading copy");
    Uint32 *var_ptr = fixed_ptr+regTabPtr->var_offset;
    req_struct->m_tuple_ptr= fixed_ptr;
    req_struct->fix_var_together= true;  
    req_struct->var_len_array= (Uint16*)var_ptr;
    req_struct->var_data_start= var_ptr+regTabPtr->var_array_wsize;
    Uint32 var_sz32= init_var_pos_array((Uint16*)var_ptr,
					req_struct->var_pos_array,
					regTabPtr->no_var_attr);
    req_struct->var_data_end= var_ptr+regTabPtr->var_array_wsize + var_sz32;
#endif
    return true;
  } while(0);
  
  return false;
}

int
Dbtup::load_diskpage(Signal* signal, 
		     Uint32 opRec, Uint32 fragPtrI, 
		     Uint32 local_key, Uint32 flags)
{
  c_operation_pool.getPtr(operPtr, opRec);
  fragptr.i= fragPtrI;
  ptrCheckGuard(fragptr, cnoOfFragrec, fragrecord);
  
  Operationrec *  regOperPtr= operPtr.p;
  Fragrecord * regFragPtr= fragptr.p;
  
  tabptr.i = regFragPtr->fragTableId;
  ptrCheckGuard(tabptr, cnoOfTablerec, tablerec);
  Tablerec* regTabPtr = tabptr.p;
  
  if(regOperPtr->op_struct.tuple_state == TUPLE_INITIAL_INSERT)
  {
    jam();
    regOperPtr->op_struct.m_wait_log_buffer= 1;
    regOperPtr->op_struct.m_load_diskpage_on_commit= 1;
    return 1;
  } 
  
  jam();
  Uint32 page_idx= local_key & MAX_TUPLES_PER_PAGE;
  Uint32 frag_page_id= local_key >> MAX_TUPLES_BITS;
  regOperPtr->m_tuple_location.m_page_no= getRealpid(regFragPtr,
						     frag_page_id);
  regOperPtr->m_tuple_location.m_page_idx= page_idx;
  
  PagePtr page_ptr;
  Uint32* tmp= get_ptr(&page_ptr, &regOperPtr->m_tuple_location, regTabPtr);
  Tuple_header* ptr= (Tuple_header*)tmp;
  
  int res= 1;
  Uint32 opPtr= ptr->m_operation_ptr_i;
  if(ptr->m_header_bits & Tuple_header::DISK_PART)
  {
    Page_cache_client::Request req;
    memcpy(&req.m_page, ptr->get_disk_ref_ptr(regTabPtr), sizeof(Local_key));
    req.m_callback.m_callbackData= opRec;
    req.m_callback.m_callbackFunction= 
      safe_cast(&Dbtup::disk_page_load_callback);

#ifdef ERROR_INSERT
    if (ERROR_INSERTED(4022))
    {
      flags |= Page_cache_client::DELAY_REQ;
      req.m_delay_until_time = NdbTick_CurrentMillisecond()+(Uint64)3000;
    }
#endif
    
    if((res= m_pgman.get_page(signal, req, flags)) > 0)
    {
      //ndbout_c("in cache");
      // In cache
    } 
    else if(res == 0)
    {
      //ndbout_c("waiting for callback");
      // set state
    }
    else 
    {
      // Error
    }
  }

  switch(flags & 7)
  {
  case ZREAD:
  case ZREAD_EX:
    break;
  case ZDELETE:
  case ZUPDATE:
  case ZINSERT:
  case ZWRITE:
    regOperPtr->op_struct.m_wait_log_buffer= 1;
    regOperPtr->op_struct.m_load_diskpage_on_commit= 1;
  }
  return res;
}

void
Dbtup::disk_page_load_callback(Signal* signal, Uint32 opRec, Uint32 page_id)
{
  c_operation_pool.getPtr(operPtr, opRec);
  c_lqh->acckeyconf_load_diskpage_callback(signal, 
					   operPtr.p->userpointer, page_id);
}

int
Dbtup::load_diskpage_scan(Signal* signal, 
			  Uint32 opRec, Uint32 fragPtrI, 
			  Uint32 local_key, Uint32 flags)
{
  c_operation_pool.getPtr(operPtr, opRec);
  fragptr.i= fragPtrI;
  ptrCheckGuard(fragptr, cnoOfFragrec, fragrecord);
  
  Operationrec *  regOperPtr= operPtr.p;
  Fragrecord * regFragPtr= fragptr.p;
  
  tabptr.i = regFragPtr->fragTableId;
  ptrCheckGuard(tabptr, cnoOfTablerec, tablerec);
  Tablerec* regTabPtr = tabptr.p;
  
  jam();
  Uint32 page_idx= local_key & MAX_TUPLES_PER_PAGE;
  Uint32 frag_page_id= local_key >> MAX_TUPLES_BITS;
  regOperPtr->m_tuple_location.m_page_no= getRealpid(regFragPtr,
						     frag_page_id);
  regOperPtr->m_tuple_location.m_page_idx= page_idx;
  regOperPtr->op_struct.m_load_diskpage_on_commit= 0;
  
  PagePtr page_ptr;
  Uint32* tmp= get_ptr(&page_ptr, &regOperPtr->m_tuple_location, regTabPtr);
  Tuple_header* ptr= (Tuple_header*)tmp;
  
  int res= 1;
  Uint32 opPtr= ptr->m_operation_ptr_i;
  if(ptr->m_header_bits & Tuple_header::DISK_PART)
  {
    Page_cache_client::Request req;
    memcpy(&req.m_page, ptr->get_disk_ref_ptr(regTabPtr), sizeof(Local_key));
    req.m_callback.m_callbackData= opRec;
    req.m_callback.m_callbackFunction= 
      safe_cast(&Dbtup::disk_page_load_scan_callback);
    
    if((res= m_pgman.get_page(signal, req, flags)) > 0)
    {
      // ndbout_c("in cache");
      // In cache
    } 
    else if(res == 0)
    {
      //ndbout_c("waiting for callback");
      // set state
    }
    else 
    {
      // Error
    }
  }
  return res;
}

void
Dbtup::disk_page_load_scan_callback(Signal* signal, 
				    Uint32 opRec, Uint32 page_id)
{
  c_operation_pool.getPtr(operPtr, opRec);
  c_lqh->next_scanconf_load_diskpage_callback(signal, 
					      operPtr.p->userpointer, page_id);
}

void Dbtup::execTUPKEYREQ(Signal* signal) 
{
   TupKeyReq * tupKeyReq= (TupKeyReq *)signal->getDataPtr();
   KeyReqStruct req_struct;
   Uint32 sig1, sig2, sig3, sig4;

   Uint32 RoperPtr= tupKeyReq->connectPtr;
   Uint32 Rfragptr= tupKeyReq->fragPtr;

   Uint32 RnoOfFragrec= cnoOfFragrec;
   Uint32 RnoOfTablerec= cnoOfTablerec;

   jamEntry();
   fragptr.i= Rfragptr;

   ndbrequire(Rfragptr < RnoOfFragrec);

   c_operation_pool.getPtr(operPtr, RoperPtr);
   ptrAss(fragptr, fragrecord);

   Uint32 TrequestInfo= tupKeyReq->request;

   Operationrec *  regOperPtr= operPtr.p;
   Fragrecord * regFragPtr= fragptr.p;

   tabptr.i = regFragPtr->fragTableId;
   ptrCheckGuard(tabptr, RnoOfTablerec, tablerec);
   Tablerec* regTabPtr = tabptr.p;

   req_struct.signal= signal;
   req_struct.dirty_op= TrequestInfo & 1;
   req_struct.interpreted_exec= (TrequestInfo >> 10) & 1;
   req_struct.no_fired_triggers= 0;
   req_struct.read_length= 0;
   req_struct.max_attr_id_updated= 0;
   req_struct.no_changed_attrs= 0;
   req_struct.last_row= false;
   req_struct.changeMask.clear();

   if (unlikely(get_trans_state(regOperPtr) != TRANS_IDLE))
   {
     TUPKEY_abort(signal, 39);
     return;
   }

 /* ----------------------------------------------------------------- */
 // Operation is ZREAD when we arrive here so no need to worry about the
 // abort process.
 /* ----------------------------------------------------------------- */
 /* -----------    INITIATE THE OPERATION RECORD       -------------- */
 /* ----------------------------------------------------------------- */
   Uint32 Rstoredid= tupKeyReq->storedProcedure;

   regOperPtr->fragmentPtr= Rfragptr;
   regOperPtr->op_struct.op_type= (TrequestInfo >> 6) & 0xf;
   regOperPtr->op_struct.delete_insert_flag = false;
   regOperPtr->storedProcedureId= Rstoredid;

   regOperPtr->m_copy_tuple_location.setNull();
   regOperPtr->tupVersion= ZNIL;

   sig1= tupKeyReq->savePointId;
   sig2= tupKeyReq->primaryReplica;
   sig3= tupKeyReq->keyRef2;
   
   regOperPtr->savepointId= sig1;
   regOperPtr->op_struct.primary_replica= sig2;
   regOperPtr->m_tuple_location.m_page_idx= sig3;

   sig1= tupKeyReq->opRef;
   sig2= tupKeyReq->tcOpIndex;
   sig3= tupKeyReq->coordinatorTC;
   sig4= tupKeyReq->keyRef1;

   req_struct.tc_operation_ptr= sig1;
   req_struct.TC_index= sig2;
   req_struct.TC_ref= sig3;
   req_struct.frag_page_id= sig4;
   req_struct.m_use_rowid = (TrequestInfo >> 11) & 1;

   sig1= tupKeyReq->attrBufLen;
   sig2= tupKeyReq->applRef;
   sig3= tupKeyReq->transId1;
   sig4= tupKeyReq->transId2;

   Uint32 disk_page= tupKeyReq->disk_page;
   
   req_struct.log_size= sig1;
   req_struct.attrinfo_len= sig1;
   req_struct.rec_blockref= sig2;
   req_struct.trans_id1= sig3;
   req_struct.trans_id2= sig4;
   req_struct.m_disk_page_ptr.i= disk_page;

   sig1 = tupKeyReq->m_row_id_page_no;
   sig2 = tupKeyReq->m_row_id_page_idx;

   req_struct.m_row_id.m_page_no = sig1;
   req_struct.m_row_id.m_page_idx = sig2;
   
   Uint32 Roptype = regOperPtr->op_struct.op_type;

   if (Rstoredid != ZNIL) {
     ndbrequire(initStoredOperationrec(regOperPtr,
				       &req_struct,
				       Rstoredid) == ZOK);
   }

   copyAttrinfo(regOperPtr, &cinBuffer[0]);
   
   if(Roptype == ZINSERT && get_tuple_state(regOperPtr)== TUPLE_INITIAL_INSERT)
   {
     // No tuple allocatated yet
     goto do_insert;
   }

   /**
    * Get pointer to tuple
    */
   regOperPtr->m_tuple_location.m_page_no= getRealpid(regFragPtr, 
						      req_struct.frag_page_id);
   
   setup_fixed_part(&req_struct, regOperPtr, regTabPtr);
   
   /**
    * Check operation
    */
   if (Roptype == ZREAD) {
     jam();
     
     if (setup_read(&req_struct, regOperPtr, regFragPtr, regTabPtr, 
		    disk_page != RNIL))
     {
       if(handleReadReq(signal, regOperPtr, regTabPtr, &req_struct) != -1) 
       {
	 req_struct.log_size= 0;
	 sendTUPKEYCONF(signal, &req_struct, regOperPtr);
	 /* ---------------------------------------------------------------- */
	 // Read Operations need not to be taken out of any lists. 
	 // We also do not need to wait for commit since there is no changes 
	 // to commit. Thus we
	 // prepare the operation record already now for the next operation.
	 // Write operations have set the state to STARTED above indicating 
	 // that they are waiting for the Commit or Abort decision.
	 /* ---------------------------------------------------------------- */
	 set_trans_state(regOperPtr, TRANS_IDLE);
	 regOperPtr->currentAttrinbufLen= 0;
       }
       return;
     }
     tupkeyErrorLab(signal);
     return;
   }
   
   if(insertActiveOpList(operPtr, &req_struct))
   {
     if(Roptype == ZINSERT)
     {
       jam();
   do_insert:
       if (handleInsertReq(signal, operPtr,
			   fragptr, regTabPtr, &req_struct) == -1) 
       {
	 return;
       }
       if (!regTabPtr->tuxCustomTriggers.isEmpty()) 
       {
	 jam();
	 if (executeTuxInsertTriggers(signal,
				      regOperPtr,
				      regFragPtr,
				      regTabPtr) != 0) {
	   jam();
	   tupkeyErrorLab(signal);
	   return;
	 }
       }
       checkImmediateTriggersAfterInsert(&req_struct,
					 regOperPtr,
					 regTabPtr);
       set_change_mask_state(regOperPtr, SET_ALL_MASK);
       sendTUPKEYCONF(signal, &req_struct, regOperPtr);
       return;
     }

     if (Roptype == ZUPDATE) {
       jam();
       if (handleUpdateReq(signal, regOperPtr,
			   regFragPtr, regTabPtr, &req_struct, disk_page != RNIL) == -1) {
	 return;
       }
       // If update operation is done on primary, 
       // check any after op triggers
       terrorCode= 0;
       if (!regTabPtr->tuxCustomTriggers.isEmpty()) {
	 jam();
	 if (executeTuxUpdateTriggers(signal,
				      regOperPtr,
				      regFragPtr,
				      regTabPtr) != 0) {
	   jam();
	   tupkeyErrorLab(signal);
	   return;
	 }
       }
       checkImmediateTriggersAfterUpdate(&req_struct,
					 regOperPtr,
					 regTabPtr);
       // XXX use terrorCode for now since all methods are void
       if (terrorCode != 0) 
       {
	 tupkeyErrorLab(signal);
	 return;
       }
       update_change_mask_info(&req_struct, regOperPtr);
       sendTUPKEYCONF(signal, &req_struct, regOperPtr);
       return;
     } 
     else if(Roptype == ZDELETE)
     {
       jam();
       if (handleDeleteReq(signal, regOperPtr,
			   regFragPtr, regTabPtr, &req_struct) == -1) {
	 return;
       }
       /*
	* TUX doesn't need to check for triggers at delete since entries in
	* the index are kept until commit time.
	*/

       /*
	* Secondary index triggers fire on the primary after a delete.
	*/
       checkImmediateTriggersAfterDelete(&req_struct,
					 regOperPtr, 
					 regTabPtr);
       set_change_mask_state(regOperPtr, DELETE_CHANGES);
       req_struct.log_size= 0;
       sendTUPKEYCONF(signal, &req_struct, regOperPtr);
       return;
     }
     else
     {
       ndbrequire(false); // Invalid op type
     }
   }

   tupkeyErrorLab(signal);
 }

void
Dbtup::setup_fixed_part(KeyReqStruct* req_struct,
			Operationrec* regOperPtr,
			Tablerec* regTabPtr)
{
  PagePtr page_ptr;
  Uint32* ptr= get_ptr(&page_ptr, &regOperPtr->m_tuple_location, regTabPtr);
  req_struct->m_page_ptr = page_ptr;
  req_struct->m_tuple_ptr = (Tuple_header*)ptr;
  
  ndbassert(regOperPtr->op_struct.op_type == ZINSERT || (! (req_struct->m_tuple_ptr->m_header_bits & Tuple_header::FREE)));
  
  req_struct->check_offset[MM]= regTabPtr->get_check_offset(MM);
  req_struct->check_offset[DD]= regTabPtr->get_check_offset(DD);
  
  Uint32 num_attr= regTabPtr->m_no_of_attributes;
  Uint32 descr_start= regTabPtr->tabDescriptor;
  TableDescriptor *tab_descr= &tableDescriptor[descr_start];
  ndbrequire(descr_start + (num_attr << ZAD_LOG_SIZE) <= cnoOfTabDescrRec);
  req_struct->attr_descr= tab_descr; 
}

 /* ---------------------------------------------------------------- */
 /* ------------------------ CONFIRM REQUEST ----------------------- */
 /* ---------------------------------------------------------------- */
 void Dbtup::sendTUPKEYCONF(Signal* signal,
			    KeyReqStruct *req_struct,
			    Operationrec * regOperPtr)
{
  TupKeyConf * tupKeyConf= (TupKeyConf *)signal->getDataPtrSend();  
  
  Uint32 Rcreate_rowid = req_struct->m_use_rowid;
  Uint32 RuserPointer= regOperPtr->userpointer;
  Uint32 RnoFiredTriggers= req_struct->no_fired_triggers;
  Uint32 log_size= req_struct->log_size;
  Uint32 read_length= req_struct->read_length;
  Uint32 last_row= req_struct->last_row;
  
  set_trans_state(regOperPtr, TRANS_STARTED);
  set_tuple_state(regOperPtr, TUPLE_PREPARED);
  tupKeyConf->userPtr= RuserPointer;
  tupKeyConf->readLength= read_length;
  tupKeyConf->writeLength= log_size;
  tupKeyConf->noFiredTriggers= RnoFiredTriggers;
  tupKeyConf->lastRow= last_row;
  tupKeyConf->rowid = Rcreate_rowid;
  
  EXECUTE_DIRECT(DBLQH, GSN_TUPKEYCONF, signal,
		 TupKeyConf::SignalLength);
  
}


#define MAX_READ (sizeof(signal->theData) > MAX_MESSAGE_SIZE ? MAX_MESSAGE_SIZE : sizeof(signal->theData))

/* ---------------------------------------------------------------- */
/* ----------------------------- READ  ---------------------------- */
/* ---------------------------------------------------------------- */
int Dbtup::handleReadReq(Signal* signal,
                         Operationrec* regOperPtr,
                         Tablerec* regTabPtr,
                         KeyReqStruct* req_struct)
{
  Uint32 *dst;
  Uint32 dstLen, start_index;
  const BlockReference sendBref= req_struct->rec_blockref;
  if ((regTabPtr->m_bits & Tablerec::TR_Checksum) &&
      (calculateChecksum(req_struct->m_tuple_ptr, regTabPtr) != 0)) {
    jam();
    ndbout_c("here2");
    terrorCode= ZTUPLE_CORRUPTED_ERROR;
    tupkeyErrorLab(signal);
    return -1;
  }

  const Uint32 node = refToNode(sendBref);
  if(node != 0 && node != getOwnNodeId()) {
    start_index= 25;
  } else {
    jam();
    /**
     * execute direct
     */
    start_index= 3;
  }
  dst= &signal->theData[start_index];
  dstLen= (MAX_READ / 4) - start_index;
  if (!req_struct->interpreted_exec) {
    jam();
    int ret = readAttributes(req_struct,
			     &cinBuffer[0],
			     req_struct->attrinfo_len,
			     dst,
			     dstLen,
			     false);
    if (ret != -1) {
/* ------------------------------------------------------------------------- */
// We have read all data into coutBuffer. Now send it to the API.
/* ------------------------------------------------------------------------- */
      jam();
      Uint32 TnoOfDataRead= (Uint32) ret;
      req_struct->read_length= TnoOfDataRead;
      sendReadAttrinfo(signal, req_struct, TnoOfDataRead, regOperPtr);
      return 0;
    }
    jam();
    tupkeyErrorLab(signal);
    return -1;
  } else {
    jam();
    if (interpreterStartLab(signal, req_struct) != -1) {
      return 0;
    }
    return -1;
  }
}

/* ---------------------------------------------------------------- */
/* ---------------------------- UPDATE ---------------------------- */
/* ---------------------------------------------------------------- */
int Dbtup::handleUpdateReq(Signal* signal,
                           Operationrec* operPtrP,
                           Fragrecord* regFragPtr,
                           Tablerec* regTabPtr,
                           KeyReqStruct* req_struct,
			   bool disk) 
{
  Uint32 *dst;
  Tuple_header *base= req_struct->m_tuple_ptr, *org;
  if ((dst= c_undo_buffer.alloc_copy_tuple(&operPtrP->m_copy_tuple_location,
					   regTabPtr->total_rec_size)) == 0)
  {
    terrorCode= ZMEM_NOMEM_ERROR;
    goto error;
  }

  Uint32 tup_version;
  if(operPtrP->is_first_operation())
  {
    org= req_struct->m_tuple_ptr;
    tup_version= org->get_tuple_version();
  }
  else
  {
    Operationrec* prevOp= req_struct->prevOpPtr.p;
    tup_version= prevOp->tupVersion;
    org= (Tuple_header*)c_undo_buffer.get_ptr(&prevOp->m_copy_tuple_location);
  }

  /**
   * Check consistency before update/delete
   */
  req_struct->m_tuple_ptr= org;
  if ((regTabPtr->m_bits & Tablerec::TR_Checksum) &&
      (calculateChecksum(req_struct->m_tuple_ptr, regTabPtr) != 0)) 
  {
    terrorCode= ZTUPLE_CORRUPTED_ERROR;
    goto error;
  }

  req_struct->m_tuple_ptr= (Tuple_header*)dst;

  union {
    Uint32 sizes[4];
    Uint64 cmp[2];
  };
  
  disk = disk || (org->m_header_bits & Tuple_header::DISK_INLINE);
  if (regTabPtr->need_expand(disk))
  {
    expand_tuple(req_struct, sizes, org, regTabPtr, disk);
    if(disk && operPtrP->m_undo_buffer_space == 0)
    {
      operPtrP->op_struct.m_wait_log_buffer = 1;
      operPtrP->op_struct.m_load_diskpage_on_commit = 1;
      Uint32 sz= operPtrP->m_undo_buffer_space= 
	(sizeof(Dbtup::Disk_undo::Update) >> 2) + sizes[DD] - 1;
      
      terrorCode= c_lgman->alloc_log_space(regFragPtr->m_logfile_group_id,
					   sz);
      if(unlikely(terrorCode))
      {
	operPtrP->m_undo_buffer_space= 0;
	goto error;
      }
    }
  }
  else
  {
    memcpy(dst, org, 4*regTabPtr->m_offsets[MM].m_fix_header_size);
  }
  
  tup_version= (tup_version + 1) & ZTUP_VERSION_MASK;
  operPtrP->tupVersion= tup_version;
  
  int retValue;
  if (!req_struct->interpreted_exec) {
    jam();
    retValue= updateAttributes(req_struct,
                               &cinBuffer[0],
                               req_struct->attrinfo_len);
  } else {
    jam();
    retValue= interpreterStartLab(signal, req_struct);
  }

  if (retValue == -1) {
    goto error;
  }
  
  if (regTabPtr->need_shrink())
  {  
    shrink_tuple(req_struct, sizes+2, regTabPtr, disk);
    if (cmp[0] != cmp[1] && handle_size_change_after_update(req_struct,
							    base,
							    operPtrP,
							    regFragPtr,
							    regTabPtr,
							    sizes)) {
      goto error;
    }
  }
  
  req_struct->m_tuple_ptr->set_tuple_version(tup_version);
  if (regTabPtr->m_bits & Tablerec::TR_Checksum) {
    jam();
    setChecksum(req_struct->m_tuple_ptr, regTabPtr);
  }
  return retValue;
  
error:
  tupkeyErrorLab(signal);  
  return -1;
}

/* ---------------------------------------------------------------- */
/* ----------------------------- INSERT --------------------------- */
/* ---------------------------------------------------------------- */
void
Dbtup::prepare_initial_insert(KeyReqStruct *req_struct, 
			      Operationrec* regOperPtr,
			      Tablerec* regTabPtr)
{
  Uint32 disk_undo = regTabPtr->m_no_of_disk_attributes ? 
    sizeof(Dbtup::Disk_undo::Alloc) >> 2 : 0;
  regOperPtr->nextActiveOp= RNIL;
  regOperPtr->prevActiveOp= RNIL;
  regOperPtr->op_struct.in_active_list= true;
  regOperPtr->m_undo_buffer_space= disk_undo; 
  
  req_struct->check_offset[MM]= regTabPtr->get_check_offset(MM);
  req_struct->check_offset[DD]= regTabPtr->get_check_offset(DD);
  
  Uint32 num_attr= regTabPtr->m_no_of_attributes;
  Uint32 descr_start= regTabPtr->tabDescriptor;
  Uint32 order_desc= regTabPtr->m_real_order_descriptor;
  TableDescriptor *tab_descr= &tableDescriptor[descr_start];
  ndbrequire(descr_start + (num_attr << ZAD_LOG_SIZE) <= cnoOfTabDescrRec);
  req_struct->attr_descr= tab_descr; 
  Uint16* order= (Uint16*)&tableDescriptor[order_desc];

  const Uint32 cnt1= regTabPtr->m_attributes[MM].m_no_of_varsize;
  const Uint32 cnt2= regTabPtr->m_attributes[DD].m_no_of_varsize;
  Uint32 *ptr= req_struct->m_tuple_ptr->get_var_part_ptr(regTabPtr);

  if(cnt1)
  {
    KeyReqStruct::Var_data* dst= &req_struct->m_var_data[MM];
    dst->m_data_ptr= (char*)(((Uint16*)ptr)+cnt1+1);
    dst->m_offset_array_ptr= req_struct->var_pos_array;
    dst->m_var_len_offset= cnt1;
    dst->m_max_var_offset= regTabPtr->m_offsets[MM].m_max_var_offset;
    // Disk part is 32-bit aligned
    ptr= ALIGN_WORD(dst->m_data_ptr+regTabPtr->m_offsets[MM].m_max_var_offset);
    order += regTabPtr->m_attributes[MM].m_no_of_fixsize;
    Uint32 pos= 0;
    Uint16 *pos_ptr = req_struct->var_pos_array;
    Uint16 *len_ptr = pos_ptr + cnt1;
    for(Uint32 i= 0; i<cnt1; i++)
    {
      * pos_ptr++ = pos;
      * len_ptr++ = pos;
      pos += AttributeDescriptor::getSizeInBytes(tab_descr[*order++].tabDescr);
    }
  } 
  else
  {
    ptr -= Tuple_header::HeaderSize;
  }

  req_struct->m_disk_ptr= (Tuple_header*)ptr;
  
  if(cnt2)
  {
    KeyReqStruct::Var_data *dst= &req_struct->m_var_data[DD];
    ptr=((Tuple_header*)ptr)->m_data+regTabPtr->m_offsets[DD].m_varpart_offset;
    dst->m_data_ptr= (char*)(((Uint16*)ptr)+cnt2+1);
    dst->m_offset_array_ptr= req_struct->var_pos_array + (cnt1 << 1);
    dst->m_var_len_offset= cnt2;
    dst->m_max_var_offset= regTabPtr->m_offsets[DD].m_max_var_offset;
  }
  
  // Set all null bits
  memset(req_struct->m_tuple_ptr->m_null_bits+
	 regTabPtr->m_offsets[MM].m_null_offset, 0xFF, 
	 4*regTabPtr->m_offsets[MM].m_null_words);
  memset(req_struct->m_disk_ptr->m_null_bits+
	 regTabPtr->m_offsets[DD].m_null_offset, 0xFF, 
	 4*regTabPtr->m_offsets[DD].m_null_words);
  req_struct->m_tuple_ptr->m_header_bits= 
    disk_undo ? (Tuple_header::DISK_ALLOC | Tuple_header::DISK_INLINE) : 0;
}

void
Dbtup::fix_disk_insert_no_mem_insert(KeyReqStruct *req_struct, 
				     Operationrec* regOperPtr,
				     Tablerec* regTabPtr)
{
  regOperPtr->m_undo_buffer_space= sizeof(Dbtup::Disk_undo::Alloc);
  req_struct->check_offset[DD]= regTabPtr->get_check_offset(DD);
  
  const Uint32 cnt1= regTabPtr->m_attributes[MM].m_no_of_varsize;
  const Uint32 cnt2= regTabPtr->m_attributes[DD].m_no_of_varsize;
  Uint32 *ptr= req_struct->m_tuple_ptr->get_var_part_ptr(regTabPtr);

  if(cnt1)
  {
    // Disk part is 32-bit aligned
    char *varptr = req_struct->m_var_data[MM].m_data_ptr;
    ptr= ALIGN_WORD(varptr + regTabPtr->m_offsets[MM].m_max_var_offset);
  } 
  else
  {
    ptr -= Tuple_header::HeaderSize;
  }

  req_struct->m_disk_ptr= (Tuple_header*)ptr;
  
  if(cnt2)
  {
    KeyReqStruct::Var_data *dst= &req_struct->m_var_data[DD];
    ptr=((Tuple_header*)ptr)->m_data+regTabPtr->m_offsets[DD].m_varpart_offset;
    dst->m_data_ptr= (char*)(((Uint16*)ptr)+cnt2+1);
    dst->m_offset_array_ptr= req_struct->var_pos_array + (cnt1 << 1);
    dst->m_var_len_offset= cnt2;
    dst->m_max_var_offset= regTabPtr->m_offsets[DD].m_max_var_offset;
  }
  
  // Set all null bits
  memset(req_struct->m_disk_ptr->m_null_bits+
	 regTabPtr->m_offsets[DD].m_null_offset, 0xFF, 
	 4*regTabPtr->m_offsets[DD].m_null_words);
  req_struct->m_tuple_ptr->m_header_bits = 
    (Tuple_header::DISK_ALLOC | Tuple_header::DISK_INLINE);
}

int Dbtup::handleInsertReq(Signal* signal,
                           Ptr<Operationrec> regOperPtr,
                           Ptr<Fragrecord> fragPtr,
                           Tablerec* regTabPtr,
                           KeyReqStruct *req_struct)
{
  Uint32 tup_version = 1;
  Fragrecord* regFragPtr = fragPtr.p;
  Uint32 *dst, *ptr= 0;
  Tuple_header *base= req_struct->m_tuple_ptr, *org= base;
  Tuple_header *tuple_ptr;
    
  bool disk = regTabPtr->m_no_of_disk_attributes > 0;
  bool mem_insert = get_tuple_state(regOperPtr.p) == TUPLE_INITIAL_INSERT;
  bool disk_insert = regOperPtr.p->is_first_operation() && disk;
  bool varsize = regTabPtr->m_attributes[MM].m_no_of_varsize;
  bool rowid = req_struct->m_use_rowid;
  Uint32 real_page_id = regOperPtr.p->m_tuple_location.m_page_no;
  Uint32 frag_page_id = req_struct->frag_page_id;

  union {
    Uint32 sizes[4];
    Uint64 cmp[2];
  };

  if (ERROR_INSERTED(4014))
  {
    dst = 0;
    goto undo_buffer_error;
  }

  dst= c_undo_buffer.alloc_copy_tuple(&regOperPtr.p->m_copy_tuple_location,
				      regTabPtr->total_rec_size);
  if (unlikely(dst == 0))
  {
    goto undo_buffer_error;
  }
  tuple_ptr= req_struct->m_tuple_ptr= (Tuple_header*)dst;

  if(mem_insert)
  {
    jam();
    ndbassert(regOperPtr.p->is_first_operation()); // disk insert
    prepare_initial_insert(req_struct, regOperPtr.p, regTabPtr);
  }
  else
  {
    if (!regOperPtr.p->is_first_operation())
    {
      Operationrec* prevOp= req_struct->prevOpPtr.p;
      ndbassert(prevOp->op_struct.op_type == ZDELETE);
      tup_version= prevOp->tupVersion + 1;
      
      if(!prevOp->is_first_operation())
	org= (Tuple_header*)c_undo_buffer.get_ptr(&prevOp->m_copy_tuple_location);
    }

    if (regTabPtr->need_expand())
      expand_tuple(req_struct, sizes, org, regTabPtr, !disk_insert);
    else
      memcpy(dst, org, 4*regTabPtr->m_offsets[MM].m_fix_header_size);
  }
  
  if (disk_insert)
  {
    int res;
    if (unlikely(!mem_insert))
    {
      sizes[DD] = sizes[DD+2] = regTabPtr->m_offsets[DD].m_fix_header_size;
      fix_disk_insert_no_mem_insert(req_struct, regOperPtr.p, regTabPtr);
    }
    
    if (ERROR_INSERTED(4015))
    {
      terrorCode = 1501;
      goto log_space_error;
    }

    res= c_lgman->alloc_log_space(regFragPtr->m_logfile_group_id,
				  regOperPtr.p->m_undo_buffer_space);
    if(unlikely(res))
    {
      terrorCode= res;
      goto log_space_error;
    }
  }
  
  regOperPtr.p->tupVersion= tup_version & ZTUP_VERSION_MASK;
  tuple_ptr->set_tuple_version(tup_version);

  if (ERROR_INSERTED(4016))
  {
    terrorCode = ZAI_INCONSISTENCY_ERROR;
    goto update_error;
  }

  if(unlikely(updateAttributes(req_struct, &cinBuffer[0], 
			       req_struct->attrinfo_len) == -1))
  {
    goto update_error;
  }

  if (ERROR_INSERTED(4017))
  {
    goto null_check_error;
  }
  if (unlikely(checkNullAttributes(req_struct, regTabPtr) == false))
  {
    goto null_check_error;
  }
  
  if (regTabPtr->need_shrink())
  {  
    shrink_tuple(req_struct, sizes+2, regTabPtr, true);
  }
  
  /**
   * Alloc memory
   */
  if(mem_insert)
  {
    if (!rowid)
    {
      if (ERROR_INSERTED(4018))
      {
	goto mem_error;
      }

      if (!varsize)
      {
	jam();
	ptr= alloc_fix_rec(regFragPtr,
			   regTabPtr,
			   &regOperPtr.p->m_tuple_location,
			   &frag_page_id);
      } 
      else 
      {
	jam();
	regOperPtr.p->m_tuple_location.m_file_no= sizes[2+MM];
	ptr= alloc_var_rec(regFragPtr, regTabPtr,
			   sizes[2+MM],
			   &regOperPtr.p->m_tuple_location,
			   &frag_page_id);
      }
      if (unlikely(ptr == 0))
      {
	goto mem_error;
      }
      req_struct->m_use_rowid = true;
    }
    else
    {
      regOperPtr.p->m_tuple_location = req_struct->m_row_id;
      if (ERROR_INSERTED(4019))
      {
	terrorCode = ZROWID_ALLOCATED;
	goto alloc_rowid_error;
      }
      
      if (!varsize)
      {
	jam();
	ptr= alloc_fix_rowid(regFragPtr,
			     regTabPtr,
			     &regOperPtr.p->m_tuple_location,
			     &frag_page_id);
      } 
      else 
      {
	jam();
	regOperPtr.p->m_tuple_location.m_file_no= sizes[2+MM];
	ptr= alloc_var_rowid(regFragPtr, regTabPtr,
			     sizes[2+MM],
			     &regOperPtr.p->m_tuple_location,
			     &frag_page_id);
      }
      if (unlikely(ptr == 0))
      {
	goto alloc_rowid_error;
      }
    }
    real_page_id = regOperPtr.p->m_tuple_location.m_page_no;
    regOperPtr.p->m_tuple_location.m_page_no= frag_page_id;
    c_lqh->accminupdate(signal,
			regOperPtr.p->userpointer,
			&regOperPtr.p->m_tuple_location);
    
    base = (Tuple_header*)ptr;
    base->m_operation_ptr_i= regOperPtr.i;
    base->m_header_bits= Tuple_header::ALLOC | 
      (varsize ? Tuple_header::CHAINED_ROW : 0);
    regOperPtr.p->m_tuple_location.m_page_no = real_page_id;
  }
  else if(!rowid || !regOperPtr.p->is_first_operation())
  {
    int ret;
    if (ERROR_INSERTED(4020))
    {
      goto size_change_error;
    }

    if (regTabPtr->need_shrink() && cmp[0] != cmp[1] &&
	unlikely(ret = handle_size_change_after_update(req_struct,
						       base,
						       regOperPtr.p,
						       regFragPtr,
						       regTabPtr,
						       sizes)))
    {
      goto size_change_error;
    }
    req_struct->m_use_rowid = false;
    base->m_header_bits &= ~(Uint32)Tuple_header::FREE;
  }
  else
  {
    if ((req_struct->m_row_id.m_page_no == frag_page_id &&
	 req_struct->m_row_id.m_page_idx == regOperPtr.p->m_tuple_location.m_page_idx))
    {
      ndbout_c("no mem insert but rowid (same)");
      base->m_header_bits &= ~(Uint32)Tuple_header::FREE;
    }
    else
    {
      // no mem insert, but rowid
      ndbrequire(false);
    }
  }

  base->m_header_bits |= Tuple_header::ALLOC & 
    (regOperPtr.p->is_first_operation() ? ~0 : 1);
  
  if (disk_insert)
  {
    Local_key tmp;
    Uint32 size= regTabPtr->m_attributes[DD].m_no_of_varsize == 0 ? 
      1 : sizes[2+DD];
    
    if (ERROR_INSERTED(4021))
    {
      terrorCode = 1601;
      goto disk_prealloc_error;
    }
    
    int ret= disk_page_prealloc(signal, fragPtr, &tmp, size);
    if (unlikely(ret < 0))
    {
      terrorCode = -ret;
      goto disk_prealloc_error;
    }
    
    regOperPtr.p->op_struct.m_disk_preallocated= 1;
    tmp.m_page_idx= size;
    memcpy(tuple_ptr->get_disk_ref_ptr(regTabPtr), &tmp, sizeof(tmp));
    
    /**
     * Set ref from disk to mm
     */
    Local_key ref = regOperPtr.p->m_tuple_location;
    ref.m_page_no = frag_page_id;
    
    Tuple_header* disk_ptr= req_struct->m_disk_ptr;
    disk_ptr->m_header_bits = 0;
    disk_ptr->m_base_record_ref= ref.ref();
  }
  
  if (regTabPtr->m_bits & Tablerec::TR_Checksum) 
  {
    jam();
    setChecksum(req_struct->m_tuple_ptr, regTabPtr);
  }
  return 0;
  
size_change_error:
  jam();
  terrorCode = ZMEM_NOMEM_ERROR;
  goto exit_error;
  
undo_buffer_error:
  jam();
  terrorCode= ZMEM_NOMEM_ERROR;
  regOperPtr.p->m_undo_buffer_space = 0;
  if (mem_insert)
    regOperPtr.p->m_tuple_location.setNull();
  regOperPtr.p->m_copy_tuple_location.setNull();
  tupkeyErrorLab(signal);  
  return -1;
  
null_check_error:
  jam();
  terrorCode= ZNO_ILLEGAL_NULL_ATTR;
  goto update_error;

mem_error:
  jam();
  terrorCode= ZMEM_NOMEM_ERROR;
  goto update_error;

log_space_error:
  jam();
  regOperPtr.p->m_undo_buffer_space = 0;
alloc_rowid_error:
  jam();
update_error:
  jam();
  if (mem_insert)
  {
    regOperPtr.p->op_struct.in_active_list = false;
    regOperPtr.p->m_tuple_location.setNull();
  }
exit_error:
  tupkeyErrorLab(signal);
  return -1;

disk_prealloc_error:
  base->m_header_bits |= Tuple_header::FREED;
  goto exit_error;
}

/* ---------------------------------------------------------------- */
/* ---------------------------- DELETE ---------------------------- */
/* ---------------------------------------------------------------- */
int Dbtup::handleDeleteReq(Signal* signal,
                           Operationrec* regOperPtr,
                           Fragrecord* regFragPtr,
                           Tablerec* regTabPtr,
                           KeyReqStruct *req_struct)
{
  // delete must set but not increment tupVersion
  if (!regOperPtr->is_first_operation())
  {
    Operationrec* prevOp= req_struct->prevOpPtr.p;
    regOperPtr->tupVersion= prevOp->tupVersion;
    regOperPtr->m_copy_tuple_location= prevOp->m_copy_tuple_location;
  } 
  else 
  {
    regOperPtr->tupVersion= req_struct->m_tuple_ptr->get_tuple_version();
    if(regTabPtr->m_no_of_disk_attributes)
    {
      Uint32 sz;
      if(regTabPtr->m_attributes[DD].m_no_of_varsize)
      {
	/**
	 * Need to have page in memory to read size 
	 *   to alloc undo space
	 */
	abort();
      }
      else
	sz= (sizeof(Dbtup::Disk_undo::Free) >> 2) + 
	  regTabPtr->m_offsets[DD].m_fix_header_size - 1;
      
      regOperPtr->m_undo_buffer_space= sz;
      
      int res;
      if((res= c_lgman->alloc_log_space(regFragPtr->m_logfile_group_id, 
					sz)))
      {
	terrorCode= res;
	regOperPtr->m_undo_buffer_space= 0;
	goto error;
      }
      
    }
  }
  if (req_struct->attrinfo_len == 0)
  {
    return 0;
  }
  
  return handleReadReq(signal, regOperPtr, regTabPtr, req_struct);

error:
  tupkeyErrorLab(signal);
  return -1;
}

bool
Dbtup::checkNullAttributes(KeyReqStruct * req_struct,
                           Tablerec* regTabPtr)
{
// Implement checking of updating all not null attributes in an insert here.
  Bitmask<MAXNROFATTRIBUTESINWORDS> attributeMask;  
  /* 
   * The idea here is maybe that changeMask is not-null attributes
   * and must contain notNullAttributeMask.  But:
   *
   * 1. changeMask has all bits set on insert
   * 2. not-null is checked in each UpdateFunction
   * 3. the code below does not work except trivially due to 1.
   *
   * XXX remove or fix
   */
  attributeMask.clear();
  attributeMask.bitOR(req_struct->changeMask);
  attributeMask.bitAND(regTabPtr->notNullAttributeMask);
  attributeMask.bitXOR(regTabPtr->notNullAttributeMask);
  if (!attributeMask.isclear()) {
    return false;
  }
  return true;
}

/* ---------------------------------------------------------------- */
/* THIS IS THE START OF THE INTERPRETED EXECUTION OF UPDATES. WE    */
/* START BY LINKING ALL ATTRINFO'S IN A DOUBLY LINKED LIST (THEY ARE*/
/* ALREADY IN A LINKED LIST). WE ALLOCATE A REGISTER MEMORY (EQUAL  */
/* TO AN ATTRINFO RECORD). THE INTERPRETER GOES THROUGH FOUR  PHASES*/
/* DURING THE FIRST PHASE IT IS ONLY ALLOWED TO READ ATTRIBUTES THAT*/
/* ARE SENT TO THE CLIENT APPLICATION. DURING THE SECOND PHASE IT IS*/
/* ALLOWED TO READ FROM ATTRIBUTES INTO REGISTERS, TO UPDATE        */
/* ATTRIBUTES BASED ON EITHER A CONSTANT VALUE OR A REGISTER VALUE, */
/* A DIVERSE SET OF OPERATIONS ON REGISTERS ARE AVAILABLE AS WELL.  */
/* IT IS ALSO POSSIBLE TO PERFORM JUMPS WITHIN THE INSTRUCTIONS THAT*/
/* BELONGS TO THE SECOND PHASE. ALSO SUBROUTINES CAN BE CALLED IN   */
/* THIS PHASE. THE THIRD PHASE IS TO AGAIN READ ATTRIBUTES AND      */
/* FINALLY THE FOURTH PHASE READS SELECTED REGISTERS AND SEND THEM  */
/* TO THE CLIENT APPLICATION.                                       */
/* THERE IS A FIFTH REGION WHICH CONTAINS SUBROUTINES CALLABLE FROM */
/* THE INTERPRETER EXECUTION REGION.                                */
/* THE FIRST FIVE WORDS WILL GIVE THE LENGTH OF THE FIVEE REGIONS   */
/*                                                                  */
/* THIS MEANS THAT FROM THE APPLICATIONS POINT OF VIEW THE DATABASE */
/* CAN HANDLE SUBROUTINE CALLS WHERE THE CODE IS SENT IN THE REQUEST*/
/* THE RETURN PARAMETERS ARE FIXED AND CAN EITHER BE GENERATED      */
/* BEFORE THE EXECUTION OF THE ROUTINE OR AFTER.                    */
/*                                                                  */
/* IN LATER VERSIONS WE WILL ADD MORE THINGS LIKE THE POSSIBILITY   */
/* TO ALLOCATE MEMORY AND USE THIS AS LOCAL STORAGE. IT IS ALSO     */
/* IMAGINABLE TO HAVE SPECIAL ROUTINES THAT CAN PERFORM CERTAIN     */
/* OPERATIONS ON BLOB'S DEPENDENT ON WHAT THE BLOB REPRESENTS.      */
/*                                                                  */
/*                                                                  */
/*       -----------------------------------------                  */
/*       +   INITIAL READ REGION                 +                  */
/*       -----------------------------------------                  */
/*       +   INTERPRETED EXECUTE  REGION         +                  */
/*       -----------------------------------------                  */
/*       +   FINAL UPDATE REGION                 +                  */
/*       -----------------------------------------                  */
/*       +   FINAL READ REGION                   +                  */
/*       -----------------------------------------                  */
/*       +   SUBROUTINE REGION                   +                  */
/*       -----------------------------------------                  */
/* ---------------------------------------------------------------- */
/* ---------------------------------------------------------------- */
/* ----------------- INTERPRETED EXECUTION  ----------------------- */
/* ---------------------------------------------------------------- */
int Dbtup::interpreterStartLab(Signal* signal,
                               KeyReqStruct *req_struct)
{
  Operationrec *  const regOperPtr= operPtr.p;
  int TnoDataRW;
  Uint32 RtotalLen, start_index, dstLen;
  Uint32 *dst;

  Uint32 RinitReadLen= cinBuffer[0];
  Uint32 RexecRegionLen= cinBuffer[1];
  Uint32 RfinalUpdateLen= cinBuffer[2];
  Uint32 RfinalRLen= cinBuffer[3];
  Uint32 RsubLen= cinBuffer[4];

  Uint32 RattrinbufLen= req_struct->attrinfo_len;
  const BlockReference sendBref= req_struct->rec_blockref;

  const Uint32 node = refToNode(sendBref);
  if(node != 0 && node != getOwnNodeId()) {
    start_index= 25;
  } else {
    jam();
    /**
     * execute direct
     */
    start_index= 3;
  }
  dst= &signal->theData[start_index];
  dstLen= (MAX_READ / 4) - start_index;
  
  RtotalLen= RinitReadLen;
  RtotalLen += RexecRegionLen;
  RtotalLen += RfinalUpdateLen;
  RtotalLen += RfinalRLen;
  RtotalLen += RsubLen;

  Uint32 RattroutCounter= 0;
  Uint32 RinstructionCounter= 5;
  Uint32 RlogSize= 0;
  if (((RtotalLen + 5) == RattrinbufLen) &&
      (RattrinbufLen >= 5) &&
      (RattrinbufLen < ZATTR_BUFFER_SIZE)) {
    /* ---------------------------------------------------------------- */
    // We start by checking consistency. We must have the first five
    // words of the ATTRINFO to give us the length of the regions. The
    // size of these regions must be the same as the total ATTRINFO
    // length and finally the total length must be within the limits.
    /* ---------------------------------------------------------------- */

    if (RinitReadLen > 0) {
      jam();
      /* ---------------------------------------------------------------- */
      // The first step that can be taken in the interpreter is to read
      // data of the tuple before any updates have been applied.
      /* ---------------------------------------------------------------- */
      TnoDataRW= readAttributes(req_struct,
				 &cinBuffer[5],
				 RinitReadLen,
				 &dst[0],
				 dstLen,
                                 false);
      if (TnoDataRW != -1) {
	RattroutCounter= TnoDataRW;
	RinstructionCounter += RinitReadLen;
      } else {
	jam();
	tupkeyErrorLab(signal);
	return -1;
      }
    }
    if (RexecRegionLen > 0) {
      jam();
      /* ---------------------------------------------------------------- */
      // The next step is the actual interpreted execution. This executes
      // a register-based virtual machine which can read and write attributes
      // to and from registers.
      /* ---------------------------------------------------------------- */
      Uint32 RsubPC= RinstructionCounter + RfinalUpdateLen + RfinalRLen;     
      TnoDataRW= interpreterNextLab(signal,
                                     req_struct,
				     &clogMemBuffer[0],
				     &cinBuffer[RinstructionCounter],
				     RexecRegionLen,
				     &cinBuffer[RsubPC],
				     RsubLen,
				     &coutBuffer[0],
				     sizeof(coutBuffer) / 4);
      if (TnoDataRW != -1) {
	RinstructionCounter += RexecRegionLen;
	RlogSize= TnoDataRW;
      } else {
	jam();
	return -1;
      }
    }
    if (RfinalUpdateLen > 0) {
      jam();
      /* ---------------------------------------------------------------- */
      // We can also apply a set of updates without any conditions as part
      // of the interpreted execution.
      /* ---------------------------------------------------------------- */
      if (regOperPtr->op_struct.op_type == ZUPDATE) {
	TnoDataRW= updateAttributes(req_struct,
				     &cinBuffer[RinstructionCounter],
				     RfinalUpdateLen);
	if (TnoDataRW != -1) {
	  MEMCOPY_NO_WORDS(&clogMemBuffer[RlogSize],
			   &cinBuffer[RinstructionCounter],
			   RfinalUpdateLen);
	  RinstructionCounter += RfinalUpdateLen;
	  RlogSize += RfinalUpdateLen;
	} else {
	  jam();
	  tupkeyErrorLab(signal);
	  return -1;
	}
      } else {
	return TUPKEY_abort(signal, 19);
      }
    }
    if (RfinalRLen > 0) {
      jam();
      /* ---------------------------------------------------------------- */
      // The final action is that we can also read the tuple after it has
      // been updated.
      /* ---------------------------------------------------------------- */
      TnoDataRW= readAttributes(req_struct,
				 &cinBuffer[RinstructionCounter],
				 RfinalRLen,
				 &dst[RattroutCounter],
				 (dstLen - RattroutCounter),
                                 false);
      if (TnoDataRW != -1) {
	RattroutCounter += TnoDataRW;
      } else {
	jam();
	tupkeyErrorLab(signal);
	return -1;
      }
    }
    req_struct->log_size= RlogSize;
    req_struct->read_length= RattroutCounter;
    sendReadAttrinfo(signal, req_struct, RattroutCounter, regOperPtr);
    if (RlogSize > 0) {
      sendLogAttrinfo(signal, RlogSize, regOperPtr);
    }
    return 0;
  } else {
    return TUPKEY_abort(signal, 22);
  }
}

/* ---------------------------------------------------------------- */
/*       WHEN EXECUTION IS INTERPRETED WE NEED TO SEND SOME ATTRINFO*/
/*       BACK TO LQH FOR LOGGING AND SENDING TO BACKUP AND STANDBY  */
/*       NODES.                                                     */
/*       INPUT:  LOG_ATTRINFOPTR         WHERE TO FETCH DATA FROM   */
/*               TLOG_START              FIRST INDEX TO LOG         */
/*               TLOG_END                LAST INDEX + 1 TO LOG      */
/* ---------------------------------------------------------------- */
void Dbtup::sendLogAttrinfo(Signal* signal,
                            Uint32 TlogSize,
                            Operationrec *  const regOperPtr)

{
  Uint32 TbufferIndex= 0;
  signal->theData[0]= regOperPtr->userpointer;
  while (TlogSize > 22) {
    MEMCOPY_NO_WORDS(&signal->theData[3],
                     &clogMemBuffer[TbufferIndex],
                     22);
    EXECUTE_DIRECT(DBLQH, GSN_TUP_ATTRINFO, signal, 25);
    TbufferIndex += 22;
    TlogSize -= 22;
  }
  MEMCOPY_NO_WORDS(&signal->theData[3],
                   &clogMemBuffer[TbufferIndex],
                   TlogSize);
  EXECUTE_DIRECT(DBLQH, GSN_TUP_ATTRINFO, signal, 3 + TlogSize);
}

inline
Uint32 
brancher(Uint32 TheInstruction, Uint32 TprogramCounter)
{         
  Uint32 TbranchDirection= TheInstruction >> 31;
  Uint32 TbranchLength= (TheInstruction >> 16) & 0x7fff;
  TprogramCounter--;
  if (TbranchDirection == 1) {
    jam();
    /* ---------------------------------------------------------------- */
    /*       WE JUMP BACKWARDS.                                         */
    /* ---------------------------------------------------------------- */
    return (TprogramCounter - TbranchLength);
  } else {
    jam();
    /* ---------------------------------------------------------------- */
    /*       WE JUMP FORWARD.                                           */
    /* ---------------------------------------------------------------- */
    return (TprogramCounter + TbranchLength);
  }
}

int Dbtup::interpreterNextLab(Signal* signal,
                              KeyReqStruct* req_struct,
                              Uint32* logMemory,
                              Uint32* mainProgram,
                              Uint32 TmainProgLen,
                              Uint32* subroutineProg,
                              Uint32 TsubroutineLen,
			      Uint32 * tmpArea,
			      Uint32 tmpAreaSz)
{
  register Uint32* TcurrentProgram= mainProgram;
  register Uint32 TcurrentSize= TmainProgLen;
  register Uint32 RnoOfInstructions= 0;
  register Uint32 TprogramCounter= 0;
  register Uint32 theInstruction;
  register Uint32 theRegister;
  Uint32 TdataWritten= 0;
  Uint32 RstackPtr= 0;
  union {
    Uint32 TregMemBuffer[32];
    Uint64 Tdummy[16];
  };
  Uint32 TstackMemBuffer[32];

  /* ---------------------------------------------------------------- */
  // Initialise all 8 registers to contain the NULL value.
  // In this version we can handle 32 and 64 bit unsigned integers.
  // They are handled as 64 bit values. Thus the 32 most significant
  // bits are zeroed for 32 bit values.
  /* ---------------------------------------------------------------- */
  TregMemBuffer[0]= 0;
  TregMemBuffer[4]= 0;
  TregMemBuffer[8]= 0;
  TregMemBuffer[12]= 0;
  TregMemBuffer[16]= 0;
  TregMemBuffer[20]= 0;
  TregMemBuffer[24]= 0;
  TregMemBuffer[28]= 0;
  Uint32 tmpHabitant= ~0;

  while (RnoOfInstructions < 8000) {
    /* ---------------------------------------------------------------- */
    /* EXECUTE THE NEXT INTERPRETER INSTRUCTION.                        */
    /* ---------------------------------------------------------------- */
    RnoOfInstructions++;
    theInstruction= TcurrentProgram[TprogramCounter];
    theRegister= Interpreter::getReg1(theInstruction) << 2;
    if (TprogramCounter < TcurrentSize) {
      TprogramCounter++;
      switch (Interpreter::getOpCode(theInstruction)) {
      case Interpreter::READ_ATTR_INTO_REG:
	jam();
	/* ---------------------------------------------------------------- */
	// Read an attribute from the tuple into a register.
	// While reading an attribute we allow the attribute to be an array
	// as long as it fits in the 64 bits of the register.
	/* ---------------------------------------------------------------- */
	{
	  Uint32 theAttrinfo= theInstruction;
	  int TnoDataRW= readAttributes(req_struct,
				     &theAttrinfo,
				     (Uint32)1,
				     &TregMemBuffer[theRegister],
				     (Uint32)3,
                                     false);
	  if (TnoDataRW == 2) {
	    /* ------------------------------------------------------------- */
	    // Two words read means that we get the instruction plus one 32 
	    // word read. Thus we set the register to be a 32 bit register.
	    /* ------------------------------------------------------------- */
	    TregMemBuffer[theRegister]= 0x50;
            // arithmetic conversion if big-endian
<<<<<<< HEAD
            * (Int64*)(TregMemBuffer+theRegister+2)=
                                       TregMemBuffer[theRegister+1];
=======
            * (Int64*)(TregMemBuffer+theRegister+2)= TregMemBuffer[theRegister+1];
>>>>>>> 51ad63b1
	  } else if (TnoDataRW == 3) {
	    /* ------------------------------------------------------------- */
	    // Three words read means that we get the instruction plus two 
	    // 32 words read. Thus we set the register to be a 64 bit register.
	    /* ------------------------------------------------------------- */
	    TregMemBuffer[theRegister]= 0x60;
            TregMemBuffer[theRegister+3]= TregMemBuffer[theRegister+2];
            TregMemBuffer[theRegister+2]= TregMemBuffer[theRegister+1];
	  } else if (TnoDataRW == 1) {
	    /* ------------------------------------------------------------- */
	    // One word read means that we must have read a NULL value. We set
	    // the register to indicate a NULL value.
	    /* ------------------------------------------------------------- */
	    TregMemBuffer[theRegister]= 0;
	    TregMemBuffer[theRegister + 2]= 0;
	    TregMemBuffer[theRegister + 3]= 0;
	  } else if (TnoDataRW == -1) {
	    jam();
	    tupkeyErrorLab(signal);
	    return -1;
	  } else {
	    /* ------------------------------------------------------------- */
	    // Any other return value from the read attribute here is not 
	    // allowed and will lead to a system crash.
	    /* ------------------------------------------------------------- */
	    ndbrequire(false);
	  }
	  break;
	}

      case Interpreter::WRITE_ATTR_FROM_REG:
	jam();
	{
	  Uint32 TattrId= theInstruction >> 16;
	  Uint32 TattrDescrIndex= tabptr.p->tabDescriptor +
	    (TattrId << ZAD_LOG_SIZE);
	  Uint32 TattrDesc1= tableDescriptor[TattrDescrIndex].tabDescr;
	  Uint32 TregType= TregMemBuffer[theRegister];

	  /* --------------------------------------------------------------- */
	  // Calculate the number of words of this attribute.
	  // We allow writes into arrays as long as they fit into the 64 bit
	  // register size.
	  /* --------------------------------------------------------------- */
          Uint32 TattrNoOfWords = AttributeDescriptor::getSizeInWords(TattrDesc1);
	  Uint32 Toptype = operPtr.p->op_struct.op_type;
	  Uint32 TdataForUpdate[3];
	  Uint32 Tlen;

	  AttributeHeader& ah= AttributeHeader::init(&TdataForUpdate[0], 
						      TattrId,
                                                      TattrNoOfWords << 2);
	  TdataForUpdate[1]= TregMemBuffer[theRegister + 2];
	  TdataForUpdate[2]= TregMemBuffer[theRegister + 3];
	  Tlen= TattrNoOfWords + 1;
	  if (Toptype == ZUPDATE) {
	    if (TattrNoOfWords <= 2) {
              if (TattrNoOfWords == 1) {
                // arithmetic conversion if big-endian
                TdataForUpdate[1] = *(Int64*)&TregMemBuffer[theRegister + 2];
                TdataForUpdate[2] = 0;
              }
	      if (TregType == 0) {
		/* --------------------------------------------------------- */
		// Write a NULL value into the attribute
		/* --------------------------------------------------------- */
		ah.setNULL();
		Tlen= 1;
	      }
	      int TnoDataRW= updateAttributes(req_struct,
					   &TdataForUpdate[0],
					   Tlen);
	      if (TnoDataRW != -1) {
		/* --------------------------------------------------------- */
		// Write the written data also into the log buffer so that it 
		// will be logged.
		/* --------------------------------------------------------- */
		logMemory[TdataWritten + 0]= TdataForUpdate[0];
		logMemory[TdataWritten + 1]= TdataForUpdate[1];
		logMemory[TdataWritten + 2]= TdataForUpdate[2];
		TdataWritten += Tlen;
	      } else {
		tupkeyErrorLab(signal);
		return -1;
	      }
	    } else {
	      return TUPKEY_abort(signal, 15);
	    }
	  } else {
	    return TUPKEY_abort(signal, 16);
	  }
	  break;
	}

      case Interpreter::LOAD_CONST_NULL:
	jam();
	TregMemBuffer[theRegister]= 0;	/* NULL INDICATOR */
	break;

      case Interpreter::LOAD_CONST16:
	jam();
	TregMemBuffer[theRegister]= 0x50;	/* 32 BIT UNSIGNED CONSTANT */
	* (Int64*)(TregMemBuffer+theRegister+2)= theInstruction >> 16;
	break;

      case Interpreter::LOAD_CONST32:
	jam();
	TregMemBuffer[theRegister]= 0x50;	/* 32 BIT UNSIGNED CONSTANT */
	* (Int64*)(TregMemBuffer+theRegister+2)= * 
	  (TcurrentProgram+TprogramCounter);
	TprogramCounter++;
	break;

      case Interpreter::LOAD_CONST64:
	jam();
	TregMemBuffer[theRegister]= 0x60;	/* 64 BIT UNSIGNED CONSTANT */
        TregMemBuffer[theRegister + 2 ]= * (TcurrentProgram +
                                             TprogramCounter++);
        TregMemBuffer[theRegister + 3 ]= * (TcurrentProgram +
                                             TprogramCounter++);
	break;

      case Interpreter::ADD_REG_REG:
	jam();
	{
	  Uint32 TrightRegister= Interpreter::getReg2(theInstruction) << 2;
	  Uint32 TdestRegister= Interpreter::getReg3(theInstruction) << 2;

	  Uint32 TrightType= TregMemBuffer[TrightRegister];
	  Int64 Tright0= * (Int64*)(TregMemBuffer + TrightRegister + 2);
	  

	  Uint32 TleftType= TregMemBuffer[theRegister];
	  Int64 Tleft0= * (Int64*)(TregMemBuffer + theRegister + 2);
         
	  if ((TleftType | TrightType) != 0) {
	    Uint64 Tdest0= Tleft0 + Tright0;
	    * (Int64*)(TregMemBuffer+TdestRegister+2)= Tdest0;
	    TregMemBuffer[TdestRegister]= 0x60;
	  } else {
	    return TUPKEY_abort(signal, 20);
	  }
	  break;
	}

      case Interpreter::SUB_REG_REG:
	jam();
	{
	  Uint32 TrightRegister= Interpreter::getReg2(theInstruction) << 2;
	  Uint32 TdestRegister= Interpreter::getReg3(theInstruction) << 2;

	  Uint32 TrightType= TregMemBuffer[TrightRegister];
	  Int64 Tright0= * (Int64*)(TregMemBuffer + TrightRegister + 2);
	  
	  Uint32 TleftType= TregMemBuffer[theRegister];
	  Int64 Tleft0= * (Int64*)(TregMemBuffer + theRegister + 2);
         
	  if ((TleftType | TrightType) != 0) {
	    Int64 Tdest0= Tleft0 - Tright0;
	    * (Int64*)(TregMemBuffer+TdestRegister+2)= Tdest0;
	    TregMemBuffer[TdestRegister]= 0x60;
	  } else {
	    return TUPKEY_abort(signal, 20);
	  }
	  break;
	}

      case Interpreter::BRANCH:
	TprogramCounter= brancher(theInstruction, TprogramCounter);
	break;

      case Interpreter::BRANCH_REG_EQ_NULL:
	if (TregMemBuffer[theRegister] != 0) {
	  jam();
	  continue;
	} else {
	  jam();
	  TprogramCounter= brancher(theInstruction, TprogramCounter);
	}
	break;

      case Interpreter::BRANCH_REG_NE_NULL:
	if (TregMemBuffer[theRegister] == 0) {
	  jam();
	  continue;
	} else {
	  jam();
	  TprogramCounter= brancher(theInstruction, TprogramCounter);
	}
	break;


      case Interpreter::BRANCH_EQ_REG_REG:
	{
	  Uint32 TrightRegister= Interpreter::getReg2(theInstruction) << 2;

	  Uint32 TleftType= TregMemBuffer[theRegister];
	  Uint32 Tleft0= TregMemBuffer[theRegister + 2];
	  Uint32 Tleft1= TregMemBuffer[theRegister + 3];

	  Uint32 TrightType= TregMemBuffer[TrightRegister];
	  Uint32 Tright0= TregMemBuffer[TrightRegister + 2];
	  Uint32 Tright1= TregMemBuffer[TrightRegister + 3];
	  if ((TrightType | TleftType) != 0) {
	    jam();
	    if ((Tleft0 == Tright0) && (Tleft1 == Tright1)) {
	      TprogramCounter= brancher(theInstruction, TprogramCounter);
	    }
	  } else {
	    return TUPKEY_abort(signal, 23);
	  }
	  break;
	}

      case Interpreter::BRANCH_NE_REG_REG:
	{
	  Uint32 TrightRegister= Interpreter::getReg2(theInstruction) << 2;

	  Uint32 TleftType= TregMemBuffer[theRegister];
	  Uint32 Tleft0= TregMemBuffer[theRegister + 2];
	  Uint32 Tleft1= TregMemBuffer[theRegister + 3];

	  Uint32 TrightType= TregMemBuffer[TrightRegister];
	  Uint32 Tright0= TregMemBuffer[TrightRegister + 2];
	  Uint32 Tright1= TregMemBuffer[TrightRegister + 3];
	  if ((TrightType | TleftType) != 0) {
	    jam();
	    if ((Tleft0 != Tright0) || (Tleft1 != Tright1)) {
	      TprogramCounter= brancher(theInstruction, TprogramCounter);
	    }
	  } else {
	    return TUPKEY_abort(signal, 24);
	  }
	  break;
	}

      case Interpreter::BRANCH_LT_REG_REG:
	{
	  Uint32 TrightRegister= Interpreter::getReg2(theInstruction) << 2;

	  Uint32 TrightType= TregMemBuffer[TrightRegister];
	  Int64 Tright0= * (Int64*)(TregMemBuffer + TrightRegister + 2);
	  
	  Uint32 TleftType= TregMemBuffer[theRegister];
	  Int64 Tleft0= * (Int64*)(TregMemBuffer + theRegister + 2);
         

	  if ((TrightType | TleftType) != 0) {
	    jam();
	    if (Tleft0 < Tright0) {
	      TprogramCounter= brancher(theInstruction, TprogramCounter);
	    }
	  } else {
	    return TUPKEY_abort(signal, 24);
	  }
	  break;
	}

      case Interpreter::BRANCH_LE_REG_REG:
	{
	  Uint32 TrightRegister= Interpreter::getReg2(theInstruction) << 2;

	  Uint32 TrightType= TregMemBuffer[TrightRegister];
	  Int64 Tright0= * (Int64*)(TregMemBuffer + TrightRegister + 2);
	  
	  Uint32 TleftType= TregMemBuffer[theRegister];
	  Int64 Tleft0= * (Int64*)(TregMemBuffer + theRegister + 2);
	  

	  if ((TrightType | TleftType) != 0) {
	    jam();
	    if (Tleft0 <= Tright0) {
	      TprogramCounter= brancher(theInstruction, TprogramCounter);
	    }
	  } else {
	    return TUPKEY_abort(signal, 26);
	  }
	  break;
	}

      case Interpreter::BRANCH_GT_REG_REG:
	{
	  Uint32 TrightRegister= Interpreter::getReg2(theInstruction) << 2;

	  Uint32 TrightType= TregMemBuffer[TrightRegister];
	  Int64 Tright0= * (Int64*)(TregMemBuffer + TrightRegister + 2);
	  
	  Uint32 TleftType= TregMemBuffer[theRegister];
	  Int64 Tleft0= * (Int64*)(TregMemBuffer + theRegister + 2);
	  

	  if ((TrightType | TleftType) != 0) {
	    jam();
	    if (Tleft0 > Tright0){
	      TprogramCounter= brancher(theInstruction, TprogramCounter);
	    }
	  } else {
	    return TUPKEY_abort(signal, 27);
	  }
	  break;
	}

      case Interpreter::BRANCH_GE_REG_REG:
	{
	  Uint32 TrightRegister= Interpreter::getReg2(theInstruction) << 2;

	  Uint32 TrightType= TregMemBuffer[TrightRegister];
	  Int64 Tright0= * (Int64*)(TregMemBuffer + TrightRegister + 2);
	  
	  Uint32 TleftType= TregMemBuffer[theRegister];
	  Int64 Tleft0= * (Int64*)(TregMemBuffer + theRegister + 2);
	  

	  if ((TrightType | TleftType) != 0) {
	    jam();
	    if (Tleft0 >= Tright0){
	      TprogramCounter= brancher(theInstruction, TprogramCounter);
	    }
	  } else {
	    return TUPKEY_abort(signal, 28);
	  }
	  break;
	}

      case Interpreter::BRANCH_ATTR_OP_ARG:{
	jam();
	Uint32 cond = Interpreter::getBinaryCondition(theInstruction);
	Uint32 ins2 = TcurrentProgram[TprogramCounter];
	Uint32 attrId = Interpreter::getBranchCol_AttrId(ins2) << 16;
	Uint32 argLen = Interpreter::getBranchCol_Len(ins2);

	if(tmpHabitant != attrId){
	  Int32 TnoDataR = readAttributes(req_struct,
					  &attrId, 1,
					  tmpArea, tmpAreaSz,
                                          false);
	  
	  if (TnoDataR == -1) {
	    jam();
	    tupkeyErrorLab(signal);
	    return -1;
	  }
	  tmpHabitant= attrId;
	}

        // get type
	attrId >>= 16;
	Uint32 TattrDescrIndex = tabptr.p->tabDescriptor +
	  (attrId << ZAD_LOG_SIZE);
	Uint32 TattrDesc1 = tableDescriptor[TattrDescrIndex].tabDescr;
	Uint32 TattrDesc2 = tableDescriptor[TattrDescrIndex+1].tabDescr;
	Uint32 typeId = AttributeDescriptor::getType(TattrDesc1);
	void * cs = 0;
	if(AttributeOffset::getCharsetFlag(TattrDesc2))
	{
	  Uint32 pos = AttributeOffset::getCharsetPos(TattrDesc2);
	  cs = tabptr.p->charsetArray[pos];
	}
	const NdbSqlUtil::Type& sqlType = NdbSqlUtil::getType(typeId);

        // get data
	AttributeHeader ah(tmpArea[0]);
        const char* s1 = (char*)&tmpArea[1];
        const char* s2 = (char*)&TcurrentProgram[TprogramCounter+1];
        // fixed length in 5.0
	Uint32 attrLen = AttributeDescriptor::getSizeInBytes(TattrDesc1);

	bool r1_null = ah.isNULL();
	bool r2_null = argLen == 0;
	int res1;
        if (cond != Interpreter::LIKE &&
            cond != Interpreter::NOT_LIKE) {
          if (r1_null || r2_null) {
            // NULL==NULL and NULL<not-NULL
            res1 = r1_null && r2_null ? 0 : r1_null ? -1 : 1;
          } else {
            res1 = (*sqlType.m_cmp)(cs, s1, attrLen, s2, argLen, true);
          }
	} else {
          if (r1_null || r2_null) {
            // NULL like NULL is true (has no practical use)
            res1 =  r1_null && r2_null ? 0 : -1;
          } else {
            res1 = (*sqlType.m_like)(cs, s1, attrLen, s2, argLen);
          }
        }

        int res = 0;
        switch ((Interpreter::BinaryCondition)cond) {
        case Interpreter::EQ:
          res = (res1 == 0);
          break;
        case Interpreter::NE:
          res = (res1 != 0);
          break;
        // note the condition is backwards
        case Interpreter::LT:
          res = (res1 > 0);
          break;
        case Interpreter::LE:
          res = (res1 >= 0);
          break;
        case Interpreter::GT:
          res = (res1 < 0);
          break;
        case Interpreter::GE:
          res = (res1 <= 0);
          break;
        case Interpreter::LIKE:
          res = (res1 == 0);
          break;
        case Interpreter::NOT_LIKE:
          res = (res1 == 1);
          break;
	  // XXX handle invalid value
        }
#ifdef TRACE_INTERPRETER
	ndbout_c("cond=%u attr(%d)='%.*s'(%d) str='%.*s'(%d) res1=%d res=%d",
		 cond, attrId >> 16,
                 attrLen, s1, attrLen, argLen, s2, argLen, res1, res);
#endif
        if (res)
          TprogramCounter = brancher(theInstruction, TprogramCounter);
        else 
	{
          Uint32 tmp = ((argLen + 3) >> 2) + 1;
          TprogramCounter += tmp;
        }
	break;
      }
	
      case Interpreter::BRANCH_ATTR_EQ_NULL:{
	jam();
	Uint32 ins2= TcurrentProgram[TprogramCounter];
	Uint32 attrId= Interpreter::getBranchCol_AttrId(ins2) << 16;
	
	if (tmpHabitant != attrId){
	  Int32 TnoDataR= readAttributes(req_struct,
					  &attrId, 1,
					  tmpArea, tmpAreaSz,
                                          false);
	  
	  if (TnoDataR == -1) {
	    jam();
	    tupkeyErrorLab(signal);
	    return -1;
	  }
	  tmpHabitant= attrId;
	}
	
	AttributeHeader ah(tmpArea[0]);
	if (ah.isNULL()){
	  TprogramCounter= brancher(theInstruction, TprogramCounter);
	} else {
	  TprogramCounter ++;
	}
	break;
      }

      case Interpreter::BRANCH_ATTR_NE_NULL:{
	jam();
	Uint32 ins2= TcurrentProgram[TprogramCounter];
	Uint32 attrId= Interpreter::getBranchCol_AttrId(ins2) << 16;
	
	if (tmpHabitant != attrId){
	  Int32 TnoDataR= readAttributes(req_struct,
					  &attrId, 1,
					  tmpArea, tmpAreaSz,
                                          false);
	  
	  if (TnoDataR == -1) {
	    jam();
	    tupkeyErrorLab(signal);
	    return -1;
	  }
	  tmpHabitant= attrId;
	}
	
	AttributeHeader ah(tmpArea[0]);
	if (ah.isNULL()){
	  TprogramCounter ++;
	} else {
	  TprogramCounter= brancher(theInstruction, TprogramCounter);
	}
	break;
      }
	
      case Interpreter::EXIT_OK:
	jam();
#ifdef TRACE_INTERPRETER
	ndbout_c(" - exit_ok");
#endif
	return TdataWritten;

      case Interpreter::EXIT_OK_LAST:
	jam();
#ifdef TRACE_INTERPRETER
	ndbout_c(" - exit_ok_last");
#endif
	req_struct->last_row= true;
	return TdataWritten;
	
      case Interpreter::EXIT_REFUSE:
	jam();
#ifdef TRACE_INTERPRETER
	ndbout_c(" - exit_nok");
#endif
	terrorCode= theInstruction >> 16;
	return TUPKEY_abort(signal, 29);

      case Interpreter::CALL:
	jam();
	RstackPtr++;
	if (RstackPtr < 32) {
	  TstackMemBuffer[RstackPtr]= TprogramCounter + 1;
	  TprogramCounter= theInstruction >> 16;
	  if (TprogramCounter < TsubroutineLen) {
	    TcurrentProgram= subroutineProg;
	    TcurrentSize= TsubroutineLen;
	  } else {
	    return TUPKEY_abort(signal, 30);
	  }
	} else {
	  return TUPKEY_abort(signal, 31);
	}
	break;

      case Interpreter::RETURN:
	jam();
	if (RstackPtr > 0) {
	  TprogramCounter= TstackMemBuffer[RstackPtr];
	  RstackPtr--;
	  if (RstackPtr == 0) {
	    jam();
	    /* ------------------------------------------------------------- */
	    // We are back to the main program.
	    /* ------------------------------------------------------------- */
	    TcurrentProgram= mainProgram;
	    TcurrentSize= TmainProgLen;
	  }
	} else {
	  return TUPKEY_abort(signal, 32);
	}
	break;

      default:
	return TUPKEY_abort(signal, 33);
      }
    } else {
      return TUPKEY_abort(signal, 34);
    }
  }
  return TUPKEY_abort(signal, 35);
}

/**
 * expand_var_part - copy packed variable attributes to fully expanded size
 * 
 * dst:        where to start writing attribute data
 * dst_off_ptr where to write attribute offsets
 * src         pointer to packed attributes
 * tabDesc     array of attribute descriptors (used for getting max size)
 * no_of_attr  no of atributes to expand
 */
Uint32*
expand_var_part(Dbtup::KeyReqStruct::Var_data *dst, 
		const Uint32* src, 
		const Uint32 * tabDesc, 
		const Uint16* order)
{
  char* dst_ptr= dst->m_data_ptr;
  Uint32 no_attr= dst->m_var_len_offset;
  Uint16* dst_off_ptr= dst->m_offset_array_ptr;
  Uint16* dst_len_ptr= dst_off_ptr + no_attr;
  const Uint16* src_off_ptr= (const Uint16*)src;
  const char* src_ptr= (const char*)(src_off_ptr + no_attr + 1);
  
  Uint16 tmp= *src_off_ptr++, next_pos, len, max_len, dst_off= 0;
  for(Uint32 i = 0; i<no_attr; i++)
  {
    next_pos= *src_off_ptr++;
    len= next_pos - tmp;
    
    *dst_off_ptr++ = dst_off; 
    *dst_len_ptr++ = dst_off + len;
    memcpy(dst_ptr, src_ptr, len);
    src_ptr += len;
    
    max_len= AttributeDescriptor::getSizeInBytes(tabDesc[* order++]);
    dst_ptr += max_len; // Max size
    dst_off += max_len;
    
    tmp= next_pos;
  }
  
  return ALIGN_WORD(dst_ptr);
}

void
Dbtup::expand_tuple(KeyReqStruct* req_struct, 
		    Uint32 sizes[2],
		    Tuple_header* src, 
		    const Tablerec* tabPtrP,
		    bool disk)
{
  Uint32 bits= src->m_header_bits;
  Tuple_header* ptr= req_struct->m_tuple_ptr;
  
  Uint16 dd_tot= tabPtrP->m_no_of_disk_attributes;
  Uint16 mm_vars= tabPtrP->m_attributes[MM].m_no_of_varsize;
  Uint32 fix_size= tabPtrP->m_offsets[MM].m_varpart_offset;
  Uint32 order_desc= tabPtrP->m_real_order_descriptor;

  Uint32 *dst_ptr= ptr->get_var_part_ptr(tabPtrP);
  const Uint32 *disk_ref= src->get_disk_ref_ptr(tabPtrP);
  const Uint32 *src_ptr= src->get_var_part_ptr(tabPtrP);
  const Uint32 * desc= (Uint32*)req_struct->attr_descr;
  const Uint16 *order = (Uint16*)(&tableDescriptor[order_desc]);
  order += tabPtrP->m_attributes[MM].m_no_of_fixsize;
  
  if(mm_vars)
  {

    Uint32 step; // in bytes
    const Uint32 *src_data= src_ptr;
    KeyReqStruct::Var_data* dst= &req_struct->m_var_data[MM];
    if(bits & Tuple_header::CHAINED_ROW)
    {
      Ptr<Page> var_page;
      src_data= get_ptr(&var_page, * (Var_part_ref*)src_ptr);
      step= 4;
      sizes[MM]= (2 + (mm_vars << 1) + ((Uint16*)src_data)[mm_vars] + 3) >> 2;
      req_struct->m_varpart_page_ptr = var_page;
    }
    else
    {
      step= (2 + (mm_vars << 1) + ((Uint16*)src_ptr)[mm_vars]);
      sizes[MM]= (step + 3) >> 2;
      req_struct->m_varpart_page_ptr = req_struct->m_page_ptr;
    }
    dst->m_data_ptr= (char*)(((Uint16*)dst_ptr)+mm_vars+1);
    dst->m_offset_array_ptr= req_struct->var_pos_array;
    dst->m_var_len_offset= mm_vars;
    dst->m_max_var_offset= tabPtrP->m_offsets[MM].m_max_var_offset;
    
    dst_ptr= expand_var_part(dst, src_data, desc, order);
    ndbassert(dst_ptr == ALIGN_WORD(dst->m_data_ptr + dst->m_max_var_offset));
    ndbassert((UintPtr(src_ptr) & 3) == 0);
    src_ptr = ALIGN_WORD(((char*)src_ptr)+step);
    
    sizes[MM] += fix_size + Tuple_header::HeaderSize;
    memcpy(ptr, src, 4*(fix_size + Tuple_header::HeaderSize));
  } 
  else 
  {
    sizes[MM]= 1;
    dst_ptr -= Tuple_header::HeaderSize;
    src_ptr -= Tuple_header::HeaderSize;
    memcpy(ptr, src, 4*fix_size);
  }

  src->m_header_bits= bits & 
    ~(Uint32)(Tuple_header::MM_SHRINK | Tuple_header::MM_GROWN);
  
  sizes[DD]= 0;
  if(disk && dd_tot)
  {
    const Uint16 dd_vars= tabPtrP->m_attributes[DD].m_no_of_varsize;
    order += mm_vars;
    
    if(bits & Tuple_header::DISK_INLINE)
    {
      // Only on copy tuple
      ndbassert((bits & Tuple_header::CHAINED_ROW) == 0);
    }
    else
    {
      Local_key key;
      memcpy(&key, disk_ref, sizeof(key));
      key.m_page_no= req_struct->m_disk_page_ptr.i;
      src_ptr= get_dd_ptr(&req_struct->m_disk_page_ptr, &key, tabPtrP);
    }
    bits |= Tuple_header::DISK_INLINE;

    // Fix diskpart
    req_struct->m_disk_ptr= (Tuple_header*)dst_ptr;
    memcpy(dst_ptr, src_ptr, 4*tabPtrP->m_offsets[DD].m_fix_header_size);
    sizes[DD] = tabPtrP->m_offsets[DD].m_fix_header_size;
    
    ndbassert(! (req_struct->m_disk_ptr->m_header_bits & Tuple_header::FREE));
    
    if(dd_vars)
    {
      KeyReqStruct::Var_data* dst= &req_struct->m_var_data[DD];
      dst_ptr += tabPtrP->m_offsets[DD].m_varpart_offset;
      src_ptr += tabPtrP->m_offsets[DD].m_varpart_offset;
      order += tabPtrP->m_attributes[DD].m_no_of_fixsize;
      
      dst->m_data_ptr= (char*)(char*)(((Uint16*)dst_ptr)+dd_vars+1);
      dst->m_offset_array_ptr= req_struct->var_pos_array + (mm_vars << 1);
      dst->m_var_len_offset= dd_vars;
      dst->m_max_var_offset= tabPtrP->m_offsets[DD].m_max_var_offset;

      expand_var_part(dst, src_ptr, desc, order);
    }
  }
  
  ptr->m_header_bits= (bits & ~(Uint32)(Tuple_header::CHAINED_ROW));
}

void
Dbtup::prepare_read(KeyReqStruct* req_struct, 
		    Tablerec* tabPtrP, bool disk)
{
  Tuple_header* ptr= req_struct->m_tuple_ptr;
  
  Uint32 bits= ptr->m_header_bits;
  Uint16 dd_tot= tabPtrP->m_no_of_disk_attributes;
  Uint16 mm_vars= tabPtrP->m_attributes[MM].m_no_of_varsize;
  
  const Uint32 *src_ptr= ptr->get_var_part_ptr(tabPtrP);
  const Uint32 *disk_ref= ptr->get_disk_ref_ptr(tabPtrP);
  
  if(mm_vars)
  {
    const Uint32 *src_data= src_ptr;
    KeyReqStruct::Var_data* dst= &req_struct->m_var_data[MM];
    if(bits & Tuple_header::CHAINED_ROW)
    {
#if VM_TRACE
      
#endif
      src_data= get_ptr(* (Var_part_ref*)src_ptr);
    }
    dst->m_data_ptr= (char*)(((Uint16*)src_data)+mm_vars+1);
    dst->m_offset_array_ptr= (Uint16*)src_data;
    dst->m_var_len_offset= 1;
    dst->m_max_var_offset= ((Uint16*)src_data)[mm_vars];
    
    // disk part start after varsize (aligned)
    src_ptr = ALIGN_WORD(dst->m_data_ptr + dst->m_max_var_offset);
  } 
  else
  {
    // disk part if after fixsize part...
    src_ptr -= Tuple_header::HeaderSize; 
  }
  
  if(disk && dd_tot)
  {
    const Uint16 dd_vars= tabPtrP->m_attributes[DD].m_no_of_varsize;
    
    if(bits & Tuple_header::DISK_INLINE)
    {
      // Only on copy tuple
      ndbassert((bits & Tuple_header::CHAINED_ROW) == 0);
    }
    else
    {
      // XXX
      Local_key key;
      memcpy(&key, disk_ref, sizeof(key));
      key.m_page_no= req_struct->m_disk_page_ptr.i;
      src_ptr= get_dd_ptr(&req_struct->m_disk_page_ptr, &key, tabPtrP);
    }
    // Fix diskpart
    req_struct->m_disk_ptr= (Tuple_header*)src_ptr;
    ndbassert(! (req_struct->m_disk_ptr->m_header_bits & Tuple_header::FREE));
    if(dd_vars)
    {
      KeyReqStruct::Var_data* dst= &req_struct->m_var_data[DD];
      src_ptr += tabPtrP->m_offsets[DD].m_varpart_offset;
      
      dst->m_data_ptr= (char*)(char*)(((Uint16*)src_ptr)+dd_vars+1);
      dst->m_offset_array_ptr= (Uint16*)src_ptr;
      dst->m_var_len_offset= 1;
      dst->m_max_var_offset= ((Uint16*)src_ptr)[dd_vars];
    }
  }
}

void
Dbtup::shrink_tuple(KeyReqStruct* req_struct, Uint32 sizes[2],
		    const Tablerec* tabPtrP, bool disk)
{
  ndbassert(tabPtrP->need_shrink());
  Tuple_header* ptr= req_struct->m_tuple_ptr;
  
  Uint16 dd_tot= tabPtrP->m_no_of_disk_attributes;
  Uint16 mm_vars= tabPtrP->m_attributes[MM].m_no_of_varsize;
  Uint16 dd_vars= tabPtrP->m_attributes[DD].m_no_of_varsize;
  
  Uint32 *dst_ptr= ptr->get_var_part_ptr(tabPtrP);
  Uint16* src_off_ptr= req_struct->var_pos_array;

  sizes[MM]= sizes[DD]= 0;
  if(mm_vars)
  {
    Uint16* dst_off_ptr= (Uint16*)dst_ptr;
    char*  dst_data_ptr= (char*)(dst_off_ptr + mm_vars + 1);
    char*  src_data_ptr= dst_data_ptr;
    Uint32 off= 0;
    for(Uint32 i= 0; i<mm_vars; i++)
    {
      const char* data_ptr= src_data_ptr + *src_off_ptr;
      Uint32 len= src_off_ptr[mm_vars] - *src_off_ptr;
      * dst_off_ptr++= off;
      memmove(dst_data_ptr, data_ptr, len);
      off += len;
      src_off_ptr++;
      dst_data_ptr += len;
    }
    *dst_off_ptr= off;
    ndbassert(dst_data_ptr <= ((char*)ptr) + 8192);
    ndbassert((UintPtr(ptr) & 3) == 0);
    sizes[MM]= (dst_data_ptr + 3 - ((char*)ptr)) >> 2;

    dst_ptr = ALIGN_WORD(dst_data_ptr);
  }
  else
  {
    sizes[MM] = 1;
    dst_ptr -= Tuple_header::HeaderSize;
  }
  
  if(disk && dd_tot)
  {
    Uint32 * src_ptr = (Uint32*)req_struct->m_disk_ptr;
    req_struct->m_disk_ptr = (Tuple_header*)dst_ptr;
    if (unlikely(dd_vars))
    {
      abort();
    }
    else
    {
      sizes[DD] = tabPtrP->m_offsets[DD].m_fix_header_size;
      memmove(dst_ptr, src_ptr, 4*tabPtrP->m_offsets[DD].m_fix_header_size);
    }
  }
}

void
Dbtup::validate_page(Tablerec* regTabPtr, Var_page* p)
{
  Uint32 mm_vars= regTabPtr->m_attributes[MM].m_no_of_varsize;
  Uint32 fix_sz= regTabPtr->m_offsets[MM].m_fix_header_size + 
    Tuple_header::HeaderSize;
    
  if(mm_vars == 0)
    return;
  
  for(Uint32 F= 0; F<MAX_FRAG_PER_NODE; F++)
  {
    FragrecordPtr fragPtr;

    if((fragPtr.i = regTabPtr->fragrec[F]) == RNIL)
      continue;

    ptrCheckGuard(fragPtr, cnoOfFragrec, fragrecord);
    for(Uint32 P= 0; P<fragPtr.p->noOfPages; P++)
    {
      Uint32 real= getRealpid(fragPtr.p, P);
      Var_page* page= (Var_page*)c_page_pool.getPtr(real);

      for(Uint32 i=1; i<page->high_index; i++)
      {
	Uint32 idx= page->get_index_word(i);
	Uint32 len = (idx & Var_page::LEN_MASK) >> Var_page::LEN_SHIFT;
	if(!(idx & Var_page::FREE) && !(idx & Var_page::CHAIN))
	{
	  Tuple_header *ptr= (Tuple_header*)page->get_ptr(i);
	  Uint32 *part= ptr->get_var_part_ptr(regTabPtr);
	  if(ptr->m_header_bits & Tuple_header::CHAINED_ROW)
	  {
	    ndbassert(len == fix_sz + 1);
	    Local_key tmp; tmp.assref(*part);
	    Ptr<Page> tmpPage;
	    part= get_ptr(&tmpPage, *(Var_part_ref*)part);
	    len= ((Var_page*)tmpPage.p)->get_entry_len(tmp.m_page_idx);
	    Uint32 sz= ((mm_vars + 1) << 1) + (((Uint16*)part)[mm_vars]);
	    ndbassert(len >= ((sz + 3) >> 2));
	  } 
	  else
	  {
	    Uint32 sz= ((mm_vars + 1) << 1) + (((Uint16*)part)[mm_vars]);
	    ndbassert(len >= ((sz+3)>>2)+fix_sz);
	  }
	  if(ptr->m_operation_ptr_i != RNIL)
	  {
	    c_operation_pool.getPtr(ptr->m_operation_ptr_i);
	  }
	} 
	else if(!(idx & Var_page::FREE))
	{
	  /**
	   * Chain
	   */
	  Uint32 *part= page->get_ptr(i);
	  Uint32 sz= ((mm_vars + 1) << 1) + (((Uint16*)part)[mm_vars]);
	  ndbassert(len >= ((sz + 3) >> 2));
	} 
	else 
	{
	  
	}
      }
      if(p == 0 && page->high_index > 1)
	page->reorg((Var_page*)ctemp_page);
    }
  }
  
  if(p == 0)
  {
    validate_page(regTabPtr, (Var_page*)1);
  }
}

int
Dbtup::handle_size_change_after_update(KeyReqStruct* req_struct,
				       Tuple_header* org,
				       Operationrec* regOperPtr,
				       Fragrecord* regFragPtr,
				       Tablerec* regTabPtr,
				       Uint32 sizes[4])
{
  ndbrequire(sizes[1] == sizes[3]);
  //ndbout_c("%d %d %d %d", sizes[0], sizes[1], sizes[2], sizes[3]);
  if(0)
    printf("%p %d %d - handle_size_change_after_update ",
	   req_struct->m_tuple_ptr,
	   regOperPtr->m_tuple_location.m_page_no,
	   regOperPtr->m_tuple_location.m_page_idx);
  
  Uint32 bits= org->m_header_bits;
  Uint32 copy_bits= req_struct->m_tuple_ptr->m_header_bits;
  Uint32 fix_sz = Tuple_header::HeaderSize + 
    regTabPtr->m_offsets[MM].m_fix_header_size;
  
  if(sizes[MM] == sizes[2+MM])
    ;
  else if(sizes[MM] > sizes[2+MM])
  {
    if(0) ndbout_c("shrink");
    copy_bits |= Tuple_header::MM_SHRINK;
  }
  else
  {
    if(0) printf("grow - ");
    Ptr<Page> pagePtr = req_struct->m_varpart_page_ptr;
    Var_page* pageP= (Var_page*)pagePtr.p;
    Uint32 idx, alloc, needed;
    Uint32 *refptr = org->get_var_part_ptr(regTabPtr);
    ndbassert(bits & Tuple_header::CHAINED_ROW);

    Local_key ref;
    ref.assref(*refptr);
    idx= ref.m_page_idx;
    if (! (copy_bits & Tuple_header::CHAINED_ROW))
    {
      c_page_pool.getPtr(pagePtr, ref.m_page_no);
      pageP = (Var_page*)pagePtr.p;
    }
    alloc= pageP->get_entry_len(idx);
#ifdef VM_TRACE
    if(!pageP->get_entry_chain(idx))
      ndbout << *pageP << endl;
#endif
    ndbassert(pageP->get_entry_chain(idx));
    needed= sizes[2+MM] - fix_sz;
    
    if(needed <= alloc)
    {
      //ndbassert(!regOperPtr->is_first_operation());
      ndbout_c(" no grow");
      return 0;
    }
    copy_bits |= Tuple_header::MM_GROWN;
    if (unlikely(realloc_var_part(regFragPtr, regTabPtr, pagePtr, 
				  (Var_part_ref*)refptr, alloc, needed)))
      return -1;
  }
  req_struct->m_tuple_ptr->m_header_bits = copy_bits;
  return 0;
}

int
Dbtup::nr_update_gci(Uint32 fragPtrI, const Local_key* key, Uint32 gci)
{
  FragrecordPtr fragPtr;
  fragPtr.i= fragPtrI;
  ptrCheckGuard(fragPtr, cnoOfFragrec, fragrecord);
  TablerecPtr tablePtr;
  tablePtr.i= fragPtr.p->fragTableId;
  ptrCheckGuard(tablePtr, cnoOfTablerec, tablerec);

  if (tablePtr.p->m_bits & Tablerec::TR_RowGCI)
  {
    Local_key tmp = *key;
    PagePtr page_ptr;

    int ret;
    if (tablePtr.p->m_attributes[MM].m_no_of_varsize)
    {
      tablePtr.p->m_offsets[MM].m_fix_header_size += 
	Tuple_header::HeaderSize+1;
      ret = alloc_page(tablePtr.p, fragPtr.p, &page_ptr, tmp.m_page_no);
      tablePtr.p->m_offsets[MM].m_fix_header_size -= 
	Tuple_header::HeaderSize+1;
    } 
    else
    {
      ret = alloc_page(tablePtr.p, fragPtr.p, &page_ptr, tmp.m_page_no);  
    }

    if (ret)
      return -1;
    
    Tuple_header* ptr = (Tuple_header*)
      ((Fix_page*)page_ptr.p)->get_ptr(tmp.m_page_idx, 0);
    
    ndbrequire(ptr->m_header_bits & Tuple_header::FREE);
    *ptr->get_mm_gci(tablePtr.p) = gci;
  }
  return 0;
}

int
Dbtup::nr_read_pk(Uint32 fragPtrI, 
		  const Local_key* key, Uint32* dst, bool& copy)
{
  
  FragrecordPtr fragPtr;
  fragPtr.i= fragPtrI;
  ptrCheckGuard(fragPtr, cnoOfFragrec, fragrecord);
  TablerecPtr tablePtr;
  tablePtr.i= fragPtr.p->fragTableId;
  ptrCheckGuard(tablePtr, cnoOfTablerec, tablerec);

  Local_key tmp = *key;
  Uint32 pages = fragPtr.p->noOfPages;
  
  int ret;
  PagePtr page_ptr;
  if (tablePtr.p->m_attributes[MM].m_no_of_varsize)
  {
    tablePtr.p->m_offsets[MM].m_fix_header_size += Tuple_header::HeaderSize+1;
    ret = alloc_page(tablePtr.p, fragPtr.p, &page_ptr, tmp.m_page_no);
    tablePtr.p->m_offsets[MM].m_fix_header_size -= Tuple_header::HeaderSize+1;
  } 
  else
  {
    ret = alloc_page(tablePtr.p, fragPtr.p, &page_ptr, tmp.m_page_no);  
  }
  if (ret)
    return -1;
  
  KeyReqStruct req_struct;
  Uint32* ptr= ((Fix_page*)page_ptr.p)->get_ptr(key->m_page_idx, 0);
  
  req_struct.m_page_ptr = page_ptr;
  req_struct.m_tuple_ptr = (Tuple_header*)ptr;
  Uint32 bits = req_struct.m_tuple_ptr->m_header_bits;

  ret = 0;
  copy = false;
  if (! (bits & Tuple_header::FREE))
  {
    if (bits & Tuple_header::ALLOC)
    {
      Uint32 opPtrI= req_struct.m_tuple_ptr->m_operation_ptr_i;
      Operationrec* opPtrP= c_operation_pool.getPtr(opPtrI);
      ndbassert(!opPtrP->m_copy_tuple_location.isNull());
      req_struct.m_tuple_ptr= (Tuple_header*)
	c_undo_buffer.get_ptr(&opPtrP->m_copy_tuple_location);
      copy = true;
    }
    req_struct.check_offset[MM]= tablePtr.p->get_check_offset(MM);
    req_struct.check_offset[DD]= tablePtr.p->get_check_offset(DD);
    
    Uint32 num_attr= tablePtr.p->m_no_of_attributes;
    Uint32 descr_start= tablePtr.p->tabDescriptor;
    TableDescriptor *tab_descr= &tableDescriptor[descr_start];
    ndbrequire(descr_start + (num_attr << ZAD_LOG_SIZE) <= cnoOfTabDescrRec);
    req_struct.attr_descr= tab_descr; 

    if (tablePtr.p->need_expand())
      prepare_read(&req_struct, tablePtr.p, false);
    
    const Uint32* attrIds= &tableDescriptor[tablePtr.p->readKeyArray].tabDescr;
    const Uint32 numAttrs= tablePtr.p->noOfKeyAttr;
    // read pk attributes from original tuple
    
    // new globals
    tabptr= tablePtr;
    fragptr= fragPtr;
    operPtr.i= RNIL;
    operPtr.p= NULL;
    
    // do it
    ret = readAttributes(&req_struct,
			 attrIds,
			 numAttrs,
			 dst,
			 ZNIL, false);
    
    // done
    if (likely(ret != -1)) {
      // remove headers
      Uint32 n= 0;
      Uint32 i= 0;
      while (n < numAttrs) {
	const AttributeHeader ah(dst[i]);
	Uint32 size= ah.getDataSize();
	ndbrequire(size != 0);
	for (Uint32 j= 0; j < size; j++) {
	  dst[i + j - n]= dst[i + j + 1];
	}
	n+= 1;
	i+= 1 + size;
      }
      ndbrequire((int)i == ret);
      ret -= numAttrs;
    } else {
      return terrorCode ? (-(int)terrorCode) : -1;
    }
  }
    
  if (tablePtr.p->m_bits & Tablerec::TR_RowGCI)
  {
    dst[ret] = *req_struct.m_tuple_ptr->get_mm_gci(tablePtr.p);
  }
  else
  {
    dst[ret] = 0;
  }
  return ret;
}

#include <signaldata/TuxMaint.hpp>

int
Dbtup::nr_delete(Signal* signal, Uint32 senderData,
		 Uint32 fragPtrI, const Local_key* key, Uint32 gci)
{
  FragrecordPtr fragPtr;
  fragPtr.i= fragPtrI;
  ptrCheckGuard(fragPtr, cnoOfFragrec, fragrecord);
  TablerecPtr tablePtr;
  tablePtr.i= fragPtr.p->fragTableId;
  ptrCheckGuard(tablePtr, cnoOfTablerec, tablerec);

  Local_key tmp = * key;
  tmp.m_page_no= getRealpid(fragPtr.p, tmp.m_page_no); 
  
  PagePtr pagePtr;
  Tuple_header* ptr= (Tuple_header*)get_ptr(&pagePtr, &tmp, tablePtr.p);

  if (!tablePtr.p->tuxCustomTriggers.isEmpty()) 
  {
    jam();
    TuxMaintReq* req = (TuxMaintReq*)signal->getDataPtrSend();
    req->tableId = fragPtr.p->fragTableId;
    req->fragId = fragPtr.p->fragmentId;
    req->pageId = tmp.m_page_no;
    req->pageIndex = tmp.m_page_idx;
    req->tupVersion = ptr->get_tuple_version();
    req->opInfo = TuxMaintReq::OpRemove;
    removeTuxEntries(signal, tablePtr.p);
  }
  
  Local_key disk;
  memcpy(&disk, ptr->get_disk_ref_ptr(tablePtr.p), sizeof(disk));
  
  if (tablePtr.p->m_attributes[MM].m_no_of_varsize)
  {
    jam();
    free_var_rec(fragPtr.p, tablePtr.p, &tmp, pagePtr);
  } else {
    jam();
    free_fix_rec(fragPtr.p, tablePtr.p, &tmp, (Fix_page*)pagePtr.p);
  }

  if (tablePtr.p->m_no_of_disk_attributes)
  {
    jam();

    Uint32 sz = (sizeof(Dbtup::Disk_undo::Free) >> 2) + 
      tablePtr.p->m_offsets[DD].m_fix_header_size - 1;
    
    int res = c_lgman->alloc_log_space(fragPtr.p->m_logfile_group_id, sz);
    ndbrequire(res == 0);
    
    /**
     * 1) alloc log buffer
     * 2) get page
     * 3) get log buffer
     * 4) delete tuple
     */
    Page_cache_client::Request preq;
    preq.m_page = disk;
    preq.m_callback.m_callbackData = senderData;
    preq.m_callback.m_callbackFunction =
      safe_cast(&Dbtup::nr_delete_page_callback);
    int flags = Page_cache_client::COMMIT_REQ;
    
#ifdef ERROR_INSERT
    if (ERROR_INSERTED(4023) || ERROR_INSERTED(4024))
    {
      int rnd = rand() % 100;
      int slp = 0;
      if (ERROR_INSERTED(4024))
      {
	slp = 3000;
      }
      else if (rnd > 90)
      {
	slp = 3000;
      }
      else if (rnd > 70)
      {
	slp = 100;
      }
      
      ndbout_c("rnd: %d slp: %d", rnd, slp);
      
      if (slp)
      {
	flags |= Page_cache_client::DELAY_REQ;
	preq.m_delay_until_time = NdbTick_CurrentMillisecond()+(Uint64)slp;
      }
    }
#endif
    
    res = m_pgman.get_page(signal, preq, flags);
    if (res == 0)
    {
      goto timeslice;
    }
    else if (unlikely(res == -1))
    {
      return -1;
    }

    PagePtr disk_page = *(PagePtr*)&m_pgman.m_ptr;
    disk_page_set_dirty(disk_page);

    preq.m_callback.m_callbackFunction =
      safe_cast(&Dbtup::nr_delete_logbuffer_callback);      
    Logfile_client lgman(this, c_lgman, fragPtr.p->m_logfile_group_id);
    res= lgman.get_log_buffer(signal, sz, &preq.m_callback);
    switch(res){
    case 0:
      signal->theData[2] = disk_page.i;
      goto timeslice;
    case -1:
      ndbrequire("NOT YET IMPLEMENTED" == 0);
      break;
    }

    ndbout << "DIRECT DISK DELETE: " << disk << endl;
    disk_page_free(signal, tablePtr.p, fragPtr.p,
		   &disk, *(PagePtr*)&disk_page, gci);
    return 0;
  }
  
  return 0;

timeslice:
  memcpy(signal->theData, &disk, sizeof(disk));
  return 1;
}

void
Dbtup::nr_delete_page_callback(Signal* signal, 
			       Uint32 userpointer, Uint32 page_id)
{
  Ptr<GlobalPage> gpage;
  m_global_page_pool.getPtr(gpage, page_id);
  PagePtr pagePtr= *(PagePtr*)&gpage;
  disk_page_set_dirty(pagePtr);
  Dblqh::Nr_op_info op;
  op.m_ptr_i = userpointer;
  op.m_disk_ref.m_page_no = pagePtr.p->m_page_no;
  op.m_disk_ref.m_file_no = pagePtr.p->m_file_no;
  c_lqh->get_nr_op_info(&op, page_id);

  Ptr<Fragrecord> fragPtr;
  fragPtr.i= op.m_tup_frag_ptr_i;
  ptrCheckGuard(fragPtr, cnoOfFragrec, fragrecord);

  Ptr<Tablerec> tablePtr;
  tablePtr.i = fragPtr.p->fragTableId;
  ptrCheckGuard(tablePtr, cnoOfTablerec, tablerec);
  
  Uint32 sz = (sizeof(Dbtup::Disk_undo::Free) >> 2) + 
    tablePtr.p->m_offsets[DD].m_fix_header_size - 1;
  
  Callback cb;
  cb.m_callbackData = userpointer;
  cb.m_callbackFunction =
    safe_cast(&Dbtup::nr_delete_logbuffer_callback);      
  Logfile_client lgman(this, c_lgman, fragPtr.p->m_logfile_group_id);
  int res= lgman.get_log_buffer(signal, sz, &cb);
  switch(res){
  case 0:
    return;
  case -1:
    ndbrequire("NOT YET IMPLEMENTED" == 0);
    break;
  }
    
  ndbout << "PAGE CALLBACK DISK DELETE: " << op.m_disk_ref << endl;
  disk_page_free(signal, tablePtr.p, fragPtr.p,
		 &op.m_disk_ref, pagePtr, op.m_gci);
  
  c_lqh->nr_delete_complete(signal, &op);
  return;
}

void
Dbtup::nr_delete_logbuffer_callback(Signal* signal, 
				    Uint32 userpointer, 
				    Uint32 unused)
{
  Dblqh::Nr_op_info op;
  op.m_ptr_i = userpointer;
  c_lqh->get_nr_op_info(&op, RNIL);
  
  Ptr<Fragrecord> fragPtr;
  fragPtr.i= op.m_tup_frag_ptr_i;
  ptrCheckGuard(fragPtr, cnoOfFragrec, fragrecord);

  Ptr<Tablerec> tablePtr;
  tablePtr.i = fragPtr.p->fragTableId;
  ptrCheckGuard(tablePtr, cnoOfTablerec, tablerec);

  Ptr<GlobalPage> gpage;
  m_global_page_pool.getPtr(gpage, op.m_page_id);
  PagePtr pagePtr= *(PagePtr*)&gpage;

  /**
   * reset page no
   */
  ndbout << "LOGBUFFER CALLBACK DISK DELETE: " << op.m_disk_ref << endl;
  
  disk_page_free(signal, tablePtr.p, fragPtr.p,
		 &op.m_disk_ref, pagePtr, op.m_gci);
  
  c_lqh->nr_delete_complete(signal, &op);
}<|MERGE_RESOLUTION|>--- conflicted
+++ resolved
@@ -1927,12 +1927,7 @@
 	    /* ------------------------------------------------------------- */
 	    TregMemBuffer[theRegister]= 0x50;
             // arithmetic conversion if big-endian
-<<<<<<< HEAD
-            * (Int64*)(TregMemBuffer+theRegister+2)=
-                                       TregMemBuffer[theRegister+1];
-=======
             * (Int64*)(TregMemBuffer+theRegister+2)= TregMemBuffer[theRegister+1];
->>>>>>> 51ad63b1
 	  } else if (TnoDataRW == 3) {
 	    /* ------------------------------------------------------------- */
 	    // Three words read means that we get the instruction plus two 
