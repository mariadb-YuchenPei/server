--- conflicted
+++ resolved
@@ -494,9 +494,6 @@
 char *compression_types_val=
   const_cast<char*>(get_rocksdb_supported_compression_types());
 
-char *compression_types_val=
-  const_cast<char*>(get_rocksdb_supported_compression_types());
-
 std::atomic<uint64_t> rocksdb_snapshot_conflict_errors(0);
 std::atomic<uint64_t> rocksdb_wal_group_syncs(0);
 
@@ -1180,13 +1177,8 @@
                         "");
 
 static MYSQL_SYSVAR_STR(update_cf_options, rocksdb_update_cf_options,
-<<<<<<< HEAD
                         PLUGIN_VAR_RQCMDARG | PLUGIN_VAR_MEMALLOC 
                         /* psergey-merge: need this? :  PLUGIN_VAR_ALLOCATED*/,
-=======
-                        PLUGIN_VAR_RQCMDARG | PLUGIN_VAR_MEMALLOC,
-                           //psergey-july-merge:TODO: need this: | PLUGIN_VAR_ALLOCATED,
->>>>>>> 7d49aab3
                         "Option updates per column family for RocksDB", nullptr,
                         rocksdb_set_update_cf_options, nullptr);
 
@@ -2869,14 +2861,9 @@
       if (!tx->prepare(rdb_xid_to_string(xid))) {
         return HA_EXIT_FAILURE;
       }
-<<<<<<< HEAD
       if (thd->durability_property == HA_IGNORE_DURABILITY )
 #ifdef MARIAROCKS_NOT_YET      
           (rocksdb_flush_log_at_trx_commit != FLUSH_LOG_NEVER)) {
-=======
-      if (thd->durability_property == HA_IGNORE_DURABILITY 
-#ifdef MARIAROCKS_NOT_YET
->>>>>>> 7d49aab3
           &&
           THDVAR(thd, flush_log_at_trx_commit)) {
 #endif          
@@ -3556,10 +3543,6 @@
     str.clear();
     rocksdb::MemoryUtil::GetApproximateMemoryUsageByType(dbs, cache_set,
                                                          &temp_usage_by_type);
-<<<<<<< HEAD
-=======
-
->>>>>>> 7d49aab3
     snprintf(buf, sizeof(buf), "\nMemTable Total: %llu",
              (ulonglong)temp_usage_by_type[rocksdb::MemoryUtil::kMemTableTotal]);
     str.append(buf);
@@ -3613,6 +3596,8 @@
                            str, stat_print);
       }
     }
+#endif
+
 #ifdef MARIAROCKS_NOT_YET
   } else if (stat_type == HA_ENGINE_TRX) {
     /* Handle the SHOW ENGINE ROCKSDB TRANSACTION STATUS command */
@@ -4427,10 +4412,7 @@
     thr_lock_init(&table_handler->m_thr_lock);
 #ifdef MARIAROCKS_NOT_YET
     table_handler->m_io_perf_read.init();
-<<<<<<< HEAD
     table_handler->m_io_perf_write.init();
-=======
->>>>>>> 7d49aab3
 #endif
   }
   DBUG_ASSERT(table_handler->m_ref_count >= 0);
@@ -5716,7 +5698,6 @@
                   ((HA_ERR_ROCKSDB_LAST - HA_ERR_ROCKSDB_FIRST) + 1),
               "Number of error messages doesn't match number of error codes");
 
-<<<<<<< HEAD
 //psergey-merge: do we need this in MariaDB: we have get_error_messages
 //below...
 #if 0
@@ -5725,8 +5706,6 @@
 }
 #endif
 
-=======
->>>>>>> 7d49aab3
 static const char **rdb_get_error_messages(int nr) { return rdb_error_messages; }
 
 bool ha_rocksdb::get_error_message(const int error, String *const buf) {
@@ -9448,7 +9427,6 @@
         stats.records+= sz/ROCKSDB_ASSUMED_KEY_VALUE_DISK_SIZE;
         stats.data_file_length+= sz;
       }
-<<<<<<< HEAD
       // Second, compute memtable stats. This call is expensive, so cache
       // values computed for some time.
       uint64_t cachetime = rocksdb_force_compute_memtable_stats_cachetime;
@@ -9480,15 +9458,6 @@
         stats.records += m_table_handler->m_mtcache_count;
         stats.data_file_length += m_table_handler->m_mtcache_size;
       }
-=======
-      // Second, compute memtable stats
-      uint64_t memtableCount;
-      uint64_t memtableSize;
-      rdb->GetApproximateMemTableStats(m_pk_descr->get_cf(), r,
-                                            &memtableCount, &memtableSize);
-      stats.records += memtableCount;
-      stats.data_file_length += memtableSize;
->>>>>>> 7d49aab3
 
       if (rocksdb_debug_optimizer_n_rows > 0)
         stats.records = rocksdb_debug_optimizer_n_rows;
@@ -9812,8 +9781,6 @@
   int res = HA_EXIT_SUCCESS;
   int binlog_format = my_core::thd_binlog_format(thd);
   bool unsafe_for_binlog = THDVAR(ha_thd(), unsafe_for_binlog);
-<<<<<<< HEAD
-=======
 
   /*
     A note about (*) below: In fb/mysql, LOCK TABLE myrocks_table WRITE
@@ -9829,7 +9796,6 @@
     (**) - The same happens for other "DDL-type" commands, so allow them here
     as well.
   */
->>>>>>> 7d49aab3
   if (lock_type == F_WRLCK && !thd->rgi_slave && !unsafe_for_binlog &&
       binlog_format != BINLOG_FORMAT_ROW &&
       binlog_format != BINLOG_FORMAT_UNSPEC &&
