--source include/have_rocksdb.inc

call mtr.add_suppression("Column family 'cf1' not found");
call mtr.add_suppression("Column family 'rev:cf2' not found");

--disable_warnings
DROP TABLE IF EXISTS t1;
DROP TABLE IF EXISTS t2;
DROP TABLE IF EXISTS t3;
DROP TABLE IF EXISTS t4;
DROP TABLE IF EXISTS t5;
--enable_warnings

# Start from clean slate
set global rocksdb_compact_cf = 'cf1';
set global rocksdb_compact_cf = 'rev:cf2';
set global rocksdb_signal_drop_index_thread = 1;
--source include/restart_mysqld.inc

CREATE TABLE t1 (
  a int not null,
  b int not null,
  primary key (a,b) comment 'cf1',
  key (b) comment 'rev:cf2'
) ENGINE=RocksDB;

CREATE TABLE t2 (
  a int not null,
  b int not null,
  primary key (a,b) comment 'cf1',
  key (b) comment 'rev:cf2'
) ENGINE=RocksDB;

CREATE TABLE t3 (
  a int not null,
  b int not null,
  primary key (a,b) comment 'cf1',
  key (b) comment 'rev:cf2'
) ENGINE=RocksDB;

CREATE TABLE t4 (
  a int not null,
  b int not null,
  primary key (a,b) comment 'cf1',
  key (b) comment 'rev:cf2'
) ENGINE=RocksDB;

# Populate tables
let $max = 1000;
let $table = t1;
--source drop_table_repopulate_table.inc
let $table = t2;
--source drop_table_repopulate_table.inc
let $table = t3;
--source drop_table_repopulate_table.inc
let $table = t4;
--source drop_table_repopulate_table.inc


# Restart the server before t2's indices are deleted
--source include/restart_mysqld.inc

let $table = t1;
--source drop_table_repopulate_table.inc
let $table = t4;
--source drop_table_repopulate_table.inc


# Insert enough data to trigger compactions that eliminate t2 and t3
let $max = 50000;
let $table = t1;
--source drop_table_repopulate_table.inc
let $table = t4;
--source drop_table_repopulate_table.inc


# Restart the server before t4's indices are deleted
--source include/restart_mysqld.inc

# Make sure new table gets unique indices
CREATE TABLE t5 (
  a int not null,
  b int not null,
  primary key (a,b) comment 'cf1',
  key (b) comment 'rev:cf2'
) ENGINE=RocksDB;

let $max = 1000;
let $table = t5;
--source drop_table_repopulate_table.inc

<<<<<<< HEAD
perl;
$size+=-s $_ for (<$ENV{MYSQLTEST_VARDIR}/mysqld.1/data/.rocksdb/*.sst>);
$filename= "$ENV{MYSQLTEST_VARDIR}/tmp/size_output";
open(F, '>', $filename) || die("Can't open file $filename: $!");
print F $size;
EOF
=======
set @@global.rocksdb_compact_cf = 'cf1';
set @@global.rocksdb_compact_cf = 'rev:cf2';
set @@global.rocksdb_compact_cf = 'default';

let $output= $MYSQLTEST_VARDIR/tmp/size_output;

--exec du -c $MYSQLTEST_VARDIR/mysqld.1/data/.rocksdb/*.sst |grep total |sed 's/[\t]total/ before/' > $output
>>>>>>> 43d5edf9
drop table t1;
drop table t2;
drop table t3;
drop table t4;
drop table t5;

set @@global.rocksdb_compact_cf = 'cf1';
set @@global.rocksdb_compact_cf = 'rev:cf2';
set @@global.rocksdb_compact_cf = 'default';

let $show_rpl_debug_info= 1; # to force post-failure printout
let $wait_timeout= 300; # Override default 30 seconds with 300.
let $wait_condition = select count(*) = 0 
                      as c from information_schema.rocksdb_global_info
                      where TYPE = 'DDL_DROP_INDEX_ONGOING';
--source include/wait_condition.inc

# Check that space is reclaimed
perl;
$size+=-s $_ for (<$ENV{MYSQLTEST_VARDIR}/mysqld.1/data/.rocksdb/*.sst>);
$filename= "$ENV{MYSQLTEST_VARDIR}/tmp/size_output";
open(F, '<', $filename) || die("Can't open file $filename: $!");
$old=<F>;
print "Compacted\n" if $old > $size * 2;
EOF

# Cleanup<|MERGE_RESOLUTION|>--- conflicted
+++ resolved
@@ -89,22 +89,16 @@
 let $table = t5;
 --source drop_table_repopulate_table.inc
 
-<<<<<<< HEAD
+set @@global.rocksdb_compact_cf = 'cf1';
+set @@global.rocksdb_compact_cf = 'rev:cf2';
+set @@global.rocksdb_compact_cf = 'default';
+
 perl;
 $size+=-s $_ for (<$ENV{MYSQLTEST_VARDIR}/mysqld.1/data/.rocksdb/*.sst>);
 $filename= "$ENV{MYSQLTEST_VARDIR}/tmp/size_output";
 open(F, '>', $filename) || die("Can't open file $filename: $!");
 print F $size;
 EOF
-=======
-set @@global.rocksdb_compact_cf = 'cf1';
-set @@global.rocksdb_compact_cf = 'rev:cf2';
-set @@global.rocksdb_compact_cf = 'default';
-
-let $output= $MYSQLTEST_VARDIR/tmp/size_output;
-
---exec du -c $MYSQLTEST_VARDIR/mysqld.1/data/.rocksdb/*.sst |grep total |sed 's/[\t]total/ before/' > $output
->>>>>>> 43d5edf9
 drop table t1;
 drop table t2;
 drop table t3;
