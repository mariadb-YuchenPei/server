<<<<<<< HEAD
/* Copyright (C) 2012-2013 Kentoku Shiba

  This program is free software; you can redistribute it and/or modify
  it under the terms of the GNU General Public License as published by
  the Free Software Foundation; version 2 of the License.

  This program is distributed in the hope that it will be useful,
  but WITHOUT ANY WARRANTY; without even the implied warranty of
  MERCHANTABILITY or FITNESS FOR A PARTICULAR PURPOSE.  See the
  GNU General Public License for more details.

  You should have received a copy of the GNU General Public License
  along with this program; if not, write to the Free Software
  Foundation, Inc., 59 Temple Place, Suite 330, Boston, MA  02111-1307  USA */

#define MYSQL_SERVER 1
#include "mysql_version.h"
#if MYSQL_VERSION_ID < 50500
#include "mysql_priv.h"
#include <mysql/plugin.h>
#else
#include "sql_priv.h"
#include "probes_mysql.h"
#include "sql_class.h"
#include "sql_partition.h"
#include "sql_analyse.h"
#include "sql_base.h"
#include "tztime.h"
#ifdef HANDLER_HAS_DIRECT_AGGREGATE
#include "sql_select.h"
#endif
#endif
#include "sql_common.h"
#include <mysql.h>
#include <errmsg.h>
#include "spd_err.h"
#include "spd_param.h"
#include "spd_db_include.h"
#include "spd_include.h"
#include "spd_db_mysql.h"
#include "ha_spider.h"
#include "spd_conn.h"
#include "spd_db_conn.h"
#include "spd_malloc.h"
#include "spd_sys_table.h"
#include "spd_table.h"

extern struct charset_info_st *spd_charset_utf8_bin;

extern handlerton *spider_hton_ptr;
extern pthread_mutex_t spider_open_conn_mutex;
extern HASH spider_open_connections;
extern SPIDER_DBTON spider_dbton[SPIDER_DBTON_SIZE];
extern const char spider_dig_upper[];

#define SPIDER_SQL_NAME_QUOTE_STR "`"
#define SPIDER_SQL_NAME_QUOTE_LEN (sizeof(SPIDER_SQL_NAME_QUOTE_STR) - 1)
static const char *name_quote_str = SPIDER_SQL_NAME_QUOTE_STR;

#define SPIDER_SQL_ISO_READ_UNCOMMITTED_STR "set session transaction isolation level read uncommitted"
#define SPIDER_SQL_ISO_READ_UNCOMMITTED_LEN sizeof(SPIDER_SQL_ISO_READ_UNCOMMITTED_STR) - 1
#define SPIDER_SQL_ISO_READ_COMMITTED_STR "set session transaction isolation level read committed"
#define SPIDER_SQL_ISO_READ_COMMITTED_LEN sizeof(SPIDER_SQL_ISO_READ_COMMITTED_STR) - 1
#define SPIDER_SQL_ISO_REPEATABLE_READ_STR "set session transaction isolation level repeatable read"
#define SPIDER_SQL_ISO_REPEATABLE_READ_LEN sizeof(SPIDER_SQL_ISO_REPEATABLE_READ_STR) - 1
#define SPIDER_SQL_ISO_SERIALIZABLE_STR "set session transaction isolation level serializable"
#define SPIDER_SQL_ISO_SERIALIZABLE_LEN sizeof(SPIDER_SQL_ISO_SERIALIZABLE_STR) - 1

#define SPIDER_SQL_START_CONSISTENT_SNAPSHOT_STR "start transaction with consistent snapshot"
#define SPIDER_SQL_START_CONSISTENT_SNAPSHOT_LEN sizeof(SPIDER_SQL_START_CONSISTENT_SNAPSHOT_STR) - 1
#define SPIDER_SQL_START_TRANSACTION_STR "start transaction"
#define SPIDER_SQL_START_TRANSACTION_LEN sizeof(SPIDER_SQL_START_TRANSACTION_STR) - 1

#define SPIDER_SQL_AUTOCOMMIT_OFF_STR "set session autocommit = 0"
#define SPIDER_SQL_AUTOCOMMIT_OFF_LEN sizeof(SPIDER_SQL_AUTOCOMMIT_OFF_STR) - 1
#define SPIDER_SQL_AUTOCOMMIT_ON_STR "set session autocommit = 1"
#define SPIDER_SQL_AUTOCOMMIT_ON_LEN sizeof(SPIDER_SQL_AUTOCOMMIT_ON_STR) - 1

#define SPIDER_SQL_SQL_LOG_OFF_STR "set session sql_log_off = 0"
#define SPIDER_SQL_SQL_LOG_OFF_LEN sizeof(SPIDER_SQL_SQL_LOG_OFF_STR) - 1
#define SPIDER_SQL_SQL_LOG_ON_STR "set session sql_log_off = 1"
#define SPIDER_SQL_SQL_LOG_ON_LEN sizeof(SPIDER_SQL_SQL_LOG_ON_STR) - 1

#define SPIDER_SQL_TIME_ZONE_STR "set session time_zone = '"
#define SPIDER_SQL_TIME_ZONE_LEN sizeof(SPIDER_SQL_TIME_ZONE_STR) - 1

#define SPIDER_SQL_COMMIT_STR "commit"
#define SPIDER_SQL_COMMIT_LEN sizeof(SPIDER_SQL_COMMIT_STR) - 1
#define SPIDER_SQL_ROLLBACK_STR "rollback"
#define SPIDER_SQL_ROLLBACK_LEN sizeof(SPIDER_SQL_ROLLBACK_STR) - 1

#define SPIDER_SQL_XA_START_STR "xa start "
#define SPIDER_SQL_XA_START_LEN sizeof(SPIDER_SQL_XA_START_STR) - 1
#define SPIDER_SQL_XA_END_STR "xa end "
#define SPIDER_SQL_XA_END_LEN sizeof(SPIDER_SQL_XA_END_STR) - 1
#define SPIDER_SQL_XA_PREPARE_STR "xa prepare "
#define SPIDER_SQL_XA_PREPARE_LEN sizeof(SPIDER_SQL_XA_PREPARE_STR) - 1
#define SPIDER_SQL_XA_COMMIT_STR "xa commit "
#define SPIDER_SQL_XA_COMMIT_LEN sizeof(SPIDER_SQL_XA_COMMIT_STR) - 1
#define SPIDER_SQL_XA_ROLLBACK_STR "xa rollback "
#define SPIDER_SQL_XA_ROLLBACK_LEN sizeof(SPIDER_SQL_XA_ROLLBACK_STR) - 1

#define SPIDER_SQL_LOCK_TABLE_STR "lock tables "
#define SPIDER_SQL_LOCK_TABLE_LEN (sizeof(SPIDER_SQL_LOCK_TABLE_STR) - 1)
#define SPIDER_SQL_UNLOCK_TABLE_STR "unlock tables"
#define SPIDER_SQL_UNLOCK_TABLE_LEN (sizeof(SPIDER_SQL_UNLOCK_TABLE_STR) - 1)

#define SPIDER_SQL_SHOW_TABLE_STATUS_STR "show table status from "
#define SPIDER_SQL_SHOW_TABLE_STATUS_LEN sizeof(SPIDER_SQL_SHOW_TABLE_STATUS_STR) - 1
#define SPIDER_SQL_SELECT_TABLES_STATUS_STR "select `table_rows`,`avg_row_length`,`data_length`,`max_data_length`,`index_length`,`auto_increment`,`create_time`,`update_time`,`check_time` from `information_schema`.`tables` where `table_schema` = "
#define SPIDER_SQL_SELECT_TABLES_STATUS_LEN sizeof(SPIDER_SQL_SELECT_TABLES_STATUS_STR) - 1

#ifdef SPIDER_HAS_DISCOVER_TABLE_STRUCTURE
#define SPIDER_SQL_SHOW_COLUMNS_STR "show columns from "
#define SPIDER_SQL_SHOW_COLUMNS_LEN sizeof(SPIDER_SQL_SHOW_COLUMNS_STR) - 1
#endif

#define SPIDER_SQL_LIKE_STR " like "
#define SPIDER_SQL_LIKE_LEN (sizeof(SPIDER_SQL_LIKE_STR) - 1)
#define SPIDER_SQL_LIMIT1_STR " limit 1"
#define SPIDER_SQL_LIMIT1_LEN (sizeof(SPIDER_SQL_LIMIT1_STR) - 1)
#define SPIDER_SQL_COLLATE_STR " collate "
#define SPIDER_SQL_COLLATE_LEN (sizeof(SPIDER_SQL_COLLATE_STR) - 1)

#define SPIDER_SQL_INTERVAL_STR " + interval "
#define SPIDER_SQL_INTERVAL_LEN (sizeof(SPIDER_SQL_INTERVAL_STR) - 1)
#define SPIDER_SQL_NEGINTERVAL_STR " - interval "
#define SPIDER_SQL_NEGINTERVAL_LEN (sizeof(SPIDER_SQL_NEGINTERVAL_STR) - 1)

static uchar SPIDER_SQL_LINESTRING_HEAD_STR[] =
  {0x00,0x00,0x00,0x00,0x01,0x02,0x00,0x00,0x00,0x02,0x00,0x00,0x00};
#define SPIDER_SQL_LINESTRING_HEAD_LEN sizeof(SPIDER_SQL_LINESTRING_HEAD_STR)

static const char *spider_db_table_lock_str[] =
{
  " read local,",
  " read,",
  " low_priority write,",
  " write,"
};
static const int spider_db_table_lock_len[] =
{
  sizeof(" read local,") - 1,
  sizeof(" read,") - 1,
  sizeof(" low_priority write,") - 1,
  sizeof(" write,") - 1
};
static const char *spider_db_timefunc_interval_str[] =
{
  " year", " quarter", " month", " week", " day",
  " hour", " minute", " second", " microsecond",
  " year_month", " day_hour", " day_minute",
  " day_second", " hour_minute", " hour_second",
  " minute_second", " day_microsecond", " hour_microsecond",
  " minute_microsecond", " second_microsecond"
};

int spider_mysql_init()
{
  DBUG_ENTER("spider_mysql_init");
  DBUG_RETURN(0);
}

int spider_mysql_deinit()
{
  DBUG_ENTER("spider_mysql_deinit");
  DBUG_RETURN(0);
}

spider_db_share *spider_mysql_create_share(
  SPIDER_SHARE *share
) {
  DBUG_ENTER("spider_mysql_create_share");
  DBUG_RETURN(new spider_mysql_share(share));
}

spider_db_handler *spider_mysql_create_handler(
  ha_spider *spider,
  spider_db_share *db_share
) {
  DBUG_ENTER("spider_mysql_create_handler");
  DBUG_RETURN(new spider_mysql_handler(spider,
    (spider_mysql_share *) db_share));
}

spider_db_copy_table *spider_mysql_create_copy_table(
  spider_db_share *db_share
) {
  DBUG_ENTER("spider_mysql_create_copy_table");
  DBUG_RETURN(new spider_mysql_copy_table(
    (spider_mysql_share *) db_share));
}

SPIDER_DB_CONN *spider_mysql_create_conn(
  SPIDER_CONN *conn
) {
  DBUG_ENTER("spider_mysql_create_conn");
  DBUG_RETURN(new spider_db_mysql(conn));
}

spider_db_mysql_util spider_db_mysql_utility;

SPIDER_DBTON spider_dbton_mysql = {
  0,
  SPIDER_DB_WRAPPER_MYSQL,
  SPIDER_DB_ACCESS_TYPE_SQL,
  spider_mysql_init,
  spider_mysql_deinit,
  spider_mysql_create_share,
  spider_mysql_create_handler,
  spider_mysql_create_copy_table,
  spider_mysql_create_conn,
  &spider_db_mysql_utility
};

spider_db_mysql_row::spider_db_mysql_row() :
  spider_db_row(spider_dbton_mysql.dbton_id),
  row(NULL), lengths(NULL), cloned(FALSE)
{
  DBUG_ENTER("spider_db_mysql_row::spider_db_mysql_row");
  DBUG_PRINT("info",("spider this=%p", this));
  DBUG_VOID_RETURN;
}

spider_db_mysql_row::~spider_db_mysql_row()
{
  DBUG_ENTER("spider_db_mysql_row::~spider_db_mysql_row");
  DBUG_PRINT("info",("spider this=%p", this));
  if (cloned)
  {
    spider_free(spider_current_trx, row_first, MYF(0));
  }
  DBUG_VOID_RETURN;
}

int spider_db_mysql_row::store_to_field(
  Field *field,
  CHARSET_INFO *access_charset
) {
  DBUG_ENTER("spider_db_mysql_row::store_to_field");
  DBUG_PRINT("info",("spider this=%p", this));
  if (!*row)
  {
    DBUG_PRINT("info", ("spider field is null"));
    field->set_null();
    field->reset();
  } else {
    field->set_notnull();
    if (field->flags & BLOB_FLAG)
    {
      DBUG_PRINT("info", ("spider blob field"));
      if (
        field->charset() == &my_charset_bin ||
        field->charset()->cset == access_charset->cset
      )
        ((Field_blob *)field)->set_ptr(*lengths, (uchar *) *row);
      else {
        DBUG_PRINT("info", ("spider blob convert"));
        if (field->table->file->ht == spider_hton_ptr)
        {
          ha_spider *spider = (ha_spider *) field->table->file;
          spider_string *str = &spider->blob_buff[field->field_index];
          str->length(0);
          if (str->append(*row, *lengths, access_charset))
            DBUG_RETURN(HA_ERR_OUT_OF_MEM);
          ((Field_blob *)field)->set_ptr(str->length(), (uchar *) str->ptr());
        } else {
          field->store(*row, *lengths, access_charset);
        }
      }
    } else
      field->store(*row, *lengths, access_charset);
  }
  DBUG_RETURN(0);
}

int spider_db_mysql_row::append_to_str(
  spider_string *str
) {
  DBUG_ENTER("spider_db_mysql_row::append_to_str");
  DBUG_PRINT("info",("spider this=%p", this));
  if (str->reserve(*lengths))
    DBUG_RETURN(HA_ERR_OUT_OF_MEM);
  str->q_append(*row, *lengths);
  DBUG_RETURN(0);
}

int spider_db_mysql_row::append_escaped_to_str(
  spider_string *str,
  uint dbton_id
) {
  DBUG_ENTER("spider_db_mysql_row::append_escaped_to_str");
  DBUG_PRINT("info",("spider this=%p", this));
  spider_string tmp_str(*row, *lengths + 1, str->charset());
  tmp_str.init_calc_mem(133);
  tmp_str.length(*lengths);
  if (str->reserve(*lengths * 2 + 2))
    DBUG_RETURN(HA_ERR_OUT_OF_MEM);
  spider_dbton[dbton_id].db_util->append_escaped_util(str, tmp_str.get_str());
  DBUG_RETURN(0);
}

void spider_db_mysql_row::first()
{
  DBUG_ENTER("spider_db_mysql_row::first");
  DBUG_PRINT("info",("spider this=%p", this));
  row = row_first;
  lengths = lengths_first;
  DBUG_VOID_RETURN;
}

void spider_db_mysql_row::next()
{
  DBUG_ENTER("spider_db_mysql_row::next");
  DBUG_PRINT("info",("spider this=%p", this));
  row++;
  lengths++;
  DBUG_VOID_RETURN;
}

bool spider_db_mysql_row::is_null()
{
  DBUG_ENTER("spider_db_mysql_row::is_null");
  DBUG_PRINT("info",("spider this=%p", this));
  DBUG_RETURN(!(*row));
}

int spider_db_mysql_row::val_int()
{
  DBUG_ENTER("spider_db_mysql_row::val_int");
  DBUG_PRINT("info",("spider this=%p", this));
  DBUG_RETURN(*row ? atoi(*row) : 0);
}

double spider_db_mysql_row::val_real()
{
  DBUG_ENTER("spider_db_mysql_row::val_real");
  DBUG_PRINT("info",("spider this=%p", this));
  DBUG_RETURN(*row ? my_atof(*row) : 0.0);
}

my_decimal *spider_db_mysql_row::val_decimal(
  my_decimal *decimal_value,
  CHARSET_INFO *access_charset
) {
  DBUG_ENTER("spider_db_mysql_row::val_decimal");
  DBUG_PRINT("info",("spider this=%p", this));
  if (!*row)
    DBUG_RETURN(NULL);

#ifdef SPIDER_HAS_DECIMAL_OPERATION_RESULTS_VALUE_TYPE
  decimal_operation_results(str2my_decimal(0, *row, *lengths, access_charset,
    decimal_value), "", "");
#else
  decimal_operation_results(str2my_decimal(0, *row, *lengths, access_charset,
    decimal_value));
#endif

  DBUG_RETURN(decimal_value);
}

SPIDER_DB_ROW *spider_db_mysql_row::clone()
{
  spider_db_mysql_row *clone_row;
  char *tmp_char;
  MYSQL_ROW tmp_row = row_first, ctmp_row;
  ulong *tmp_lengths = lengths_first;
  uint row_size, i;
  DBUG_ENTER("spider_db_mysql_row::clone");
  DBUG_PRINT("info",("spider this=%p", this));
  if (!(clone_row = new spider_db_mysql_row()))
  {
    DBUG_RETURN(NULL);
  }
  row_size = field_count;
  for (i = 0; i < field_count; i++)
  {
    row_size += *tmp_lengths;
    tmp_lengths++;
  }
  if (!spider_bulk_malloc(spider_current_trx, 29, MYF(MY_WME),
    &clone_row->row, sizeof(char*) * field_count,
    &tmp_char, row_size,
    &clone_row->lengths, sizeof(ulong) * field_count,
    NullS)
  ) {
    delete clone_row;
    DBUG_RETURN(NULL);
  }
  memcpy(clone_row->lengths, lengths_first, sizeof(ulong) * field_count);
  tmp_lengths = lengths_first;
  ctmp_row = clone_row->row;
  for (i = 0; i < field_count; i++)
  {
    DBUG_PRINT("info",("spider *lengths=%lu", *tmp_lengths));
    if (*tmp_row == NULL)
    {
      *ctmp_row = NULL;
      *tmp_char = 0;
      tmp_char++;
    } else {
      *ctmp_row = tmp_char;
      memcpy(tmp_char, *tmp_row, *tmp_lengths + 1);
      tmp_char += *tmp_lengths + 1;
    }
    ctmp_row++;
    tmp_lengths++;
    tmp_row++;
  }
  clone_row->field_count = field_count;
  clone_row->row_first = clone_row->row;
  clone_row->lengths_first = clone_row->lengths;
  clone_row->cloned = TRUE;
  DBUG_RETURN((SPIDER_DB_ROW *) clone_row);
}

int spider_db_mysql_row::store_to_tmp_table(
  TABLE *tmp_table,
  spider_string *str
) {
  uint i;
  MYSQL_ROW tmp_row = row;
  ulong *tmp_lengths = lengths;
  DBUG_ENTER("spider_db_mysql_row::store_to_tmp_table");
  DBUG_PRINT("info",("spider this=%p", this));
  str->length(0);
  for (i = 0; i < field_count; i++)
  {
    if (*tmp_row)
    {
      if (str->reserve(*tmp_lengths + 1))
      {
        DBUG_RETURN(HA_ERR_OUT_OF_MEM);
      }
      str->q_append(*tmp_row, *tmp_lengths + 1);
    }
    tmp_lengths++;
    tmp_row++;
  }
  tmp_table->field[0]->set_notnull();
  tmp_table->field[0]->store(
    (const char *) lengths,
    sizeof(ulong) * field_count, &my_charset_bin);
  tmp_table->field[1]->set_notnull();
  tmp_table->field[1]->store(
    str->ptr(), str->length(), &my_charset_bin);
  tmp_table->field[2]->set_notnull();
  tmp_table->field[2]->store(
    (char *) row, (uint) (sizeof(char *) * field_count), &my_charset_bin);
  DBUG_RETURN(tmp_table->file->ha_write_row(tmp_table->record[0]));
}

spider_db_mysql_result::spider_db_mysql_result() :
  spider_db_result(spider_dbton_mysql.dbton_id),
  db_result(NULL)
{
  DBUG_ENTER("spider_db_mysql_result::spider_db_mysql_result");
  DBUG_PRINT("info",("spider this=%p", this));
  DBUG_VOID_RETURN;
}

spider_db_mysql_result::~spider_db_mysql_result()
{
  DBUG_ENTER("spider_db_mysql_result::~spider_db_mysql_result");
  DBUG_PRINT("info",("spider this=%p", this));
  if (db_result)
  {
    free_result();
  }
  DBUG_VOID_RETURN;
}

bool spider_db_mysql_result::has_result()
{
  DBUG_ENTER("spider_db_mysql_result::has_result");
  DBUG_PRINT("info",("spider this=%p", this));
  DBUG_RETURN(db_result);
}

void spider_db_mysql_result::free_result()
{
  DBUG_ENTER("spider_db_mysql_result::free_result");
  DBUG_PRINT("info",("spider this=%p", this));
  /* need 2 times execution design */
  if (db_result)
  {
    mysql_free_result(db_result);
    db_result = NULL;
  }
  DBUG_VOID_RETURN;
}

SPIDER_DB_ROW *spider_db_mysql_result::current_row()
{
  DBUG_ENTER("spider_db_mysql_result::current_row");
  DBUG_PRINT("info",("spider this=%p", this));
  DBUG_RETURN((SPIDER_DB_ROW *) row.clone());
}

SPIDER_DB_ROW *spider_db_mysql_result::fetch_row()
{
  DBUG_ENTER("spider_db_mysql_result::fetch_row");
  DBUG_PRINT("info",("spider this=%p", this));
  if (!(row.row = mysql_fetch_row(db_result)))
  {
    store_error_num = HA_ERR_END_OF_FILE;
    DBUG_RETURN(NULL);
  }
  row.lengths = mysql_fetch_lengths(db_result);
  row.field_count = mysql_num_fields(db_result);
  row.row_first = row.row;
  row.lengths_first = row.lengths;
  DBUG_RETURN((SPIDER_DB_ROW *) &row);
}

SPIDER_DB_ROW *spider_db_mysql_result::fetch_row_from_result_buffer(
  spider_db_result_buffer *spider_res_buf
) {
  DBUG_ENTER("spider_db_mysql_result::fetch_row_from_result_buffer");
  DBUG_PRINT("info",("spider this=%p", this));
  if (!(row.row = mysql_fetch_row(db_result)))
  {
    store_error_num = HA_ERR_END_OF_FILE;
    DBUG_RETURN(NULL);
  }
  row.lengths = mysql_fetch_lengths(db_result);
  row.field_count = mysql_num_fields(db_result);
  row.row_first = row.row;
  row.lengths_first = row.lengths;
  DBUG_RETURN((SPIDER_DB_ROW *) &row);
}

SPIDER_DB_ROW *spider_db_mysql_result::fetch_row_from_tmp_table(
  TABLE *tmp_table
) {
  uint i;
  spider_string tmp_str1, tmp_str2, tmp_str3;
  const char *row_ptr;
  MYSQL_ROW tmp_row;
  ulong *tmp_lengths;
  uint field_count;
  DBUG_ENTER("spider_db_mysql_result::fetch_row_from_tmp_table");
  DBUG_PRINT("info",("spider this=%p", this));
  tmp_str1.init_calc_mem(117);
  tmp_str2.init_calc_mem(118);
  tmp_str3.init_calc_mem(170);
  tmp_table->field[0]->val_str(tmp_str1.get_str());
  tmp_table->field[1]->val_str(tmp_str2.get_str());
  tmp_table->field[2]->val_str(tmp_str3.get_str());
  tmp_str1.mem_calc();
  tmp_str2.mem_calc();
  tmp_str3.mem_calc();
  row_ptr = tmp_str2.ptr();
  tmp_lengths = (ulong *) tmp_str1.ptr();
  tmp_row = (MYSQL_ROW) tmp_str3.ptr();
  field_count = tmp_str1.length() / sizeof(ulong);
  row.row = tmp_row;
  row.lengths = tmp_lengths;
  row.field_count = field_count;
  row.row_first = row.row;
  row.lengths_first = row.lengths;
  for (i = 0; i < field_count; i++)
  {
    if (*tmp_row)
    {
      *tmp_row = (char *) row_ptr;
      row_ptr += *tmp_lengths + 1;
    }
    tmp_row++;
    tmp_lengths++;
  }
  DBUG_RETURN((SPIDER_DB_ROW *) &row);
}

int spider_db_mysql_result::fetch_table_status(
  int mode,
  ha_rows &records,
  ulong &mean_rec_length,
  ulonglong &data_file_length,
  ulonglong &max_data_file_length,
  ulonglong &index_file_length,
  ulonglong &auto_increment_value,
  time_t &create_time,
  time_t &update_time,
  time_t &check_time
) {
  int error_num;
  MYSQL_ROW mysql_row;
  MYSQL_TIME mysql_time;
#ifdef MARIADB_BASE_VERSION
  uint not_used_uint;
#else
  my_bool not_used_my_bool;
#endif
#ifdef SPIDER_HAS_TIME_STATUS
  MYSQL_TIME_STATUS time_status;
#else
  int time_status;
#endif
  long not_used_long;
  DBUG_ENTER("spider_db_mysql_result::fetch_table_status");
  DBUG_PRINT("info",("spider this=%p", this));
  if (!(mysql_row = mysql_fetch_row(db_result)))
  {
    DBUG_PRINT("info",("spider fetch row is null"));
    DBUG_RETURN(ER_SPIDER_REMOTE_TABLE_NOT_FOUND_NUM);
  }
  if (mode == 1)
  {
    if (num_fields() != 18)
    {
      DBUG_PRINT("info",("spider field_count != 18"));
      DBUG_RETURN(ER_SPIDER_INVALID_REMOTE_TABLE_INFO_NUM);
    }

    if (mysql_row[4])
      records =
        (ha_rows) my_strtoll10(mysql_row[4], (char**) NULL, &error_num);
    else
      records = (ha_rows) 0;
    DBUG_PRINT("info",
      ("spider records=%lld", records));
    if (mysql_row[5])
      mean_rec_length =
        (ulong) my_strtoll10(mysql_row[5], (char**) NULL, &error_num);
    else
      mean_rec_length = 0;
    DBUG_PRINT("info",
      ("spider mean_rec_length=%lu", mean_rec_length));
    if (mysql_row[6])
      data_file_length =
        (ulonglong) my_strtoll10(mysql_row[6], (char**) NULL, &error_num);
    else
      data_file_length = 0;
    DBUG_PRINT("info",
      ("spider data_file_length=%lld", data_file_length));
    if (mysql_row[7])
      max_data_file_length =
        (ulonglong) my_strtoll10(mysql_row[7], (char**) NULL, &error_num);
    else
      max_data_file_length = 0;
    DBUG_PRINT("info",
      ("spider max_data_file_length=%lld", max_data_file_length));
    if (mysql_row[8])
      index_file_length =
        (ulonglong) my_strtoll10(mysql_row[8], (char**) NULL, &error_num);
    else
      index_file_length = 0;
    DBUG_PRINT("info",
      ("spider index_file_length=%lld", index_file_length));
    if (mysql_row[10])
      auto_increment_value =
        (ulonglong) my_strtoll10(mysql_row[10], (char**) NULL, &error_num);
    else
      auto_increment_value = 1;
    DBUG_PRINT("info",
      ("spider auto_increment_value=%lld", auto_increment_value));
    if (mysql_row[11])
    {
#ifdef SPIDER_HAS_TIME_STATUS
      my_time_status_init(&time_status);
#endif
      str_to_datetime(mysql_row[11], strlen(mysql_row[11]), &mysql_time, 0,
        &time_status);
#ifdef MARIADB_BASE_VERSION
      create_time = (time_t) my_system_gmt_sec(&mysql_time,
        &not_used_long, &not_used_uint);
#else
      create_time = (time_t) my_system_gmt_sec(&mysql_time,
        &not_used_long, &not_used_my_bool);
#endif
    } else
      create_time = (time_t) 0;
#ifndef DBUG_OFF
    {
      struct tm *ts, tmp_ts;
      char buf[80];
      ts = localtime_r(&create_time, &tmp_ts);
      strftime(buf, sizeof(buf), "%Y-%m-%d %H:%M:%S", ts);
      DBUG_PRINT("info",("spider create_time=%s", buf));
    }
#endif
    if (mysql_row[12])
    {
#ifdef SPIDER_HAS_TIME_STATUS
      my_time_status_init(&time_status);
#endif
      str_to_datetime(mysql_row[12], strlen(mysql_row[12]), &mysql_time, 0,
        &time_status);
#ifdef MARIADB_BASE_VERSION
      update_time = (time_t) my_system_gmt_sec(&mysql_time,
        &not_used_long, &not_used_uint);
#else
      update_time = (time_t) my_system_gmt_sec(&mysql_time,
        &not_used_long, &not_used_my_bool);
#endif
    } else
      update_time = (time_t) 0;
#ifndef DBUG_OFF
    {
      struct tm *ts, tmp_ts;
      char buf[80];
      ts = localtime_r(&update_time, &tmp_ts);
      strftime(buf, sizeof(buf), "%Y-%m-%d %H:%M:%S", ts);
      DBUG_PRINT("info",("spider update_time=%s", buf));
    }
#endif
    if (mysql_row[13])
    {
#ifdef SPIDER_HAS_TIME_STATUS
      my_time_status_init(&time_status);
#endif
      str_to_datetime(mysql_row[13], strlen(mysql_row[13]), &mysql_time, 0,
        &time_status);
#ifdef MARIADB_BASE_VERSION
      check_time = (time_t) my_system_gmt_sec(&mysql_time,
        &not_used_long, &not_used_uint);
#else
      check_time = (time_t) my_system_gmt_sec(&mysql_time,
        &not_used_long, &not_used_my_bool);
#endif
    } else
      check_time = (time_t) 0;
#ifndef DBUG_OFF
    {
      struct tm *ts, tmp_ts;
      char buf[80];
      ts = localtime_r(&check_time, &tmp_ts);
      strftime(buf, sizeof(buf), "%Y-%m-%d %H:%M:%S", ts);
      DBUG_PRINT("info",("spider check_time=%s", buf));
    }
#endif
  } else {
    if (mysql_row[0])
      records =
        (ha_rows) my_strtoll10(mysql_row[0], (char**) NULL, &error_num);
    else
      records = (ha_rows) 0;
    DBUG_PRINT("info",
      ("spider records=%lld", records));
    if (mysql_row[1])
      mean_rec_length =
        (ulong) my_strtoll10(mysql_row[1], (char**) NULL, &error_num);
    else
      mean_rec_length = 0;
    DBUG_PRINT("info",
      ("spider mean_rec_length=%lu", mean_rec_length));
    if (mysql_row[2])
      data_file_length =
        (ulonglong) my_strtoll10(mysql_row[2], (char**) NULL, &error_num);
    else
      data_file_length = 0;
    DBUG_PRINT("info",
      ("spider data_file_length=%lld", data_file_length));
    if (mysql_row[3])
      max_data_file_length =
        (ulonglong) my_strtoll10(mysql_row[3], (char**) NULL, &error_num);
    else
      max_data_file_length = 0;
    DBUG_PRINT("info",
      ("spider max_data_file_length=%lld", max_data_file_length));
    if (mysql_row[4])
      index_file_length =
        (ulonglong) my_strtoll10(mysql_row[4], (char**) NULL, &error_num);
    else
      index_file_length = 0;
    DBUG_PRINT("info",
      ("spider index_file_length=%lld", index_file_length));
    if (mysql_row[5])
      auto_increment_value =
        (ulonglong) my_strtoll10(mysql_row[5], (char**) NULL, &error_num);
    else
      auto_increment_value = 1;
    DBUG_PRINT("info",
      ("spider auto_increment_value=%lld", auto_increment_value));
    if (mysql_row[6])
    {
#ifdef SPIDER_HAS_TIME_STATUS
      my_time_status_init(&time_status);
#endif
      str_to_datetime(mysql_row[6], strlen(mysql_row[6]), &mysql_time, 0,
        &time_status);
#ifdef MARIADB_BASE_VERSION
      create_time = (time_t) my_system_gmt_sec(&mysql_time,
        &not_used_long, &not_used_uint);
#else
      create_time = (time_t) my_system_gmt_sec(&mysql_time,
        &not_used_long, &not_used_my_bool);
#endif
    } else
      create_time = (time_t) 0;
#ifndef DBUG_OFF
    {
      struct tm *ts, tmp_ts;
      char buf[80];
      ts = localtime_r(&create_time, &tmp_ts);
      strftime(buf, sizeof(buf), "%Y-%m-%d %H:%M:%S", ts);
      DBUG_PRINT("info",("spider create_time=%s", buf));
    }
#endif
    if (mysql_row[7])
    {
#ifdef SPIDER_HAS_TIME_STATUS
      my_time_status_init(&time_status);
#endif
      str_to_datetime(mysql_row[7], strlen(mysql_row[7]), &mysql_time, 0,
        &time_status);
#ifdef MARIADB_BASE_VERSION
      update_time = (time_t) my_system_gmt_sec(&mysql_time,
        &not_used_long, &not_used_uint);
#else
      update_time = (time_t) my_system_gmt_sec(&mysql_time,
        &not_used_long, &not_used_my_bool);
#endif
    } else
      update_time = (time_t) 0;
#ifndef DBUG_OFF
    {
      struct tm *ts, tmp_ts;
      char buf[80];
      ts = localtime_r(&update_time, &tmp_ts);
      strftime(buf, sizeof(buf), "%Y-%m-%d %H:%M:%S", ts);
      DBUG_PRINT("info",("spider update_time=%s", buf));
    }
#endif
    if (mysql_row[8])
    {
#ifdef SPIDER_HAS_TIME_STATUS
      my_time_status_init(&time_status);
#endif
      str_to_datetime(mysql_row[8], strlen(mysql_row[8]), &mysql_time, 0,
        &time_status);
#ifdef MARIADB_BASE_VERSION
      check_time = (time_t) my_system_gmt_sec(&mysql_time,
        &not_used_long, &not_used_uint);
#else
      check_time = (time_t) my_system_gmt_sec(&mysql_time,
        &not_used_long, &not_used_my_bool);
#endif
    } else
      check_time = (time_t) 0;
#ifndef DBUG_OFF
    {
      struct tm *ts, tmp_ts;
      char buf[80];
      ts = localtime_r(&check_time, &tmp_ts);
      strftime(buf, sizeof(buf), "%Y-%m-%d %H:%M:%S", ts);
      DBUG_PRINT("info",("spider check_time=%s", buf));
    }
#endif
  }
  DBUG_RETURN(0);
}

int spider_db_mysql_result::fetch_table_records(
  int mode,
  ha_rows &records
) {
  int error_num;
  MYSQL_ROW mysql_row;
  DBUG_ENTER("spider_db_mysql_result::fetch_table_records");
  DBUG_PRINT("info",("spider this=%p", this));
  if (!(mysql_row = mysql_fetch_row(db_result)))
  {
    DBUG_PRINT("info",("spider fetch row is null"));
    DBUG_RETURN(ER_QUERY_ON_FOREIGN_DATA_SOURCE);
  }
  if (mode == 1)
  {
    if (mysql_row[0])
    {
      records =
        (ha_rows) my_strtoll10(mysql_row[0], (char**) NULL, &error_num);
    } else
      records = (ha_rows) 0;
    DBUG_PRINT("info",
      ("spider records=%lld", records));
  } else {
    if (num_fields() != 10)
    {
      DBUG_RETURN(ER_QUERY_ON_FOREIGN_DATA_SOURCE);
    }

    if (mysql_row[8])
    {
      records =
        (ha_rows) my_strtoll10(mysql_row[8], (char**) NULL, &error_num);
    } else
      records = 0;
  }
  DBUG_RETURN(0);
}

int spider_db_mysql_result::fetch_table_cardinality(
  int mode,
  TABLE *table,
  longlong *cardinality,
  uchar *cardinality_upd,
  int bitmap_size
) {
  int error_num;
  MYSQL_ROW mysql_row;
  Field *field;
  DBUG_ENTER("spider_db_mysql_result::fetch_table_cardinality");
  DBUG_PRINT("info",("spider this=%p", this));
  if (!(mysql_row = mysql_fetch_row(db_result)))
  {
    DBUG_PRINT("info",("spider fetch row is null"));
    /* no index */
    DBUG_RETURN(0);
  }
  memset((uchar *) cardinality_upd, 0, sizeof(uchar) * bitmap_size);
  if (mode == 1)
  {
    uint num_fields = this->num_fields();
    if (num_fields < 12 || num_fields > 13)
    {
      DBUG_PRINT("info",("spider num_fields < 12 || num_fields > 13"));
      DBUG_RETURN(ER_SPIDER_INVALID_REMOTE_TABLE_INFO_NUM);
    }

    while (mysql_row)
    {
      if (
        mysql_row[4] &&
        mysql_row[6] &&
        (field = find_field_in_table_sef(table, mysql_row[4]))
      ) {
        if ((cardinality[field->field_index] =
          (longlong) my_strtoll10(mysql_row[6], (char**) NULL, &error_num))
        <= 0)
          cardinality[field->field_index] = 1;
        spider_set_bit(cardinality_upd, field->field_index);
        DBUG_PRINT("info",
          ("spider col_name=%s", mysql_row[4]));
        DBUG_PRINT("info",
          ("spider cardinality=%lld",
          cardinality[field->field_index]));
      } else if (mysql_row[4])
      {
        DBUG_PRINT("info",
          ("spider skip col_name=%s", mysql_row[4]));
      } else {
        DBUG_RETURN(ER_SPIDER_INVALID_REMOTE_TABLE_INFO_NUM);
      }
      mysql_row = mysql_fetch_row(db_result);
    }
  } else {
    while (mysql_row)
    {
      if (
        mysql_row[0] &&
        mysql_row[1] &&
        (field = find_field_in_table_sef(table, mysql_row[0]))
      ) {
        if ((cardinality[field->field_index] =
          (longlong) my_strtoll10(mysql_row[1], (char**) NULL, &error_num))
        <= 0)
          cardinality[field->field_index] = 1;
        spider_set_bit(cardinality_upd, field->field_index);
        DBUG_PRINT("info",
          ("spider col_name=%s", mysql_row[0]));
        DBUG_PRINT("info",
          ("spider cardinality=%lld",
          cardinality[field->field_index]));
      } else if (mysql_row[0])
      {
        DBUG_PRINT("info",
          ("spider skip col_name=%s", mysql_row[0]));
      } else {
        DBUG_RETURN(ER_SPIDER_INVALID_REMOTE_TABLE_INFO_NUM);
      }
      mysql_row = mysql_fetch_row(db_result);
    }
  }
  DBUG_RETURN(0);
}

int spider_db_mysql_result::fetch_table_mon_status(
  int &status
) {
  MYSQL_ROW mysql_row;
  DBUG_ENTER("spider_db_mysql_result::fetch_table_mon_status");
  DBUG_PRINT("info",("spider this=%p", this));
  if (!(mysql_row = mysql_fetch_row(db_result)))
  {
    DBUG_PRINT("info",("spider fetch row is null"));
    DBUG_RETURN(HA_ERR_OUT_OF_MEM);
  }
  if (num_fields() != 1)
  {
    DBUG_PRINT("info",("spider num_fields != 1"));
    my_printf_error(ER_SPIDER_UNKNOWN_NUM, ER_SPIDER_UNKNOWN_STR, MYF(0));
    DBUG_RETURN(ER_SPIDER_UNKNOWN_NUM);
  }
  if (mysql_row[0])
    status = atoi(mysql_row[0]);
  else
    status = SPIDER_LINK_MON_OK;
  DBUG_PRINT("info", ("spider status=%d", status));
  DBUG_RETURN(0);
}

longlong spider_db_mysql_result::num_rows()
{
  DBUG_ENTER("spider_db_mysql_result::num_rows");
  DBUG_PRINT("info",("spider this=%p", this));
  DBUG_RETURN((longlong) mysql_num_rows(db_result));
}

uint spider_db_mysql_result::num_fields()
{
  DBUG_ENTER("spider_db_mysql_result::num_fields");
  DBUG_PRINT("info",("spider this=%p", this));
  DBUG_RETURN(mysql_num_fields(db_result));
}

void spider_db_mysql_result::move_to_pos(
  longlong pos
) {
  DBUG_ENTER("spider_db_mysql_result::move_to_pos");
  DBUG_PRINT("info",("spider this=%p", this));
  DBUG_PRINT("info",("spider pos=%lld", pos));
/*
  DBUG_ASSERT(first_row);
*/
  db_result->data_cursor = first_row + pos;
  DBUG_VOID_RETURN;
}

int spider_db_mysql_result::get_errno()
{
  DBUG_ENTER("spider_db_mysql_result::get_errno");
  DBUG_PRINT("info",("spider this=%p", this));
  DBUG_PRINT("info",("spider store_error_num=%d", store_error_num));
  DBUG_RETURN(store_error_num);
}

#ifdef SPIDER_HAS_DISCOVER_TABLE_STRUCTURE
int spider_db_mysql_result::fetch_columns_for_discover_table_structure(
  spider_string *str,
  CHARSET_INFO *access_charset
) {
  MYSQL_ROW mysql_row;
  DBUG_ENTER("spider_db_mysql_result::fetch_columns_for_discover_table_structure");
  DBUG_PRINT("info",("spider this=%p", this));
  if (!(mysql_row = mysql_fetch_row(db_result)))
  {
    DBUG_PRINT("info",("spider fetch row is null"));
    DBUG_RETURN(HA_ERR_OUT_OF_MEM);
  }
  if (num_fields() != 6)
  {
    DBUG_PRINT("info",("spider num_fields != 6"));
    my_printf_error(ER_SPIDER_UNKNOWN_NUM, ER_SPIDER_UNKNOWN_STR, MYF(0));
    DBUG_RETURN(ER_SPIDER_UNKNOWN_NUM);
  }
  do {
    if (str->reserve(SPIDER_SQL_NAME_QUOTE_LEN))
    {
      DBUG_RETURN(HA_ERR_OUT_OF_MEM);
    }
    str->q_append(SPIDER_SQL_NAME_QUOTE_STR, SPIDER_SQL_NAME_QUOTE_LEN);
    if (str->append(mysql_row[0], strlen(mysql_row[0]), access_charset))
    {
      DBUG_RETURN(HA_ERR_OUT_OF_MEM);
    }
    if (str->reserve(SPIDER_SQL_NAME_QUOTE_LEN + SPIDER_SQL_SPACE_LEN))
    {
      DBUG_RETURN(HA_ERR_OUT_OF_MEM);
    }
    str->q_append(SPIDER_SQL_NAME_QUOTE_STR, SPIDER_SQL_NAME_QUOTE_LEN);
    str->q_append(SPIDER_SQL_SPACE_STR, SPIDER_SQL_SPACE_LEN);
    if (str->append(mysql_row[1], strlen(mysql_row[1]), access_charset))
    {
      DBUG_RETURN(HA_ERR_OUT_OF_MEM);
    }
    if (!strcmp(mysql_row[2], "NO"))
    {
      if (str->reserve(SPIDER_SQL_NOT_NULL_LEN))
      {
        DBUG_RETURN(HA_ERR_OUT_OF_MEM);
      }
      str->q_append(SPIDER_SQL_NOT_NULL_STR, SPIDER_SQL_NOT_NULL_LEN);
      if (mysql_row[4])
      {
        if (str->reserve(SPIDER_SQL_DEFAULT_LEN))
        {
          DBUG_RETURN(HA_ERR_OUT_OF_MEM);
        }
        str->q_append(SPIDER_SQL_DEFAULT_STR, SPIDER_SQL_DEFAULT_LEN);
        if (str->reserve(SPIDER_SQL_VALUE_QUOTE_LEN))
          DBUG_RETURN(HA_ERR_OUT_OF_MEM);
        str->q_append(SPIDER_SQL_VALUE_QUOTE_STR, SPIDER_SQL_VALUE_QUOTE_LEN);
        if (str->append(mysql_row[4], strlen(mysql_row[4]), access_charset))
        {
          DBUG_RETURN(HA_ERR_OUT_OF_MEM);
        }
        if (str->reserve(SPIDER_SQL_VALUE_QUOTE_LEN))
          DBUG_RETURN(HA_ERR_OUT_OF_MEM);
        str->q_append(SPIDER_SQL_VALUE_QUOTE_STR, SPIDER_SQL_VALUE_QUOTE_LEN);
      }
    } else {
      if (str->reserve(SPIDER_SQL_DEFAULT_LEN))
      {
        DBUG_RETURN(HA_ERR_OUT_OF_MEM);
      }
      str->q_append(SPIDER_SQL_DEFAULT_STR, SPIDER_SQL_DEFAULT_LEN);
      if (mysql_row[4])
      {
        if (str->reserve(SPIDER_SQL_VALUE_QUOTE_LEN))
          DBUG_RETURN(HA_ERR_OUT_OF_MEM);
        str->q_append(SPIDER_SQL_VALUE_QUOTE_STR, SPIDER_SQL_VALUE_QUOTE_LEN);
        if (str->append(mysql_row[4], strlen(mysql_row[4]), access_charset))
        {
          DBUG_RETURN(HA_ERR_OUT_OF_MEM);
        }
        if (str->reserve(SPIDER_SQL_VALUE_QUOTE_LEN))
          DBUG_RETURN(HA_ERR_OUT_OF_MEM);
        str->q_append(SPIDER_SQL_VALUE_QUOTE_STR, SPIDER_SQL_VALUE_QUOTE_LEN);
      } else {
        if (str->reserve(SPIDER_SQL_NULL_LEN))
        {
          DBUG_RETURN(HA_ERR_OUT_OF_MEM);
        }
        str->q_append(SPIDER_SQL_NULL_STR, SPIDER_SQL_NULL_LEN);
      }
    }
    if (str->reserve(SPIDER_SQL_COMMA_LEN))
    {
      DBUG_RETURN(HA_ERR_OUT_OF_MEM);
    }
    str->q_append(SPIDER_SQL_COMMA_STR, SPIDER_SQL_COMMA_LEN);
  } while ((mysql_row = mysql_fetch_row(db_result)));
  DBUG_RETURN(0);
}

int spider_db_mysql_result::fetch_index_for_discover_table_structure(
  spider_string *str,
  CHARSET_INFO *access_charset
) {
  MYSQL_ROW mysql_row;
  DBUG_ENTER("spider_db_mysql_result::fetch_index_for_discover_table_structure");
  DBUG_PRINT("info",("spider this=%p", this));
  if (!(mysql_row = mysql_fetch_row(db_result)))
  {
    DBUG_PRINT("info",("spider fetch row is null"));
    DBUG_RETURN(HA_ERR_OUT_OF_MEM);
  }
  if (num_fields() != 13)
  {
    DBUG_PRINT("info",("spider num_fields != 13"));
    my_printf_error(ER_SPIDER_UNKNOWN_NUM, ER_SPIDER_UNKNOWN_STR, MYF(0));
    DBUG_RETURN(ER_SPIDER_UNKNOWN_NUM);
  }
  bool first = TRUE;
  do {
    if (!strcmp(mysql_row[3], "1"))
    {
      if (first)
      {
        first = FALSE;
      } else {
        if (str->reserve(SPIDER_SQL_CLOSE_PAREN_LEN + SPIDER_SQL_COMMA_LEN))
        {
          DBUG_RETURN(HA_ERR_OUT_OF_MEM);
        }
        str->q_append(SPIDER_SQL_CLOSE_PAREN_STR, SPIDER_SQL_CLOSE_PAREN_LEN);
        str->q_append(SPIDER_SQL_COMMA_STR, SPIDER_SQL_COMMA_LEN);
      }
      /* new index */
      if (!strcmp(mysql_row[2], SPIDER_DB_PK_NAME_STR))
      {
        /* primary key */
        if (str->reserve(SPIDER_DB_PK_NAME_LEN + SPIDER_SQL_SPACE_LEN))
        {
          DBUG_RETURN(HA_ERR_OUT_OF_MEM);
        }
        str->q_append(SPIDER_DB_PK_NAME_STR, SPIDER_DB_PK_NAME_LEN);
        str->q_append(SPIDER_SQL_SPACE_STR, SPIDER_SQL_SPACE_LEN);
      } else if (!strcmp(mysql_row[1], "0"))
      {
        /* unique key */
        if (str->reserve(SPIDER_DB_UNIQUE_NAME_LEN + SPIDER_SQL_SPACE_LEN))
        {
          DBUG_RETURN(HA_ERR_OUT_OF_MEM);
        }
        str->q_append(SPIDER_DB_UNIQUE_NAME_STR, SPIDER_DB_UNIQUE_NAME_LEN);
        str->q_append(SPIDER_SQL_SPACE_STR, SPIDER_SQL_SPACE_LEN);
      }
      if (str->reserve(SPIDER_DB_KEY_NAME_LEN + SPIDER_SQL_SPACE_LEN))
      {
        DBUG_RETURN(HA_ERR_OUT_OF_MEM);
      }
      str->q_append(SPIDER_DB_KEY_NAME_STR, SPIDER_DB_KEY_NAME_LEN);
      str->q_append(SPIDER_SQL_SPACE_STR, SPIDER_SQL_SPACE_LEN);
      if (strcmp(mysql_row[2], SPIDER_DB_PK_NAME_STR))
      {
        if (str->reserve(SPIDER_SQL_NAME_QUOTE_LEN))
        {
          DBUG_RETURN(HA_ERR_OUT_OF_MEM);
        }
        str->q_append(SPIDER_SQL_NAME_QUOTE_STR, SPIDER_SQL_NAME_QUOTE_LEN);
        if (str->append(mysql_row[2], strlen(mysql_row[2]), access_charset))
        {
          DBUG_RETURN(HA_ERR_OUT_OF_MEM);
        }
        if (str->reserve(SPIDER_SQL_NAME_QUOTE_LEN))
        {
          DBUG_RETURN(HA_ERR_OUT_OF_MEM);
        }
        str->q_append(SPIDER_SQL_NAME_QUOTE_STR, SPIDER_SQL_NAME_QUOTE_LEN);
      }
      if (str->reserve(SPIDER_SQL_OPEN_PAREN_LEN))
      {
        DBUG_RETURN(HA_ERR_OUT_OF_MEM);
      }
      str->q_append(SPIDER_SQL_OPEN_PAREN_STR, SPIDER_SQL_OPEN_PAREN_LEN);
      if (str->reserve(SPIDER_SQL_NAME_QUOTE_LEN))
      {
        DBUG_RETURN(HA_ERR_OUT_OF_MEM);
      }
      str->q_append(SPIDER_SQL_NAME_QUOTE_STR, SPIDER_SQL_NAME_QUOTE_LEN);
      if (str->append(mysql_row[4], strlen(mysql_row[4]), access_charset))
      {
        DBUG_RETURN(HA_ERR_OUT_OF_MEM);
      }
      if (str->reserve(SPIDER_SQL_NAME_QUOTE_LEN))
      {
        DBUG_RETURN(HA_ERR_OUT_OF_MEM);
      }
      str->q_append(SPIDER_SQL_NAME_QUOTE_STR, SPIDER_SQL_NAME_QUOTE_LEN);
      if (mysql_row[7])
      {
        if (str->reserve(SPIDER_SQL_OPEN_PAREN_LEN))
        {
          DBUG_RETURN(HA_ERR_OUT_OF_MEM);
        }
        str->q_append(SPIDER_SQL_OPEN_PAREN_STR, SPIDER_SQL_OPEN_PAREN_LEN);
        if (str->append(mysql_row[7], strlen(mysql_row[7]), access_charset))
        {
          DBUG_RETURN(HA_ERR_OUT_OF_MEM);
        }
        if (str->reserve(SPIDER_SQL_CLOSE_PAREN_LEN))
        {
          DBUG_RETURN(HA_ERR_OUT_OF_MEM);
        }
        str->q_append(SPIDER_SQL_CLOSE_PAREN_STR, SPIDER_SQL_CLOSE_PAREN_LEN);
      }
    } else {
      if (str->reserve(SPIDER_SQL_COMMA_LEN + SPIDER_SQL_NAME_QUOTE_LEN))
      {
        DBUG_RETURN(HA_ERR_OUT_OF_MEM);
      }
      str->q_append(SPIDER_SQL_COMMA_STR, SPIDER_SQL_COMMA_LEN);
      str->q_append(SPIDER_SQL_NAME_QUOTE_STR, SPIDER_SQL_NAME_QUOTE_LEN);
      if (str->append(mysql_row[4], strlen(mysql_row[4]), access_charset))
      {
        DBUG_RETURN(HA_ERR_OUT_OF_MEM);
      }
      if (str->reserve(SPIDER_SQL_NAME_QUOTE_LEN))
      {
        DBUG_RETURN(HA_ERR_OUT_OF_MEM);
      }
      str->q_append(SPIDER_SQL_NAME_QUOTE_STR, SPIDER_SQL_NAME_QUOTE_LEN);
      if (mysql_row[7])
      {
        if (str->reserve(SPIDER_SQL_OPEN_PAREN_LEN))
        {
          DBUG_RETURN(HA_ERR_OUT_OF_MEM);
        }
        str->q_append(SPIDER_SQL_OPEN_PAREN_STR, SPIDER_SQL_OPEN_PAREN_LEN);
        if (str->append(mysql_row[7], strlen(mysql_row[7]), access_charset))
        {
          DBUG_RETURN(HA_ERR_OUT_OF_MEM);
        }
        if (str->reserve(SPIDER_SQL_CLOSE_PAREN_LEN))
        {
          DBUG_RETURN(HA_ERR_OUT_OF_MEM);
        }
        str->q_append(SPIDER_SQL_CLOSE_PAREN_STR, SPIDER_SQL_CLOSE_PAREN_LEN);
      }
    }
  } while ((mysql_row = mysql_fetch_row(db_result)));
  if (!first)
  {
    if (str->reserve(SPIDER_SQL_CLOSE_PAREN_LEN + SPIDER_SQL_COMMA_LEN))
    {
      DBUG_RETURN(HA_ERR_OUT_OF_MEM);
    }
    str->q_append(SPIDER_SQL_CLOSE_PAREN_STR, SPIDER_SQL_CLOSE_PAREN_LEN);
    str->q_append(SPIDER_SQL_COMMA_STR, SPIDER_SQL_COMMA_LEN);
  }
  DBUG_RETURN(0);
}
#endif

spider_db_mysql::spider_db_mysql(
  SPIDER_CONN *conn
) : spider_db_conn(conn), lock_table_hash_inited(FALSE),
  handler_open_array_inited(FALSE)
{
  DBUG_ENTER("spider_db_mysql::spider_db_mysql");
  DBUG_PRINT("info",("spider this=%p", this));
  db_conn = NULL;
  DBUG_VOID_RETURN;
}

spider_db_mysql::~spider_db_mysql()
{
  DBUG_ENTER("spider_db_mysql::~spider_db_mysql");
  DBUG_PRINT("info",("spider this=%p", this));
  if (handler_open_array_inited)
  {
    reset_opened_handler();
    spider_free_mem_calc(spider_current_trx,
      handler_open_array_id,
      handler_open_array.max_element *
      handler_open_array.size_of_element);
    delete_dynamic(&handler_open_array);
  }
  if (lock_table_hash_inited)
  {
    spider_free_mem_calc(spider_current_trx,
      lock_table_hash_id,
      lock_table_hash.array.max_element *
      lock_table_hash.array.size_of_element);
    my_hash_free(&lock_table_hash);
  }
  DBUG_VOID_RETURN;
}

int spider_db_mysql::init()
{
  DBUG_ENTER("spider_db_mysql::init");
  DBUG_PRINT("info",("spider this=%p", this));
  if (
    my_hash_init(&lock_table_hash, spd_charset_utf8_bin, 32, 0, 0,
      (my_hash_get_key) spider_link_get_key, 0, 0)
  ) {
    DBUG_RETURN(HA_ERR_OUT_OF_MEM);
  }
  spider_alloc_calc_mem_init(lock_table_hash, 140);
  spider_alloc_calc_mem(spider_current_trx,
    lock_table_hash,
    lock_table_hash.array.max_element *
    lock_table_hash.array.size_of_element);
  lock_table_hash_inited = TRUE;

  if (
    SPD_INIT_DYNAMIC_ARRAY2(&handler_open_array,
      sizeof(SPIDER_LINK_FOR_HASH *), NULL, 16, 16, MYF(MY_WME))
  ) {
    DBUG_RETURN(HA_ERR_OUT_OF_MEM);
  }
  spider_alloc_calc_mem_init(handler_open_array, 162);
  spider_alloc_calc_mem(spider_current_trx,
    handler_open_array,
    handler_open_array.max_element *
    handler_open_array.size_of_element);
  handler_open_array_inited = TRUE;
  DBUG_RETURN(0);
}

bool spider_db_mysql::is_connected()
{
  DBUG_ENTER("spider_db_mysql::is_connected");
  DBUG_PRINT("info",("spider this=%p", this));
  DBUG_RETURN(db_conn);
}

void spider_db_mysql::bg_connect()
{
  DBUG_ENTER("spider_db_mysql::bg_connect");
  DBUG_PRINT("info",("spider this=%p", this));
  DBUG_VOID_RETURN;
}

int spider_db_mysql::connect(
  char *tgt_host,
  char *tgt_username,
  char *tgt_password,
  long tgt_port,
  char *tgt_socket,
  char *server_name,
  int connect_retry_count,
  longlong connect_retry_interval
) {
  int error_num;
  my_bool connect_mutex = spider_param_connect_mutex();
  DBUG_ENTER("spider_db_mysql::connect");
  DBUG_PRINT("info",("spider this=%p", this));
  while (TRUE)
  {
    if (!db_conn)
    {
      if (!(db_conn = mysql_init(NULL)))
        DBUG_RETURN(HA_ERR_OUT_OF_MEM);
    }

    mysql_options(db_conn, MYSQL_OPT_READ_TIMEOUT,
      &conn->net_read_timeout);
    mysql_options(db_conn, MYSQL_OPT_WRITE_TIMEOUT,
      &conn->net_write_timeout);
    mysql_options(db_conn, MYSQL_OPT_CONNECT_TIMEOUT,
      &conn->connect_timeout);
    mysql_options(db_conn, MYSQL_OPT_USE_REMOTE_CONNECTION,
      NULL);

    if (
      conn->tgt_ssl_ca_length |
      conn->tgt_ssl_capath_length |
      conn->tgt_ssl_cert_length |
      conn->tgt_ssl_key_length
    ) {
      mysql_ssl_set(db_conn, conn->tgt_ssl_key, conn->tgt_ssl_cert,
        conn->tgt_ssl_ca, conn->tgt_ssl_capath, conn->tgt_ssl_cipher);
      if (conn->tgt_ssl_vsc)
      {
        my_bool verify_flg = TRUE;
        mysql_options(db_conn, MYSQL_OPT_SSL_VERIFY_SERVER_CERT,
          &verify_flg);
      }
    }

    if (conn->tgt_default_file)
    {
      DBUG_PRINT("info",("spider tgt_default_file=%s",
        conn->tgt_default_file));
      mysql_options(db_conn, MYSQL_READ_DEFAULT_FILE,
        conn->tgt_default_file);
    }
    if (conn->tgt_default_group)
    {
      DBUG_PRINT("info",("spider tgt_default_group=%s",
        conn->tgt_default_group));
      mysql_options(db_conn, MYSQL_READ_DEFAULT_GROUP,
        conn->tgt_default_group);
    }

    if (connect_mutex)
      pthread_mutex_lock(&spider_open_conn_mutex);
    /* tgt_db not use */
    if (!mysql_real_connect(
      db_conn,
      tgt_host,
      tgt_username,
      tgt_password,
      NULL,
      tgt_port,
      tgt_socket,
      CLIENT_MULTI_STATEMENTS
    )) {
      if (connect_mutex)
        pthread_mutex_unlock(&spider_open_conn_mutex);
      error_num = mysql_errno(db_conn);
      disconnect();
      if (
        (
          error_num != CR_CONN_HOST_ERROR &&
          error_num != CR_CONNECTION_ERROR
        ) ||
        !connect_retry_count
      ) {
        *conn->need_mon = ER_CONNECT_TO_FOREIGN_DATA_SOURCE;
        my_error(ER_CONNECT_TO_FOREIGN_DATA_SOURCE, MYF(0),
          server_name ? server_name : tgt_host);
        DBUG_RETURN(ER_CONNECT_TO_FOREIGN_DATA_SOURCE);
      }
      connect_retry_count--;
      my_sleep((ulong) connect_retry_interval);
    } else {
      if (connect_mutex)
        pthread_mutex_unlock(&spider_open_conn_mutex);
      break;
    }
  }
  DBUG_RETURN(0);
}

int spider_db_mysql::ping(
) {
  DBUG_ENTER("spider_db_mysql::ping");
  DBUG_PRINT("info",("spider this=%p", this));
  DBUG_RETURN(simple_command(db_conn, COM_PING, 0, 0, 0));
}

void spider_db_mysql::bg_disconnect()
{
  DBUG_ENTER("spider_db_mysql::bg_disconnect");
  DBUG_PRINT("info",("spider this=%p", this));
  DBUG_VOID_RETURN;
}

void spider_db_mysql::disconnect()
{
  DBUG_ENTER("spider_db_mysql::disconnect");
  DBUG_PRINT("info",("spider this=%p", this));
  DBUG_PRINT("info",("spider db_conn=%p", db_conn));
  if (db_conn)
  {
    mysql_close(db_conn);
    db_conn = NULL;
  }
  DBUG_VOID_RETURN;
}

int spider_db_mysql::set_net_timeout()
{
  DBUG_ENTER("spider_db_mysql::set_net_timeout");
  DBUG_PRINT("info",("spider this=%p", this));
  DBUG_PRINT("info",("spider conn=%p", conn));
  my_net_set_read_timeout(&db_conn->net, conn->net_read_timeout);
  my_net_set_write_timeout(&db_conn->net, conn->net_write_timeout);
  DBUG_RETURN(0);
}

int spider_db_mysql::exec_query(
  const char *query,
  uint length,
  int quick_mode
) {
  int error_num;
  DBUG_ENTER("spider_db_mysql::exec_query");
  DBUG_PRINT("info",("spider this=%p", this));
  if (spider_param_general_log())
  {
    const char *tgt_str = conn->tgt_host;
    uint32 tgt_len = conn->tgt_host_length;
    spider_string tmp_query_str(length + conn->tgt_wrapper_length +
      tgt_len + (SPIDER_SQL_SPACE_LEN * 2));
    tmp_query_str.init_calc_mem(230);
    tmp_query_str.length(0);
    tmp_query_str.q_append(conn->tgt_wrapper, conn->tgt_wrapper_length);
    tmp_query_str.q_append(SPIDER_SQL_SPACE_STR, SPIDER_SQL_SPACE_LEN);
    tmp_query_str.q_append(tgt_str, tgt_len);
    tmp_query_str.q_append(SPIDER_SQL_SPACE_STR, SPIDER_SQL_SPACE_LEN);
    tmp_query_str.q_append(query, length);
    general_log_write(current_thd, COM_QUERY, tmp_query_str.ptr(),
      tmp_query_str.length());
  }
  error_num = mysql_real_query(db_conn, query, length);
  if (spider_param_log_result_errors() >= 2 && db_conn->warning_count > 0)
  {
    time_t cur_time = (time_t) time((time_t*) 0);
    struct tm lt;
    struct tm *l_time = localtime_r(&cur_time, &lt);
    fprintf(stderr, "%04d%02d%02d %02d:%02d:%02d [WARN SPIDER RESULT] "
      "from [%s] %ld to %ld:  "
      "affected_rows: %llu  id: %llu  status: %u  warning_count: %u\n",
      l_time->tm_year + 1900, l_time->tm_mon + 1, l_time->tm_mday,
      l_time->tm_hour, l_time->tm_min, l_time->tm_sec,
      conn->tgt_host, db_conn->thread_id, current_thd->thread_id,
      db_conn->affected_rows, db_conn->insert_id,
      db_conn->server_status, db_conn->warning_count);
  } else if (spider_param_log_result_errors() >= 4)
  {
    time_t cur_time = (time_t) time((time_t*) 0);
    struct tm lt;
    struct tm *l_time = localtime_r(&cur_time, &lt);
    fprintf(stderr, "%04d%02d%02d %02d:%02d:%02d [INFO SPIDER RESULT] "
      "from [%s] %ld to %ld:  "
      "affected_rows: %llu  id: %llu  status: %u  warning_count: %u\n",
      l_time->tm_year + 1900, l_time->tm_mon + 1, l_time->tm_mday,
      l_time->tm_hour, l_time->tm_min, l_time->tm_sec,
      conn->tgt_host, db_conn->thread_id, current_thd->thread_id,
      db_conn->affected_rows, db_conn->insert_id,
      db_conn->server_status, db_conn->warning_count);
  }
  DBUG_RETURN(error_num);
}

int spider_db_mysql::get_errno()
{
  DBUG_ENTER("spider_db_mysql::get_errno");
  DBUG_PRINT("info",("spider this=%p", this));
  stored_error = mysql_errno(db_conn);
  DBUG_PRINT("info",("spider stored_error=%d", stored_error));
  DBUG_RETURN(stored_error);
}

const char *spider_db_mysql::get_error()
{
  const char *error_ptr;
  DBUG_ENTER("spider_db_mysql::get_error");
  DBUG_PRINT("info",("spider this=%p", this));
  error_ptr = mysql_error(db_conn);
  DBUG_PRINT("info",("spider error=%s", error_ptr));
  DBUG_RETURN(error_ptr);
}

bool spider_db_mysql::is_server_gone_error(
  int error_num
) {
  bool server_gone;
  DBUG_ENTER("spider_db_mysql::is_server_gone_error");
  DBUG_PRINT("info",("spider this=%p", this));
  server_gone =
    (error_num == CR_SERVER_GONE_ERROR || error_num == CR_SERVER_LOST);
  DBUG_PRINT("info",("spider server_gone=%s", server_gone ? "TRUE" : "FALSE"));
  DBUG_RETURN(server_gone);
}

bool spider_db_mysql::is_dup_entry_error(
  int error_num
) {
  bool dup_entry;
  DBUG_ENTER("spider_db_mysql::is_dup_entry_error");
  DBUG_PRINT("info",("spider this=%p", this));
  dup_entry =
    (
      error_num == ER_DUP_ENTRY ||
      error_num == ER_DUP_KEY ||
      error_num == HA_ERR_FOUND_DUPP_KEY
    );
  DBUG_PRINT("info",("spider dup_entry=%s", dup_entry ? "TRUE" : "FALSE"));
  DBUG_RETURN(dup_entry);
}

bool spider_db_mysql::is_xa_nota_error(
  int error_num
) {
  bool xa_nota;
  DBUG_ENTER("spider_db_mysql::is_xa_nota_error");
  DBUG_PRINT("info",("spider this=%p", this));
  xa_nota =
    (
      error_num == ER_XAER_NOTA ||
      error_num == ER_XA_RBTIMEOUT ||
      error_num == ER_XA_RBDEADLOCK
    );
  DBUG_PRINT("info",("spider xa_nota=%s", xa_nota ? "TRUE" : "FALSE"));
  DBUG_RETURN(xa_nota);
}

spider_db_result *spider_db_mysql::store_result(
  spider_db_result_buffer **spider_res_buf,
  st_spider_db_request_key *request_key,
  int *error_num
) {
  spider_db_mysql_result *result;
  DBUG_ENTER("spider_db_mysql::store_result");
  DBUG_PRINT("info",("spider this=%p", this));
  DBUG_ASSERT(!spider_res_buf);
  if ((result = new spider_db_mysql_result()))
  {
    *error_num = 0;
    if (!(result->db_result = mysql_store_result(db_conn)))
    {
      delete result;
      result = NULL;
    } else {
      result->first_row = result->db_result->data_cursor;
      DBUG_PRINT("info",("spider result->first_row=%p", result->first_row));
    }
  } else {
    *error_num = HA_ERR_OUT_OF_MEM;
  }
  DBUG_RETURN(result);
}

spider_db_result *spider_db_mysql::use_result(
  st_spider_db_request_key *request_key,
  int *error_num
) {
  spider_db_mysql_result *result;
  DBUG_ENTER("spider_db_mysql::use_result");
  DBUG_PRINT("info",("spider this=%p", this));
  if ((result = new spider_db_mysql_result()))
  {
    *error_num = 0;
    if (!(result->db_result = db_conn->methods->use_result(db_conn)))
    {
      delete result;
      result = NULL;
    } else {
      result->first_row = NULL;
    }
  } else {
    *error_num = HA_ERR_OUT_OF_MEM;
  }
  DBUG_RETURN(result);
}

int spider_db_mysql::next_result()
{
  int status;
  DBUG_ENTER("spider_db_mysql::next_result");
  DBUG_PRINT("info",("spider this=%p", this));
  if (db_conn->status != MYSQL_STATUS_READY)
  {
    my_message(ER_SPIDER_UNKNOWN_NUM, ER_SPIDER_UNKNOWN_STR, MYF(0));
    DBUG_RETURN(ER_SPIDER_UNKNOWN_NUM);
  }

  db_conn->net.last_errno = 0;
  db_conn->net.last_error[0] = '\0';
  strmov(db_conn->net.sqlstate, "00000");
  db_conn->affected_rows = ~(my_ulonglong) 0;

#if MYSQL_VERSION_ID < 50500
  if (db_conn->last_used_con->server_status & SERVER_MORE_RESULTS_EXISTS)
#else
  if (db_conn->server_status & SERVER_MORE_RESULTS_EXISTS)
#endif
  {
    if ((status = db_conn->methods->read_query_result(db_conn)) > 0)
      DBUG_RETURN(spider_db_errorno(conn));
    DBUG_RETURN(status);
  }
  DBUG_RETURN(-1);
}

uint spider_db_mysql::affected_rows()
{
  MYSQL *last_used_con;
  DBUG_ENTER("spider_db_mysql::affected_rows");
  DBUG_PRINT("info",("spider this=%p", this));
#if MYSQL_VERSION_ID < 50500
  last_used_con = db_conn->last_used_con;
#else
  last_used_con = db_conn;
#endif
  DBUG_RETURN((uint) last_used_con->affected_rows);
}

ulonglong spider_db_mysql::last_insert_id()
{
  MYSQL *last_used_con;
  DBUG_ENTER("spider_db_mysql::last_insert_id");
  DBUG_PRINT("info",("spider this=%p", this));
#if MYSQL_VERSION_ID < 50500
  last_used_con = db_conn->last_used_con;
#else
  last_used_con = db_conn;
#endif
  DBUG_RETURN((uint) last_used_con->insert_id);
}

int spider_db_mysql::set_character_set(
  const char *csname
) {
  DBUG_ENTER("spider_db_mysql::set_character_set");
  DBUG_PRINT("info",("spider this=%p", this));
  DBUG_RETURN(mysql_set_character_set(db_conn, csname));
}

int spider_db_mysql::select_db(
  const char *dbname
) {
  DBUG_ENTER("spider_db_mysql::select_db");
  DBUG_PRINT("info",("spider this=%p", this));
  DBUG_RETURN(mysql_select_db(db_conn, dbname));
}

int spider_db_mysql::consistent_snapshot(
  int *need_mon
) {
  DBUG_ENTER("spider_db_mysql::consistent_snapshot");
  DBUG_PRINT("info",("spider this=%p", this));
  if (spider_db_query(
    conn,
    SPIDER_SQL_START_CONSISTENT_SNAPSHOT_STR,
    SPIDER_SQL_START_CONSISTENT_SNAPSHOT_LEN,
    -1,
    need_mon)
  )
    DBUG_RETURN(spider_db_errorno(conn));
  SPIDER_CLEAR_FILE_POS(&conn->mta_conn_mutex_file_pos);
  pthread_mutex_unlock(&conn->mta_conn_mutex);
  DBUG_RETURN(0);
}

bool spider_db_mysql::trx_start_in_bulk_sql()
{
  DBUG_ENTER("spider_db_mysql::trx_start_in_bulk_sql");
  DBUG_PRINT("info",("spider this=%p", this));
  DBUG_RETURN(TRUE);
}

int spider_db_mysql::start_transaction(
  int *need_mon
) {
  DBUG_ENTER("spider_db_mysql::start_transaction");
  DBUG_PRINT("info",("spider this=%p", this));
  if (spider_db_query(
    conn,
    SPIDER_SQL_START_TRANSACTION_STR,
    SPIDER_SQL_START_TRANSACTION_LEN,
    -1,
    need_mon)
  )
    DBUG_RETURN(spider_db_errorno(conn));
  SPIDER_CLEAR_FILE_POS(&conn->mta_conn_mutex_file_pos);
  pthread_mutex_unlock(&conn->mta_conn_mutex);
  DBUG_RETURN(0);
}

int spider_db_mysql::commit(
  int *need_mon
) {
  DBUG_ENTER("spider_db_mysql::commit");
  DBUG_PRINT("info",("spider this=%p", this));
  if (spider_db_query(
    conn,
    SPIDER_SQL_COMMIT_STR,
    SPIDER_SQL_COMMIT_LEN,
    -1,
    need_mon)
  )
    DBUG_RETURN(spider_db_errorno(conn));
  SPIDER_CLEAR_FILE_POS(&conn->mta_conn_mutex_file_pos);
  pthread_mutex_unlock(&conn->mta_conn_mutex);
  DBUG_RETURN(0);
}

int spider_db_mysql::rollback(
  int *need_mon
) {
  bool is_error;
  int error_num;
  DBUG_ENTER("spider_db_mysql::rollback");
  DBUG_PRINT("info",("spider this=%p", this));
  if (spider_db_query(
    conn,
    SPIDER_SQL_ROLLBACK_STR,
    SPIDER_SQL_ROLLBACK_LEN,
    -1,
    need_mon)
  ) {
    is_error = conn->thd->is_error();
    conn->mta_conn_mutex_unlock_later = TRUE;
    error_num = spider_db_errorno(conn);
    if (
      error_num == ER_SPIDER_REMOTE_SERVER_GONE_AWAY_NUM &&
      !is_error
    )
      conn->thd->clear_error();
    else {
      conn->mta_conn_mutex_unlock_later = FALSE;
      SPIDER_CLEAR_FILE_POS(&conn->mta_conn_mutex_file_pos);
      pthread_mutex_unlock(&conn->mta_conn_mutex);
      DBUG_RETURN(error_num);
    }
  }
  conn->mta_conn_mutex_unlock_later = FALSE;
  SPIDER_CLEAR_FILE_POS(&conn->mta_conn_mutex_file_pos);
  pthread_mutex_unlock(&conn->mta_conn_mutex);
  DBUG_RETURN(0);
}

int spider_db_mysql::xa_start(
  XID *xid,
  int *need_mon
) {
  DBUG_ENTER("spider_db_mysql::xa_start");
  DBUG_PRINT("info",("spider this=%p", this));
  DBUG_ASSERT(0);
  DBUG_RETURN(0);
}

bool spider_db_mysql::xa_start_in_bulk_sql()
{
  DBUG_ENTER("spider_db_mysql::xa_start_in_bulk_sql");
  DBUG_PRINT("info",("spider this=%p", this));
  DBUG_RETURN(TRUE);
}

int spider_db_mysql::xa_end(
  XID *xid,
  int *need_mon
) {
  char sql_buf[SPIDER_SQL_XA_END_LEN + XIDDATASIZE + sizeof(long) + 9];
  spider_string sql_str(sql_buf, sizeof(sql_buf), &my_charset_bin);
  DBUG_ENTER("spider_db_mysql::xa_end");
  DBUG_PRINT("info",("spider this=%p", this));
  sql_str.init_calc_mem(108);

  sql_str.length(0);
  sql_str.q_append(SPIDER_SQL_XA_END_STR, SPIDER_SQL_XA_END_LEN);
  spider_db_append_xid_str(&sql_str, xid);
  if (spider_db_query(
    conn,
    sql_str.ptr(),
    sql_str.length(),
    -1,
    need_mon)
  )
    DBUG_RETURN(spider_db_errorno(conn));
  SPIDER_CLEAR_FILE_POS(&conn->mta_conn_mutex_file_pos);
  pthread_mutex_unlock(&conn->mta_conn_mutex);
  DBUG_RETURN(0);
}

int spider_db_mysql::xa_prepare(
  XID *xid,
  int *need_mon
) {
  char sql_buf[SPIDER_SQL_XA_PREPARE_LEN + XIDDATASIZE + sizeof(long) + 9];
  spider_string sql_str(sql_buf, sizeof(sql_buf), &my_charset_bin);
  DBUG_ENTER("spider_db_mysql::xa_prepare");
  DBUG_PRINT("info",("spider this=%p", this));
  sql_str.init_calc_mem(109);

  sql_str.length(0);
  sql_str.q_append(SPIDER_SQL_XA_PREPARE_STR, SPIDER_SQL_XA_PREPARE_LEN);
  spider_db_append_xid_str(&sql_str, xid);
  if (spider_db_query(
    conn,
    sql_str.ptr(),
    sql_str.length(),
    -1,
    need_mon)
  )
    DBUG_RETURN(spider_db_errorno(conn));
  SPIDER_CLEAR_FILE_POS(&conn->mta_conn_mutex_file_pos);
  pthread_mutex_unlock(&conn->mta_conn_mutex);
  DBUG_RETURN(0);
}

int spider_db_mysql::xa_commit(
  XID *xid,
  int *need_mon
) {
  char sql_buf[SPIDER_SQL_XA_COMMIT_LEN + XIDDATASIZE + sizeof(long) + 9];
  spider_string sql_str(sql_buf, sizeof(sql_buf), &my_charset_bin);
  DBUG_ENTER("spider_db_mysql::xa_commit");
  DBUG_PRINT("info",("spider this=%p", this));
  sql_str.init_calc_mem(110);

  sql_str.length(0);
  sql_str.q_append(SPIDER_SQL_XA_COMMIT_STR, SPIDER_SQL_XA_COMMIT_LEN);
  spider_db_append_xid_str(&sql_str, xid);
  if (spider_db_query(
    conn,
    sql_str.ptr(),
    sql_str.length(),
    -1,
    need_mon)
  )
    DBUG_RETURN(spider_db_errorno(conn));
  SPIDER_CLEAR_FILE_POS(&conn->mta_conn_mutex_file_pos);
  pthread_mutex_unlock(&conn->mta_conn_mutex);
  DBUG_RETURN(0);
}

int spider_db_mysql::xa_rollback(
  XID *xid,
  int *need_mon
) {
  char sql_buf[SPIDER_SQL_XA_ROLLBACK_LEN + XIDDATASIZE + sizeof(long) + 9];
  spider_string sql_str(sql_buf, sizeof(sql_buf), &my_charset_bin);
  DBUG_ENTER("spider_db_mysql::xa_rollback");
  DBUG_PRINT("info",("spider this=%p", this));
  sql_str.init_calc_mem(111);

  sql_str.length(0);
  sql_str.q_append(SPIDER_SQL_XA_ROLLBACK_STR, SPIDER_SQL_XA_ROLLBACK_LEN);
  spider_db_append_xid_str(&sql_str, xid);
  if (spider_db_query(
    conn,
    sql_str.ptr(),
    sql_str.length(),
    -1,
    need_mon)
  )
    DBUG_RETURN(spider_db_errorno(conn));
  SPIDER_CLEAR_FILE_POS(&conn->mta_conn_mutex_file_pos);
  pthread_mutex_unlock(&conn->mta_conn_mutex);
  DBUG_RETURN(0);
}

bool spider_db_mysql::set_trx_isolation_in_bulk_sql()
{
  DBUG_ENTER("spider_db_mysql::set_trx_isolation_in_bulk_sql");
  DBUG_PRINT("info",("spider this=%p", this));
  DBUG_RETURN(TRUE);
}

int spider_db_mysql::set_trx_isolation(
  int trx_isolation,
  int *need_mon
) {
  DBUG_ENTER("spider_db_mysql::set_trx_isolation");
  DBUG_PRINT("info",("spider this=%p", this));
  switch (trx_isolation)
  {
    case ISO_READ_UNCOMMITTED:
      if (spider_db_query(
        conn,
        SPIDER_SQL_ISO_READ_UNCOMMITTED_STR,
        SPIDER_SQL_ISO_READ_UNCOMMITTED_LEN,
        -1,
        need_mon)
      )
        DBUG_RETURN(spider_db_errorno(conn));
      SPIDER_CLEAR_FILE_POS(&conn->mta_conn_mutex_file_pos);
      pthread_mutex_unlock(&conn->mta_conn_mutex);
      break;
    case ISO_READ_COMMITTED:
      if (spider_db_query(
        conn,
        SPIDER_SQL_ISO_READ_COMMITTED_STR,
        SPIDER_SQL_ISO_READ_COMMITTED_LEN,
        -1,
        need_mon)
      )
        DBUG_RETURN(spider_db_errorno(conn));
      SPIDER_CLEAR_FILE_POS(&conn->mta_conn_mutex_file_pos);
      pthread_mutex_unlock(&conn->mta_conn_mutex);
      break;
    case ISO_REPEATABLE_READ:
      if (spider_db_query(
        conn,
        SPIDER_SQL_ISO_REPEATABLE_READ_STR,
        SPIDER_SQL_ISO_REPEATABLE_READ_LEN,
        -1,
        need_mon)
      )
        DBUG_RETURN(spider_db_errorno(conn));
      SPIDER_CLEAR_FILE_POS(&conn->mta_conn_mutex_file_pos);
      pthread_mutex_unlock(&conn->mta_conn_mutex);
      break;
    case ISO_SERIALIZABLE:
      if (spider_db_query(
        conn,
        SPIDER_SQL_ISO_SERIALIZABLE_STR,
        SPIDER_SQL_ISO_SERIALIZABLE_LEN,
        -1,
        need_mon)
      )
        DBUG_RETURN(spider_db_errorno(conn));
      SPIDER_CLEAR_FILE_POS(&conn->mta_conn_mutex_file_pos);
      pthread_mutex_unlock(&conn->mta_conn_mutex);
      break;
    default:
      DBUG_RETURN(HA_ERR_UNSUPPORTED);
  }
  DBUG_RETURN(0);
}

bool spider_db_mysql::set_autocommit_in_bulk_sql()
{
  DBUG_ENTER("spider_db_mysql::set_autocommit_in_bulk_sql");
  DBUG_PRINT("info",("spider this=%p", this));
  DBUG_RETURN(TRUE);
}

int spider_db_mysql::set_autocommit(
  bool autocommit,
  int *need_mon
) {
  DBUG_ENTER("spider_db_mysql::set_autocommit");
  DBUG_PRINT("info",("spider this=%p", this));
  if (autocommit)
  {
    if (spider_db_query(
      conn,
      SPIDER_SQL_AUTOCOMMIT_ON_STR,
      SPIDER_SQL_AUTOCOMMIT_ON_LEN,
      -1,
      need_mon)
    )
      DBUG_RETURN(spider_db_errorno(conn));
    SPIDER_CLEAR_FILE_POS(&conn->mta_conn_mutex_file_pos);
    pthread_mutex_unlock(&conn->mta_conn_mutex);
  } else {
    if (spider_db_query(
      conn,
      SPIDER_SQL_AUTOCOMMIT_OFF_STR,
      SPIDER_SQL_AUTOCOMMIT_OFF_LEN,
      -1,
      need_mon)
    )
      DBUG_RETURN(spider_db_errorno(conn));
    SPIDER_CLEAR_FILE_POS(&conn->mta_conn_mutex_file_pos);
    pthread_mutex_unlock(&conn->mta_conn_mutex);
  }
  DBUG_RETURN(0);
}

bool spider_db_mysql::set_sql_log_off_in_bulk_sql()
{
  DBUG_ENTER("spider_db_mysql::set_sql_log_off_in_bulk_sql");
  DBUG_PRINT("info",("spider this=%p", this));
  DBUG_RETURN(TRUE);
}

int spider_db_mysql::set_sql_log_off(
  bool sql_log_off,
  int *need_mon
) {
  DBUG_ENTER("spider_db_mysql::set_sql_log_off");
  DBUG_PRINT("info",("spider this=%p", this));
  if (sql_log_off)
  {
    if (spider_db_query(
      conn,
      SPIDER_SQL_SQL_LOG_ON_STR,
      SPIDER_SQL_SQL_LOG_ON_LEN,
      -1,
      need_mon)
    )
      DBUG_RETURN(spider_db_errorno(conn));
    SPIDER_CLEAR_FILE_POS(&conn->mta_conn_mutex_file_pos);
    pthread_mutex_unlock(&conn->mta_conn_mutex);
  } else {
    if (spider_db_query(
      conn,
      SPIDER_SQL_SQL_LOG_OFF_STR,
      SPIDER_SQL_SQL_LOG_OFF_LEN,
      -1,
      need_mon)
    )
      DBUG_RETURN(spider_db_errorno(conn));
    SPIDER_CLEAR_FILE_POS(&conn->mta_conn_mutex_file_pos);
    pthread_mutex_unlock(&conn->mta_conn_mutex);
  }
  DBUG_RETURN(0);
}

bool spider_db_mysql::set_time_zone_in_bulk_sql()
{
  DBUG_ENTER("spider_db_mysql::set_time_zone_in_bulk_sql");
  DBUG_PRINT("info",("spider this=%p", this));
  DBUG_RETURN(TRUE);
}

int spider_db_mysql::set_time_zone(
  Time_zone *time_zone,
  int *need_mon
) {
  const String *tz_str = time_zone->get_name();
  char sql_buf[MAX_FIELD_WIDTH];
  spider_string sql_str(sql_buf, sizeof(sql_buf), &my_charset_bin);
  DBUG_ENTER("spider_db_mysql::set_time_zone");
  DBUG_PRINT("info",("spider this=%p", this));
  sql_str.init_calc_mem(214);
  sql_str.length(0);
  if (sql_str.reserve(SPIDER_SQL_TIME_ZONE_LEN +
    tz_str->length() + SPIDER_SQL_VALUE_QUOTE_LEN))
    DBUG_RETURN(HA_ERR_OUT_OF_MEM);
  sql_str.q_append(SPIDER_SQL_TIME_ZONE_STR, SPIDER_SQL_TIME_ZONE_LEN);
  sql_str.q_append(tz_str->ptr(), tz_str->length());
  sql_str.q_append(SPIDER_SQL_VALUE_QUOTE_STR, SPIDER_SQL_VALUE_QUOTE_LEN);
  if (spider_db_query(
    conn,
    sql_str.ptr(),
    sql_str.length(),
    -1,
    need_mon)
  )
    DBUG_RETURN(spider_db_errorno(conn));
  SPIDER_CLEAR_FILE_POS(&conn->mta_conn_mutex_file_pos);
  pthread_mutex_unlock(&conn->mta_conn_mutex);
  DBUG_RETURN(0);
}

#if defined(HS_HAS_SQLCOM) && defined(HAVE_HANDLERSOCKET)
int spider_db_mysql::append_sql(
  char *sql,
  ulong sql_length,
  st_spider_db_request_key *request_key
) {
  DBUG_ENTER("spider_db_mysql::append_sql");
  DBUG_PRINT("info",("spider this=%p", this));
  DBUG_ASSERT(0);
  DBUG_RETURN(0);
}

int spider_db_mysql::append_open_handler(
  uint handler_id,
  const char *db_name,
  const char *table_name,
  const char *index_name,
  const char *sql,
  st_spider_db_request_key *request_key
) {
  DBUG_ENTER("spider_db_mysql::append_open_handler");
  DBUG_PRINT("info",("spider this=%p", this));
  DBUG_ASSERT(0);
  DBUG_RETURN(0);
}

int spider_db_mysql::append_select(
  uint handler_id,
  spider_string *sql,
  SPIDER_DB_HS_STRING_REF_BUFFER *keys,
  int limit,
  int skip,
  st_spider_db_request_key *request_key
) {
  DBUG_ENTER("spider_db_mysql::append_select");
  DBUG_PRINT("info",("spider this=%p", this));
  DBUG_ASSERT(0);
  DBUG_RETURN(0);
}

int spider_db_mysql::append_insert(
  uint handler_id,
  SPIDER_DB_HS_STRING_REF_BUFFER *upds,
  st_spider_db_request_key *request_key
) {
  DBUG_ENTER("spider_db_mysql::append_insert");
  DBUG_PRINT("info",("spider this=%p", this));
  DBUG_ASSERT(0);
  DBUG_RETURN(0);
}

int spider_db_mysql::append_update(
  uint handler_id,
  spider_string *sql,
  SPIDER_DB_HS_STRING_REF_BUFFER *keys,
  SPIDER_DB_HS_STRING_REF_BUFFER *upds,
  int limit,
  int skip,
  bool increment,
  bool decrement,
  st_spider_db_request_key *request_key
) {
  DBUG_ENTER("spider_db_mysql::append_update");
  DBUG_PRINT("info",("spider this=%p", this));
  DBUG_ASSERT(0);
  DBUG_RETURN(0);
}

int spider_db_mysql::append_delete(
  uint handler_id,
  spider_string *sql,
  SPIDER_DB_HS_STRING_REF_BUFFER *keys,
  int limit,
  int skip,
  st_spider_db_request_key *request_key
) {
  DBUG_ENTER("spider_db_mysql::append_delete");
  DBUG_PRINT("info",("spider this=%p", this));
  DBUG_ASSERT(0);
  DBUG_RETURN(0);
}

void spider_db_mysql::reset_request_queue()
{
  DBUG_ENTER("spider_db_mysql::reset_request_queue");
  DBUG_PRINT("info",("spider this=%p", this));
  DBUG_ASSERT(0);
  DBUG_VOID_RETURN;
}
#endif

size_t spider_db_mysql::escape_string(
  char *to,
  const char *from,
  size_t from_length
) {
  DBUG_ENTER("spider_db_mysql::escape_string");
  DBUG_PRINT("info",("spider this=%p", this));
  if (db_conn->server_status & SERVER_STATUS_NO_BACKSLASH_ESCAPES)
    DBUG_RETURN(escape_quotes_for_mysql(db_conn->charset, to, 0,
      from, from_length));
  DBUG_RETURN(escape_string_for_mysql(db_conn->charset, to, 0,
    from, from_length));
}

bool spider_db_mysql::have_lock_table_list()
{
  DBUG_ENTER("spider_db_mysql::have_lock_table_list");
  DBUG_PRINT("info",("spider this=%p", this));
  DBUG_RETURN(lock_table_hash.records);
}

int spider_db_mysql::append_lock_tables(
  spider_string *str
) {
  int error_num;
  ha_spider *tmp_spider;
  int lock_type;
  uint conn_link_idx;
  int tmp_link_idx;
  SPIDER_LINK_FOR_HASH *tmp_link_for_hash;
  const char *db_name;
  uint db_name_length;
  CHARSET_INFO *db_name_charset;
  const char *table_name;
  uint table_name_length;
  CHARSET_INFO *table_name_charset;
  DBUG_ENTER("spider_db_mysql::lock_tables");
  DBUG_PRINT("info",("spider this=%p", this));
  if ((error_num = spider_db_mysql_utility.append_lock_table_head(str)))
  {
    DBUG_RETURN(error_num);
  }
  while ((tmp_link_for_hash =
    (SPIDER_LINK_FOR_HASH *) my_hash_element(&lock_table_hash, 0)))
  {
    tmp_spider = tmp_link_for_hash->spider;
    tmp_link_idx = tmp_link_for_hash->link_idx;
    switch (tmp_spider->lock_type)
    {
      case TL_READ:
        lock_type = SPIDER_DB_TABLE_LOCK_READ_LOCAL;
        break;
      case TL_READ_NO_INSERT:
        lock_type = SPIDER_DB_TABLE_LOCK_READ;
        break;
      case TL_WRITE_LOW_PRIORITY:
        lock_type = SPIDER_DB_TABLE_LOCK_LOW_PRIORITY_WRITE;
        break;
      case TL_WRITE:
        lock_type = SPIDER_DB_TABLE_LOCK_WRITE;
        break;
      default:
        // no lock
        DBUG_PRINT("info",("spider lock_type=%d", tmp_spider->lock_type));
        DBUG_RETURN(0);
    }
    conn_link_idx = tmp_spider->conn_link_idx[tmp_link_idx];
    spider_mysql_share *db_share = (spider_mysql_share *)
      tmp_spider->share->dbton_share[conn->dbton_id];
    if (&db_share->db_names_str[conn_link_idx])
    {
      db_name = db_share->db_names_str[conn_link_idx].ptr();
      db_name_length = db_share->db_names_str[conn_link_idx].length();
      db_name_charset = tmp_spider->share->access_charset;
    } else {
      db_name = tmp_spider->share->tgt_dbs[conn_link_idx];
      db_name_length = tmp_spider->share->tgt_dbs_lengths[conn_link_idx];
      db_name_charset = system_charset_info;
    }
    if (&db_share->table_names_str[conn_link_idx])
    {
      table_name = db_share->table_names_str[conn_link_idx].ptr();
      table_name_length = db_share->table_names_str[conn_link_idx].length();
      table_name_charset = tmp_spider->share->access_charset;
    } else {
      table_name = tmp_spider->share->tgt_table_names[conn_link_idx];
      table_name_length =
        tmp_spider->share->tgt_table_names_lengths[conn_link_idx];
      table_name_charset = system_charset_info;
    }
    if ((error_num = spider_db_mysql_utility.
      append_lock_table_body(
        str,
        db_name,
        db_name_length,
        db_name_charset,
        table_name,
        table_name_length,
        table_name_charset,
        lock_type
      )
    )) {
      my_hash_reset(&lock_table_hash);
      DBUG_RETURN(error_num);
    }
#ifdef HASH_UPDATE_WITH_HASH_VALUE
    my_hash_delete_with_hash_value(&lock_table_hash,
      tmp_link_for_hash->db_table_str_hash_value, (uchar*) tmp_link_for_hash);
#else
    my_hash_delete(&lock_table_hash, (uchar*) tmp_link_for_hash);
#endif
  }
  if ((error_num = spider_db_mysql_utility.append_lock_table_tail(str)))
  {
    DBUG_RETURN(error_num);
  }
  DBUG_RETURN(0);
}

int spider_db_mysql::append_unlock_tables(
  spider_string *str
) {
  int error_num;
  DBUG_ENTER("spider_db_mysql::append_unlock_tables");
  DBUG_PRINT("info",("spider this=%p", this));
  if ((error_num = spider_db_mysql_utility.append_unlock_table(str)))
  {
    DBUG_RETURN(error_num);
  }
  DBUG_RETURN(0);
}

uint spider_db_mysql::get_lock_table_hash_count()
{
  DBUG_ENTER("spider_db_mysql::get_lock_table_hash_count");
  DBUG_PRINT("info",("spider this=%p", this));
  DBUG_RETURN(lock_table_hash.records);
}

void spider_db_mysql::reset_lock_table_hash()
{
  DBUG_ENTER("spider_db_mysql::reset_lock_table_hash");
  DBUG_PRINT("info",("spider this=%p", this));
  my_hash_reset(&lock_table_hash);
  DBUG_VOID_RETURN;
}

uint spider_db_mysql::get_opened_handler_count()
{
  DBUG_ENTER("spider_db_mysql::get_opened_handler_count");
  DBUG_PRINT("info",("spider this=%p", this));
  DBUG_RETURN(handler_open_array.elements);
}

void spider_db_mysql::reset_opened_handler()
{
  ha_spider *tmp_spider;
  int tmp_link_idx;
  SPIDER_LINK_FOR_HASH **tmp_link_for_hash;
  DBUG_ENTER("spider_db_mysql::reset_opened_handler");
  DBUG_PRINT("info",("spider this=%p", this));
  while ((tmp_link_for_hash =
    (SPIDER_LINK_FOR_HASH **) pop_dynamic(&handler_open_array)))
  {
    tmp_spider = (*tmp_link_for_hash)->spider;
    tmp_link_idx = (*tmp_link_for_hash)->link_idx;
    tmp_spider->clear_handler_opened(tmp_link_idx, conn->conn_kind);
  }
  DBUG_VOID_RETURN;
}

void spider_db_mysql::set_dup_key_idx(
  ha_spider *spider,
  int link_idx
) {
  TABLE *table = spider->get_table();
  uint roop_count, pk_idx = table->s->primary_key;
  int key_name_length;
  int max_length = 0;
  char *key_name;
  DBUG_ENTER("spider_db_mysql::set_dup_key_idx");
  DBUG_PRINT("info",("spider this=%p", this));
  DBUG_PRINT("info",("spider error_str=%s", conn->error_str));
  for (roop_count = 0; roop_count < table->s->keys; roop_count++)
  {
    if (roop_count == pk_idx)
    {
      DBUG_PRINT("info",("spider pk_idx=%u", roop_count));
      int all_link_idx = spider->conn_link_idx[link_idx];
      key_name = spider->share->tgt_pk_names[all_link_idx];
      key_name_length = spider->share->tgt_pk_names_lengths[all_link_idx];
    } else {
      key_name = table->s->key_info[roop_count].name;
      key_name_length = strlen(key_name);
    }
    DBUG_PRINT("info",("spider key_name=%s", key_name));
    if (
      max_length < key_name_length &&
      conn->error_length - 1 >= key_name_length &&
      *(conn->error_str + conn->error_length - 2 -
        key_name_length) == '\'' &&
      !strncasecmp(conn->error_str +
        conn->error_length - 1 - key_name_length,
        key_name, key_name_length)
    ) {
      max_length = key_name_length;
      spider->dup_key_idx = roop_count;
    }
  }
  if (max_length == 0)
    spider->dup_key_idx = (uint) -1;
  DBUG_PRINT("info",("spider dup_key_idx=%d", spider->dup_key_idx));
  DBUG_VOID_RETURN;
}

bool spider_db_mysql::cmp_request_key_to_snd(
  st_spider_db_request_key *request_key
) {
  DBUG_ENTER("spider_db_mysql::cmp_request_key_to_snd");
  DBUG_PRINT("info",("spider this=%p", this));
  DBUG_RETURN(TRUE);
}

spider_db_mysql_util::spider_db_mysql_util() : spider_db_util()
{
  DBUG_ENTER("spider_db_mysql_util::spider_db_mysql_util");
  DBUG_PRINT("info",("spider this=%p", this));
  DBUG_VOID_RETURN;
}

spider_db_mysql_util::~spider_db_mysql_util()
{
  DBUG_ENTER("spider_db_mysql_util::~spider_db_mysql_util");
  DBUG_PRINT("info",("spider this=%p", this));
  DBUG_VOID_RETURN;
}

int spider_db_mysql_util::append_name(
  spider_string *str,
  const char *name,
  uint name_length
) {
  DBUG_ENTER("spider_db_mysql_util::append_name");
  str->q_append(SPIDER_SQL_NAME_QUOTE_STR, SPIDER_SQL_NAME_QUOTE_LEN);
  str->q_append(name, name_length);
  str->q_append(SPIDER_SQL_NAME_QUOTE_STR, SPIDER_SQL_NAME_QUOTE_LEN);
  DBUG_RETURN(0);
}

int spider_db_mysql_util::append_name_with_charset(
  spider_string *str,
  const char *name,
  uint name_length,
  CHARSET_INFO *name_charset
) {
  DBUG_ENTER("spider_db_mysql_util::append_name_with_charset");
  if (str->reserve(SPIDER_SQL_NAME_QUOTE_LEN * 2 + name_length * 2))
    DBUG_RETURN(HA_ERR_OUT_OF_MEM);
  str->q_append(SPIDER_SQL_NAME_QUOTE_STR, SPIDER_SQL_NAME_QUOTE_LEN);
  str->append(name, name_length, name_charset);
  if (str->reserve(SPIDER_SQL_NAME_QUOTE_LEN))
    DBUG_RETURN(HA_ERR_OUT_OF_MEM);
  str->q_append(SPIDER_SQL_NAME_QUOTE_STR, SPIDER_SQL_NAME_QUOTE_LEN);
  DBUG_RETURN(0);
}

bool spider_db_mysql_util::is_name_quote(
  const char head_code
) {
  DBUG_ENTER("spider_db_mysql_util::is_name_quote");
  DBUG_RETURN(head_code == *name_quote_str);
}

int spider_db_mysql_util::append_escaped_name_quote(
  spider_string *str
) {
  DBUG_ENTER("spider_db_mysql_util::append_escaped_name_quote");
  if (str->reserve(SPIDER_SQL_NAME_QUOTE_LEN * 2))
    DBUG_RETURN(HA_ERR_OUT_OF_MEM);
  str->q_append(SPIDER_SQL_NAME_QUOTE_STR, SPIDER_SQL_NAME_QUOTE_LEN);
  str->q_append(SPIDER_SQL_NAME_QUOTE_STR, SPIDER_SQL_NAME_QUOTE_LEN);
  DBUG_RETURN(0);
}

int spider_db_mysql_util::append_column_value(
  ha_spider *spider,
  spider_string *str,
  Field *field,
  const uchar *new_ptr,
  CHARSET_INFO *access_charset
) {
  char buf[MAX_FIELD_WIDTH];
  spider_string tmp_str(buf, MAX_FIELD_WIDTH, &my_charset_bin);
  String *ptr;
  uint length;
  DBUG_ENTER("spider_db_mysql_util::append_column_value");
  tmp_str.init_calc_mem(113);

  if (new_ptr)
  {
    if (
      field->type() == MYSQL_TYPE_BLOB ||
      field->real_type() == MYSQL_TYPE_VARCHAR
    ) {
      length = uint2korr(new_ptr);
      tmp_str.set_quick((char *) new_ptr + HA_KEY_BLOB_LENGTH, length,
        &my_charset_bin);
      ptr = tmp_str.get_str();
    } else if (field->type() == MYSQL_TYPE_GEOMETRY)
    {
/*
      uint mlength = SIZEOF_STORED_DOUBLE, lcnt;
      uchar *dest = (uchar *) buf;
      const uchar *source;
      for (lcnt = 0; lcnt < 4; lcnt++)
      {
        mlength = SIZEOF_STORED_DOUBLE;
        source = new_ptr + mlength + SIZEOF_STORED_DOUBLE * lcnt;
        while (mlength--)
          *dest++ = *--source;
      }
      tmp_str.length(SIZEOF_STORED_DOUBLE * lcnt);
*/
#ifndef DBUG_OFF
      double xmin, xmax, ymin, ymax;
/*
      float8store(buf,xmin);
      float8store(buf+8,xmax);
      float8store(buf+16,ymin);
      float8store(buf+24,ymax);
      memcpy(&xmin,new_ptr,sizeof(xmin));
      memcpy(&xmax,new_ptr + 8,sizeof(xmax));
      memcpy(&ymin,new_ptr + 16,sizeof(ymin));
      memcpy(&ymax,new_ptr + 24,sizeof(ymax));
      float8get(xmin, buf);
      float8get(xmax, buf + 8);
      float8get(ymin, buf + 16);
      float8get(ymax, buf + 24);
      DBUG_PRINT("info", ("spider geo is %f %f %f %f",
        xmin, xmax, ymin, ymax));
      DBUG_PRINT("info", ("spider geo is %.14g %.14g %.14g %.14g",
        xmin, xmax, ymin, ymax));
*/
      float8get(xmin, new_ptr);
      float8get(xmax, new_ptr + 8);
      float8get(ymin, new_ptr + 16);
      float8get(ymax, new_ptr + 24);
      DBUG_PRINT("info", ("spider geo is %f %f %f %f",
        xmin, xmax, ymin, ymax));
/*
      float8get(xmin, new_ptr + SIZEOF_STORED_DOUBLE * 4);
      float8get(xmax, new_ptr + SIZEOF_STORED_DOUBLE * 5);
      float8get(ymin, new_ptr + SIZEOF_STORED_DOUBLE * 6);
      float8get(ymax, new_ptr + SIZEOF_STORED_DOUBLE * 7);
      DBUG_PRINT("info", ("spider geo is %f %f %f %f",
        xmin, xmax, ymin, ymax));
      float8get(xmin, new_ptr + SIZEOF_STORED_DOUBLE * 8);
      float8get(xmax, new_ptr + SIZEOF_STORED_DOUBLE * 9);
      float8get(ymin, new_ptr + SIZEOF_STORED_DOUBLE * 10);
      float8get(ymax, new_ptr + SIZEOF_STORED_DOUBLE * 11);
      DBUG_PRINT("info", ("spider geo is %f %f %f %f",
        xmin, xmax, ymin, ymax));
      float8get(xmin, new_ptr + SIZEOF_STORED_DOUBLE * 12);
      float8get(xmax, new_ptr + SIZEOF_STORED_DOUBLE * 13);
      float8get(ymin, new_ptr + SIZEOF_STORED_DOUBLE * 14);
      float8get(ymax, new_ptr + SIZEOF_STORED_DOUBLE * 15);
      DBUG_PRINT("info", ("spider geo is %f %f %f %f",
        xmin, xmax, ymin, ymax));
*/
#endif
/*
      tmp_str.set_quick((char *) new_ptr, SIZEOF_STORED_DOUBLE * 4,
        &my_charset_bin);
*/
      tmp_str.length(0);
      tmp_str.q_append((char *) SPIDER_SQL_LINESTRING_HEAD_STR,
        SPIDER_SQL_LINESTRING_HEAD_LEN);
      tmp_str.q_append((char *) new_ptr, SIZEOF_STORED_DOUBLE);
      tmp_str.q_append((char *) new_ptr + SIZEOF_STORED_DOUBLE * 2,
        SIZEOF_STORED_DOUBLE);
      tmp_str.q_append((char *) new_ptr + SIZEOF_STORED_DOUBLE,
        SIZEOF_STORED_DOUBLE);
      tmp_str.q_append((char *) new_ptr + SIZEOF_STORED_DOUBLE * 3,
        SIZEOF_STORED_DOUBLE);
      ptr = tmp_str.get_str();
    } else {
      ptr = field->val_str(tmp_str.get_str(), new_ptr);
      tmp_str.mem_calc();
    }
  } else {
    ptr = field->val_str(tmp_str.get_str());
    tmp_str.mem_calc();
  }
  DBUG_PRINT("info", ("spider field->type() is %d", field->type()));
  DBUG_PRINT("info", ("spider ptr->length() is %d", ptr->length()));
/*
  if (
    field->type() == MYSQL_TYPE_BIT ||
    (field->type() >= MYSQL_TYPE_TINY_BLOB &&
      field->type() <= MYSQL_TYPE_BLOB)
  ) {
    uchar *hex_ptr = (uchar *) ptr->ptr(), *end_ptr;
    char *str_ptr;
    DBUG_PRINT("info", ("spider HEX"));
    if (str->reserve(SPIDER_SQL_HEX_LEN + ptr->length() * 2))
      DBUG_RETURN(HA_ERR_OUT_OF_MEM);
    str->q_append(SPIDER_SQL_HEX_STR, SPIDER_SQL_HEX_LEN);
    str_ptr = (char *) str->ptr() + str->length();
    for (end_ptr = hex_ptr + ptr->length(); hex_ptr < end_ptr; hex_ptr++)
    {
      *str_ptr++ = spider_dig_upper[(*hex_ptr) >> 4];
      *str_ptr++ = spider_dig_upper[(*hex_ptr) & 0x0F];
    }
    str->length(str->length() + ptr->length() * 2);
  } else 
*/
  if (field->result_type() == STRING_RESULT)
  {
    DBUG_PRINT("info", ("spider STRING_RESULT"));
    if (str->reserve(SPIDER_SQL_VALUE_QUOTE_LEN))
      DBUG_RETURN(HA_ERR_OUT_OF_MEM);
    str->q_append(SPIDER_SQL_VALUE_QUOTE_STR, SPIDER_SQL_VALUE_QUOTE_LEN);
    if (
      field->type() == MYSQL_TYPE_VARCHAR ||
      (field->type() >= MYSQL_TYPE_ENUM &&
        field->type() <= MYSQL_TYPE_GEOMETRY)
    ) {
      DBUG_PRINT("info", ("spider append_escaped"));
      char buf2[MAX_FIELD_WIDTH];
      spider_string tmp_str2(buf2, MAX_FIELD_WIDTH, access_charset);
      tmp_str2.init_calc_mem(114);
      tmp_str2.length(0);
      if (
        tmp_str2.append(ptr->ptr(), ptr->length(), field->charset()) ||
        str->reserve(tmp_str2.length() * 2) ||
        append_escaped_util(str, tmp_str2.get_str())
      )
        DBUG_RETURN(HA_ERR_OUT_OF_MEM);
    } else if (str->append(*ptr))
      DBUG_RETURN(HA_ERR_OUT_OF_MEM);
    if (str->reserve(SPIDER_SQL_VALUE_QUOTE_LEN))
      DBUG_RETURN(HA_ERR_OUT_OF_MEM);
    str->q_append(SPIDER_SQL_VALUE_QUOTE_STR, SPIDER_SQL_VALUE_QUOTE_LEN);
  } else if (field->str_needs_quotes())
  {
    if (str->reserve(SPIDER_SQL_VALUE_QUOTE_LEN * 2 + ptr->length() * 2 + 2))
      DBUG_RETURN(HA_ERR_OUT_OF_MEM);
    str->q_append(SPIDER_SQL_VALUE_QUOTE_STR, SPIDER_SQL_VALUE_QUOTE_LEN);
    append_escaped_util(str, ptr);
    str->q_append(SPIDER_SQL_VALUE_QUOTE_STR, SPIDER_SQL_VALUE_QUOTE_LEN);
  } else if (str->append(*ptr))
    DBUG_RETURN(HA_ERR_OUT_OF_MEM);
  DBUG_RETURN(0);
}

int spider_db_mysql_util::append_from_with_alias(
  spider_string *str,
  const char **table_names,
  uint *table_name_lengths,
  const char **table_aliases,
  uint *table_alias_lengths,
  uint table_count,
  int *table_name_pos,
  bool over_write
) {
  uint roop_count, length = 0;
  DBUG_ENTER("spider_db_mysql_util::append_from_with_alias");
  DBUG_PRINT("info",("spider this=%p", this));
  if (!over_write)
  {
    for (roop_count = 0; roop_count < table_count; roop_count++)
      length += table_name_lengths[roop_count] + SPIDER_SQL_SPACE_LEN +
        table_alias_lengths[roop_count] + SPIDER_SQL_COMMA_LEN;
    if (str->reserve(SPIDER_SQL_FROM_LEN + length))
      DBUG_RETURN(HA_ERR_OUT_OF_MEM);
    str->q_append(SPIDER_SQL_FROM_STR, SPIDER_SQL_FROM_LEN);
    *table_name_pos = str->length();
  }
  for (roop_count = 0; roop_count < table_count; roop_count++)
  {
    str->q_append(table_names[roop_count], table_name_lengths[roop_count]);
    str->q_append(SPIDER_SQL_SPACE_STR, SPIDER_SQL_SPACE_LEN);
    str->q_append(table_aliases[roop_count], table_alias_lengths[roop_count]);
    str->q_append(SPIDER_SQL_COMMA_STR, SPIDER_SQL_COMMA_LEN);
  }
  str->length(str->length() - SPIDER_SQL_COMMA_LEN);
  DBUG_RETURN(0);
}

int spider_db_mysql_util::append_trx_isolation(
  spider_string *str,
  int trx_isolation
) {
  DBUG_ENTER("spider_db_mysql_util::append_trx_isolation");
  DBUG_PRINT("info",("spider this=%p", this));
  if (str->reserve(SPIDER_SQL_SEMICOLON_LEN +
    SPIDER_SQL_ISO_READ_UNCOMMITTED_LEN))
    DBUG_RETURN(HA_ERR_OUT_OF_MEM);
  if (str->length())
  {
    str->q_append(SPIDER_SQL_SEMICOLON_STR, SPIDER_SQL_SEMICOLON_LEN);
  }
  switch (trx_isolation)
  {
    case ISO_READ_UNCOMMITTED:
      str->q_append(SPIDER_SQL_ISO_READ_UNCOMMITTED_STR,
        SPIDER_SQL_ISO_READ_UNCOMMITTED_LEN);
      break;
    case ISO_READ_COMMITTED:
      str->q_append(SPIDER_SQL_ISO_READ_COMMITTED_STR,
        SPIDER_SQL_ISO_READ_COMMITTED_LEN);
      break;
    case ISO_REPEATABLE_READ:
      str->q_append(SPIDER_SQL_ISO_REPEATABLE_READ_STR,
        SPIDER_SQL_ISO_REPEATABLE_READ_LEN);
      break;
    case ISO_SERIALIZABLE:
      str->q_append(SPIDER_SQL_ISO_SERIALIZABLE_STR,
        SPIDER_SQL_ISO_SERIALIZABLE_LEN);
      break;
    default:
      DBUG_RETURN(HA_ERR_UNSUPPORTED);
  }
  DBUG_RETURN(0);
}

int spider_db_mysql_util::append_autocommit(
  spider_string *str,
  bool autocommit
) {
  DBUG_ENTER("spider_db_mysql_util::append_autocommit");
  DBUG_PRINT("info",("spider this=%p", this));
  if (str->reserve(SPIDER_SQL_SEMICOLON_LEN + SPIDER_SQL_AUTOCOMMIT_OFF_LEN))
    DBUG_RETURN(HA_ERR_OUT_OF_MEM);
  if (str->length())
  {
    str->q_append(SPIDER_SQL_SEMICOLON_STR, SPIDER_SQL_SEMICOLON_LEN);
  }
  if (autocommit)
  {
    str->q_append(SPIDER_SQL_AUTOCOMMIT_ON_STR,
      SPIDER_SQL_AUTOCOMMIT_ON_LEN);
  } else {
    str->q_append(SPIDER_SQL_AUTOCOMMIT_OFF_STR,
      SPIDER_SQL_AUTOCOMMIT_OFF_LEN);
  }
  DBUG_RETURN(0);
}

int spider_db_mysql_util::append_sql_log_off(
  spider_string *str,
  bool sql_log_off
) {
  DBUG_ENTER("spider_db_mysql_util::append_sql_log_off");
  DBUG_PRINT("info",("spider this=%p", this));
  if (str->reserve(SPIDER_SQL_SEMICOLON_LEN + SPIDER_SQL_SQL_LOG_OFF_LEN))
    DBUG_RETURN(HA_ERR_OUT_OF_MEM);
  if (str->length())
  {
    str->q_append(SPIDER_SQL_SEMICOLON_STR, SPIDER_SQL_SEMICOLON_LEN);
  }
  if (sql_log_off)
  {
    str->q_append(SPIDER_SQL_SQL_LOG_ON_STR, SPIDER_SQL_SQL_LOG_ON_LEN);
  } else {
    str->q_append(SPIDER_SQL_SQL_LOG_OFF_STR, SPIDER_SQL_SQL_LOG_OFF_LEN);
  }
  DBUG_RETURN(0);
}

int spider_db_mysql_util::append_time_zone(
  spider_string *str,
  Time_zone *time_zone
) {
  const String *tz_str = time_zone->get_name();
  DBUG_ENTER("spider_db_mysql_util::append_time_zone");
  DBUG_PRINT("info",("spider this=%p", this));
  if (str->reserve(SPIDER_SQL_SEMICOLON_LEN + SPIDER_SQL_TIME_ZONE_LEN +
    tz_str->length() + SPIDER_SQL_VALUE_QUOTE_LEN))
    DBUG_RETURN(HA_ERR_OUT_OF_MEM);
  if (str->length())
    str->q_append(SPIDER_SQL_SEMICOLON_STR, SPIDER_SQL_SEMICOLON_LEN);
  str->q_append(SPIDER_SQL_TIME_ZONE_STR, SPIDER_SQL_TIME_ZONE_LEN);
  str->q_append(tz_str->ptr(), tz_str->length());
  str->q_append(SPIDER_SQL_VALUE_QUOTE_STR, SPIDER_SQL_VALUE_QUOTE_LEN);
  DBUG_RETURN(0);
}

int spider_db_mysql_util::append_start_transaction(
  spider_string *str
) {
  DBUG_ENTER("spider_db_mysql_util::append_start_transaction");
  DBUG_PRINT("info",("spider this=%p", this));
  if (str->reserve(SPIDER_SQL_SEMICOLON_LEN +
    SPIDER_SQL_START_TRANSACTION_LEN))
    DBUG_RETURN(HA_ERR_OUT_OF_MEM);
  if (str->length())
  {
    str->q_append(SPIDER_SQL_SEMICOLON_STR, SPIDER_SQL_SEMICOLON_LEN);
  }
  str->q_append(SPIDER_SQL_START_TRANSACTION_STR,
    SPIDER_SQL_START_TRANSACTION_LEN);
  DBUG_RETURN(0);
}

int spider_db_mysql_util::append_xa_start(
  spider_string *str,
  XID *xid
) {
  DBUG_ENTER("spider_db_mysql_util::append_xa_start");
  DBUG_PRINT("info",("spider this=%p", this));
  if (str->reserve(SPIDER_SQL_SEMICOLON_LEN +
    SPIDER_SQL_XA_START_LEN + XIDDATASIZE + sizeof(long) + 9))
    DBUG_RETURN(HA_ERR_OUT_OF_MEM);
  if (str->length())
  {
    str->q_append(SPIDER_SQL_SEMICOLON_STR, SPIDER_SQL_SEMICOLON_LEN);
  }
  str->q_append(SPIDER_SQL_XA_START_STR, SPIDER_SQL_XA_START_LEN);
  spider_db_append_xid_str(str, xid);
  DBUG_RETURN(0);
}

int spider_db_mysql_util::append_lock_table_head(
  spider_string *str
) {
  DBUG_ENTER("spider_db_mysql_util::append_lock_table_head");
  DBUG_PRINT("info",("spider this=%p", this));
  if (str->reserve(SPIDER_SQL_LOCK_TABLE_LEN))
    DBUG_RETURN(HA_ERR_OUT_OF_MEM);
  str->q_append(SPIDER_SQL_LOCK_TABLE_STR, SPIDER_SQL_LOCK_TABLE_LEN);
  DBUG_RETURN(0);
}

int spider_db_mysql_util::append_lock_table_body(
  spider_string *str,
  const char *db_name,
  uint db_name_length,
  CHARSET_INFO *db_name_charset,
  const char *table_name,
  uint table_name_length,
  CHARSET_INFO *table_name_charset,
  int lock_type
) {
  DBUG_ENTER("spider_db_mysql_util::append_lock_table_body");
  DBUG_PRINT("info",("spider this=%p", this));
  if (str->reserve(SPIDER_SQL_NAME_QUOTE_LEN))
  {
    DBUG_RETURN(HA_ERR_OUT_OF_MEM);
  }
  str->q_append(SPIDER_SQL_NAME_QUOTE_STR, SPIDER_SQL_NAME_QUOTE_LEN);
  if (
    str->append(db_name, db_name_length, db_name_charset) ||
    str->reserve((SPIDER_SQL_NAME_QUOTE_LEN) * 2 + SPIDER_SQL_DOT_LEN)
  ) {
    DBUG_RETURN(HA_ERR_OUT_OF_MEM);
  }
  str->q_append(SPIDER_SQL_NAME_QUOTE_STR, SPIDER_SQL_NAME_QUOTE_LEN);
  str->q_append(SPIDER_SQL_DOT_STR, SPIDER_SQL_DOT_LEN);
  str->q_append(SPIDER_SQL_NAME_QUOTE_STR, SPIDER_SQL_NAME_QUOTE_LEN);
  if (
    str->append(table_name, table_name_length, table_name_charset) ||
    str->reserve(SPIDER_SQL_NAME_QUOTE_LEN +
      spider_db_table_lock_len[lock_type])
  ) {
    DBUG_RETURN(HA_ERR_OUT_OF_MEM);
  }
  str->q_append(SPIDER_SQL_NAME_QUOTE_STR, SPIDER_SQL_NAME_QUOTE_LEN);
  str->q_append(spider_db_table_lock_str[lock_type],
    spider_db_table_lock_len[lock_type]);
  DBUG_RETURN(0);
}

int spider_db_mysql_util::append_lock_table_tail(
  spider_string *str
) {
  DBUG_ENTER("spider_db_mysql_util::append_lock_table_tail");
  DBUG_PRINT("info",("spider this=%p", this));
  str->length(str->length() - SPIDER_SQL_COMMA_LEN);
  DBUG_RETURN(0);
}

int spider_db_mysql_util::append_unlock_table(
  spider_string *str
) {
  DBUG_ENTER("spider_db_mysql_util::append_unlock_table");
  DBUG_PRINT("info",("spider this=%p", this));
  if (str->reserve(SPIDER_SQL_UNLOCK_TABLE_LEN))
  {
    DBUG_RETURN(HA_ERR_OUT_OF_MEM);
  }
  str->q_append(SPIDER_SQL_UNLOCK_TABLE_STR, SPIDER_SQL_UNLOCK_TABLE_LEN);
  DBUG_RETURN(0);
}

int spider_db_mysql_util::open_item_func(
  Item_func *item_func,
  ha_spider *spider,
  spider_string *str,
  const char *alias,
  uint alias_length
) {
  uint dbton_id = spider_dbton_mysql.dbton_id;
  int error_num;
  Item *item, **item_list = item_func->arguments();
  uint roop_count, item_count = item_func->argument_count(), start_item = 0;
  const char *func_name = SPIDER_SQL_NULL_CHAR_STR,
    *separete_str = SPIDER_SQL_NULL_CHAR_STR,
    *last_str = SPIDER_SQL_NULL_CHAR_STR;
  int func_name_length = SPIDER_SQL_NULL_CHAR_LEN,
    separete_str_length = SPIDER_SQL_NULL_CHAR_LEN,
    last_str_length = SPIDER_SQL_NULL_CHAR_LEN;
  int use_pushdown_udf;
  DBUG_ENTER("spider_db_mysql_util::open_item_func");
  if (str)
  {
    if (str->reserve(SPIDER_SQL_OPEN_PAREN_LEN))
      DBUG_RETURN(HA_ERR_OUT_OF_MEM);
    str->q_append(SPIDER_SQL_OPEN_PAREN_STR, SPIDER_SQL_OPEN_PAREN_LEN);
  }
  DBUG_PRINT("info",("spider functype = %d", item_func->functype()));
  switch (item_func->functype())
  {
    case Item_func::ISNULL_FUNC:
      last_str = SPIDER_SQL_IS_NULL_STR;
      last_str_length = SPIDER_SQL_IS_NULL_LEN;
      break;
    case Item_func::ISNOTNULL_FUNC:
      last_str = SPIDER_SQL_IS_NOT_NULL_STR;
      last_str_length = SPIDER_SQL_IS_NOT_NULL_LEN;
      break;
    case Item_func::UNKNOWN_FUNC:
      func_name = (char*) item_func->func_name();
      func_name_length = strlen(func_name);
      DBUG_PRINT("info",("spider func_name = %s", func_name));
      DBUG_PRINT("info",("spider func_name_length = %d", func_name_length));
      if (func_name_length == 1 &&
        (
          !strncasecmp("+", func_name, func_name_length) ||
          !strncasecmp("-", func_name, func_name_length) ||
          !strncasecmp("*", func_name, func_name_length) ||
          !strncasecmp("/", func_name, func_name_length) ||
          !strncasecmp("%", func_name, func_name_length) ||
          !strncasecmp("&", func_name, func_name_length) ||
          !strncasecmp("|", func_name, func_name_length) ||
          !strncasecmp("^", func_name, func_name_length)
        )
      ) {
        /* no action */
        break;
      } else if (func_name_length == 2 &&
        (
          !strncasecmp("<<", func_name, func_name_length) ||
          !strncasecmp(">>", func_name, func_name_length)
        )
      ) {
        /* no action */
        break;
      } else if (func_name_length == 3 &&
        !strncasecmp("div", func_name, func_name_length)
      ) {
        /* no action */
        break;
      } else if (func_name_length == 4)
      {
        if (
          !strncasecmp("rand", func_name, func_name_length) &&
          !item_func->arg_count
        ) {
          if (str)
            str->length(str->length() - SPIDER_SQL_OPEN_PAREN_LEN);
          DBUG_RETURN(spider_db_open_item_int(item_func, spider, str,
            alias, alias_length, dbton_id));
        } else if (
          !strncasecmp("case", func_name, func_name_length)
        ) {
#ifdef ITEM_FUNC_CASE_PARAMS_ARE_PUBLIC
          Item_func_case *item_func_case = (Item_func_case *) item_func;
          if (str)
          {
            if (str->reserve(SPIDER_SQL_CASE_LEN))
              DBUG_RETURN(HA_ERR_OUT_OF_MEM);
            str->q_append(SPIDER_SQL_CASE_STR, SPIDER_SQL_CASE_LEN);
          }
          if (item_func_case->first_expr_num != -1)
          {
            if ((error_num = spider_db_print_item_type(
              item_list[item_func_case->first_expr_num], spider, str,
              alias, alias_length, dbton_id)))
              DBUG_RETURN(error_num);
          }
          for (roop_count = 0; roop_count < item_func_case->ncases;
            roop_count += 2)
          {
            if (str)
            {
              if (str->reserve(SPIDER_SQL_WHEN_LEN))
                DBUG_RETURN(HA_ERR_OUT_OF_MEM);
              str->q_append(SPIDER_SQL_WHEN_STR, SPIDER_SQL_WHEN_LEN);
            }
            if ((error_num = spider_db_print_item_type(
              item_list[roop_count], spider, str,
              alias, alias_length, dbton_id)))
              DBUG_RETURN(error_num);
            if (str)
            {
              if (str->reserve(SPIDER_SQL_THEN_LEN))
                DBUG_RETURN(HA_ERR_OUT_OF_MEM);
              str->q_append(SPIDER_SQL_THEN_STR, SPIDER_SQL_THEN_LEN);
            }
            if ((error_num = spider_db_print_item_type(
              item_list[roop_count + 1], spider, str,
              alias, alias_length, dbton_id)))
              DBUG_RETURN(error_num);
          }
          if (item_func_case->else_expr_num != -1)
          {
            if (str)
            {
              if (str->reserve(SPIDER_SQL_ELSE_LEN))
                DBUG_RETURN(HA_ERR_OUT_OF_MEM);
              str->q_append(SPIDER_SQL_ELSE_STR, SPIDER_SQL_ELSE_LEN);
            }
            if ((error_num = spider_db_print_item_type(
              item_list[item_func_case->else_expr_num], spider, str,
              alias, alias_length, dbton_id)))
              DBUG_RETURN(error_num);
          }
          if (str)
          {
            if (str->reserve(SPIDER_SQL_END_LEN + SPIDER_SQL_CLOSE_PAREN_LEN))
              DBUG_RETURN(HA_ERR_OUT_OF_MEM);
            str->q_append(SPIDER_SQL_END_STR, SPIDER_SQL_END_LEN);
            str->q_append(SPIDER_SQL_CLOSE_PAREN_STR,
              SPIDER_SQL_CLOSE_PAREN_LEN);
          }
          DBUG_RETURN(0);
#else
          DBUG_RETURN(ER_SPIDER_COND_SKIP_NUM);
#endif
        }
      } else if (func_name_length == 6 &&
        !strncasecmp("istrue", func_name, func_name_length)
      ) {
        last_str = SPIDER_SQL_IS_TRUE_STR;
        last_str_length = SPIDER_SQL_IS_TRUE_LEN;
        break;
      } else if (func_name_length == 7)
      {
        if (!strncasecmp("isfalse", func_name, func_name_length))
        {
          last_str = SPIDER_SQL_IS_FALSE_STR;
          last_str_length = SPIDER_SQL_IS_FALSE_LEN;
          break;
        } else if (
          !strncasecmp("sysdate", func_name, func_name_length) ||
          !strncasecmp("curdate", func_name, func_name_length) ||
          !strncasecmp("curtime", func_name, func_name_length)
        ) {
          if (str)
            str->length(str->length() - SPIDER_SQL_OPEN_PAREN_LEN);
          DBUG_RETURN(spider_db_open_item_string(item_func, spider, str,
            alias, alias_length, dbton_id));
        } else if (
          !strncasecmp("convert", func_name, func_name_length)
        ) {
          if (str)
          {
            if (str->reserve(func_name_length * 2 + SPIDER_SQL_OPEN_PAREN_LEN))
              DBUG_RETURN(HA_ERR_OUT_OF_MEM);
            str->q_append(func_name, func_name_length);
            str->q_append(SPIDER_SQL_OPEN_PAREN_STR,
              SPIDER_SQL_OPEN_PAREN_LEN);
            last_str = SPIDER_SQL_CLOSE_PAREN_STR;
            last_str_length = SPIDER_SQL_CLOSE_PAREN_LEN;
          }
          break;
        }
      } else if (func_name_length == 8 &&
        (
          !strncasecmp("utc_date", func_name, func_name_length) ||
          !strncasecmp("utc_time", func_name, func_name_length)
        )
      ) {
        if (str)
          str->length(str->length() - SPIDER_SQL_OPEN_PAREN_LEN);
        DBUG_RETURN(spider_db_open_item_string(item_func, spider, str,
          alias, alias_length, dbton_id));
      } else if (func_name_length == 9 &&
        !strncasecmp("isnottrue", func_name, func_name_length)
      ) {
        last_str = SPIDER_SQL_IS_NOT_TRUE_STR;
        last_str_length = SPIDER_SQL_IS_NOT_TRUE_LEN;
        break;
      } else if (func_name_length == 10 &&
        !strncasecmp("isnotfalse", func_name, func_name_length)
      ) {
        last_str = SPIDER_SQL_IS_NOT_FALSE_STR;
        last_str_length = SPIDER_SQL_IS_NOT_FALSE_LEN;
        break;
      } else if (func_name_length == 12)
      {
        if (!strncasecmp("cast_as_date", func_name, func_name_length))
        {
          if (str)
          {
            str->length(str->length() - SPIDER_SQL_OPEN_PAREN_LEN);
            if (str->reserve(SPIDER_SQL_CAST_LEN))
              DBUG_RETURN(HA_ERR_OUT_OF_MEM);
            str->q_append(SPIDER_SQL_CAST_STR, SPIDER_SQL_CAST_LEN);
          }
          last_str = SPIDER_SQL_AS_DATE_STR;
          last_str_length = SPIDER_SQL_AS_DATE_LEN;
          break;
        } else if (!strncasecmp("cast_as_time", func_name, func_name_length))
        {
          if (str)
          {
            str->length(str->length() - SPIDER_SQL_OPEN_PAREN_LEN);
            if (str->reserve(SPIDER_SQL_CAST_LEN))
              DBUG_RETURN(HA_ERR_OUT_OF_MEM);
            str->q_append(SPIDER_SQL_CAST_STR, SPIDER_SQL_CAST_LEN);
          }
          last_str = SPIDER_SQL_AS_TIME_STR;
          last_str_length = SPIDER_SQL_AS_TIME_LEN;
          break;
        }
      } else if (func_name_length == 13 &&
        !strncasecmp("utc_timestamp", func_name, func_name_length)
      ) {
        if (str)
          str->length(str->length() - SPIDER_SQL_OPEN_PAREN_LEN);
        DBUG_RETURN(spider_db_open_item_string(item_func, spider, str,
          alias, alias_length, dbton_id));
      } else if (func_name_length == 14)
      {
        if (!strncasecmp("cast_as_binary", func_name, func_name_length))
        {
          if (str)
          {
            char tmp_buf[MAX_FIELD_WIDTH], *tmp_ptr, *tmp_ptr2;
            spider_string tmp_str(tmp_buf, MAX_FIELD_WIDTH, str->charset());
            tmp_str.init_calc_mem(123);
            tmp_str.length(0);
            str->length(str->length() - SPIDER_SQL_OPEN_PAREN_LEN);
            if (str->reserve(SPIDER_SQL_CAST_LEN))
              DBUG_RETURN(HA_ERR_OUT_OF_MEM);
            str->q_append(SPIDER_SQL_CAST_STR, SPIDER_SQL_CAST_LEN);
#if MYSQL_VERSION_ID < 50500
            item_func->print(tmp_str.get_str(), QT_IS);
#else
            item_func->print(tmp_str.get_str(), QT_TO_SYSTEM_CHARSET);
#endif
            tmp_str.mem_calc();
            if (tmp_str.reserve(1))
              DBUG_RETURN(HA_ERR_OUT_OF_MEM);
            tmp_ptr = tmp_str.c_ptr_quick();
            DBUG_PRINT("info",("spider tmp_ptr = %s", tmp_ptr));
            while ((tmp_ptr2 = strstr(tmp_ptr, SPIDER_SQL_AS_BINARY_STR)))
              tmp_ptr = tmp_ptr2 + 1;
            last_str = tmp_ptr - 1;
            last_str_length = strlen(last_str) - SPIDER_SQL_CLOSE_PAREN_LEN;
          }
          break;
        } else if (!strncasecmp("cast_as_signed", func_name, func_name_length))
        {
          if (str)
          {
            str->length(str->length() - SPIDER_SQL_OPEN_PAREN_LEN);
            if (str->reserve(SPIDER_SQL_CAST_LEN))
              DBUG_RETURN(HA_ERR_OUT_OF_MEM);
            str->q_append(SPIDER_SQL_CAST_STR, SPIDER_SQL_CAST_LEN);
          }
          last_str = SPIDER_SQL_AS_SIGNED_STR;
          last_str_length = SPIDER_SQL_AS_SIGNED_LEN;
          break;
        }
      } else if (func_name_length == 16)
      {
        if (!strncasecmp("cast_as_unsigned", func_name, func_name_length))
        {
          if (str)
          {
            str->length(str->length() - SPIDER_SQL_OPEN_PAREN_LEN);
            if (str->reserve(SPIDER_SQL_CAST_LEN))
              DBUG_RETURN(HA_ERR_OUT_OF_MEM);
            str->q_append(SPIDER_SQL_CAST_STR, SPIDER_SQL_CAST_LEN);
          }
          last_str = SPIDER_SQL_AS_UNSIGNED_STR;
          last_str_length = SPIDER_SQL_AS_UNSIGNED_LEN;
          break;
        } else if (!strncasecmp("decimal_typecast", func_name,
          func_name_length))
        {
          if (str)
          {
            char tmp_buf[MAX_FIELD_WIDTH], *tmp_ptr, *tmp_ptr2;
            spider_string tmp_str(tmp_buf, MAX_FIELD_WIDTH, str->charset());
            tmp_str.init_calc_mem(124);
            tmp_str.length(0);
            str->length(str->length() - SPIDER_SQL_OPEN_PAREN_LEN);
            if (str->reserve(SPIDER_SQL_CAST_LEN))
              DBUG_RETURN(HA_ERR_OUT_OF_MEM);
            str->q_append(SPIDER_SQL_CAST_STR, SPIDER_SQL_CAST_LEN);
#if MYSQL_VERSION_ID < 50500
            item_func->print(tmp_str.get_str(), QT_IS);
#else
            item_func->print(tmp_str.get_str(), QT_TO_SYSTEM_CHARSET);
#endif
            tmp_str.mem_calc();
            if (tmp_str.reserve(1))
              DBUG_RETURN(HA_ERR_OUT_OF_MEM);
            tmp_ptr = tmp_str.c_ptr_quick();
            DBUG_PRINT("info",("spider tmp_ptr = %s", tmp_ptr));
            while ((tmp_ptr2 = strstr(tmp_ptr, SPIDER_SQL_AS_DECIMAL_STR)))
              tmp_ptr = tmp_ptr2 + 1;
            last_str = tmp_ptr - 1;
            last_str_length = strlen(last_str) - SPIDER_SQL_CLOSE_PAREN_LEN;
          }
          break;
        } else if (!strncasecmp("cast_as_datetime", func_name,
          func_name_length))
        {
          if (str)
          {
            str->length(str->length() - SPIDER_SQL_OPEN_PAREN_LEN);
            if (str->reserve(SPIDER_SQL_CAST_LEN))
              DBUG_RETURN(HA_ERR_OUT_OF_MEM);
            str->q_append(SPIDER_SQL_CAST_STR, SPIDER_SQL_CAST_LEN);
          }
          last_str = SPIDER_SQL_AS_DATETIME_STR;
          last_str_length = SPIDER_SQL_AS_DATETIME_LEN;
          break;
        }
      } else if (func_name_length == 17)
      {
        if (!strncasecmp("date_add_interval", func_name, func_name_length))
        {
          Item_date_add_interval *item_date_add_interval =
            (Item_date_add_interval *) item_func;
          func_name = spider_db_timefunc_interval_str[
            item_date_add_interval->int_type];
          func_name_length = strlen(func_name);
          if ((error_num = spider_db_print_item_type(item_list[0], spider, str,
            alias, alias_length, dbton_id)))
            DBUG_RETURN(error_num);
          if (str)
          {
            if (item_date_add_interval->date_sub_interval)
            {
              if (str->reserve(SPIDER_SQL_NEGINTERVAL_LEN))
                DBUG_RETURN(HA_ERR_OUT_OF_MEM);
              str->q_append(SPIDER_SQL_NEGINTERVAL_STR,
                SPIDER_SQL_NEGINTERVAL_LEN);
            } else {
              if (str->reserve(SPIDER_SQL_INTERVAL_LEN))
                DBUG_RETURN(HA_ERR_OUT_OF_MEM);
              str->q_append(SPIDER_SQL_INTERVAL_STR, SPIDER_SQL_INTERVAL_LEN);
            }
          }
          if ((error_num = spider_db_print_item_type(item_list[1], spider, str,
            alias, alias_length, dbton_id)))
            DBUG_RETURN(error_num);
          if (str)
          {
            if (str->reserve(func_name_length + SPIDER_SQL_CLOSE_PAREN_LEN))
              DBUG_RETURN(HA_ERR_OUT_OF_MEM);
            str->q_append(func_name, func_name_length);
            str->q_append(SPIDER_SQL_CLOSE_PAREN_STR,
              SPIDER_SQL_CLOSE_PAREN_LEN);
          }
          DBUG_RETURN(0);
        }
      }
      if (str)
      {
        if (str->reserve(func_name_length + SPIDER_SQL_OPEN_PAREN_LEN))
          DBUG_RETURN(HA_ERR_OUT_OF_MEM);
        str->q_append(func_name, func_name_length);
        str->q_append(SPIDER_SQL_OPEN_PAREN_STR, SPIDER_SQL_OPEN_PAREN_LEN);
      }
      func_name = SPIDER_SQL_COMMA_STR;
      func_name_length = SPIDER_SQL_COMMA_LEN;
      separete_str = SPIDER_SQL_COMMA_STR;
      separete_str_length = SPIDER_SQL_COMMA_LEN;
      last_str = SPIDER_SQL_CLOSE_PAREN_STR;
      last_str_length = SPIDER_SQL_CLOSE_PAREN_LEN;
      break;
    case Item_func::NOW_FUNC:
      if (str)
        str->length(str->length() - SPIDER_SQL_OPEN_PAREN_LEN);
      DBUG_RETURN(spider_db_open_item_string(item_func, spider, str,
        alias, alias_length, dbton_id));
    case Item_func::CHAR_TYPECAST_FUNC:
      {
        if (str)
        {
          char tmp_buf[MAX_FIELD_WIDTH], *tmp_ptr, *tmp_ptr2;
          spider_string tmp_str(tmp_buf, MAX_FIELD_WIDTH, str->charset());
          tmp_str.init_calc_mem(125);
          tmp_str.length(0);
          str->length(str->length() - SPIDER_SQL_OPEN_PAREN_LEN);
          if (str->reserve(SPIDER_SQL_CAST_LEN))
            DBUG_RETURN(HA_ERR_OUT_OF_MEM);
          str->q_append(SPIDER_SQL_CAST_STR, SPIDER_SQL_CAST_LEN);
#if MYSQL_VERSION_ID < 50500
          item_func->print(tmp_str.get_str(), QT_IS);
#else
          item_func->print(tmp_str.get_str(), QT_TO_SYSTEM_CHARSET);
#endif
          tmp_str.mem_calc();
          if (tmp_str.reserve(1))
            DBUG_RETURN(HA_ERR_OUT_OF_MEM);
          tmp_ptr = tmp_str.c_ptr_quick();
          DBUG_PRINT("info",("spider tmp_ptr = %s", tmp_ptr));
          while ((tmp_ptr2 = strstr(tmp_ptr, SPIDER_SQL_AS_CHAR_STR)))
            tmp_ptr = tmp_ptr2 + 1;
          last_str = tmp_ptr - 1;
          last_str_length = strlen(last_str) - SPIDER_SQL_CLOSE_PAREN_LEN;
        }
      }
      break;
    case Item_func::NOT_FUNC:
    case Item_func::NEG_FUNC:
      if (str)
      {
        func_name = (char*) item_func->func_name();
        func_name_length = strlen(func_name);
        if (str->reserve(func_name_length + SPIDER_SQL_SPACE_LEN))
          DBUG_RETURN(HA_ERR_OUT_OF_MEM);
        str->q_append(func_name, func_name_length);
        str->q_append(SPIDER_SQL_SPACE_STR, SPIDER_SQL_SPACE_LEN);
      }
      break;
    case Item_func::IN_FUNC:
      if (((Item_func_opt_neg *) item_func)->negated)
      {
        func_name = SPIDER_SQL_NOT_IN_STR;
        func_name_length = SPIDER_SQL_NOT_IN_LEN;
        separete_str = SPIDER_SQL_COMMA_STR;
        separete_str_length = SPIDER_SQL_COMMA_LEN;
        last_str = SPIDER_SQL_CLOSE_PAREN_STR;
        last_str_length = SPIDER_SQL_CLOSE_PAREN_LEN;
      } else {
        func_name = SPIDER_SQL_IN_STR;
        func_name_length = SPIDER_SQL_IN_LEN;
        separete_str = SPIDER_SQL_COMMA_STR;
        separete_str_length = SPIDER_SQL_COMMA_LEN;
        last_str = SPIDER_SQL_CLOSE_PAREN_STR;
        last_str_length = SPIDER_SQL_CLOSE_PAREN_LEN;
      }
      break;
    case Item_func::BETWEEN:
      if (((Item_func_opt_neg *) item_func)->negated)
      {
        func_name = SPIDER_SQL_NOT_BETWEEN_STR;
        func_name_length = SPIDER_SQL_NOT_BETWEEN_LEN;
        separete_str = SPIDER_SQL_AND_STR;
        separete_str_length = SPIDER_SQL_AND_LEN;
      } else {
        func_name = (char*) item_func->func_name();
        func_name_length = strlen(func_name);
        separete_str = SPIDER_SQL_AND_STR;
        separete_str_length = SPIDER_SQL_AND_LEN;
      }
      break;
    case Item_func::UDF_FUNC:
      use_pushdown_udf = spider_param_use_pushdown_udf(spider->trx->thd,
        spider->share->use_pushdown_udf);
      if (!use_pushdown_udf)
        DBUG_RETURN(ER_SPIDER_COND_SKIP_NUM);
      if (str)
      {
        func_name = (char*) item_func->func_name();
        func_name_length = strlen(func_name);
        DBUG_PRINT("info",("spider func_name = %s", func_name));
        DBUG_PRINT("info",("spider func_name_length = %d", func_name_length));
        if (str->reserve(func_name_length + SPIDER_SQL_OPEN_PAREN_LEN))
          DBUG_RETURN(HA_ERR_OUT_OF_MEM);
        str->q_append(func_name, func_name_length);
        str->q_append(SPIDER_SQL_OPEN_PAREN_STR, SPIDER_SQL_OPEN_PAREN_LEN);
      }
      func_name = SPIDER_SQL_COMMA_STR;
      func_name_length = SPIDER_SQL_COMMA_LEN;
      separete_str = SPIDER_SQL_COMMA_STR;
      separete_str_length = SPIDER_SQL_COMMA_LEN;
      last_str = SPIDER_SQL_CLOSE_PAREN_STR;
      last_str_length = SPIDER_SQL_CLOSE_PAREN_LEN;
      break;
#ifdef MARIADB_BASE_VERSION
    case Item_func::XOR_FUNC:
#else
    case Item_func::COND_XOR_FUNC:
#endif
      if (str)
        str->length(str->length() - SPIDER_SQL_OPEN_PAREN_LEN);
      DBUG_RETURN(
        spider_db_open_item_cond((Item_cond *) item_func, spider, str,
          alias, alias_length, dbton_id));
    case Item_func::TRIG_COND_FUNC:
      DBUG_RETURN(ER_SPIDER_COND_SKIP_NUM);
    case Item_func::GUSERVAR_FUNC:
      if (str)
        str->length(str->length() - SPIDER_SQL_OPEN_PAREN_LEN);
      if (item_func->result_type() == STRING_RESULT)
        DBUG_RETURN(spider_db_open_item_string(item_func, spider, str,
          alias, alias_length, dbton_id));
      else
        DBUG_RETURN(spider_db_open_item_int(item_func, spider, str,
          alias, alias_length, dbton_id));
    case Item_func::FT_FUNC:
      if (spider_db_check_ft_idx(item_func, spider) == MAX_KEY)
        DBUG_RETURN(ER_SPIDER_COND_SKIP_NUM);
      start_item = 1;
      if (str)
      {
        if (str->reserve(SPIDER_SQL_MATCH_LEN))
          DBUG_RETURN(HA_ERR_OUT_OF_MEM);
        str->q_append(SPIDER_SQL_MATCH_STR, SPIDER_SQL_MATCH_LEN);
      }
      separete_str = SPIDER_SQL_COMMA_STR;
      separete_str_length = SPIDER_SQL_COMMA_LEN;
      last_str = SPIDER_SQL_CLOSE_PAREN_STR;
      last_str_length = SPIDER_SQL_CLOSE_PAREN_LEN;
      break;
    case Item_func::SP_EQUALS_FUNC:
      if (str)
      {
        func_name = SPIDER_SQL_MBR_EQUAL_STR;
        func_name_length = SPIDER_SQL_MBR_EQUAL_LEN;
        DBUG_PRINT("info",("spider func_name = %s", func_name));
        DBUG_PRINT("info",("spider func_name_length = %d", func_name_length));
        if (str->reserve(func_name_length))
          DBUG_RETURN(HA_ERR_OUT_OF_MEM);
        str->q_append(func_name, func_name_length);
      }
      func_name = SPIDER_SQL_COMMA_STR;
      func_name_length = SPIDER_SQL_COMMA_LEN;
      separete_str = SPIDER_SQL_COMMA_STR;
      separete_str_length = SPIDER_SQL_COMMA_LEN;
      last_str = SPIDER_SQL_CLOSE_PAREN_STR;
      last_str_length = SPIDER_SQL_CLOSE_PAREN_LEN;
      break;
    case Item_func::SP_DISJOINT_FUNC:
    case Item_func::SP_INTERSECTS_FUNC:
    case Item_func::SP_TOUCHES_FUNC:
    case Item_func::SP_CROSSES_FUNC:
    case Item_func::SP_WITHIN_FUNC:
    case Item_func::SP_CONTAINS_FUNC:
    case Item_func::SP_OVERLAPS_FUNC:
      if (str)
      {
        func_name = (char*) item_func->func_name();
        func_name_length = strlen(func_name);
        DBUG_PRINT("info",("spider func_name = %s", func_name));
        DBUG_PRINT("info",("spider func_name_length = %d", func_name_length));
        if (str->reserve(SPIDER_SQL_MBR_LEN + func_name_length +
          SPIDER_SQL_OPEN_PAREN_LEN))
          DBUG_RETURN(HA_ERR_OUT_OF_MEM);
        str->q_append(SPIDER_SQL_MBR_STR, SPIDER_SQL_MBR_LEN);
        str->q_append(func_name, func_name_length);
        str->q_append(SPIDER_SQL_OPEN_PAREN_STR, SPIDER_SQL_OPEN_PAREN_LEN);
      }
      func_name = SPIDER_SQL_COMMA_STR;
      func_name_length = SPIDER_SQL_COMMA_LEN;
      separete_str = SPIDER_SQL_COMMA_STR;
      separete_str_length = SPIDER_SQL_COMMA_LEN;
      last_str = SPIDER_SQL_CLOSE_PAREN_STR;
      last_str_length = SPIDER_SQL_CLOSE_PAREN_LEN;
      break;
    case Item_func::EQ_FUNC:
    case Item_func::EQUAL_FUNC:
    case Item_func::NE_FUNC:
    case Item_func::LT_FUNC:
    case Item_func::LE_FUNC:
    case Item_func::GE_FUNC:
    case Item_func::GT_FUNC:
    case Item_func::LIKE_FUNC:
      if (str)
      {
        func_name = (char*) item_func->func_name();
        func_name_length = strlen(func_name);
      }
      break;
    default:
      THD *thd = spider->trx->thd;
      SPIDER_SHARE *share = spider->share;
      if (spider_param_skip_default_condition(thd,
        share->skip_default_condition))
        DBUG_RETURN(ER_SPIDER_COND_SKIP_NUM);
      if (str)
      {
        func_name = (char*) item_func->func_name();
        func_name_length = strlen(func_name);
      }
      break;
  }
  DBUG_PRINT("info",("spider func_name = %s", func_name));
  DBUG_PRINT("info",("spider func_name_length = %d", func_name_length));
  DBUG_PRINT("info",("spider separete_str = %s", separete_str));
  DBUG_PRINT("info",("spider separete_str_length = %d", separete_str_length));
  DBUG_PRINT("info",("spider last_str = %s", last_str));
  DBUG_PRINT("info",("spider last_str_length = %d", last_str_length));
  if (item_count)
  {
    item_count--;
    for (roop_count = start_item; roop_count < item_count; roop_count++)
    {
      item = item_list[roop_count];
      if ((error_num = spider_db_print_item_type(item, spider, str,
        alias, alias_length, dbton_id)))
        DBUG_RETURN(error_num);
      if (roop_count == 1)
      {
        func_name = separete_str;
        func_name_length = separete_str_length;
      }
      if (str)
      {
        if (str->reserve(func_name_length + SPIDER_SQL_SPACE_LEN * 2))
          DBUG_RETURN(HA_ERR_OUT_OF_MEM);
        str->q_append(SPIDER_SQL_SPACE_STR, SPIDER_SQL_SPACE_LEN);
        str->q_append(func_name, func_name_length);
        str->q_append(SPIDER_SQL_SPACE_STR, SPIDER_SQL_SPACE_LEN);
      }
    }
    item = item_list[roop_count];
    if ((error_num = spider_db_print_item_type(item, spider, str,
      alias, alias_length, dbton_id)))
      DBUG_RETURN(error_num);
  }
  if (item_func->functype() == Item_func::FT_FUNC)
  {
    Item_func_match *item_func_match = (Item_func_match *)item_func;
    if (str)
    {
      if (str->reserve(SPIDER_SQL_AGAINST_LEN))
        DBUG_RETURN(HA_ERR_OUT_OF_MEM);
      str->q_append(SPIDER_SQL_AGAINST_STR, SPIDER_SQL_AGAINST_LEN);
    }
    item = item_list[0];
    if ((error_num = spider_db_print_item_type(item, spider, str,
      alias, alias_length, dbton_id)))
      DBUG_RETURN(error_num);
    if (str)
    {
      if (str->reserve(
        ((item_func_match->flags & FT_BOOL) ?
          SPIDER_SQL_IN_BOOLEAN_MODE_LEN : 0) +
        ((item_func_match->flags & FT_EXPAND) ?
          SPIDER_SQL_WITH_QUERY_EXPANSION_LEN : 0)
      ))
        DBUG_RETURN(HA_ERR_OUT_OF_MEM);
      if (item_func_match->flags & FT_BOOL)
        str->q_append(SPIDER_SQL_IN_BOOLEAN_MODE_STR,
          SPIDER_SQL_IN_BOOLEAN_MODE_LEN);
      if (item_func_match->flags & FT_EXPAND)
        str->q_append(SPIDER_SQL_WITH_QUERY_EXPANSION_STR,
          SPIDER_SQL_WITH_QUERY_EXPANSION_LEN);
    }
  } else if (item_func->functype() == Item_func::UNKNOWN_FUNC)
  {
    if (
      func_name_length == 7 &&
      !strncasecmp("convert", func_name, func_name_length)
    ) {
      if (str)
      {
        Item_func_conv_charset *item_func_conv_charset =
          (Item_func_conv_charset *)item_func;
        CHARSET_INFO *conv_charset = item_func_conv_charset->conv_charset;
        uint cset_length = strlen(conv_charset->csname);
        if (str->reserve(SPIDER_SQL_USING_LEN + cset_length))
          DBUG_RETURN(HA_ERR_OUT_OF_MEM);
        str->q_append(SPIDER_SQL_USING_STR, SPIDER_SQL_USING_LEN);
        str->q_append(conv_charset->csname, cset_length);
      }
    }
  }
  if (str)
  {
    if (str->reserve(last_str_length + SPIDER_SQL_CLOSE_PAREN_LEN))
      DBUG_RETURN(HA_ERR_OUT_OF_MEM);
    str->q_append(last_str, last_str_length);
    str->q_append(SPIDER_SQL_CLOSE_PAREN_STR, SPIDER_SQL_CLOSE_PAREN_LEN);
  }
  DBUG_RETURN(0);
}

#ifdef HANDLER_HAS_DIRECT_AGGREGATE
int spider_db_mysql_util::open_item_sum_func(
  Item_sum *item_sum,
  ha_spider *spider,
  spider_string *str,
  const char *alias,
  uint alias_length
) {
  uint dbton_id = spider_dbton_mysql.dbton_id;
  uint roop_count, item_count = item_sum->get_arg_count();
  int error_num;
  DBUG_ENTER("spider_db_mysql_util::open_item_sum_func");
  DBUG_PRINT("info",("spider Sumfunctype = %d", item_sum->sum_func()));
  switch (item_sum->sum_func())
  {
    case Item_sum::COUNT_FUNC:
    case Item_sum::SUM_FUNC:
    case Item_sum::MIN_FUNC:
    case Item_sum::MAX_FUNC:
      {
        const char *func_name = item_sum->func_name();
        uint func_name_length = strlen(func_name);
        Item *item, **args = item_sum->get_args();
        if (str)
        {
          if (str->reserve(func_name_length))
            DBUG_RETURN(HA_ERR_OUT_OF_MEM);
          str->q_append(func_name, func_name_length);
        }
        if (item_count)
        {
          item_count--;
          for (roop_count = 0; roop_count < item_count; roop_count++)
          {
            item = args[roop_count];
            if ((error_num = spider_db_print_item_type(item, spider, str,
              alias, alias_length, dbton_id)))
              DBUG_RETURN(error_num);
            if (str)
            {
              if (str->reserve(SPIDER_SQL_COMMA_LEN))
                DBUG_RETURN(HA_ERR_OUT_OF_MEM);
              str->q_append(SPIDER_SQL_COMMA_STR, SPIDER_SQL_COMMA_LEN);
            }
          }
          item = args[roop_count];
          if ((error_num = spider_db_print_item_type(item, spider, str,
            alias, alias_length, dbton_id)))
            DBUG_RETURN(error_num);
        }
        if (str)
        {
          if (str->reserve(SPIDER_SQL_CLOSE_PAREN_LEN))
            DBUG_RETURN(HA_ERR_OUT_OF_MEM);
          str->q_append(SPIDER_SQL_CLOSE_PAREN_STR,
            SPIDER_SQL_CLOSE_PAREN_LEN);
        }
      }
      break;
    case Item_sum::COUNT_DISTINCT_FUNC:
    case Item_sum::SUM_DISTINCT_FUNC:
    case Item_sum::AVG_FUNC:
    case Item_sum::AVG_DISTINCT_FUNC:
    case Item_sum::STD_FUNC:
    case Item_sum::VARIANCE_FUNC:
    case Item_sum::SUM_BIT_FUNC:
    case Item_sum::UDF_SUM_FUNC:
    case Item_sum::GROUP_CONCAT_FUNC:
    default:
      DBUG_RETURN(ER_SPIDER_COND_SKIP_NUM);
  }
  DBUG_RETURN(0);
}
#endif

int spider_db_mysql_util::append_escaped_util(
  spider_string *to,
  String *from
) {
  DBUG_ENTER("spider_db_mysql_util::append_escaped_util");
  DBUG_PRINT("info",("spider this=%p", this));
  to->get_str()->append_for_single_quote(from);
  to->mem_calc();
  DBUG_RETURN(0);
}

spider_mysql_share::spider_mysql_share(
  st_spider_share *share
) : spider_db_share(
  share
),
  table_select(NULL),
  table_select_pos(0),
  key_select(NULL),
  key_select_pos(NULL),
  key_hint(NULL),
  show_table_status(NULL),
  show_records(NULL),
  show_index(NULL),
  table_names_str(NULL),
  db_names_str(NULL),
  db_table_str(NULL),
#ifdef SPIDER_HAS_HASH_VALUE_TYPE
  db_table_str_hash_value(NULL),
#endif
  table_nm_max_length(0),
  db_nm_max_length(0),
  column_name_str(NULL),
  same_db_table_name(TRUE),
  first_all_link_idx(-1)
{
  DBUG_ENTER("spider_mysql_share::spider_mysql_share");
  DBUG_PRINT("info",("spider this=%p", this));
  spider_alloc_calc_mem_init(mem_calc, 71);
  spider_alloc_calc_mem(spider_current_trx, mem_calc, sizeof(*this));
  DBUG_VOID_RETURN;
}

spider_mysql_share::~spider_mysql_share()
{
  DBUG_ENTER("spider_mysql_share::~spider_mysql_share");
  DBUG_PRINT("info",("spider this=%p", this));
  if (table_select)
    delete [] table_select;
  if (key_select)
    delete [] key_select;
  if (key_hint)
    delete [] key_hint;
  free_show_table_status();
  free_show_records();
  free_show_index();
  free_column_name_str();
  free_table_names_str();
  if (key_select_pos)
  {
    spider_free(spider_current_trx, key_select_pos, MYF(0));
  }
  spider_free_mem_calc(spider_current_trx, mem_calc_id, sizeof(*this));
  DBUG_VOID_RETURN;
}

int spider_mysql_share::init()
{
  int error_num;
  uint roop_count;
  TABLE_SHARE *table_share = spider_share->table_share;
  uint keys = table_share ? table_share->keys : 0;
  DBUG_ENTER("spider_mysql_share::init");
  DBUG_PRINT("info",("spider this=%p", this));
  if (!(key_select_pos = (int *)
    spider_bulk_alloc_mem(spider_current_trx, 112,
      __func__, __FILE__, __LINE__, MYF(MY_WME | MY_ZEROFILL),
      &key_select_pos,
        sizeof(int) * keys,
#ifdef SPIDER_HAS_HASH_VALUE_TYPE
      &db_table_str_hash_value,
        sizeof(my_hash_value_type) * spider_share->all_link_count,
#endif
      NullS))
  ) {
    DBUG_RETURN(HA_ERR_OUT_OF_MEM);
  }

  if (keys > 0 &&
    !(key_hint = new spider_string[keys])
  ) {
    DBUG_RETURN(HA_ERR_OUT_OF_MEM);
  }
  for (roop_count = 0; roop_count < keys; roop_count++)
  {
    key_hint[roop_count].init_calc_mem(189);
    key_hint[roop_count].set_charset(spider_share->access_charset);
  }
  DBUG_PRINT("info",("spider key_hint=%p", key_hint));

  if (
    !(table_select = new spider_string[1]) ||
    (keys > 0 &&
      !(key_select = new spider_string[keys])
    ) ||
    (error_num = create_table_names_str()) ||
    (table_share &&
      (
        (error_num = create_column_name_str()) ||
        (error_num = convert_key_hint_str()) ||
        (error_num = append_show_table_status()) ||
        (error_num = append_show_records()) ||
        (error_num = append_show_index())
      )
    )
  ) {
    DBUG_RETURN(HA_ERR_OUT_OF_MEM);
  }

  table_select->init_calc_mem(96);
  if (table_share && (error_num = append_table_select()))
    DBUG_RETURN(error_num);

  for (roop_count = 0; roop_count < keys; roop_count++)
  {
    key_select[roop_count].init_calc_mem(97);
    if ((error_num = append_key_select(roop_count)))
      DBUG_RETURN(error_num);
  }

  DBUG_RETURN(error_num);
}

uint spider_mysql_share::get_column_name_length(
  uint field_index
) {
  DBUG_ENTER("spider_mysql_share::get_column_name_length");
  DBUG_PRINT("info",("spider this=%p", this));
  DBUG_RETURN(column_name_str[field_index].length());
}

int spider_mysql_share::append_column_name(
  spider_string *str,
  uint field_index
) {
  int error_num;
  DBUG_ENTER("spider_mysql_share::append_column_name");
  DBUG_PRINT("info",("spider this=%p", this));
  error_num = spider_db_mysql_utility.append_name(str,
    column_name_str[field_index].ptr(), column_name_str[field_index].length());
  DBUG_RETURN(error_num);
}

int spider_mysql_share::append_column_name_with_alias(
  spider_string *str,
  uint field_index,
  const char *alias,
  uint alias_length
) {
  DBUG_ENTER("spider_mysql_share::append_column_name_with_alias");
  DBUG_PRINT("info",("spider this=%p", this));
  if (str->reserve(
    alias_length +
    column_name_str[field_index].length() +
    /* SPIDER_SQL_NAME_QUOTE_LEN */ 2))
    DBUG_RETURN(HA_ERR_OUT_OF_MEM);
  str->q_append(alias, alias_length);
  append_column_name(str, field_index);
  DBUG_RETURN(0);
}

int spider_mysql_share::append_table_name(
  spider_string *str,
  int all_link_idx
) {
  const char *db_nm = db_names_str[all_link_idx].ptr();
  uint db_nm_len = db_names_str[all_link_idx].length();
  const char *table_nm = table_names_str[all_link_idx].ptr();
  uint table_nm_len = table_names_str[all_link_idx].length();
  DBUG_ENTER("spider_mysql_share::append_table_name");
  DBUG_PRINT("info",("spider this=%p", this));
  if (str->reserve(db_nm_len + SPIDER_SQL_DOT_LEN + table_nm_len +
    /* SPIDER_SQL_NAME_QUOTE_LEN */ 4))
  {
    DBUG_RETURN(HA_ERR_OUT_OF_MEM);
  }
  spider_db_mysql_utility.append_name(str, db_nm, db_nm_len);
  str->q_append(SPIDER_SQL_DOT_STR, SPIDER_SQL_DOT_LEN);
  spider_db_mysql_utility.append_name(str, table_nm, table_nm_len);
  DBUG_RETURN(0);
}

int spider_mysql_share::append_table_name_with_adjusting(
  spider_string *str,
  int all_link_idx
) {
  const char *db_nm = db_names_str[all_link_idx].ptr();
  uint db_nm_len = db_names_str[all_link_idx].length();
  uint db_nm_max_len = db_nm_max_length;
  const char *table_nm = table_names_str[all_link_idx].ptr();
  uint table_nm_len = table_names_str[all_link_idx].length();
  uint table_nm_max_len = table_nm_max_length;
  DBUG_ENTER("spider_mysql_share::append_table_name_with_adjusting");
  DBUG_PRINT("info",("spider this=%p", this));
  spider_db_mysql_utility.append_name(str, db_nm, db_nm_len);
  str->q_append(SPIDER_SQL_DOT_STR, SPIDER_SQL_DOT_LEN);
  spider_db_mysql_utility.append_name(str, table_nm, table_nm_len);
  uint length =
    db_nm_max_len - db_nm_len +
    table_nm_max_len - table_nm_len;
  memset((char *) str->ptr() + str->length(), ' ', length);
  str->length(str->length() + length);
  DBUG_RETURN(0);
}

int spider_mysql_share::append_from_with_adjusted_table_name(
  spider_string *str,
  int *table_name_pos
) {
  const char *db_nm = db_names_str[0].ptr();
  uint db_nm_len = db_names_str[0].length();
  uint db_nm_max_len = db_nm_max_length;
  const char *table_nm = table_names_str[0].ptr();
  uint table_nm_len = table_names_str[0].length();
  uint table_nm_max_len = table_nm_max_length;
  DBUG_ENTER("spider_mysql_share::append_from_with_adjusted_table_name");
  DBUG_PRINT("info",("spider this=%p", this));
  if (str->reserve(SPIDER_SQL_FROM_LEN + db_nm_max_length +
    SPIDER_SQL_DOT_LEN + table_nm_max_length +
    /* SPIDER_SQL_NAME_QUOTE_LEN */ 4))
  {
    DBUG_RETURN(HA_ERR_OUT_OF_MEM);
  }
  str->q_append(SPIDER_SQL_FROM_STR, SPIDER_SQL_FROM_LEN);
  *table_name_pos = str->length();
  spider_db_mysql_utility.append_name(str, db_nm, db_nm_len);
  str->q_append(SPIDER_SQL_DOT_STR, SPIDER_SQL_DOT_LEN);
  spider_db_mysql_utility.append_name(str, table_nm, table_nm_len);
  uint length =
    db_nm_max_len - db_nm_len +
    table_nm_max_len - table_nm_len;
  memset((char *) str->ptr() + str->length(), ' ', length);
  str->length(str->length() + length);
  DBUG_RETURN(0);
}

int spider_mysql_share::create_table_names_str()
{
  int error_num, roop_count;
  uint table_nm_len, db_nm_len;
  spider_string *str, *first_tbl_nm_str, *first_db_nm_str, *first_db_tbl_str;
  char *first_tbl_nm, *first_db_nm;
  uint dbton_id = spider_dbton_mysql.dbton_id;
  DBUG_ENTER("spider_mysql_share::create_table_names_str");
  table_names_str = NULL;
  db_names_str = NULL;
  db_table_str = NULL;
  if (
    !(table_names_str = new spider_string[spider_share->all_link_count]) ||
    !(db_names_str = new spider_string[spider_share->all_link_count]) ||
    !(db_table_str = new spider_string[spider_share->all_link_count])
  ) {
    error_num = HA_ERR_OUT_OF_MEM;
    goto error;
  }

  same_db_table_name = TRUE;
  first_tbl_nm = spider_share->tgt_table_names[0];
  first_db_nm = spider_share->tgt_dbs[0];
  table_nm_len = spider_share->tgt_table_names_lengths[0];
  db_nm_len = spider_share->tgt_dbs_lengths[0];
  first_tbl_nm_str = &table_names_str[0];
  first_db_nm_str = &db_names_str[0];
  first_db_tbl_str = &db_table_str[0];
  for (roop_count = 0; roop_count < (int) spider_share->all_link_count;
    roop_count++)
  {
    table_names_str[roop_count].init_calc_mem(86);
    db_names_str[roop_count].init_calc_mem(87);
    db_table_str[roop_count].init_calc_mem(88);
    if (spider_share->sql_dbton_ids[roop_count] != dbton_id)
      continue;
    if (first_all_link_idx == -1)
      first_all_link_idx = roop_count;

    str = &table_names_str[roop_count];
    if (
      roop_count != 0 &&
      same_db_table_name &&
      spider_share->tgt_table_names_lengths[roop_count] == table_nm_len &&
      !memcmp(first_tbl_nm, spider_share->tgt_table_names[roop_count],
        table_nm_len)
    ) {
      if (str->copy(*first_tbl_nm_str))
      {
        error_num = HA_ERR_OUT_OF_MEM;
        goto error;
      }
    } else {
      str->set_charset(spider_share->access_charset);
      if ((error_num = spider_db_append_name_with_quote_str(str,
        spider_share->tgt_table_names[roop_count], dbton_id)))
        goto error;
      if (roop_count)
      {
        same_db_table_name = FALSE;
        DBUG_PRINT("info", ("spider found different table name %s",
          spider_share->tgt_table_names[roop_count]));
        if (str->length() > table_nm_max_length)
          table_nm_max_length = str->length();
      } else
        table_nm_max_length = str->length();
    }

    str = &db_names_str[roop_count];
    if (
      roop_count != 0 &&
      same_db_table_name &&
      spider_share->tgt_dbs_lengths[roop_count] == db_nm_len &&
      !memcmp(first_db_nm, spider_share->tgt_dbs[roop_count],
        db_nm_len)
    ) {
      if (str->copy(*first_db_nm_str))
      {
        error_num = HA_ERR_OUT_OF_MEM;
        goto error;
      }
    } else {
      str->set_charset(spider_share->access_charset);
      if ((error_num = spider_db_append_name_with_quote_str(str,
        spider_share->tgt_dbs[roop_count], dbton_id)))
        goto error;
      if (roop_count)
      {
        same_db_table_name = FALSE;
        DBUG_PRINT("info", ("spider found different db name %s",
          spider_share->tgt_dbs[roop_count]));
        if (str->length() > db_nm_max_length)
          db_nm_max_length = str->length();
      } else
        db_nm_max_length = str->length();
    }

    str = &db_table_str[roop_count];
    if (
      roop_count != 0 &&
      same_db_table_name
    ) {
      if (str->copy(*first_db_tbl_str))
      {
        error_num = HA_ERR_OUT_OF_MEM;
        goto error;
      }
    } else {
      str->set_charset(spider_share->access_charset);
      if ((error_num = append_table_name(str, roop_count)))
        goto error;
    }
#ifdef SPIDER_HAS_HASH_VALUE_TYPE
    db_table_str_hash_value[roop_count] = my_calc_hash(
      &spider_open_connections, (uchar*) str->ptr(), str->length());
#endif
  }
  DBUG_RETURN(0);

error:
  if (db_table_str)
  {
    delete [] db_table_str;
    db_table_str = NULL;
  }
  if (db_names_str)
  {
    delete [] db_names_str;
    db_names_str = NULL;
  }
  if (table_names_str)
  {
    delete [] table_names_str;
    table_names_str = NULL;
  }
  DBUG_RETURN(error_num);
}

void spider_mysql_share::free_table_names_str()
{
  DBUG_ENTER("spider_mysql_share::free_table_names_str");
  if (db_table_str)
  {
    delete [] db_table_str;
    db_table_str = NULL;
  }
  if (db_names_str)
  {
    delete [] db_names_str;
    db_names_str = NULL;
  }
  if (table_names_str)
  {
    delete [] table_names_str;
    table_names_str = NULL;
  }
  DBUG_VOID_RETURN;
}

int spider_mysql_share::create_column_name_str()
{
  spider_string *str;
  int error_num;
  Field **field;
  TABLE_SHARE *table_share = spider_share->table_share;
  uint dbton_id = spider_dbton_mysql.dbton_id;
  DBUG_ENTER("spider_mysql_share::create_column_name_str");
  if (
    table_share->fields &&
    !(column_name_str = new spider_string[table_share->fields])
  )
    DBUG_RETURN(HA_ERR_OUT_OF_MEM);
  for (field = table_share->field, str = column_name_str;
   *field; field++, str++)
  {
    str->init_calc_mem(89);
    str->set_charset(spider_share->access_charset);
    if ((error_num = spider_db_append_name_with_quote_str(str,
      (char *) (*field)->field_name, dbton_id)))
      goto error;
  }
  DBUG_RETURN(0);

error:
  if (column_name_str)
  {
    delete [] column_name_str;
    column_name_str = NULL;
  }
  DBUG_RETURN(error_num);
}

void spider_mysql_share::free_column_name_str()
{
  DBUG_ENTER("spider_mysql_share::free_column_name_str");
  if (column_name_str)
  {
    delete [] column_name_str;
    column_name_str = NULL;
  }
  DBUG_VOID_RETURN;
}

int spider_mysql_share::convert_key_hint_str()
{
  spider_string *tmp_key_hint;
  int roop_count;
  TABLE_SHARE *table_share = spider_share->table_share;
  DBUG_ENTER("spider_mysql_share::convert_key_hint_str");
  if (spider_share->access_charset->cset != system_charset_info->cset)
  {
    /* need convertion */
    for (roop_count = 0, tmp_key_hint = key_hint;
      roop_count < (int) table_share->keys; roop_count++, tmp_key_hint++)
    {
      tmp_key_hint->length(0);
      if (tmp_key_hint->append(spider_share->key_hint->ptr(),
        spider_share->key_hint->length(), system_charset_info))
        DBUG_RETURN(HA_ERR_OUT_OF_MEM);
    }
  } else {
    for (roop_count = 0, tmp_key_hint = key_hint;
      roop_count < (int) table_share->keys; roop_count++, tmp_key_hint++)
    {
      if (tmp_key_hint->copy(spider_share->key_hint[roop_count]))
        DBUG_RETURN(HA_ERR_OUT_OF_MEM);
    }
  }
  DBUG_RETURN(0);
}

int spider_mysql_share::append_show_table_status()
{
  int roop_count;
  spider_string *str;
  uint dbton_id = spider_dbton_mysql.dbton_id;
  DBUG_ENTER("spider_mysql_append_show_table_status");
  if (!(show_table_status =
    new spider_string[2 * spider_share->all_link_count]))
    goto error;

  for (roop_count = 0; roop_count < (int) spider_share->all_link_count;
    roop_count++)
  {
    show_table_status[0 + (2 * roop_count)].init_calc_mem(90);
    show_table_status[1 + (2 * roop_count)].init_calc_mem(91);
    if (spider_share->sql_dbton_ids[roop_count] != dbton_id)
      continue;

    if (
      show_table_status[0 + (2 * roop_count)].reserve(
        SPIDER_SQL_SHOW_TABLE_STATUS_LEN +
        db_names_str[roop_count].length() +
        SPIDER_SQL_LIKE_LEN + table_names_str[roop_count].length() +
        ((SPIDER_SQL_NAME_QUOTE_LEN) * 2) +
        ((SPIDER_SQL_VALUE_QUOTE_LEN) * 2)) ||
      show_table_status[1 + (2 * roop_count)].reserve(
        SPIDER_SQL_SELECT_TABLES_STATUS_LEN +
        db_names_str[roop_count].length() +
        SPIDER_SQL_AND_LEN + SPIDER_SQL_TABLE_NAME_LEN + SPIDER_SQL_EQUAL_LEN +
        table_names_str[roop_count].length() +
        ((SPIDER_SQL_VALUE_QUOTE_LEN) * 4))
    )
      goto error;
    str = &show_table_status[0 + (2 * roop_count)];
    str->q_append(
      SPIDER_SQL_SHOW_TABLE_STATUS_STR, SPIDER_SQL_SHOW_TABLE_STATUS_LEN);
    str->q_append(SPIDER_SQL_NAME_QUOTE_STR, SPIDER_SQL_NAME_QUOTE_LEN);
    str->q_append(db_names_str[roop_count].ptr(),
      db_names_str[roop_count].length());
    str->q_append(SPIDER_SQL_NAME_QUOTE_STR, SPIDER_SQL_NAME_QUOTE_LEN);
    str->q_append(SPIDER_SQL_LIKE_STR, SPIDER_SQL_LIKE_LEN);
    str->q_append(SPIDER_SQL_VALUE_QUOTE_STR, SPIDER_SQL_VALUE_QUOTE_LEN);
    str->q_append(table_names_str[roop_count].ptr(),
      table_names_str[roop_count].length());
    str->q_append(SPIDER_SQL_VALUE_QUOTE_STR, SPIDER_SQL_VALUE_QUOTE_LEN);
    str = &show_table_status[1 + (2 * roop_count)];
    str->q_append(
      SPIDER_SQL_SELECT_TABLES_STATUS_STR,
      SPIDER_SQL_SELECT_TABLES_STATUS_LEN);
    str->q_append(SPIDER_SQL_VALUE_QUOTE_STR, SPIDER_SQL_VALUE_QUOTE_LEN);
    str->q_append(db_names_str[roop_count].ptr(),
      db_names_str[roop_count].length());
    str->q_append(SPIDER_SQL_VALUE_QUOTE_STR, SPIDER_SQL_VALUE_QUOTE_LEN);
    str->q_append(SPIDER_SQL_AND_STR, SPIDER_SQL_AND_LEN);
    str->q_append(SPIDER_SQL_TABLE_NAME_STR, SPIDER_SQL_TABLE_NAME_LEN);
    str->q_append(SPIDER_SQL_EQUAL_STR, SPIDER_SQL_EQUAL_LEN);
    str->q_append(SPIDER_SQL_VALUE_QUOTE_STR, SPIDER_SQL_VALUE_QUOTE_LEN);
    str->q_append(table_names_str[roop_count].ptr(),
      table_names_str[roop_count].length());
    str->q_append(SPIDER_SQL_VALUE_QUOTE_STR, SPIDER_SQL_VALUE_QUOTE_LEN);
  }
  DBUG_RETURN(0);

error:
  if (show_table_status)
  {
    delete [] show_table_status;
    show_table_status = NULL;
  }
  DBUG_RETURN(HA_ERR_OUT_OF_MEM);
}

void spider_mysql_share::free_show_table_status()
{
  DBUG_ENTER("spider_mysql_free_show_table_status");
  if (show_table_status)
  {
    delete [] show_table_status;
    show_table_status = NULL;
  }
  DBUG_VOID_RETURN;
}

int spider_mysql_share::append_show_records()
{
  int roop_count;
  spider_string *str;
  uint dbton_id = spider_dbton_mysql.dbton_id;
  DBUG_ENTER("spider_mysql_share::append_show_records");
  if (!(show_records = new spider_string[spider_share->all_link_count]))
    goto error;

  for (roop_count = 0; roop_count < (int) spider_share->all_link_count;
    roop_count++)
  {
    show_records[roop_count].init_calc_mem(92);
    if (spider_share->sql_dbton_ids[roop_count] != dbton_id)
      continue;

    if (
      show_records[roop_count].reserve(
        SPIDER_SQL_SHOW_RECORDS_LEN +
        db_names_str[roop_count].length() +
        SPIDER_SQL_DOT_LEN +
        table_names_str[roop_count].length() +
        /* SPIDER_SQL_NAME_QUOTE_LEN */ 4)
    )
      goto error;
    str = &show_records[roop_count];
    str->q_append(SPIDER_SQL_SHOW_RECORDS_STR, SPIDER_SQL_SHOW_RECORDS_LEN);
    append_table_name(str, roop_count);
  }
  DBUG_RETURN(0);

error:
  if (show_records)
  {
    delete [] show_records;
    show_records = NULL;
  }
  DBUG_RETURN(HA_ERR_OUT_OF_MEM);
}

void spider_mysql_share::free_show_records()
{
  DBUG_ENTER("spider_mysql_share::free_show_records");
  if (show_records)
  {
    delete [] show_records;
    show_records = NULL;
  }
  DBUG_VOID_RETURN;
}

int spider_mysql_share::append_show_index()
{
  int roop_count;
  spider_string *str;
  uint dbton_id = spider_dbton_mysql.dbton_id;
  DBUG_ENTER("spider_mysql_share::append_show_index");
  if (!(show_index = new spider_string[2 * spider_share->all_link_count]))
    goto error;

  for (roop_count = 0; roop_count < (int) spider_share->all_link_count;
    roop_count++)
  {
    show_index[0 + (2 * roop_count)].init_calc_mem(93);
    show_index[1 + (2 * roop_count)].init_calc_mem(94);
    if (spider_share->sql_dbton_ids[roop_count] != dbton_id)
      continue;

    if (
      show_index[0 + (2 * roop_count)].reserve(
        SPIDER_SQL_SHOW_INDEX_LEN + db_names_str[roop_count].length() +
        SPIDER_SQL_DOT_LEN +
        table_names_str[roop_count].length() +
        /* SPIDER_SQL_NAME_QUOTE_LEN */ 4) ||
      show_index[1 + (2 * roop_count)].reserve(
        SPIDER_SQL_SELECT_STATISTICS_LEN +
        db_names_str[roop_count].length() +
        SPIDER_SQL_AND_LEN + SPIDER_SQL_TABLE_NAME_LEN + SPIDER_SQL_EQUAL_LEN +
        table_names_str[roop_count].length() +
        ((SPIDER_SQL_VALUE_QUOTE_LEN) * 4) +
        SPIDER_SQL_GROUP_LEN + SPIDER_SQL_COLUMN_NAME_LEN)
    )
      goto error;
    str = &show_index[0 + (2 * roop_count)];
    str->q_append(
      SPIDER_SQL_SHOW_INDEX_STR, SPIDER_SQL_SHOW_INDEX_LEN);
    append_table_name(str, roop_count);
    str = &show_index[1 + (2 * roop_count)];
    str->q_append(
      SPIDER_SQL_SELECT_STATISTICS_STR, SPIDER_SQL_SELECT_STATISTICS_LEN);
    str->q_append(SPIDER_SQL_VALUE_QUOTE_STR, SPIDER_SQL_VALUE_QUOTE_LEN);
    str->q_append(db_names_str[roop_count].ptr(),
      db_names_str[roop_count].length());
    str->q_append(SPIDER_SQL_VALUE_QUOTE_STR, SPIDER_SQL_VALUE_QUOTE_LEN);
    str->q_append(SPIDER_SQL_AND_STR, SPIDER_SQL_AND_LEN);
    str->q_append(SPIDER_SQL_TABLE_NAME_STR, SPIDER_SQL_TABLE_NAME_LEN);
    str->q_append(SPIDER_SQL_EQUAL_STR, SPIDER_SQL_EQUAL_LEN);
    str->q_append(SPIDER_SQL_VALUE_QUOTE_STR, SPIDER_SQL_VALUE_QUOTE_LEN);
    str->q_append(table_names_str[roop_count].ptr(),
      table_names_str[roop_count].length());
    str->q_append(SPIDER_SQL_VALUE_QUOTE_STR, SPIDER_SQL_VALUE_QUOTE_LEN);
    str->q_append(SPIDER_SQL_GROUP_STR, SPIDER_SQL_GROUP_LEN);
    str->q_append(SPIDER_SQL_COLUMN_NAME_STR, SPIDER_SQL_COLUMN_NAME_LEN);
  }
  DBUG_RETURN(0);

error:
  if (show_index)
  {
    delete [] show_index;
    show_index = NULL;
  }
  DBUG_RETURN(HA_ERR_OUT_OF_MEM);
}

void spider_mysql_share::free_show_index()
{
  DBUG_ENTER("spider_mysql_share::free_show_index");
  if (show_index)
  {
    delete [] show_index;
    show_index = NULL;
  }
  DBUG_VOID_RETURN;
}

int spider_mysql_share::append_table_select()
{
  Field **field;
  uint field_length;
  spider_string *str = table_select;
  TABLE_SHARE *table_share = spider_share->table_share;
  DBUG_ENTER("spider_mysql_share::append_table_select");
  for (field = table_share->field; *field; field++)
  {
    field_length = column_name_str[(*field)->field_index].length();
    if (str->reserve(field_length +
      /* SPIDER_SQL_NAME_QUOTE_LEN */ 2 + SPIDER_SQL_COMMA_LEN))
      DBUG_RETURN(HA_ERR_OUT_OF_MEM);
    append_column_name(str, (*field)->field_index);
    str->q_append(SPIDER_SQL_COMMA_STR, SPIDER_SQL_COMMA_LEN);
  }
  str->length(str->length() - SPIDER_SQL_COMMA_LEN);
  DBUG_RETURN(append_from_with_adjusted_table_name(str, &table_select_pos));
}

int spider_mysql_share::append_key_select(
  uint idx
) {
  KEY_PART_INFO *key_part;
  Field *field;
  uint part_num;
  uint field_length;
  spider_string *str = &key_select[idx];
  TABLE_SHARE *table_share = spider_share->table_share;
  const KEY *key_info = &table_share->key_info[idx];
  DBUG_ENTER("spider_mysql_share::append_key_select");
  for (key_part = key_info->key_part, part_num = 0;
    part_num < spider_user_defined_key_parts(key_info); key_part++, part_num++)
  {
    field = key_part->field;
    field_length = column_name_str[field->field_index].length();
    if (str->reserve(field_length +
      /* SPIDER_SQL_NAME_QUOTE_LEN */ 2 + SPIDER_SQL_COMMA_LEN))
      DBUG_RETURN(HA_ERR_OUT_OF_MEM);
    append_column_name(str, field->field_index);
    str->q_append(SPIDER_SQL_COMMA_STR, SPIDER_SQL_COMMA_LEN);
  }
  str->length(str->length() - SPIDER_SQL_COMMA_LEN);
  DBUG_RETURN(append_from_with_adjusted_table_name(str, &key_select_pos[idx]));
}

bool spider_mysql_share::need_change_db_table_name()
{
  DBUG_ENTER("spider_mysql_share::need_change_db_table_name");
  DBUG_RETURN(!same_db_table_name);
}

#ifdef SPIDER_HAS_DISCOVER_TABLE_STRUCTURE
int spider_mysql_share::discover_table_structure(
  SPIDER_TRX *trx,
  SPIDER_SHARE *spider_share,
  spider_string *str
) {
  int roop_count, error_num = HA_ERR_WRONG_COMMAND;
  char sql_buf[MAX_FIELD_WIDTH];
  spider_string sql_str(sql_buf, sizeof(sql_buf), system_charset_info);
  uint dbton_id = spider_dbton_mysql.dbton_id;
  uint strlen = str->length();
  DBUG_ENTER("spider_mysql_share::discover_table_structure");
  DBUG_PRINT("info",("spider this=%p", this));
  sql_str.init_calc_mem(228);
  for (roop_count = 0; roop_count < (int) spider_share->all_link_count;
    roop_count++)
  {
    if (spider_share->sql_dbton_ids[roop_count] != dbton_id)
    {
      DBUG_PRINT("info",("spider spider_share->sql_dbton_ids[%d]=%u",
        roop_count, spider_share->sql_dbton_ids[roop_count]));
      DBUG_PRINT("info",("spider dbton_id=%u", dbton_id));
      continue;
    }

    str->length(strlen);
    sql_str.length(0);
    if (sql_str.reserve(
      SPIDER_SQL_SHOW_COLUMNS_LEN + db_names_str[roop_count].length() +
      SPIDER_SQL_DOT_LEN + table_names_str[roop_count].length() +
      /* SPIDER_SQL_NAME_QUOTE_LEN */ 4 +
      SPIDER_SQL_SEMICOLON_LEN +
      SPIDER_SQL_SHOW_INDEX_LEN + db_names_str[roop_count].length() +
      SPIDER_SQL_DOT_LEN + table_names_str[roop_count].length() +
      /* SPIDER_SQL_NAME_QUOTE_LEN */ 4
    )) {
      DBUG_PRINT("info",("spider alloc sql_str error"));
      DBUG_RETURN(HA_ERR_OUT_OF_MEM);
    }
    sql_str.q_append(SPIDER_SQL_SHOW_COLUMNS_STR, SPIDER_SQL_SHOW_COLUMNS_LEN);
    append_table_name(&sql_str, roop_count);
    sql_str.q_append(SPIDER_SQL_SEMICOLON_STR, SPIDER_SQL_SEMICOLON_LEN);
    sql_str.q_append(SPIDER_SQL_SHOW_INDEX_STR, SPIDER_SQL_SHOW_INDEX_LEN);
    append_table_name(&sql_str, roop_count);

    SPIDER_CONN *conn;
    int need_mon;
    if (!(conn = spider_get_conn(
      spider_share, 0, spider_share->conn_keys[roop_count], trx, NULL, FALSE,
      FALSE, SPIDER_CONN_KIND_MYSQL, &error_num))
    ) {
      DBUG_RETURN(error_num);
    }
    pthread_mutex_lock(&conn->mta_conn_mutex);
    SPIDER_SET_FILE_POS(&conn->mta_conn_mutex_file_pos);
    conn->need_mon = &need_mon;
    conn->mta_conn_mutex_lock_already = TRUE;
    conn->mta_conn_mutex_unlock_later = TRUE;
    spider_conn_queue_connect_rewrite(spider_share, conn, roop_count);
    spider_conn_set_timeout_from_share(conn, roop_count, trx->thd,
      spider_share);
    if (
      (error_num = spider_db_set_names_internal(trx, spider_share, conn,
        roop_count, &need_mon)) ||
      (
        spider_db_query(
          conn,
          sql_str.ptr(),
          sql_str.length(),
          -1,
          &need_mon) &&
        (error_num = spider_db_errorno(conn))
      )
    ) {
      DBUG_PRINT("info",("spider spider_get_trx error"));
      conn->mta_conn_mutex_lock_already = FALSE;
      conn->mta_conn_mutex_unlock_later = FALSE;
      SPIDER_CLEAR_FILE_POS(&conn->mta_conn_mutex_file_pos);
      pthread_mutex_unlock(&conn->mta_conn_mutex);
      continue;
    }
    st_spider_db_request_key request_key;
    request_key.spider_thread_id = trx->spider_thread_id;
    request_key.query_id = trx->thd->query_id;
    request_key.handler = NULL;
    request_key.request_id = 1;
    request_key.next = NULL;
    spider_db_result *res;
    /* get column list */
    if (!(res = conn->db_conn->store_result(NULL, &request_key, &error_num)))
    {
      if (error_num || (error_num = spider_db_errorno(conn)))
      {
        DBUG_PRINT("info",("spider column store error"));
        conn->mta_conn_mutex_lock_already = FALSE;
        conn->mta_conn_mutex_unlock_later = FALSE;
        SPIDER_CLEAR_FILE_POS(&conn->mta_conn_mutex_file_pos);
        pthread_mutex_unlock(&conn->mta_conn_mutex);
        continue;
      }
      /* no record */
      DBUG_PRINT("info",("spider column no record error"));
      conn->mta_conn_mutex_lock_already = FALSE;
      conn->mta_conn_mutex_unlock_later = FALSE;
      SPIDER_CLEAR_FILE_POS(&conn->mta_conn_mutex_file_pos);
      pthread_mutex_unlock(&conn->mta_conn_mutex);
      continue;
    }
    if ((error_num = res->fetch_columns_for_discover_table_structure(str,
      spider_share->access_charset)))
    {
      DBUG_PRINT("info",("spider column fetch error"));
      res->free_result();
      delete res;
      conn->mta_conn_mutex_lock_already = FALSE;
      conn->mta_conn_mutex_unlock_later = FALSE;
      SPIDER_CLEAR_FILE_POS(&conn->mta_conn_mutex_file_pos);
      pthread_mutex_unlock(&conn->mta_conn_mutex);
      continue;
    }
    res->free_result();
    delete res;
    if (conn->db_conn->next_result())
    {
      DBUG_PRINT("info",("spider single result error"));
      conn->mta_conn_mutex_lock_already = FALSE;
      conn->mta_conn_mutex_unlock_later = FALSE;
      SPIDER_CLEAR_FILE_POS(&conn->mta_conn_mutex_file_pos);
      pthread_mutex_unlock(&conn->mta_conn_mutex);
      continue;
    }
    /* get index list */
    if (!(res = conn->db_conn->store_result(NULL, &request_key, &error_num)))
    {
      if (error_num || (error_num = spider_db_errorno(conn)))
      {
        DBUG_PRINT("info",("spider index store error"));
        conn->mta_conn_mutex_lock_already = FALSE;
        conn->mta_conn_mutex_unlock_later = FALSE;
        SPIDER_CLEAR_FILE_POS(&conn->mta_conn_mutex_file_pos);
        pthread_mutex_unlock(&conn->mta_conn_mutex);
        continue;
      }
      /* no record */
      DBUG_PRINT("info",("spider index no record error"));
      conn->mta_conn_mutex_lock_already = FALSE;
      conn->mta_conn_mutex_unlock_later = FALSE;
      SPIDER_CLEAR_FILE_POS(&conn->mta_conn_mutex_file_pos);
      pthread_mutex_unlock(&conn->mta_conn_mutex);
      continue;
    }
    if ((error_num = res->fetch_index_for_discover_table_structure(str,
      spider_share->access_charset)))
    {
      DBUG_PRINT("info",("spider index fetch error"));
      res->free_result();
      delete res;
      conn->mta_conn_mutex_lock_already = FALSE;
      conn->mta_conn_mutex_unlock_later = FALSE;
      SPIDER_CLEAR_FILE_POS(&conn->mta_conn_mutex_file_pos);
      pthread_mutex_unlock(&conn->mta_conn_mutex);
      continue;
    }
    res->free_result();
    delete res;
    conn->mta_conn_mutex_lock_already = FALSE;
    conn->mta_conn_mutex_unlock_later = FALSE;
    SPIDER_CLEAR_FILE_POS(&conn->mta_conn_mutex_file_pos);
    pthread_mutex_unlock(&conn->mta_conn_mutex);
    if (!error_num)
      break;
  }
  DBUG_RETURN(error_num);
}
#endif

spider_mysql_handler::spider_mysql_handler(
  ha_spider *spider,
  spider_mysql_share *db_share
) : spider_db_handler(
  spider,
  db_share
),
  where_pos(0),
  order_pos(0),
  limit_pos(0),
  table_name_pos(0),
  ha_read_pos(0),
  ha_next_pos(0),
  ha_where_pos(0),
  ha_limit_pos(0),
  ha_table_name_pos(0),
  insert_pos(0),
  insert_table_name_pos(0),
  upd_tmp_tbl(NULL),
  tmp_sql_pos1(0),
  tmp_sql_pos2(0),
  tmp_sql_pos3(0),
  tmp_sql_pos4(0),
  tmp_sql_pos5(0),
  reading_from_bulk_tmp_table(FALSE),
  union_table_name_pos_first(NULL),
  union_table_name_pos_current(NULL),
  mysql_share(db_share),
  link_for_hash(NULL)
{
  DBUG_ENTER("spider_mysql_handler::spider_mysql_handler");
  DBUG_PRINT("info",("spider this=%p", this));
  spider_alloc_calc_mem_init(mem_calc, 183);
  spider_alloc_calc_mem(spider_current_trx, mem_calc, sizeof(*this));
  DBUG_VOID_RETURN;
}

spider_mysql_handler::~spider_mysql_handler()
{
  DBUG_ENTER("spider_mysql_handler::~spider_mysql_handler");
  DBUG_PRINT("info",("spider this=%p", this));
  while (union_table_name_pos_first)
  {
    SPIDER_INT_HLD *tmp_pos = union_table_name_pos_first;
    union_table_name_pos_first = tmp_pos->next;
    spider_free(spider_current_trx, tmp_pos, MYF(0));
  }
  if (link_for_hash)
  {
    spider_free(spider_current_trx, link_for_hash, MYF(0));
  }
  spider_free_mem_calc(spider_current_trx, mem_calc_id, sizeof(*this));
  DBUG_VOID_RETURN;
}

int spider_mysql_handler::init()
{
  uint roop_count;
  THD *thd = spider->trx->thd;
  st_spider_share *share = spider->share;
  int init_sql_alloc_size =
    spider_param_init_sql_alloc_size(thd, share->init_sql_alloc_size);
  DBUG_ENTER("spider_mysql_handler::init");
  DBUG_PRINT("info",("spider this=%p", this));
  sql.init_calc_mem(59);
  sql_part.init_calc_mem(60);
  sql_part2.init_calc_mem(61);
  ha_sql.init_calc_mem(62);
  insert_sql.init_calc_mem(64);
  update_sql.init_calc_mem(65);
  tmp_sql.init_calc_mem(66);
  dup_update_sql.init_calc_mem(166);
  if (
    (sql.real_alloc(init_sql_alloc_size)) ||
    (insert_sql.real_alloc(init_sql_alloc_size)) ||
    (update_sql.real_alloc(init_sql_alloc_size)) ||
    (tmp_sql.real_alloc(init_sql_alloc_size))
  ) {
    DBUG_RETURN(HA_ERR_OUT_OF_MEM);
  }
  sql.set_charset(share->access_charset);
  sql_part.set_charset(share->access_charset);
  ha_sql.set_charset(share->access_charset);
  insert_sql.set_charset(share->access_charset);
  update_sql.set_charset(share->access_charset);
  tmp_sql.set_charset(share->access_charset);
  upd_tmp_tbl_prm.init();
  upd_tmp_tbl_prm.field_count = 1;
  if (!(link_for_hash = (SPIDER_LINK_FOR_HASH *)
    spider_bulk_alloc_mem(spider_current_trx, 141,
      __func__, __FILE__, __LINE__, MYF(MY_WME | MY_ZEROFILL),
      &link_for_hash,
        sizeof(SPIDER_LINK_FOR_HASH) * share->link_count,
      NullS))
  ) {
    DBUG_RETURN(HA_ERR_OUT_OF_MEM);
  }
  for (roop_count = 0; roop_count < share->link_count; roop_count++)
  {
    link_for_hash[roop_count].spider = spider;
    link_for_hash[roop_count].link_idx = roop_count;
    link_for_hash[roop_count].db_table_str =
      &mysql_share->db_table_str[roop_count];
#ifdef SPIDER_HAS_HASH_VALUE_TYPE
    link_for_hash[roop_count].db_table_str_hash_value =
      mysql_share->db_table_str_hash_value[roop_count];
#endif
  }
#if defined(HS_HAS_SQLCOM) && defined(HAVE_HANDLERSOCKET)
  hs_upds.init();
#endif
  DBUG_RETURN(0);
}

int spider_mysql_handler::append_table_name_with_adjusting(
  spider_string *str,
  int link_idx,
  ulong sql_type
) {
  int error_num = 0;
  DBUG_ENTER("spider_mysql_handler::append_table_name_with_adjusting");
  DBUG_PRINT("info",("spider this=%p", this));
  if (sql_type == SPIDER_SQL_TYPE_HANDLER)
  {
    str->q_append(spider->m_handler_cid[link_idx], SPIDER_SQL_HANDLER_CID_LEN);
  } else {
    error_num = mysql_share->append_table_name_with_adjusting(str,
      spider->conn_link_idx[link_idx]);
  }
  DBUG_RETURN(error_num);
}

int spider_mysql_handler::append_key_column_types(
  const key_range *start_key,
  spider_string *str
) {
  SPIDER_RESULT_LIST *result_list = &spider->result_list;
  KEY *key_info = result_list->key_info;
  uint key_name_length, key_count;
  key_part_map full_key_part_map =
    make_prev_keypart_map(spider_user_defined_key_parts(key_info));
  key_part_map start_key_part_map;
  KEY_PART_INFO *key_part;
  Field *field;
  char tmp_buf[MAX_FIELD_WIDTH];
  spider_string tmp_str(tmp_buf, sizeof(tmp_buf), system_charset_info);
  DBUG_ENTER("spider_mysql_handler::append_key_column_types");
  DBUG_PRINT("info",("spider this=%p", this));
  tmp_str.init_calc_mem(115);

  start_key_part_map = start_key->keypart_map & full_key_part_map;
  DBUG_PRINT("info", ("spider spider_user_defined_key_parts=%u",
    spider_user_defined_key_parts(key_info)));
  DBUG_PRINT("info", ("spider full_key_part_map=%lu", full_key_part_map));
  DBUG_PRINT("info", ("spider start_key_part_map=%lu", start_key_part_map));

  if (!start_key_part_map)
    DBUG_RETURN(0);

  for (
    key_part = key_info->key_part,
    key_count = 0;
    start_key_part_map;
    start_key_part_map >>= 1,
    key_part++,
    key_count++
  ) {
    field = key_part->field;
    key_name_length = my_sprintf(tmp_buf, (tmp_buf, "c%u", key_count));
    if (str->reserve(key_name_length + SPIDER_SQL_SPACE_LEN))
      DBUG_RETURN(HA_ERR_OUT_OF_MEM);
    str->q_append(tmp_buf, key_name_length);
    str->q_append(SPIDER_SQL_SPACE_STR, SPIDER_SQL_SPACE_LEN);

    if (tmp_str.ptr() != tmp_buf)
      tmp_str.set(tmp_buf, sizeof(tmp_buf), system_charset_info);
    else
      tmp_str.set_charset(system_charset_info);
    field->sql_type(*tmp_str.get_str());
    tmp_str.mem_calc();
    str->append(tmp_str);
    if (field->has_charset())
    {
      CHARSET_INFO *cs = field->charset();
      uint coll_length = strlen(cs->name);
      if (str->reserve(SPIDER_SQL_COLLATE_LEN + coll_length))
        DBUG_RETURN(HA_ERR_OUT_OF_MEM);
      str->q_append(SPIDER_SQL_COLLATE_STR, SPIDER_SQL_COLLATE_LEN);
      str->q_append(cs->name, coll_length);
    }

    if (str->reserve(SPIDER_SQL_COMMA_LEN))
      DBUG_RETURN(HA_ERR_OUT_OF_MEM);
    str->q_append(SPIDER_SQL_COMMA_STR, SPIDER_SQL_COMMA_LEN);
  }
  str->length(str->length() - SPIDER_SQL_COMMA_LEN);

  DBUG_RETURN(0);
}

int spider_mysql_handler::append_key_join_columns_for_bka(
  const key_range *start_key,
  spider_string *str,
  const char **table_aliases,
  uint *table_alias_lengths
) {
  KEY *key_info = spider->result_list.key_info;
  uint length, key_name_length, key_count;
  key_part_map full_key_part_map =
    make_prev_keypart_map(spider_user_defined_key_parts(key_info));
  key_part_map start_key_part_map;
  KEY_PART_INFO *key_part;
  Field *field;
  char tmp_buf[MAX_FIELD_WIDTH];
  bool start_where = ((int) str->length() == where_pos);
  DBUG_ENTER("spider_mysql_handler::append_key_join_columns_for_bka");
  DBUG_PRINT("info",("spider this=%p", this));
  start_key_part_map = start_key->keypart_map & full_key_part_map;
  DBUG_PRINT("info", ("spider spider_user_defined_key_parts=%u",
    spider_user_defined_key_parts(key_info)));
  DBUG_PRINT("info", ("spider full_key_part_map=%lu", full_key_part_map));
  DBUG_PRINT("info", ("spider start_key_part_map=%lu", start_key_part_map));

  if (!start_key_part_map)
    DBUG_RETURN(0);

  if (start_where)
  {
    if (str->reserve(SPIDER_SQL_WHERE_LEN))
      DBUG_RETURN(HA_ERR_OUT_OF_MEM);
    str->q_append(SPIDER_SQL_WHERE_STR, SPIDER_SQL_WHERE_LEN);
  } else {
    if (str->reserve(SPIDER_SQL_AND_LEN))
      DBUG_RETURN(HA_ERR_OUT_OF_MEM);
    str->q_append(SPIDER_SQL_AND_STR, SPIDER_SQL_AND_LEN);
  }

  for (
    key_part = key_info->key_part,
    key_count = 0;
    start_key_part_map;
    start_key_part_map >>= 1,
    key_part++,
    key_count++
  ) {
    field = key_part->field;
    key_name_length =
      mysql_share->column_name_str[field->field_index].length();
    length = my_sprintf(tmp_buf, (tmp_buf, "c%u", key_count));
    if (str->reserve(length + table_alias_lengths[0] + key_name_length +
      /* SPIDER_SQL_NAME_QUOTE_LEN */ 2 +
      table_alias_lengths[1] + SPIDER_SQL_PF_EQUAL_LEN + SPIDER_SQL_AND_LEN))
      DBUG_RETURN(HA_ERR_OUT_OF_MEM);
    str->q_append(table_aliases[0], table_alias_lengths[0]);
    str->q_append(tmp_buf, length);
    str->q_append(SPIDER_SQL_PF_EQUAL_STR, SPIDER_SQL_PF_EQUAL_LEN);
    str->q_append(table_aliases[1], table_alias_lengths[1]);
    mysql_share->append_column_name(str, field->field_index);
    str->q_append(SPIDER_SQL_AND_STR, SPIDER_SQL_AND_LEN);
  }
  str->length(str->length() - SPIDER_SQL_AND_LEN);
  DBUG_RETURN(0);
}

int spider_mysql_handler::append_tmp_table_and_sql_for_bka(
  const key_range *start_key
) {
  int error_num;
  DBUG_ENTER("spider_mysql_handler::append_tmp_table_and_sql_for_bka");
  DBUG_PRINT("info",("spider this=%p", this));
  char tmp_table_name[MAX_FIELD_WIDTH * 2],
    tgt_table_name[MAX_FIELD_WIDTH * 2];
  int tmp_table_name_length;
  spider_string tgt_table_name_str(tgt_table_name, MAX_FIELD_WIDTH * 2,
    mysql_share->db_names_str[0].charset());
  const char *table_names[2], *table_aliases[2], *table_dot_aliases[2];
  uint table_name_lengths[2], table_alias_lengths[2],
    table_dot_alias_lengths[2];
  tgt_table_name_str.init_calc_mem(99);
  tgt_table_name_str.length(0);
  create_tmp_bka_table_name(tmp_table_name, &tmp_table_name_length,
    first_link_idx);
  if ((error_num = append_table_name_with_adjusting(&tgt_table_name_str,
    first_link_idx, SPIDER_SQL_TYPE_SELECT_SQL)))
  {
    DBUG_RETURN(error_num);
  }
  table_names[0] = tmp_table_name;
  table_names[1] = tgt_table_name_str.c_ptr_safe();
  table_name_lengths[0] = tmp_table_name_length;
  table_name_lengths[1] = tgt_table_name_str.length();
  table_aliases[0] = SPIDER_SQL_A_STR;
  table_aliases[1] = SPIDER_SQL_B_STR;
  table_alias_lengths[0] = SPIDER_SQL_A_LEN;
  table_alias_lengths[1] = SPIDER_SQL_B_LEN;
  table_dot_aliases[0] = SPIDER_SQL_A_DOT_STR;
  table_dot_aliases[1] = SPIDER_SQL_B_DOT_STR;
  table_dot_alias_lengths[0] = SPIDER_SQL_A_DOT_LEN;
  table_dot_alias_lengths[1] = SPIDER_SQL_B_DOT_LEN;
  if (
    (error_num = append_drop_tmp_bka_table(
      &tmp_sql, tmp_table_name, tmp_table_name_length,
      &tmp_sql_pos1, &tmp_sql_pos5, TRUE)) ||
    (error_num = append_create_tmp_bka_table(
      start_key,
      &tmp_sql, tmp_table_name,
      tmp_table_name_length,
      &tmp_sql_pos2, spider->share->table_share->table_charset)) ||
    (error_num = append_insert_tmp_bka_table(
      start_key,
      &tmp_sql, tmp_table_name,
      tmp_table_name_length, &tmp_sql_pos3))
  )
    DBUG_RETURN(error_num);
  tmp_sql_pos4 = tmp_sql.length();
  if ((error_num = spider_db_append_select(spider)))
    DBUG_RETURN(error_num);
  if (sql.reserve(SPIDER_SQL_A_DOT_LEN + SPIDER_SQL_ID_LEN +
    SPIDER_SQL_COMMA_LEN))
    DBUG_RETURN(HA_ERR_OUT_OF_MEM);
  sql.q_append(SPIDER_SQL_A_DOT_STR, SPIDER_SQL_A_DOT_LEN);
  sql.q_append(SPIDER_SQL_ID_STR, SPIDER_SQL_ID_LEN);
  sql.q_append(SPIDER_SQL_COMMA_STR, SPIDER_SQL_COMMA_LEN);
  if (
    (error_num = append_select_columns_with_alias(&sql,
      SPIDER_SQL_B_DOT_STR, SPIDER_SQL_B_DOT_LEN)) ||
    (error_num = spider_db_mysql_utility.append_from_with_alias(&sql,
      table_names, table_name_lengths,
      table_aliases, table_alias_lengths, 2,
      &table_name_pos, FALSE))
  )
    DBUG_RETURN(error_num);
  if (
    mysql_share->key_hint &&
    (error_num = spider_db_append_hint_after_table(spider,
      &sql, &mysql_share->key_hint[spider->active_index]))
  )
    DBUG_RETURN(HA_ERR_OUT_OF_MEM);
  where_pos = sql.length();
  if (
    (error_num = append_key_join_columns_for_bka(
      start_key, &sql,
      table_dot_aliases, table_dot_alias_lengths)) ||
    (error_num = append_condition_part(
      SPIDER_SQL_B_DOT_STR, SPIDER_SQL_B_DOT_LEN,
      SPIDER_SQL_TYPE_SELECT_SQL, FALSE)) ||
    (
      spider->result_list.direct_order_limit &&
      (error_num = append_key_order_for_direct_order_limit_with_alias(&sql,
        SPIDER_SQL_B_DOT_STR, SPIDER_SQL_B_DOT_LEN))
    )
  )
    DBUG_RETURN(error_num);
  DBUG_RETURN(0);
}

int spider_mysql_handler::reuse_tmp_table_and_sql_for_bka()
{
  DBUG_ENTER("spider_mysql_handler::reuse_tmp_table_and_sql_for_bka");
  DBUG_PRINT("info",("spider this=%p", this));
  tmp_sql.length(tmp_sql_pos4);
  sql.length(limit_pos);
  ha_sql.length(ha_limit_pos);
  DBUG_RETURN(0);
}

void spider_mysql_handler::create_tmp_bka_table_name(
  char *tmp_table_name,
  int *tmp_table_name_length,
  int link_idx
) {
  uint adjust_length =
    mysql_share->db_nm_max_length -
    mysql_share->db_names_str[spider->conn_link_idx[link_idx]].length() +
    mysql_share->table_nm_max_length -
    mysql_share->table_names_str[spider->conn_link_idx[link_idx]].length(),
    length;
  DBUG_ENTER("spider_mysql_handler::create_tmp_bka_table_name");
  *tmp_table_name_length = mysql_share->db_nm_max_length +
    mysql_share->table_nm_max_length;
  memset(tmp_table_name, ' ', adjust_length);
  tmp_table_name += adjust_length;
  memcpy(tmp_table_name, mysql_share->db_names_str[link_idx].c_ptr(),
    mysql_share->db_names_str[link_idx].length());
  tmp_table_name += mysql_share->db_names_str[link_idx].length();
  length = my_sprintf(tmp_table_name, (tmp_table_name,
    "%s%s%p%s", SPIDER_SQL_DOT_STR, SPIDER_SQL_TMP_BKA_STR, spider,
    SPIDER_SQL_UNDERSCORE_STR));
  *tmp_table_name_length += length;
  tmp_table_name += length;
  memcpy(tmp_table_name,
    mysql_share->table_names_str[spider->conn_link_idx[link_idx]].c_ptr(),
    mysql_share->table_names_str[spider->conn_link_idx[link_idx]].length());
  DBUG_VOID_RETURN;
}

int spider_mysql_handler::append_create_tmp_bka_table(
  const key_range *start_key,
  spider_string *str,
  char *tmp_table_name,
  int tmp_table_name_length,
  int *db_name_pos,
  CHARSET_INFO *table_charset
) {
  int error_num;
  SPIDER_SHARE *share = spider->share;
  THD *thd = spider->trx->thd;
  char *bka_engine = spider_param_bka_engine(thd, share->bka_engine);
  uint bka_engine_length = strlen(bka_engine),
    cset_length = strlen(table_charset->csname),
    coll_length = strlen(table_charset->name);
  DBUG_ENTER("spider_mysql_handler::append_create_tmp_bka_table");
  if (str->reserve(SPIDER_SQL_CREATE_TMP_LEN + tmp_table_name_length +
    SPIDER_SQL_OPEN_PAREN_LEN + SPIDER_SQL_ID_LEN + SPIDER_SQL_ID_TYPE_LEN +
    SPIDER_SQL_COMMA_LEN))
    DBUG_RETURN(HA_ERR_OUT_OF_MEM);
  str->q_append(SPIDER_SQL_CREATE_TMP_STR, SPIDER_SQL_CREATE_TMP_LEN);
  *db_name_pos = str->length();
  str->q_append(tmp_table_name, tmp_table_name_length);
  str->q_append(SPIDER_SQL_OPEN_PAREN_STR, SPIDER_SQL_OPEN_PAREN_LEN);
  str->q_append(SPIDER_SQL_ID_STR, SPIDER_SQL_ID_LEN);
  str->q_append(SPIDER_SQL_ID_TYPE_STR, SPIDER_SQL_ID_TYPE_LEN);
  str->q_append(SPIDER_SQL_COMMA_STR, SPIDER_SQL_COMMA_LEN);
  if ((error_num = append_key_column_types(start_key, str)))
    DBUG_RETURN(error_num);
  if (str->reserve(SPIDER_SQL_ENGINE_LEN + bka_engine_length +
    SPIDER_SQL_DEF_CHARSET_LEN + cset_length + SPIDER_SQL_COLLATE_LEN +
    coll_length + SPIDER_SQL_SEMICOLON_LEN))
    DBUG_RETURN(HA_ERR_OUT_OF_MEM);
  str->q_append(SPIDER_SQL_ENGINE_STR, SPIDER_SQL_ENGINE_LEN);
  str->q_append(bka_engine, bka_engine_length);
  str->q_append(SPIDER_SQL_DEF_CHARSET_STR, SPIDER_SQL_DEF_CHARSET_LEN);
  str->q_append(table_charset->csname, cset_length);
  str->q_append(SPIDER_SQL_COLLATE_STR, SPIDER_SQL_COLLATE_LEN);
  str->q_append(table_charset->name, coll_length);
  str->q_append(SPIDER_SQL_SEMICOLON_STR, SPIDER_SQL_SEMICOLON_LEN);
  DBUG_RETURN(0);
}

int spider_mysql_handler::append_drop_tmp_bka_table(
  spider_string *str,
  char *tmp_table_name,
  int tmp_table_name_length,
  int *db_name_pos,
  int *drop_table_end_pos,
  bool with_semicolon
) {
  DBUG_ENTER("spider_mysql_handler::append_drop_tmp_bka_table");
  if (str->reserve(SPIDER_SQL_DROP_TMP_LEN + tmp_table_name_length +
    (with_semicolon ? SPIDER_SQL_SEMICOLON_LEN : 0)))
    DBUG_RETURN(HA_ERR_OUT_OF_MEM);
  str->q_append(SPIDER_SQL_DROP_TMP_STR, SPIDER_SQL_DROP_TMP_LEN);
  *db_name_pos = str->length();
  str->q_append(tmp_table_name, tmp_table_name_length);
  *drop_table_end_pos = str->length();
  if (with_semicolon)
    str->q_append(SPIDER_SQL_SEMICOLON_STR, SPIDER_SQL_SEMICOLON_LEN);
  DBUG_RETURN(0);
}

int spider_mysql_handler::append_insert_tmp_bka_table(
  const key_range *start_key,
  spider_string *str,
  char *tmp_table_name,
  int tmp_table_name_length,
  int *db_name_pos
) {
  int error_num;
  DBUG_ENTER("spider_mysql_handler::append_insert_tmp_bka_table");
  if (str->reserve(SPIDER_SQL_INSERT_LEN + SPIDER_SQL_INTO_LEN +
    tmp_table_name_length + SPIDER_SQL_OPEN_PAREN_LEN + SPIDER_SQL_ID_LEN +
    SPIDER_SQL_COMMA_LEN))
    DBUG_RETURN(HA_ERR_OUT_OF_MEM);
  str->q_append(SPIDER_SQL_INSERT_STR, SPIDER_SQL_INSERT_LEN);
  str->q_append(SPIDER_SQL_INTO_STR, SPIDER_SQL_INTO_LEN);
  *db_name_pos = str->length();
  str->q_append(tmp_table_name, tmp_table_name_length);
  str->q_append(SPIDER_SQL_OPEN_PAREN_STR, SPIDER_SQL_OPEN_PAREN_LEN);
  str->q_append(SPIDER_SQL_ID_STR, SPIDER_SQL_ID_LEN);
  str->q_append(SPIDER_SQL_COMMA_STR, SPIDER_SQL_COMMA_LEN);
  if ((error_num = spider_db_append_key_columns(start_key, spider, str)))
    DBUG_RETURN(error_num);
  if (str->reserve(SPIDER_SQL_VALUES_LEN + SPIDER_SQL_OPEN_PAREN_LEN))
    DBUG_RETURN(HA_ERR_OUT_OF_MEM);
  str->q_append(SPIDER_SQL_VALUES_STR, SPIDER_SQL_VALUES_LEN);
  str->q_append(SPIDER_SQL_OPEN_PAREN_STR, SPIDER_SQL_OPEN_PAREN_LEN);
  DBUG_RETURN(0);
}

int spider_mysql_handler::append_union_table_and_sql_for_bka(
  const key_range *start_key
) {
  int error_num;
  DBUG_ENTER("spider_mysql_handler::append_union_table_and_sql_for_bka");
  DBUG_PRINT("info",("spider this=%p", this));
  char tgt_table_name[MAX_FIELD_WIDTH * 2];
  spider_string tgt_table_name_str(tgt_table_name, MAX_FIELD_WIDTH * 2,
    mysql_share->db_names_str[0].charset());
  const char *table_names[2], *table_aliases[2], *table_dot_aliases[2];
  uint table_name_lengths[2], table_alias_lengths[2],
    table_dot_alias_lengths[2];
  tgt_table_name_str.init_calc_mem(233);
  tgt_table_name_str.length(0);
  if ((error_num = append_table_name_with_adjusting(&tgt_table_name_str,
    first_link_idx, SPIDER_SQL_TYPE_SELECT_SQL)))
  {
    DBUG_RETURN(error_num);
  }
  table_names[0] = "";
  table_names[1] = tgt_table_name_str.c_ptr_safe();
  table_name_lengths[0] = 0;
  table_name_lengths[1] = tgt_table_name_str.length();
  table_aliases[0] = SPIDER_SQL_A_STR;
  table_aliases[1] = SPIDER_SQL_B_STR;
  table_alias_lengths[0] = SPIDER_SQL_A_LEN;
  table_alias_lengths[1] = SPIDER_SQL_B_LEN;
  table_dot_aliases[0] = SPIDER_SQL_A_DOT_STR;
  table_dot_aliases[1] = SPIDER_SQL_B_DOT_STR;
  table_dot_alias_lengths[0] = SPIDER_SQL_A_DOT_LEN;
  table_dot_alias_lengths[1] = SPIDER_SQL_B_DOT_LEN;

  if ((error_num = spider_db_append_select(spider)))
    DBUG_RETURN(error_num);
  if (sql.reserve(SPIDER_SQL_A_DOT_LEN + SPIDER_SQL_ID_LEN +
    SPIDER_SQL_COMMA_LEN))
    DBUG_RETURN(HA_ERR_OUT_OF_MEM);
  sql.q_append(SPIDER_SQL_A_DOT_STR, SPIDER_SQL_A_DOT_LEN);
  sql.q_append(SPIDER_SQL_ID_STR, SPIDER_SQL_ID_LEN);
  sql.q_append(SPIDER_SQL_COMMA_STR, SPIDER_SQL_COMMA_LEN);
  if ((error_num = append_select_columns_with_alias(&sql,
    SPIDER_SQL_B_DOT_STR, SPIDER_SQL_B_DOT_LEN)))
    DBUG_RETURN(error_num);
  if (sql.reserve(SPIDER_SQL_FROM_LEN + (SPIDER_SQL_OPEN_PAREN_LEN * 2)))
    DBUG_RETURN(HA_ERR_OUT_OF_MEM);
  sql.q_append(SPIDER_SQL_FROM_STR, SPIDER_SQL_FROM_LEN);
  sql.q_append(SPIDER_SQL_OPEN_PAREN_STR, SPIDER_SQL_OPEN_PAREN_LEN);
  sql.q_append(SPIDER_SQL_OPEN_PAREN_STR, SPIDER_SQL_OPEN_PAREN_LEN);
  tmp_sql_pos1 = sql.length();

  if (
    (error_num = spider_db_mysql_utility.append_from_with_alias(&tmp_sql,
      table_names, table_name_lengths,
      table_aliases, table_alias_lengths, 2,
      &table_name_pos, FALSE))
  )
    DBUG_RETURN(error_num);
  if (
    mysql_share->key_hint &&
    (error_num = spider_db_append_hint_after_table(spider,
      &tmp_sql, &mysql_share->key_hint[spider->active_index]))
  )
    DBUG_RETURN(HA_ERR_OUT_OF_MEM);
  where_pos = tmp_sql.length();
  if (
    (error_num = append_key_join_columns_for_bka(
      start_key, &tmp_sql,
      table_dot_aliases, table_dot_alias_lengths)) ||
    (error_num = append_condition_part(
      SPIDER_SQL_B_DOT_STR, SPIDER_SQL_B_DOT_LEN,
      SPIDER_SQL_TYPE_TMP_SQL, FALSE)) ||
    (
      spider->result_list.direct_order_limit &&
      (error_num = append_key_order_for_direct_order_limit_with_alias(&tmp_sql,
        SPIDER_SQL_B_DOT_STR, SPIDER_SQL_B_DOT_LEN))
    )
  )
    DBUG_RETURN(error_num);
  DBUG_RETURN(0);
}

int spider_mysql_handler::reuse_union_table_and_sql_for_bka()
{
  DBUG_ENTER("spider_mysql_handler::reuse_union_table_and_sql_for_bka");
  DBUG_PRINT("info",("spider this=%p", this));
  sql.length(tmp_sql_pos1);
  DBUG_RETURN(0);
}

int spider_mysql_handler::append_insert_for_recovery(
  ulong sql_type,
  int link_idx
) {
  const TABLE *table = spider->get_table();
  SPIDER_SHARE *share = spider->share;
  Field **field;
  uint field_name_length = 0;
  bool add_value = FALSE;
  spider_string *insert_sql;
  DBUG_ENTER("spider_mysql_handler::append_insert_for_recovery");
  DBUG_PRINT("info",("spider this=%p", this));
  if (sql_type == SPIDER_SQL_TYPE_INSERT_SQL)
  {
    insert_sql = &spider->result_list.insert_sqls[link_idx];
    insert_sql->length(0);
  } else {
    insert_sql = &spider->result_list.update_sqls[link_idx];
  }
  if (insert_sql->reserve(
    SPIDER_SQL_INSERT_LEN + SPIDER_SQL_SQL_IGNORE_LEN +
    SPIDER_SQL_INTO_LEN + mysql_share->db_nm_max_length +
    SPIDER_SQL_DOT_LEN + mysql_share->table_nm_max_length +
    /* SPIDER_SQL_NAME_QUOTE_LEN */ 4 + SPIDER_SQL_OPEN_PAREN_LEN))
    DBUG_RETURN(HA_ERR_OUT_OF_MEM);
  insert_sql->q_append(SPIDER_SQL_INSERT_STR, SPIDER_SQL_INSERT_LEN);
  insert_sql->q_append(SPIDER_SQL_SQL_IGNORE_STR, SPIDER_SQL_SQL_IGNORE_LEN);
  insert_sql->q_append(SPIDER_SQL_INTO_STR, SPIDER_SQL_INTO_LEN);
  mysql_share->append_table_name(insert_sql, spider->conn_link_idx[link_idx]);
  insert_sql->q_append(SPIDER_SQL_OPEN_PAREN_STR, SPIDER_SQL_OPEN_PAREN_LEN);
  for (field = table->field; *field; field++)
  {
    field_name_length =
      mysql_share->column_name_str[(*field)->field_index].length();
    if (insert_sql->reserve(field_name_length +
      /* SPIDER_SQL_NAME_QUOTE_LEN */ 2 + SPIDER_SQL_COMMA_LEN))
      DBUG_RETURN(HA_ERR_OUT_OF_MEM);
    mysql_share->append_column_name(insert_sql, (*field)->field_index);
    insert_sql->q_append(SPIDER_SQL_COMMA_STR, SPIDER_SQL_COMMA_LEN);
  }
  if (field_name_length)
    insert_sql->length(insert_sql->length() - SPIDER_SQL_COMMA_LEN);
  if (insert_sql->reserve(SPIDER_SQL_VALUES_LEN + SPIDER_SQL_OPEN_PAREN_LEN))
    DBUG_RETURN(HA_ERR_OUT_OF_MEM);
  insert_sql->q_append(SPIDER_SQL_VALUES_STR, SPIDER_SQL_VALUES_LEN);
  insert_sql->q_append(SPIDER_SQL_OPEN_PAREN_STR, SPIDER_SQL_OPEN_PAREN_LEN);
  for (field = table->field; *field; field++)
  {
    add_value = TRUE;
    if ((*field)->is_null())
    {
      if (insert_sql->reserve(SPIDER_SQL_NULL_LEN + SPIDER_SQL_COMMA_LEN))
        DBUG_RETURN(HA_ERR_OUT_OF_MEM);
      insert_sql->q_append(SPIDER_SQL_NULL_STR, SPIDER_SQL_NULL_LEN);
    } else {
      if (
        spider_db_mysql_utility.
          append_column_value(spider, insert_sql, *field, NULL,
            share->access_charset) ||
        insert_sql->reserve(SPIDER_SQL_COMMA_LEN)
      )
        DBUG_RETURN(HA_ERR_OUT_OF_MEM);
    }
    insert_sql->q_append(SPIDER_SQL_COMMA_STR, SPIDER_SQL_COMMA_LEN);
  }
  if (add_value)
    insert_sql->length(insert_sql->length() - SPIDER_SQL_COMMA_LEN);
  if (insert_sql->reserve(SPIDER_SQL_CLOSE_PAREN_LEN, SPIDER_SQL_COMMA_LEN))
    DBUG_RETURN(HA_ERR_OUT_OF_MEM);
  insert_sql->q_append(SPIDER_SQL_CLOSE_PAREN_STR, SPIDER_SQL_CLOSE_PAREN_LEN);
  if (sql_type == SPIDER_SQL_TYPE_INSERT_SQL)
  {
    exec_insert_sql = insert_sql;
  }
  DBUG_RETURN(0);
}

int spider_mysql_handler::append_update(
  const TABLE *table,
  my_ptrdiff_t ptr_diff
) {
  int error_num;
  spider_string *str = &update_sql;
  DBUG_ENTER("spider_mysql_handler::append_update");
  DBUG_PRINT("info",("spider this=%p", this));
  if (str->length() > 0)
  {
    if (str->reserve(SPIDER_SQL_SEMICOLON_LEN))
      DBUG_RETURN(HA_ERR_OUT_OF_MEM);
    str->q_append(SPIDER_SQL_SEMICOLON_STR, SPIDER_SQL_SEMICOLON_LEN);
  }

  if (
    (error_num = append_update(str, 0)) ||
    (error_num = append_update_set(str)) ||
    (error_num = append_update_where(str, table, ptr_diff))
  )
    DBUG_RETURN(error_num);
  filled_up = (str->length() >= (uint) spider->result_list.bulk_update_size);
  DBUG_RETURN(0);
}

int spider_mysql_handler::append_update(
  const TABLE *table,
  my_ptrdiff_t ptr_diff,
  int link_idx
) {
  int error_num;
  SPIDER_SHARE *share = spider->share;
  spider_string *str = &spider->result_list.update_sqls[link_idx];
  DBUG_ENTER("spider_mysql_handler::append_update");
  DBUG_PRINT("info",("spider this=%p", this));
  if (str->length() > 0)
  {
    if (str->reserve(SPIDER_SQL_SEMICOLON_LEN))
      DBUG_RETURN(HA_ERR_OUT_OF_MEM);
    str->q_append(SPIDER_SQL_SEMICOLON_STR, SPIDER_SQL_SEMICOLON_LEN);
  }

  if (
    (error_num = append_update(str, link_idx)) ||
    (error_num = append_update_set(str)) ||
    (error_num = append_update_where(str, table, ptr_diff))
  )
    DBUG_RETURN(error_num);

  if (
    spider->pk_update &&
    share->link_statuses[link_idx] == SPIDER_LINK_STATUS_RECOVERY
  ) {
    if (str->reserve(SPIDER_SQL_SEMICOLON_LEN))
      DBUG_RETURN(HA_ERR_OUT_OF_MEM);
    str->q_append(SPIDER_SQL_SEMICOLON_STR, SPIDER_SQL_SEMICOLON_LEN);
    if ((error_num = append_insert_for_recovery(
      SPIDER_SQL_TYPE_UPDATE_SQL, link_idx)))
      DBUG_RETURN(error_num);
  }

  if (!filled_up)
    filled_up = (str->length() >= (uint) spider->result_list.bulk_update_size);
  DBUG_RETURN(0);
}

int spider_mysql_handler::append_delete(
  const TABLE *table,
  my_ptrdiff_t ptr_diff
) {
  int error_num;
  spider_string *str = &update_sql;
  DBUG_ENTER("spider_mysql_handler::append_delete");
  DBUG_PRINT("info",("spider this=%p", this));
  if (str->length() > 0)
  {
    if (str->reserve(SPIDER_SQL_SEMICOLON_LEN))
      DBUG_RETURN(HA_ERR_OUT_OF_MEM);
    str->q_append(SPIDER_SQL_SEMICOLON_STR, SPIDER_SQL_SEMICOLON_LEN);
  }

  if (
    (error_num = append_delete(str)) ||
    (error_num = append_from(str, SPIDER_SQL_TYPE_DELETE_SQL,
      first_link_idx)) ||
    (error_num = append_update_where(str, table, ptr_diff))
  )
    DBUG_RETURN(error_num);
  filled_up = (str->length() >= (uint) spider->result_list.bulk_update_size);
  DBUG_RETURN(0);
}

int spider_mysql_handler::append_delete(
  const TABLE *table,
  my_ptrdiff_t ptr_diff,
  int link_idx
) {
  int error_num;
  spider_string *str = &spider->result_list.update_sqls[link_idx];
  DBUG_ENTER("spider_mysql_handler::append_delete");
  DBUG_PRINT("info",("spider this=%p", this));
  if (str->length() > 0)
  {
    if (str->reserve(SPIDER_SQL_SEMICOLON_LEN))
      DBUG_RETURN(HA_ERR_OUT_OF_MEM);
    str->q_append(SPIDER_SQL_SEMICOLON_STR, SPIDER_SQL_SEMICOLON_LEN);
  }

  if (
    (error_num = append_delete(str)) ||
    (error_num = append_from(str, SPIDER_SQL_TYPE_DELETE_SQL, link_idx)) ||
    (error_num = append_update_where(str, table, ptr_diff))
  )
    DBUG_RETURN(error_num);
  if (!filled_up)
    filled_up = (str->length() >= (uint) spider->result_list.bulk_update_size);
  DBUG_RETURN(0);
}

int spider_mysql_handler::append_insert_part()
{
  int error_num;
  DBUG_ENTER("spider_mysql_handler::append_insert_part");
  DBUG_PRINT("info",("spider this=%p", this));
  error_num = append_insert(&insert_sql, 0);
  DBUG_RETURN(error_num);
}

int spider_mysql_handler::append_insert(
  spider_string *str,
  int link_idx
) {
  SPIDER_SHARE *share = spider->share;
  DBUG_ENTER("spider_mysql_handler::append_insert");
  if (
    (
      spider->write_can_replace ||
      /* for direct_dup_insert without patch for partition */
      spider->sql_command == SQLCOM_REPLACE ||
      spider->sql_command == SQLCOM_REPLACE_SELECT
    ) &&
    spider->direct_dup_insert
  ) {
    if (str->reserve(SPIDER_SQL_REPLACE_LEN))
      DBUG_RETURN(HA_ERR_OUT_OF_MEM);
    str->q_append(SPIDER_SQL_REPLACE_STR, SPIDER_SQL_REPLACE_LEN);
  } else {
    if (str->reserve(SPIDER_SQL_INSERT_LEN))
      DBUG_RETURN(HA_ERR_OUT_OF_MEM);
    str->q_append(SPIDER_SQL_INSERT_STR, SPIDER_SQL_INSERT_LEN);
  }
  if (spider->low_priority)
  {
    if (str->reserve(SPIDER_SQL_LOW_PRIORITY_LEN))
      DBUG_RETURN(HA_ERR_OUT_OF_MEM);
    str->q_append(SPIDER_SQL_LOW_PRIORITY_STR, SPIDER_SQL_LOW_PRIORITY_LEN);
  }
  else if (spider->insert_delayed)
  {
    if (share->internal_delayed)
    {
      if (str->reserve(SPIDER_SQL_SQL_DELAYED_LEN))
        DBUG_RETURN(HA_ERR_OUT_OF_MEM);
      str->q_append(SPIDER_SQL_SQL_DELAYED_STR, SPIDER_SQL_SQL_DELAYED_LEN);
    }
  }
  else if (
    spider->lock_type >= TL_WRITE &&
    !spider->write_can_replace &&
    /* for direct_dup_insert without patch for partition */
    spider->sql_command != SQLCOM_REPLACE &&
    spider->sql_command != SQLCOM_REPLACE_SELECT
  ) {
    if (str->reserve(SPIDER_SQL_HIGH_PRIORITY_LEN))
      DBUG_RETURN(HA_ERR_OUT_OF_MEM);
    str->q_append(SPIDER_SQL_HIGH_PRIORITY_STR, SPIDER_SQL_HIGH_PRIORITY_LEN);
  }
  if (
    spider->ignore_dup_key &&
    spider->direct_dup_insert &&
    !spider->write_can_replace &&
    !spider->insert_with_update &&
    /* for direct_dup_insert without patch for partition */
    spider->sql_command != SQLCOM_REPLACE &&
    spider->sql_command != SQLCOM_REPLACE_SELECT
  ) {
    if (str->reserve(SPIDER_SQL_SQL_IGNORE_LEN))
      DBUG_RETURN(HA_ERR_OUT_OF_MEM);
    str->q_append(SPIDER_SQL_SQL_IGNORE_STR, SPIDER_SQL_SQL_IGNORE_LEN);
  }
  DBUG_RETURN(0);
}

int spider_mysql_handler::append_update_part()
{
  int error_num;
  DBUG_ENTER("spider_mysql_handler::append_update_part");
  DBUG_PRINT("info",("spider this=%p", this));
  error_num = append_update(&update_sql, 0);
  DBUG_RETURN(error_num);
}

int spider_mysql_handler::append_update(
  spider_string *str,
  int link_idx
) {
  DBUG_ENTER("spider_mysql_handler::append_update");
  if (str->reserve(SPIDER_SQL_UPDATE_LEN))
    DBUG_RETURN(HA_ERR_OUT_OF_MEM);
  str->q_append(SPIDER_SQL_UPDATE_STR, SPIDER_SQL_UPDATE_LEN);
  if (spider->low_priority)
  {
    if (str->reserve(SPIDER_SQL_LOW_PRIORITY_LEN))
      DBUG_RETURN(HA_ERR_OUT_OF_MEM);
    str->q_append(SPIDER_SQL_LOW_PRIORITY_STR, SPIDER_SQL_LOW_PRIORITY_LEN);
  }
  if (
    spider->ignore_dup_key &&
    !spider->insert_with_update
  ) {
    if (str->reserve(SPIDER_SQL_SQL_IGNORE_LEN))
      DBUG_RETURN(HA_ERR_OUT_OF_MEM);
    str->q_append(SPIDER_SQL_SQL_IGNORE_STR, SPIDER_SQL_SQL_IGNORE_LEN);
  }
  if (str->reserve(mysql_share->db_nm_max_length +
    SPIDER_SQL_DOT_LEN + mysql_share->table_nm_max_length +
    /* SPIDER_SQL_NAME_QUOTE_LEN */ 4))
    DBUG_RETURN(HA_ERR_OUT_OF_MEM);
  table_name_pos = str->length();
  append_table_name_with_adjusting(str, link_idx, SPIDER_SQL_TYPE_UPDATE_SQL);
  DBUG_RETURN(0);
}

int spider_mysql_handler::append_delete_part()
{
  int error_num;
  DBUG_ENTER("spider_mysql_handler::append_delete_part");
  DBUG_PRINT("info",("spider this=%p", this));
  error_num = append_delete(&update_sql);
  DBUG_RETURN(error_num);
}

int spider_mysql_handler::append_delete(
  spider_string *str
) {
  DBUG_ENTER("spider_mysql_handler::append_delete");
  if (str->reserve(SPIDER_SQL_DELETE_LEN))
    DBUG_RETURN(HA_ERR_OUT_OF_MEM);
  str->q_append(SPIDER_SQL_DELETE_STR, SPIDER_SQL_DELETE_LEN);
  if (spider->low_priority)
  {
    if (str->reserve(SPIDER_SQL_LOW_PRIORITY_LEN))
      DBUG_RETURN(HA_ERR_OUT_OF_MEM);
    str->q_append(SPIDER_SQL_LOW_PRIORITY_STR, SPIDER_SQL_LOW_PRIORITY_LEN);
  }
  if (spider->quick_mode)
  {
    if (str->reserve(SPIDER_SQL_SQL_QUICK_MODE_LEN))
      DBUG_RETURN(HA_ERR_OUT_OF_MEM);
    str->q_append(SPIDER_SQL_SQL_QUICK_MODE_STR,
      SPIDER_SQL_SQL_QUICK_MODE_LEN);
  }
  if (spider->ignore_dup_key)
  {
    if (str->reserve(SPIDER_SQL_SQL_IGNORE_LEN))
      DBUG_RETURN(HA_ERR_OUT_OF_MEM);
    str->q_append(SPIDER_SQL_SQL_IGNORE_STR, SPIDER_SQL_SQL_IGNORE_LEN);
  }
  str->length(str->length() - 1);
  DBUG_RETURN(0);
}

#if defined(HS_HAS_SQLCOM) && defined(HAVE_HANDLERSOCKET)
#ifdef HANDLER_HAS_DIRECT_UPDATE_ROWS
int spider_mysql_handler::append_increment_update_set_part()
{
  int error_num;
  DBUG_ENTER("spider_mysql_handler::append_increment_update_set_part");
  DBUG_PRINT("info",("spider this=%p", this));
  error_num = append_increment_update_set(&update_sql);
  DBUG_RETURN(error_num);
}

int spider_mysql_handler::append_increment_update_set(
  spider_string *str
) {
  uint field_name_length;
  uint roop_count;
  Field *field;
  DBUG_ENTER("spider_mysql_handler::append_increment_update_set");
  if (str->reserve(SPIDER_SQL_SET_LEN))
    DBUG_RETURN(HA_ERR_OUT_OF_MEM);
  str->q_append(SPIDER_SQL_SET_STR, SPIDER_SQL_SET_LEN);
  const SPIDER_HS_STRING_REF *value = hs_upds.ptr();
  for (roop_count = 0; roop_count < hs_upds.size();
    roop_count++)
  {
    if (
      value[roop_count].size() == 1 &&
      *(value[roop_count].begin()) == '0'
    )
      continue;

    Field *top_table_field =
      spider->get_top_table_field(spider->hs_pushed_ret_fields[roop_count]);
    if (!(field = spider->field_exchange(top_table_field)))
      continue;
    field_name_length =
      mysql_share->column_name_str[field->field_index].length();

    if (str->reserve(field_name_length * 2 + /* SPIDER_SQL_NAME_QUOTE_LEN */
      4 + SPIDER_SQL_EQUAL_LEN + SPIDER_SQL_HS_INCREMENT_LEN +
      SPIDER_SQL_COMMA_LEN + value[roop_count].size()))
      DBUG_RETURN(HA_ERR_OUT_OF_MEM);

    mysql_share->append_column_name(str, field->field_index);
    str->q_append(SPIDER_SQL_EQUAL_STR, SPIDER_SQL_EQUAL_LEN);
    mysql_share->append_column_name(str, field->field_index);
    if (spider->hs_increment)
      str->q_append(SPIDER_SQL_HS_INCREMENT_STR,
        SPIDER_SQL_HS_INCREMENT_LEN);
    else
      str->q_append(SPIDER_SQL_HS_DECREMENT_STR,
        SPIDER_SQL_HS_DECREMENT_LEN);
    str->q_append(value[roop_count].begin(), value[roop_count].size());
    str->q_append(SPIDER_SQL_COMMA_STR, SPIDER_SQL_COMMA_LEN);
  }
  str->length(str->length() - SPIDER_SQL_COMMA_LEN);
  DBUG_RETURN(0);
}
#endif
#endif

int spider_mysql_handler::append_update_set_part()
{
  int error_num;
  DBUG_ENTER("spider_mysql_handler::append_update_set_part");
  DBUG_PRINT("info",("spider this=%p", this));
  error_num = append_update_set(&update_sql);
  where_pos = update_sql.length();
  DBUG_RETURN(error_num);
}

int spider_mysql_handler::append_update_set(
  spider_string *str
) {
  uint field_name_length;
  SPIDER_SHARE *share = spider->share;
  TABLE *table = spider->get_table();
  Field **fields;
  DBUG_ENTER("spider_mysql_handler::append_update_set");
  if (str->reserve(SPIDER_SQL_SET_LEN))
    DBUG_RETURN(HA_ERR_OUT_OF_MEM);
  str->q_append(SPIDER_SQL_SET_STR, SPIDER_SQL_SET_LEN);
  for (fields = table->field; *fields; fields++)
  {
    if (bitmap_is_set(table->write_set, (*fields)->field_index))
    {
      field_name_length =
        mysql_share->column_name_str[(*fields)->field_index].length();
      if ((*fields)->is_null())
      {
        if (str->reserve(field_name_length + /* SPIDER_SQL_NAME_QUOTE_LEN */
          2 + SPIDER_SQL_EQUAL_LEN + SPIDER_SQL_NULL_LEN +
          SPIDER_SQL_COMMA_LEN))
          DBUG_RETURN(HA_ERR_OUT_OF_MEM);
        mysql_share->append_column_name(str, (*fields)->field_index);
        str->q_append(SPIDER_SQL_EQUAL_STR, SPIDER_SQL_EQUAL_LEN);
        str->q_append(SPIDER_SQL_NULL_STR, SPIDER_SQL_NULL_LEN);
      } else {
        if (str->reserve(field_name_length + /* SPIDER_SQL_NAME_QUOTE_LEN */
          2 + SPIDER_SQL_EQUAL_LEN))
          DBUG_RETURN(HA_ERR_OUT_OF_MEM);
        mysql_share->append_column_name(str, (*fields)->field_index);
        str->q_append(SPIDER_SQL_EQUAL_STR, SPIDER_SQL_EQUAL_LEN);
#ifndef DBUG_OFF
        my_bitmap_map *tmp_map = dbug_tmp_use_all_columns(table,
          table->read_set);
#endif
        if (
          spider_db_mysql_utility.
            append_column_value(spider, str, *fields, NULL,
              share->access_charset) ||
          str->reserve(SPIDER_SQL_COMMA_LEN)
        ) {
#ifndef DBUG_OFF
          dbug_tmp_restore_column_map(table->read_set, tmp_map);
#endif
          DBUG_RETURN(HA_ERR_OUT_OF_MEM);
        }
#ifndef DBUG_OFF
        dbug_tmp_restore_column_map(table->read_set, tmp_map);
#endif
      }
      str->q_append(SPIDER_SQL_COMMA_STR, SPIDER_SQL_COMMA_LEN);
    }
  }
  str->length(str->length() - SPIDER_SQL_COMMA_LEN);
  DBUG_RETURN(0);
}

#ifdef HANDLER_HAS_DIRECT_UPDATE_ROWS
int spider_mysql_handler::append_direct_update_set_part()
{
  int error_num;
  DBUG_ENTER("spider_mysql_handler::append_direct_update_set_part");
  DBUG_PRINT("info",("spider this=%p", this));
  error_num = append_direct_update_set(&update_sql);
  where_pos = update_sql.length();
  DBUG_RETURN(error_num);
}

int spider_mysql_handler::append_direct_update_set(
  spider_string *str
) {
  uint field_name_length;
  SPIDER_SHARE *share = spider->share;
#ifndef DBUG_OFF
  TABLE *table = spider->get_table();
#endif
  DBUG_ENTER("spider_mysql_handler::append_direct_update_set");
  if (
    spider->direct_update_kinds == SPIDER_SQL_KIND_SQL &&
    spider->direct_update_fields
  ) {
    if (str->reserve(SPIDER_SQL_SET_LEN))
      DBUG_RETURN(HA_ERR_OUT_OF_MEM);
    str->q_append(SPIDER_SQL_SET_STR, SPIDER_SQL_SET_LEN);
    DBUG_RETURN(spider_db_append_update_columns(spider, str, NULL, 0,
      spider_dbton_mysql.dbton_id));
  }

  if (
    (spider->direct_update_kinds & SPIDER_SQL_KIND_SQL)
  ) {
    size_t roop_count;
    Field *field;
    if (str->reserve(SPIDER_SQL_SET_LEN))
      DBUG_RETURN(HA_ERR_OUT_OF_MEM);
    str->q_append(SPIDER_SQL_SET_STR, SPIDER_SQL_SET_LEN);
    for (roop_count = 0; roop_count < spider->hs_pushed_ret_fields_num;
      roop_count++)
    {
      Field *top_table_field =
        spider->get_top_table_field(spider->hs_pushed_ret_fields[roop_count]);
      if (!(field = spider->field_exchange(top_table_field)))
        continue;
      field_name_length =
        mysql_share->column_name_str[field->field_index].length();
      if (top_table_field->is_null())
      {
        if (str->reserve(field_name_length + /* SPIDER_SQL_NAME_QUOTE_LEN */
          2 + SPIDER_SQL_EQUAL_LEN + SPIDER_SQL_NULL_LEN +
          SPIDER_SQL_COMMA_LEN))
          DBUG_RETURN(HA_ERR_OUT_OF_MEM);
        mysql_share->append_column_name(str, field->field_index);
        str->q_append(SPIDER_SQL_EQUAL_STR, SPIDER_SQL_EQUAL_LEN);
        str->q_append(SPIDER_SQL_NULL_STR, SPIDER_SQL_NULL_LEN);
      } else {
        if (str->reserve(field_name_length + /* SPIDER_SQL_NAME_QUOTE_LEN */
          2 + SPIDER_SQL_EQUAL_LEN))
          DBUG_RETURN(HA_ERR_OUT_OF_MEM);
        mysql_share->append_column_name(str, field->field_index);
        str->q_append(SPIDER_SQL_EQUAL_STR, SPIDER_SQL_EQUAL_LEN);
#ifndef DBUG_OFF
        my_bitmap_map *tmp_map = dbug_tmp_use_all_columns(table,
          table->read_set);
#endif
        if (
          spider_db_mysql_utility.
            append_column_value(spider, str, top_table_field, NULL,
              share->access_charset) ||
          str->reserve(SPIDER_SQL_COMMA_LEN)
        ) {
#ifndef DBUG_OFF
          dbug_tmp_restore_column_map(table->read_set, tmp_map);
#endif
          DBUG_RETURN(HA_ERR_OUT_OF_MEM);
        }
#ifndef DBUG_OFF
        dbug_tmp_restore_column_map(table->read_set, tmp_map);
#endif
      }
      str->q_append(SPIDER_SQL_COMMA_STR, SPIDER_SQL_COMMA_LEN);
    }
    str->length(str->length() - SPIDER_SQL_COMMA_LEN);
  }
  DBUG_RETURN(0);
}

int spider_mysql_handler::append_dup_update_pushdown_part(
  const char *alias,
  uint alias_length
) {
  int error_num;
  DBUG_ENTER("spider_mysql_handler::append_dup_update_pushdown_part");
  DBUG_PRINT("info",("spider this=%p", this));
  dup_update_sql.length(0);
  error_num = append_update_columns(&dup_update_sql, alias, alias_length);
  DBUG_RETURN(error_num);
}

int spider_mysql_handler::append_update_columns_part(
  const char *alias,
  uint alias_length
) {
  int error_num;
  DBUG_ENTER("spider_mysql_handler::append_update_columns_part");
  DBUG_PRINT("info",("spider this=%p", this));
  error_num = append_update_columns(&update_sql, alias, alias_length);
  DBUG_RETURN(error_num);
}

int spider_mysql_handler::check_update_columns_part()
{
  int error_num;
  DBUG_ENTER("spider_mysql_handler::check_update_columns_part");
  DBUG_PRINT("info",("spider this=%p", this));
  error_num = append_update_columns(NULL, NULL, 0);
  DBUG_RETURN(error_num);
}

int spider_mysql_handler::append_update_columns(
  spider_string *str,
  const char *alias,
  uint alias_length
) {
  int error_num;
  DBUG_ENTER("spider_mysql_handler::append_update_columns");
  error_num = spider_db_append_update_columns(spider, str,
    alias, alias_length, spider_dbton_mysql.dbton_id);
  DBUG_RETURN(error_num);
}
#endif

int spider_mysql_handler::append_select_part(
  ulong sql_type
) {
  int error_num;
  spider_string *str;
  DBUG_ENTER("spider_mysql_handler::append_select_part");
  DBUG_PRINT("info",("spider this=%p", this));
  switch (sql_type)
  {
    case SPIDER_SQL_TYPE_SELECT_SQL:
      str = &sql;
      break;
    case SPIDER_SQL_TYPE_HANDLER:
      str = &ha_sql;
      break;
    default:
      DBUG_RETURN(0);
  }
  error_num = append_select(str, sql_type);
  DBUG_RETURN(error_num);
}

int spider_mysql_handler::append_select(
  spider_string *str,
  ulong sql_type
) {
  SPIDER_RESULT_LIST *result_list = &spider->result_list;
  DBUG_ENTER("spider_mysql_handler::append_select");
  if (sql_type == SPIDER_SQL_TYPE_HANDLER)
  {
    if (str->reserve(SPIDER_SQL_HANDLER_LEN))
      DBUG_RETURN(HA_ERR_OUT_OF_MEM);
    str->q_append(SPIDER_SQL_HANDLER_STR, SPIDER_SQL_HANDLER_LEN);
  } else {
    if (str->reserve(SPIDER_SQL_SELECT_LEN))
      DBUG_RETURN(HA_ERR_OUT_OF_MEM);
    str->q_append(SPIDER_SQL_SELECT_STR, SPIDER_SQL_SELECT_LEN);
    if (result_list->lock_type != F_WRLCK && spider->lock_mode < 1)
    {
      /* no lock */
      if (spider->share->query_cache == 1)
      {
        if (str->reserve(SPIDER_SQL_SQL_CACHE_LEN))
          DBUG_RETURN(HA_ERR_OUT_OF_MEM);
        str->q_append(SPIDER_SQL_SQL_CACHE_STR, SPIDER_SQL_SQL_CACHE_LEN);
      } else if (spider->share->query_cache == 2)
      {
        if (str->reserve(SPIDER_SQL_SQL_NO_CACHE_LEN))
          DBUG_RETURN(HA_ERR_OUT_OF_MEM);
        str->q_append(SPIDER_SQL_SQL_NO_CACHE_STR,
          SPIDER_SQL_SQL_NO_CACHE_LEN);
      }
    }
    if (spider->high_priority)
    {
      if (str->reserve(SPIDER_SQL_HIGH_PRIORITY_LEN))
        DBUG_RETURN(HA_ERR_OUT_OF_MEM);
      str->q_append(SPIDER_SQL_HIGH_PRIORITY_STR,
        SPIDER_SQL_HIGH_PRIORITY_LEN);
    }
  }
  DBUG_RETURN(0);
}

int spider_mysql_handler::append_table_select_part(
  ulong sql_type
) {
  int error_num;
  spider_string *str;
  DBUG_ENTER("spider_mysql_handler::append_table_select_part");
  DBUG_PRINT("info",("spider this=%p", this));
  switch (sql_type)
  {
    case SPIDER_SQL_TYPE_SELECT_SQL:
      str = &sql;
      break;
    default:
      DBUG_RETURN(0);
  }
  error_num = append_table_select(str);
  DBUG_RETURN(error_num);
}

int spider_mysql_handler::append_table_select(
  spider_string *str
) {
  DBUG_ENTER("spider_mysql_handler::append_table_select");
  table_name_pos = str->length() + mysql_share->table_select_pos;
  if (str->append(*(mysql_share->table_select)))
    DBUG_RETURN(HA_ERR_OUT_OF_MEM);
  DBUG_RETURN(0);
}

int spider_mysql_handler::append_key_select_part(
  ulong sql_type,
  uint idx
) {
  int error_num;
  spider_string *str;
  DBUG_ENTER("spider_mysql_handler::append_key_select_part");
  DBUG_PRINT("info",("spider this=%p", this));
  switch (sql_type)
  {
    case SPIDER_SQL_TYPE_SELECT_SQL:
      str = &sql;
      break;
    default:
      DBUG_RETURN(0);
  }
  error_num = append_key_select(str, idx);
  DBUG_RETURN(error_num);
}

int spider_mysql_handler::append_key_select(
  spider_string *str,
  uint idx
) {
  DBUG_ENTER("spider_mysql_handler::append_key_select");
  table_name_pos = str->length() + mysql_share->key_select_pos[idx];
  if (str->append(mysql_share->key_select[idx]))
    DBUG_RETURN(HA_ERR_OUT_OF_MEM);
  DBUG_RETURN(0);
}

int spider_mysql_handler::append_minimum_select_part(
  ulong sql_type
) {
  int error_num;
  spider_string *str;
  DBUG_ENTER("spider_mysql_handler::append_minimum_select_part");
  DBUG_PRINT("info",("spider this=%p", this));
  switch (sql_type)
  {
    case SPIDER_SQL_TYPE_SELECT_SQL:
      str = &sql;
      break;
    default:
      DBUG_RETURN(0);
  }
  error_num = append_minimum_select(str, sql_type);
  DBUG_RETURN(error_num);
}

int spider_mysql_handler::append_minimum_select(
  spider_string *str,
  ulong sql_type
) {
  TABLE *table = spider->get_table();
  Field **field;
  int field_length;
  bool appended = FALSE;
  DBUG_ENTER("spider_mysql_handler::append_minimum_select");
  for (field = table->field; *field; field++)
  {
    if (minimum_select_bit_is_set((*field)->field_index))
    {
      field_length =
        mysql_share->column_name_str[(*field)->field_index].length();
      if (str->reserve(field_length +
        /* SPIDER_SQL_NAME_QUOTE_LEN */ 2 + SPIDER_SQL_COMMA_LEN))
        DBUG_RETURN(HA_ERR_OUT_OF_MEM);
      mysql_share->append_column_name(str, (*field)->field_index);
      str->q_append(SPIDER_SQL_COMMA_STR, SPIDER_SQL_COMMA_LEN);
      appended = TRUE;
    }
  }
  if (appended)
    str->length(str->length() - SPIDER_SQL_COMMA_LEN);
  else {
    if (str->reserve(SPIDER_SQL_ONE_LEN))
        DBUG_RETURN(HA_ERR_OUT_OF_MEM);
    str->q_append(SPIDER_SQL_ONE_STR, SPIDER_SQL_ONE_LEN);
  }
  DBUG_RETURN(append_from(str, sql_type, first_link_idx));
}

int spider_mysql_handler::append_table_select_with_alias(
  spider_string *str,
  const char *alias,
  uint alias_length
) {
  TABLE *table = spider->get_table();
  Field **field;
  int field_length;
  DBUG_ENTER("spider_mysql_handler::append_table_select_with_alias");
  for (field = table->field; *field; field++)
  {
    field_length =
      mysql_share->column_name_str[(*field)->field_index].length();
    if (str->reserve(alias_length + field_length +
      /* SPIDER_SQL_NAME_QUOTE_LEN */ 2 + SPIDER_SQL_COMMA_LEN))
      DBUG_RETURN(HA_ERR_OUT_OF_MEM);
    str->q_append(alias, alias_length);
    mysql_share->append_column_name(str, (*field)->field_index);
    str->q_append(SPIDER_SQL_COMMA_STR, SPIDER_SQL_COMMA_LEN);
  }
  str->length(str->length() - SPIDER_SQL_COMMA_LEN);
  DBUG_RETURN(0);
}

int spider_mysql_handler::append_key_select_with_alias(
  spider_string *str,
  const KEY *key_info,
  const char *alias,
  uint alias_length
) {
  KEY_PART_INFO *key_part;
  Field *field;
  uint part_num;
  int field_length;
  DBUG_ENTER("spider_mysql_handler::append_key_select_with_alias");
  for (key_part = key_info->key_part, part_num = 0;
    part_num < spider_user_defined_key_parts(key_info); key_part++, part_num++)
  {
    field = key_part->field;
    field_length = mysql_share->column_name_str[field->field_index].length();
    if (str->reserve(alias_length + field_length +
      /* SPIDER_SQL_NAME_QUOTE_LEN */ 2 + SPIDER_SQL_COMMA_LEN))
      DBUG_RETURN(HA_ERR_OUT_OF_MEM);
    str->q_append(alias, alias_length);
    mysql_share->append_column_name(str, field->field_index);
    str->q_append(SPIDER_SQL_COMMA_STR, SPIDER_SQL_COMMA_LEN);
  }
  str->length(str->length() - SPIDER_SQL_COMMA_LEN);
  DBUG_RETURN(0);
}

int spider_mysql_handler::append_minimum_select_with_alias(
  spider_string *str,
  const char *alias,
  uint alias_length
) {
  TABLE *table = spider->get_table();
  Field **field;
  int field_length;
  bool appended = FALSE;
  DBUG_ENTER("spider_mysql_handler::append_minimum_select_with_alias");
  for (field = table->field; *field; field++)
  {
    if (minimum_select_bit_is_set((*field)->field_index))
    {
      field_length =
        mysql_share->column_name_str[(*field)->field_index].length();
      if (str->reserve(alias_length + field_length +
        /* SPIDER_SQL_NAME_QUOTE_LEN */ 2 + SPIDER_SQL_COMMA_LEN))
        DBUG_RETURN(HA_ERR_OUT_OF_MEM);
      str->q_append(alias, alias_length);
      mysql_share->append_column_name(str, (*field)->field_index);
      str->q_append(SPIDER_SQL_COMMA_STR, SPIDER_SQL_COMMA_LEN);
      appended = TRUE;
    }
  }
  if (appended)
    str->length(str->length() - SPIDER_SQL_COMMA_LEN);
  else {
    if (str->reserve(SPIDER_SQL_ONE_LEN))
      DBUG_RETURN(HA_ERR_OUT_OF_MEM);
    str->q_append(SPIDER_SQL_ONE_STR, SPIDER_SQL_ONE_LEN);
  }
  DBUG_RETURN(0);
}

int spider_mysql_handler::append_select_columns_with_alias(
  spider_string *str,
  const char *alias,
  uint alias_length
) {
  int error_num;
  SPIDER_RESULT_LIST *result_list = &spider->result_list;
  DBUG_ENTER("spider_mysql_handler::append_select_columns_with_alias");
#ifdef HANDLER_HAS_DIRECT_AGGREGATE
  if (
    result_list->direct_aggregate &&
    (error_num = append_sum_select(str, alias, alias_length))
  )
    DBUG_RETURN(error_num);
#endif
  if ((error_num = append_match_select(str, alias, alias_length)))
    DBUG_RETURN(error_num);
  if (!spider->select_column_mode)
  {
    if (result_list->keyread)
      DBUG_RETURN(append_key_select_with_alias(
        str, result_list->key_info, alias, alias_length));
    else
      DBUG_RETURN(append_table_select_with_alias(
        str, alias, alias_length));
  }
  DBUG_RETURN(append_minimum_select_with_alias(str, alias, alias_length));
}

int spider_mysql_handler::append_hint_after_table_part(
  ulong sql_type
) {
  int error_num;
  spider_string *str;
  DBUG_ENTER("spider_mysql_handler::append_hint_after_table_part");
  DBUG_PRINT("info",("spider this=%p", this));
  switch (sql_type)
  {
    case SPIDER_SQL_TYPE_SELECT_SQL:
    case SPIDER_SQL_TYPE_TMP_SQL:
      str = &sql;
      break;
    case SPIDER_SQL_TYPE_INSERT_SQL:
    case SPIDER_SQL_TYPE_UPDATE_SQL:
    case SPIDER_SQL_TYPE_DELETE_SQL:
    case SPIDER_SQL_TYPE_BULK_UPDATE_SQL:
      str = &update_sql;
      break;
    case SPIDER_SQL_TYPE_HANDLER:
      str = &ha_sql;
      break;
    default:
      DBUG_RETURN(0);
  }
  error_num = append_hint_after_table(str);
  DBUG_RETURN(error_num);
}

int spider_mysql_handler::append_hint_after_table(
  spider_string *str
) {
  int error_num;
  DBUG_ENTER("spider_mysql_handler::append_hint_after_table");
  DBUG_PRINT("info",("spider this=%p", this));
  if (
    mysql_share->key_hint &&
    (error_num = spider_db_append_hint_after_table(spider,
      str, &mysql_share->key_hint[spider->active_index]))
  )
    DBUG_RETURN(HA_ERR_OUT_OF_MEM);
  DBUG_RETURN(0);
}

void spider_mysql_handler::set_where_pos(
  ulong sql_type
) {
  DBUG_ENTER("spider_mysql_handler::set_where_pos");
  switch (sql_type)
  {
    case SPIDER_SQL_TYPE_SELECT_SQL:
    case SPIDER_SQL_TYPE_TMP_SQL:
      where_pos = sql.length();
      break;
    case SPIDER_SQL_TYPE_INSERT_SQL:
    case SPIDER_SQL_TYPE_UPDATE_SQL:
    case SPIDER_SQL_TYPE_DELETE_SQL:
    case SPIDER_SQL_TYPE_BULK_UPDATE_SQL:
      where_pos = update_sql.length();
      break;
    case SPIDER_SQL_TYPE_HANDLER:
      ha_read_pos = ha_sql.length();
      break;
    default:
      break;
  }
  DBUG_VOID_RETURN;
}

void spider_mysql_handler::set_where_to_pos(
  ulong sql_type
) {
  DBUG_ENTER("spider_mysql_handler::set_where_to_pos");
  switch (sql_type)
  {
    case SPIDER_SQL_TYPE_SELECT_SQL:
    case SPIDER_SQL_TYPE_TMP_SQL:
      sql.length(where_pos);
      break;
    case SPIDER_SQL_TYPE_INSERT_SQL:
    case SPIDER_SQL_TYPE_UPDATE_SQL:
    case SPIDER_SQL_TYPE_DELETE_SQL:
    case SPIDER_SQL_TYPE_BULK_UPDATE_SQL:
      update_sql.length(where_pos);
      break;
    case SPIDER_SQL_TYPE_HANDLER:
      ha_sql.length(ha_read_pos);
      break;
    default:
      break;
  }
  DBUG_VOID_RETURN;
}

int spider_mysql_handler::check_item_type(
  Item *item
) {
  int error_num;
  DBUG_ENTER("spider_mysql_handler::check_item_type");
  DBUG_PRINT("info",("spider this=%p", this));
  error_num = spider_db_print_item_type(item, spider, NULL, NULL, 0,
    spider_dbton_mysql.dbton_id);
  DBUG_RETURN(error_num);
}

int spider_mysql_handler::append_values_connector_part(
  ulong sql_type
) {
  int error_num;
  spider_string *str;
  DBUG_ENTER("spider_mysql_handler::append_values_connector_part");
  DBUG_PRINT("info",("spider this=%p", this));
  switch (sql_type)
  {
    case SPIDER_SQL_TYPE_SELECT_SQL:
      str = &sql;
      break;
    case SPIDER_SQL_TYPE_TMP_SQL:
      str = &tmp_sql;
      break;
    default:
      DBUG_RETURN(0);
  }
  error_num = append_values_connector(str);
  DBUG_RETURN(error_num);
}

int spider_mysql_handler::append_values_connector(
  spider_string *str
) {
  DBUG_ENTER("spider_mysql_handler::append_values_connector");
  DBUG_PRINT("info",("spider this=%p", this));
  if (str->reserve(SPIDER_SQL_CLOSE_PAREN_LEN +
    SPIDER_SQL_COMMA_LEN + SPIDER_SQL_OPEN_PAREN_LEN))
    DBUG_RETURN(HA_ERR_OUT_OF_MEM);
  str->q_append(SPIDER_SQL_CLOSE_PAREN_STR, SPIDER_SQL_CLOSE_PAREN_LEN);
  str->q_append(SPIDER_SQL_COMMA_STR, SPIDER_SQL_COMMA_LEN);
  str->q_append(SPIDER_SQL_OPEN_PAREN_STR, SPIDER_SQL_OPEN_PAREN_LEN);
  DBUG_RETURN(0);
}

int spider_mysql_handler::append_values_terminator_part(
  ulong sql_type
) {
  int error_num;
  spider_string *str;
  DBUG_ENTER("spider_mysql_handler::append_values_terminator_part");
  DBUG_PRINT("info",("spider this=%p", this));
  switch (sql_type)
  {
    case SPIDER_SQL_TYPE_SELECT_SQL:
      str = &sql;
      break;
    case SPIDER_SQL_TYPE_TMP_SQL:
      str = &tmp_sql;
      break;
    default:
      DBUG_RETURN(0);
  }
  error_num = append_values_terminator(str);
  DBUG_RETURN(error_num);
}

int spider_mysql_handler::append_values_terminator(
  spider_string *str
) {
  DBUG_ENTER("spider_mysql_handler::append_values_terminator");
  DBUG_PRINT("info",("spider this=%p", this));
  str->length(str->length() -
    SPIDER_SQL_COMMA_LEN - SPIDER_SQL_OPEN_PAREN_LEN);
  DBUG_RETURN(0);
}

int spider_mysql_handler::append_union_table_connector_part(
  ulong sql_type
) {
  int error_num;
  spider_string *str;
  DBUG_ENTER("spider_mysql_handler::append_union_table_connector_part");
  DBUG_PRINT("info",("spider this=%p", this));
  switch (sql_type)
  {
    case SPIDER_SQL_TYPE_SELECT_SQL:
      str = &sql;
      break;
    case SPIDER_SQL_TYPE_TMP_SQL:
      str = &tmp_sql;
      break;
    default:
      DBUG_RETURN(0);
  }
  error_num = append_union_table_connector(str);
  DBUG_RETURN(error_num);
}

int spider_mysql_handler::append_union_table_connector(
  spider_string *str
) {
  DBUG_ENTER("spider_mysql_handler::append_union_table_connector");
  DBUG_PRINT("info",("spider this=%p", this));
  if (str->reserve((SPIDER_SQL_SPACE_LEN * 2) + SPIDER_SQL_UNION_ALL_LEN))
    DBUG_RETURN(HA_ERR_OUT_OF_MEM);
  str->q_append(SPIDER_SQL_SPACE_STR, SPIDER_SQL_SPACE_LEN);
  str->q_append(SPIDER_SQL_UNION_ALL_STR, SPIDER_SQL_UNION_ALL_LEN);
  str->q_append(SPIDER_SQL_SPACE_STR, SPIDER_SQL_SPACE_LEN);
  DBUG_RETURN(0);
}

int spider_mysql_handler::append_union_table_terminator_part(
  ulong sql_type
) {
  int error_num;
  spider_string *str;
  DBUG_ENTER("spider_mysql_handler::append_union_table_terminator_part");
  DBUG_PRINT("info",("spider this=%p", this));
  switch (sql_type)
  {
    case SPIDER_SQL_TYPE_SELECT_SQL:
      str = &sql;
      break;
    default:
      DBUG_RETURN(0);
  }
  error_num = append_union_table_terminator(str);
  DBUG_RETURN(error_num);
}

int spider_mysql_handler::append_union_table_terminator(
  spider_string *str
) {
  DBUG_ENTER("spider_mysql_handler::append_union_table_terminator");
  DBUG_PRINT("info",("spider this=%p", this));
  str->length(str->length() -
    ((SPIDER_SQL_SPACE_LEN * 2) + SPIDER_SQL_UNION_ALL_LEN));
  str->q_append(SPIDER_SQL_CLOSE_PAREN_STR, SPIDER_SQL_CLOSE_PAREN_LEN);
  str->q_append(SPIDER_SQL_CLOSE_PAREN_STR, SPIDER_SQL_CLOSE_PAREN_LEN);
  table_name_pos = str->length() + SPIDER_SQL_SPACE_LEN + SPIDER_SQL_A_LEN +
    SPIDER_SQL_COMMA_LEN;
  if (str->reserve(tmp_sql.length() - SPIDER_SQL_FROM_LEN))
    DBUG_RETURN(HA_ERR_OUT_OF_MEM);
  str->q_append(tmp_sql.ptr() + SPIDER_SQL_FROM_LEN,
    tmp_sql.length() - SPIDER_SQL_FROM_LEN);
  DBUG_RETURN(0);
}

int spider_mysql_handler::append_key_column_values_part(
  const key_range *start_key,
  ulong sql_type
) {
  int error_num;
  spider_string *str;
  DBUG_ENTER("spider_mysql_handler::append_key_column_values_part");
  switch (sql_type)
  {
    case SPIDER_SQL_TYPE_SELECT_SQL:
      str = &sql;
      break;
    case SPIDER_SQL_TYPE_TMP_SQL:
      str = &tmp_sql;
      break;
    default:
      DBUG_RETURN(0);
  }
  error_num = append_key_column_values(str, start_key);
  DBUG_RETURN(error_num);
}

int spider_mysql_handler::append_key_column_values(
  spider_string *str,
  const key_range *start_key
) {
  int error_num;
  const uchar *ptr;
  SPIDER_RESULT_LIST *result_list = &spider->result_list;
  SPIDER_SHARE *share = spider->share;
  KEY *key_info = result_list->key_info;
  uint length;
  uint store_length;
  key_part_map full_key_part_map =
    make_prev_keypart_map(spider_user_defined_key_parts(key_info));
  key_part_map start_key_part_map;
  KEY_PART_INFO *key_part;
  Field *field;
  DBUG_ENTER("spider_mysql_handler::append_key_column_values");
  start_key_part_map = start_key->keypart_map & full_key_part_map;
  DBUG_PRINT("info", ("spider spider_user_defined_key_parts=%u",
    spider_user_defined_key_parts(key_info)));
  DBUG_PRINT("info", ("spider full_key_part_map=%lu", full_key_part_map));
  DBUG_PRINT("info", ("spider start_key_part_map=%lu", start_key_part_map));

  if (!start_key_part_map)
    DBUG_RETURN(0);

  for (
    key_part = key_info->key_part,
    length = 0;
    start_key_part_map;
    start_key_part_map >>= 1,
    key_part++,
    length += store_length
  ) {
    store_length = key_part->store_length;
    ptr = start_key->key + length;
    field = key_part->field;
    if ((error_num = spider_db_append_null_value(str, key_part, &ptr)))
    {
      if (error_num > 0)
        DBUG_RETURN(error_num);
    } else {
      if (spider_db_mysql_utility.append_column_value(spider, str, field, ptr,
        share->access_charset))
        DBUG_RETURN(HA_ERR_OUT_OF_MEM);
    }

    if (str->reserve(SPIDER_SQL_COMMA_LEN))
      DBUG_RETURN(HA_ERR_OUT_OF_MEM);
    str->q_append(SPIDER_SQL_COMMA_STR, SPIDER_SQL_COMMA_LEN);
  }
  str->length(str->length() - SPIDER_SQL_COMMA_LEN);
  DBUG_RETURN(0);
}

int spider_mysql_handler::append_key_column_values_with_name_part(
  const key_range *start_key,
  ulong sql_type
) {
  int error_num;
  spider_string *str;
  DBUG_ENTER("spider_mysql_handler::append_key_column_values_with_name_part");
  switch (sql_type)
  {
    case SPIDER_SQL_TYPE_SELECT_SQL:
      str = &sql;
      break;
    case SPIDER_SQL_TYPE_TMP_SQL:
      str = &tmp_sql;
      break;
    default:
      DBUG_RETURN(0);
  }
  error_num = append_key_column_values_with_name(str, start_key);
  DBUG_RETURN(error_num);
}

int spider_mysql_handler::append_key_column_values_with_name(
  spider_string *str,
  const key_range *start_key
) {
  int error_num;
  const uchar *ptr;
  SPIDER_RESULT_LIST *result_list = &spider->result_list;
  SPIDER_SHARE *share = spider->share;
  KEY *key_info = result_list->key_info;
  uint length;
  uint key_name_length, key_count;
  uint store_length;
  key_part_map full_key_part_map =
    make_prev_keypart_map(spider_user_defined_key_parts(key_info));
  key_part_map start_key_part_map;
  KEY_PART_INFO *key_part;
  Field *field;
  char tmp_buf[MAX_FIELD_WIDTH];
  DBUG_ENTER("spider_mysql_handler::append_key_column_values_with_name");
  start_key_part_map = start_key->keypart_map & full_key_part_map;
  DBUG_PRINT("info", ("spider spider_user_defined_key_parts=%u",
    spider_user_defined_key_parts(key_info)));
  DBUG_PRINT("info", ("spider full_key_part_map=%lu", full_key_part_map));
  DBUG_PRINT("info", ("spider start_key_part_map=%lu", start_key_part_map));

  if (!start_key_part_map)
    DBUG_RETURN(0);

  for (
    key_part = key_info->key_part,
    length = 0,
    key_count = 0;
    start_key_part_map;
    start_key_part_map >>= 1,
    key_part++,
    length += store_length,
    key_count++
  ) {
    store_length = key_part->store_length;
    ptr = start_key->key + length;
    field = key_part->field;
    if ((error_num = spider_db_append_null_value(str, key_part, &ptr)))
    {
      if (error_num > 0)
        DBUG_RETURN(error_num);
    } else {
      if (spider_db_mysql_utility.append_column_value(spider, str, field, ptr,
        share->access_charset))
        DBUG_RETURN(HA_ERR_OUT_OF_MEM);
    }

    key_name_length = my_sprintf(tmp_buf, (tmp_buf, "c%u", key_count));
    if (str->reserve(SPIDER_SQL_SPACE_LEN + key_name_length +
      SPIDER_SQL_COMMA_LEN))
      DBUG_RETURN(HA_ERR_OUT_OF_MEM);
    str->q_append(SPIDER_SQL_SPACE_STR, SPIDER_SQL_SPACE_LEN);
    str->q_append(tmp_buf, key_name_length);
    str->q_append(SPIDER_SQL_COMMA_STR, SPIDER_SQL_COMMA_LEN);
  }
  str->length(str->length() - SPIDER_SQL_COMMA_LEN);
  DBUG_RETURN(0);
}

int spider_mysql_handler::append_key_where_part(
  const key_range *start_key,
  const key_range *end_key,
  ulong sql_type
) {
  int error_num;
  spider_string *str, *str_part = NULL, *str_part2 = NULL;
  bool set_order;
  DBUG_ENTER("spider_mysql_handler::append_key_where_part");
  switch (sql_type)
  {
    case SPIDER_SQL_TYPE_SELECT_SQL:
      str = &sql;
      set_order = FALSE;
      break;
    case SPIDER_SQL_TYPE_TMP_SQL:
      str = &tmp_sql;
      set_order = FALSE;
      break;
    case SPIDER_SQL_TYPE_INSERT_SQL:
    case SPIDER_SQL_TYPE_UPDATE_SQL:
    case SPIDER_SQL_TYPE_DELETE_SQL:
    case SPIDER_SQL_TYPE_BULK_UPDATE_SQL:
      str = &update_sql;
      set_order = FALSE;
      break;
    case SPIDER_SQL_TYPE_HANDLER:
      str = &ha_sql;
      ha_read_pos = str->length();
      str_part = &sql_part;
      str_part2 = &sql_part2;
      str_part->length(0);
      str_part2->length(0);
      set_order = TRUE;
      break;
    default:
      DBUG_RETURN(0);
  }
  error_num = append_key_where(str, str_part, str_part2, start_key, end_key,
    sql_type, set_order);
  DBUG_RETURN(error_num);
}

int spider_mysql_handler::append_key_where(
  spider_string *str,
  spider_string *str_part,
  spider_string *str_part2,
  const key_range *start_key,
  const key_range *end_key,
  ulong sql_type,
  bool set_order
) {
  int error_num;
  DBUG_ENTER("spider_mysql_handler::append_key_where");
  error_num = spider_db_append_key_where_internal(str, str_part, str_part2,
    start_key, end_key, spider, set_order, sql_type,
    spider_dbton_mysql.dbton_id);
  DBUG_RETURN(error_num);
}

int spider_mysql_handler::append_is_null_part(
  ulong sql_type,
  KEY_PART_INFO *key_part,
  const key_range *key,
  const uchar **ptr,
  bool key_eq
) {
  int error_num;
  spider_string *str, *str_part = NULL, *str_part2 = NULL;
  DBUG_ENTER("spider_mysql_handler::append_is_null_part");
  DBUG_PRINT("info",("spider this=%p", this));
  switch (sql_type)
  {
    case SPIDER_SQL_TYPE_SELECT_SQL:
    case SPIDER_SQL_TYPE_TMP_SQL:
      str = &sql;
      break;
    case SPIDER_SQL_TYPE_INSERT_SQL:
    case SPIDER_SQL_TYPE_UPDATE_SQL:
    case SPIDER_SQL_TYPE_DELETE_SQL:
    case SPIDER_SQL_TYPE_BULK_UPDATE_SQL:
      str = &update_sql;
      break;
    case SPIDER_SQL_TYPE_HANDLER:
      str = &ha_sql;
      str_part = &sql_part;
      str_part2 = &sql_part2;
      break;
    default:
      DBUG_RETURN(0);
  }
  error_num = append_is_null(sql_type, str, str_part, str_part2,
    key_part, key, ptr, key_eq);
  DBUG_RETURN(error_num);
}

int spider_mysql_handler::append_is_null(
  ulong sql_type,
  spider_string *str,
  spider_string *str_part,
  spider_string *str_part2,
  KEY_PART_INFO *key_part,
  const key_range *key,
  const uchar **ptr,
  bool key_eq
) {
  DBUG_ENTER("spider_mysql_handler::append_is_null");
  DBUG_PRINT("info",("spider this=%p", this));
  if (key_part->null_bit)
  {
    if (*(*ptr)++)
    {
      if (sql_type == SPIDER_SQL_TYPE_HANDLER)
      {
        str = str_part;
        if (
          key_eq ||
          key->flag == HA_READ_KEY_EXACT ||
          key->flag == HA_READ_KEY_OR_NEXT
        ) {
          if (str->reserve(SPIDER_SQL_IS_NULL_LEN))
            DBUG_RETURN(HA_ERR_OUT_OF_MEM);
          str->q_append(SPIDER_SQL_IS_NULL_STR, SPIDER_SQL_IS_NULL_LEN);
        } else {
          str->length(str->length() - SPIDER_SQL_OPEN_PAREN_LEN);
          ha_next_pos = str->length();
          if (str->reserve(SPIDER_SQL_FIRST_LEN))
            DBUG_RETURN(HA_ERR_OUT_OF_MEM);
          str->q_append(SPIDER_SQL_FIRST_STR, SPIDER_SQL_FIRST_LEN);
          spider->result_list.ha_read_kind = 1;
        }
        str = str_part2;
      }
      if (
        key_eq ||
        key->flag == HA_READ_KEY_EXACT ||
        key->flag == HA_READ_KEY_OR_NEXT
      ) {
        if (str->reserve(SPIDER_SQL_IS_NULL_LEN +
          /* SPIDER_SQL_NAME_QUOTE_LEN */ 2 +
          mysql_share->column_name_str[key_part->field->field_index].length()))
          DBUG_RETURN(HA_ERR_OUT_OF_MEM);
        mysql_share->append_column_name(str, key_part->field->field_index);
        str->q_append(SPIDER_SQL_IS_NULL_STR, SPIDER_SQL_IS_NULL_LEN);
      } else {
        if (str->reserve(SPIDER_SQL_IS_NOT_NULL_LEN +
          /* SPIDER_SQL_NAME_QUOTE_LEN */ 2 +
          mysql_share->column_name_str[key_part->field->field_index].length()))
          DBUG_RETURN(HA_ERR_OUT_OF_MEM);
        mysql_share->append_column_name(str, key_part->field->field_index);
        str->q_append(SPIDER_SQL_IS_NOT_NULL_STR, SPIDER_SQL_IS_NOT_NULL_LEN);
      }
      DBUG_RETURN(-1);
    }
  }
  DBUG_RETURN(0);
}

int spider_mysql_handler::append_where_terminator_part(
  ulong sql_type,
  bool set_order,
  int key_count
) {
  int error_num;
  spider_string *str, *str_part = NULL, *str_part2 = NULL;
  DBUG_ENTER("spider_mysql_handler::append_where_terminator_part");
  DBUG_PRINT("info",("spider this=%p", this));
  switch (sql_type)
  {
    case SPIDER_SQL_TYPE_SELECT_SQL:
    case SPIDER_SQL_TYPE_TMP_SQL:
      str = &sql;
      break;
    case SPIDER_SQL_TYPE_INSERT_SQL:
    case SPIDER_SQL_TYPE_UPDATE_SQL:
    case SPIDER_SQL_TYPE_DELETE_SQL:
    case SPIDER_SQL_TYPE_BULK_UPDATE_SQL:
      str = &update_sql;
      break;
    case SPIDER_SQL_TYPE_HANDLER:
      str = &ha_sql;
      str_part = &sql_part;
      str_part2 = &sql_part2;
      break;
    default:
      DBUG_RETURN(0);
  }
  error_num = append_where_terminator(sql_type, str, str_part, str_part2,
    set_order, key_count);
  DBUG_RETURN(error_num);
}

int spider_mysql_handler::append_where_terminator(
  ulong sql_type,
  spider_string *str,
  spider_string *str_part,
  spider_string *str_part2,
  bool set_order,
  int key_count
) {
  SPIDER_RESULT_LIST *result_list = &spider->result_list;
  DBUG_ENTER("spider_mysql_handler::append_where_terminator");
  DBUG_PRINT("info",("spider this=%p", this));
  if (sql_type != SPIDER_SQL_TYPE_HANDLER)
  {
    str->length(str->length() - SPIDER_SQL_AND_LEN);
    if (!set_order)
      result_list->key_order = key_count;
  } else {
    str_part2->length(str_part2->length() - SPIDER_SQL_AND_LEN);

    str_part->length(str_part->length() - SPIDER_SQL_COMMA_LEN);
    if (!result_list->ha_read_kind)
      str_part->q_append(SPIDER_SQL_CLOSE_PAREN_STR,
        SPIDER_SQL_CLOSE_PAREN_LEN);
    if (str->append(*str_part))
      DBUG_RETURN(HA_ERR_OUT_OF_MEM);
    uint clause_length = str->length() - ha_next_pos;
    if (clause_length < SPIDER_SQL_NEXT_LEN)
    {
      int roop_count;
      clause_length = SPIDER_SQL_NEXT_LEN - clause_length;
      if (str->reserve(clause_length))
        DBUG_RETURN(HA_ERR_OUT_OF_MEM);
      for (roop_count = 0; roop_count < (int) clause_length; roop_count++)
        str->q_append(SPIDER_SQL_SPACE_STR, SPIDER_SQL_SPACE_LEN);
    }
  }
  DBUG_RETURN(0);
}

int spider_mysql_handler::append_match_where_part(
  ulong sql_type
) {
  int error_num;
  spider_string *str;
  DBUG_ENTER("spider_mysql_handler::append_match_where_part");
  switch (sql_type)
  {
    case SPIDER_SQL_TYPE_SELECT_SQL:
      str = &sql;
      break;
    default:
      DBUG_ASSERT(0);
      DBUG_RETURN(0);
  }
  error_num = append_match_where(str);
  DBUG_RETURN(error_num);
}

int spider_mysql_handler::append_match_where(
  spider_string *str
) {
  int error_num;
  bool first = TRUE;
  st_spider_ft_info *ft_info = spider->ft_first;
  DBUG_ENTER("spider_mysql_handler::append_match_where");
  if (spider->ft_current)
  {
    while (TRUE)
    {
      if (ft_info->used_in_where)
      {
        if (first)
        {
          if (str->reserve(SPIDER_SQL_WHERE_LEN))
            DBUG_RETURN(HA_ERR_OUT_OF_MEM);
          str->q_append(SPIDER_SQL_WHERE_STR, SPIDER_SQL_WHERE_LEN);
          first = FALSE;
        }
        if ((error_num = append_match_against(str, ft_info, NULL, 0)))
          DBUG_RETURN(error_num);
        if (str->reserve(SPIDER_SQL_AND_LEN))
          DBUG_RETURN(HA_ERR_OUT_OF_MEM);
        str->q_append(SPIDER_SQL_AND_STR, SPIDER_SQL_AND_LEN);
      }

      if (ft_info == spider->ft_current)
        break;
      ft_info = ft_info->next;
    }
    if (!first)
      str->length(str->length() - SPIDER_SQL_AND_LEN);
  }
  DBUG_RETURN(0);
}

int spider_mysql_handler::append_update_where(
  spider_string *str,
  const TABLE *table,
  my_ptrdiff_t ptr_diff
) {
  uint field_name_length;
  Field **field;
  SPIDER_SHARE *share = spider->share;
  DBUG_ENTER("spider_mysql_handler::append_update_where");
  if (str->reserve(SPIDER_SQL_WHERE_LEN))
    DBUG_RETURN(HA_ERR_OUT_OF_MEM);
  str->q_append(SPIDER_SQL_WHERE_STR, SPIDER_SQL_WHERE_LEN);
  for (field = table->field; *field; field++)
  {
    if (
      table->s->primary_key == MAX_KEY ||
      bitmap_is_set(table->read_set, (*field)->field_index)
    ) {
      field_name_length =
        mysql_share->column_name_str[(*field)->field_index].length();
      if ((*field)->is_null(ptr_diff))
      {
        if (str->reserve(field_name_length +
          /* SPIDER_SQL_NAME_QUOTE_LEN */ 2 +
          SPIDER_SQL_IS_NULL_LEN + SPIDER_SQL_AND_LEN))
          DBUG_RETURN(HA_ERR_OUT_OF_MEM);
        mysql_share->append_column_name(str, (*field)->field_index);
        str->q_append(SPIDER_SQL_IS_NULL_STR, SPIDER_SQL_IS_NULL_LEN);
      } else {
        if (str->reserve(field_name_length +
          /* SPIDER_SQL_NAME_QUOTE_LEN */ 2 +
          SPIDER_SQL_EQUAL_LEN))
          DBUG_RETURN(HA_ERR_OUT_OF_MEM);
        mysql_share->append_column_name(str, (*field)->field_index);
        str->q_append(SPIDER_SQL_EQUAL_STR, SPIDER_SQL_EQUAL_LEN);
        (*field)->move_field_offset(ptr_diff);
        if (
          spider_db_mysql_utility.
            append_column_value(spider, str, *field, NULL,
              share->access_charset) ||
          str->reserve(SPIDER_SQL_AND_LEN)
        )
          DBUG_RETURN(HA_ERR_OUT_OF_MEM);
        (*field)->move_field_offset(-ptr_diff);
      }
      str->q_append(SPIDER_SQL_AND_STR, SPIDER_SQL_AND_LEN);
    }
  }
  str->length(str->length() - SPIDER_SQL_AND_LEN);
  if (str->reserve(SPIDER_SQL_LIMIT1_LEN))
    DBUG_RETURN(HA_ERR_OUT_OF_MEM);
  str->q_append(SPIDER_SQL_LIMIT1_STR, SPIDER_SQL_LIMIT1_LEN);
  DBUG_RETURN(0);
}

int spider_mysql_handler::append_condition_part(
  const char *alias,
  uint alias_length,
  ulong sql_type,
  bool test_flg
) {
  int error_num;
  spider_string *str;
  bool start_where = FALSE;
  DBUG_ENTER("spider_mysql_handler::append_condition_part");
  switch (sql_type)
  {
    case SPIDER_SQL_TYPE_SELECT_SQL:
      if (test_flg)
      {
        str = NULL;
      } else {
        str = &sql;
        start_where = ((int) str->length() == where_pos);
      }
      break;
    case SPIDER_SQL_TYPE_TMP_SQL:
      if (test_flg)
      {
        str = NULL;
      } else {
        str = &tmp_sql;
        start_where = ((int) str->length() == where_pos);
      }
      break;
    case SPIDER_SQL_TYPE_INSERT_SQL:
    case SPIDER_SQL_TYPE_UPDATE_SQL:
    case SPIDER_SQL_TYPE_DELETE_SQL:
    case SPIDER_SQL_TYPE_BULK_UPDATE_SQL:
      if (test_flg)
      {
        str = NULL;
      } else {
        str = &update_sql;
        start_where = ((int) str->length() == where_pos);
      }
      break;
    case SPIDER_SQL_TYPE_HANDLER:
      if (test_flg)
      {
        str = NULL;
      } else {
        str = &ha_sql;
        start_where = TRUE;
        if (spider->active_index == MAX_KEY)
        {
          set_where_pos(SPIDER_SQL_TYPE_HANDLER);
          if (str->reserve(SPIDER_SQL_READ_LEN + SPIDER_SQL_FIRST_LEN))
            DBUG_RETURN(HA_ERR_OUT_OF_MEM);
          str->q_append(SPIDER_SQL_READ_STR, SPIDER_SQL_READ_LEN);
          ha_next_pos = str->length();
          str->q_append(SPIDER_SQL_FIRST_STR, SPIDER_SQL_FIRST_LEN);
          sql_part2.length(0);
        }
        ha_where_pos = str->length();

        if (sql_part2.length())
        {
          str->append(sql_part2);
          start_where = FALSE;
        }
      }
      break;
    default:
      DBUG_RETURN(0);
  }
  error_num = append_condition(str, alias, alias_length, start_where,
    sql_type);
  DBUG_RETURN(error_num);
}

int spider_mysql_handler::append_condition(
  spider_string *str,
  const char *alias,
  uint alias_length,
  bool start_where,
  ulong sql_type
) {
  int error_num, restart_pos = 0, start_where_pos;
  SPIDER_CONDITION *tmp_cond = spider->condition;
  DBUG_ENTER("spider_mysql_handler::append_condition");
  if (str && start_where)
  {
    start_where_pos = str->length();
  } else {
    start_where_pos = 0;
  }

  if (spider->is_clone && !tmp_cond)
  {
    tmp_cond = spider->pt_clone_source_handler->condition;
  }

  while (tmp_cond)
  {
    if (str)
    {
      restart_pos = str->length();
      if (start_where)
      {
        if (str->reserve(SPIDER_SQL_WHERE_LEN))
          DBUG_RETURN(HA_ERR_OUT_OF_MEM);
        str->q_append(SPIDER_SQL_WHERE_STR, SPIDER_SQL_WHERE_LEN);
        start_where = FALSE;
      } else {
        if (str->reserve(SPIDER_SQL_AND_LEN))
          DBUG_RETURN(HA_ERR_OUT_OF_MEM);
        str->q_append(SPIDER_SQL_AND_STR, SPIDER_SQL_AND_LEN);
      }
    }
    if ((error_num = spider_db_print_item_type(
      (Item *) tmp_cond->cond, spider, str, alias, alias_length,
      spider_dbton_mysql.dbton_id)))
    {
      if (str && error_num == ER_SPIDER_COND_SKIP_NUM)
      {
        DBUG_PRINT("info",("spider COND skip"));
        str->length(restart_pos);
        start_where = (restart_pos == start_where_pos);
      } else
        DBUG_RETURN(error_num);
    }
    tmp_cond = tmp_cond->next;
  }
  DBUG_RETURN(0);
}

int spider_mysql_handler::append_match_against_part(
  ulong sql_type,
  st_spider_ft_info *ft_info,
  const char *alias,
  uint alias_length
) {
  int error_num;
  spider_string *str;
  DBUG_ENTER("spider_mysql_handler::append_match_against_part");
  DBUG_PRINT("info",("spider this=%p", this));
  switch (sql_type)
  {
    case SPIDER_SQL_TYPE_SELECT_SQL:
      str = &sql;
      break;
    default:
      DBUG_RETURN(0);
  }
  error_num = append_match_against(str, ft_info, alias, alias_length);
  DBUG_RETURN(error_num);
}

int spider_mysql_handler::append_match_against(
  spider_string *str,
  st_spider_ft_info  *ft_info,
  const char *alias,
  uint alias_length
) {
  SPIDER_SHARE *share = spider->share;
  TABLE *table = spider->get_table();
  String *ft_init_key;
  KEY *key_info;
  uint key_name_length;
  int key_count;
  KEY_PART_INFO *key_part;
  Field *field;
  DBUG_ENTER("spider_mysql_handler::append_match_against");
  DBUG_PRINT("info",("spider this=%p", this));
  if (str->reserve(SPIDER_SQL_MATCH_LEN))
    DBUG_RETURN(HA_ERR_OUT_OF_MEM);
  str->q_append(SPIDER_SQL_MATCH_STR, SPIDER_SQL_MATCH_LEN);

  ft_init_key = ft_info->key;
  key_info = &table->key_info[ft_info->inx];
  DBUG_PRINT("info", ("spider spider_user_defined_key_parts=%u",
    spider_user_defined_key_parts(key_info)));

  for (
    key_part = key_info->key_part,
    key_count = 0;
    key_count < (int) spider_user_defined_key_parts(key_info);
    key_part++,
    key_count++
  ) {
    field = key_part->field;
    key_name_length =
      mysql_share->column_name_str[field->field_index].length();
    if (alias_length)
    {
      if (str->reserve(alias_length + key_name_length +
        /* SPIDER_SQL_NAME_QUOTE_LEN */ 2 + SPIDER_SQL_COMMA_LEN))
        DBUG_RETURN(HA_ERR_OUT_OF_MEM);
      str->q_append(alias, alias_length);
    } else {
      if (str->reserve(key_name_length +
        /* SPIDER_SQL_NAME_QUOTE_LEN */ 2 + SPIDER_SQL_COMMA_LEN))
        DBUG_RETURN(HA_ERR_OUT_OF_MEM);
    }
    mysql_share->append_column_name(str, field->field_index);
    str->q_append(SPIDER_SQL_COMMA_STR, SPIDER_SQL_COMMA_LEN);
  }
  str->length(str->length() - SPIDER_SQL_COMMA_LEN);
  if (str->reserve(SPIDER_SQL_AGAINST_LEN + SPIDER_SQL_VALUE_QUOTE_LEN))
    DBUG_RETURN(HA_ERR_OUT_OF_MEM);
  str->q_append(SPIDER_SQL_AGAINST_STR, SPIDER_SQL_AGAINST_LEN);
  str->q_append(SPIDER_SQL_VALUE_QUOTE_STR, SPIDER_SQL_VALUE_QUOTE_LEN);

  char buf[MAX_FIELD_WIDTH];
  spider_string tmp_str(buf, MAX_FIELD_WIDTH, share->access_charset);
  tmp_str.init_calc_mem(116);
  tmp_str.length(0);
  if (
    tmp_str.append(ft_init_key->ptr(), ft_init_key->length(),
      ft_init_key->charset()) ||
    str->reserve(tmp_str.length() * 2) ||
    spider_db_mysql_utility.append_escaped_util(str, tmp_str.get_str())
  )
    DBUG_RETURN(HA_ERR_OUT_OF_MEM);
  str->mem_calc();

  if (str->reserve(
    SPIDER_SQL_VALUE_QUOTE_LEN + SPIDER_SQL_CLOSE_PAREN_LEN +
    ((ft_info->flags & FT_BOOL) ? SPIDER_SQL_IN_BOOLEAN_MODE_LEN : 0) +
    ((ft_info->flags & FT_EXPAND) ?
      SPIDER_SQL_WITH_QUERY_EXPANSION_LEN : 0)
  ))
    DBUG_RETURN(HA_ERR_OUT_OF_MEM);
  str->q_append(SPIDER_SQL_VALUE_QUOTE_STR, SPIDER_SQL_VALUE_QUOTE_LEN);
  if (ft_info->flags & FT_BOOL)
    str->q_append(SPIDER_SQL_IN_BOOLEAN_MODE_STR,
      SPIDER_SQL_IN_BOOLEAN_MODE_LEN);
  if (ft_info->flags & FT_EXPAND)
    str->q_append(SPIDER_SQL_WITH_QUERY_EXPANSION_STR,
      SPIDER_SQL_WITH_QUERY_EXPANSION_LEN);
  str->q_append(SPIDER_SQL_CLOSE_PAREN_STR, SPIDER_SQL_CLOSE_PAREN_LEN);
  DBUG_RETURN(0);
}

int spider_mysql_handler::append_match_select_part(
  ulong sql_type,
  const char *alias,
  uint alias_length
) {
  int error_num;
  spider_string *str;
  DBUG_ENTER("spider_mysql_handler::append_match_select_part");
  DBUG_PRINT("info",("spider this=%p", this));
  switch (sql_type)
  {
    case SPIDER_SQL_TYPE_SELECT_SQL:
      str = &sql;
      break;
    default:
      DBUG_RETURN(0);
  }
  error_num = append_match_select(str, alias, alias_length);
  DBUG_RETURN(error_num);
}

int spider_mysql_handler::append_match_select(
  spider_string *str,
  const char *alias,
  uint alias_length
) {
  int error_num;
  DBUG_ENTER("spider_mysql_handler::append_match_select");
  DBUG_PRINT("info",("spider this=%p", this));
  if (spider->ft_current)
  {
    st_spider_ft_info *ft_info = spider->ft_first;
    while (TRUE)
    {
      if ((error_num = append_match_against(str, ft_info,
        alias, alias_length)))
        DBUG_RETURN(error_num);
      if (str->reserve(SPIDER_SQL_COMMA_LEN))
        DBUG_RETURN(HA_ERR_OUT_OF_MEM);
      str->q_append(SPIDER_SQL_COMMA_STR, SPIDER_SQL_COMMA_LEN);
      if (ft_info == spider->ft_current)
        break;
      ft_info = ft_info->next;
    }
  }
  DBUG_RETURN(0);
}

#ifdef HANDLER_HAS_DIRECT_AGGREGATE
int spider_mysql_handler::append_sum_select_part(
  ulong sql_type,
  const char *alias,
  uint alias_length
) {
  int error_num;
  spider_string *str;
  DBUG_ENTER("spider_mysql_handler::append_sum_select_part");
  DBUG_PRINT("info",("spider this=%p", this));
  switch (sql_type)
  {
    case SPIDER_SQL_TYPE_SELECT_SQL:
      str = &sql;
      break;
    default:
      DBUG_RETURN(0);
  }
  error_num = append_sum_select(str, alias, alias_length);
  DBUG_RETURN(error_num);
}

int spider_mysql_handler::append_sum_select(
  spider_string *str,
  const char *alias,
  uint alias_length
) {
  int error_num;
  st_select_lex *select_lex;
  DBUG_ENTER("spider_mysql_handler::append_sum_select");
  DBUG_PRINT("info",("spider this=%p", this));
  select_lex = spider_get_select_lex(spider);
  JOIN *join = select_lex->join;
  Item_sum **item_sum_ptr;
  for (item_sum_ptr = join->sum_funcs; *item_sum_ptr; ++item_sum_ptr)
  {
    if ((error_num = spider_db_mysql_utility.open_item_sum_func(*item_sum_ptr,
      spider, str, alias, alias_length)))
    {
      DBUG_RETURN(error_num);
    }
    if (str->reserve(SPIDER_SQL_COMMA_LEN))
      DBUG_RETURN(HA_ERR_OUT_OF_MEM);
    str->q_append(SPIDER_SQL_COMMA_STR, SPIDER_SQL_COMMA_LEN);
  }
  DBUG_RETURN(0);
}
#endif

void spider_mysql_handler::set_order_pos(
  ulong sql_type
) {
  DBUG_ENTER("spider_mysql_handler::set_order_pos");
  switch (sql_type)
  {
    case SPIDER_SQL_TYPE_SELECT_SQL:
    case SPIDER_SQL_TYPE_TMP_SQL:
      order_pos = sql.length();
      break;
    case SPIDER_SQL_TYPE_INSERT_SQL:
    case SPIDER_SQL_TYPE_UPDATE_SQL:
    case SPIDER_SQL_TYPE_DELETE_SQL:
    case SPIDER_SQL_TYPE_BULK_UPDATE_SQL:
      order_pos = update_sql.length();
      break;
    case SPIDER_SQL_TYPE_HANDLER:
      ha_next_pos = ha_sql.length();
      break;
    default:
      DBUG_ASSERT(0);
      break;
  }
  DBUG_VOID_RETURN;
}

void spider_mysql_handler::set_order_to_pos(
  ulong sql_type
) {
  DBUG_ENTER("spider_mysql_handler::set_order_to_pos");
  switch (sql_type)
  {
    case SPIDER_SQL_TYPE_SELECT_SQL:
    case SPIDER_SQL_TYPE_TMP_SQL:
      sql.length(order_pos);
      break;
    case SPIDER_SQL_TYPE_INSERT_SQL:
    case SPIDER_SQL_TYPE_UPDATE_SQL:
    case SPIDER_SQL_TYPE_DELETE_SQL:
    case SPIDER_SQL_TYPE_BULK_UPDATE_SQL:
      update_sql.length(order_pos);
      break;
    case SPIDER_SQL_TYPE_HANDLER:
      ha_sql.length(ha_next_pos);
      break;
    default:
      DBUG_ASSERT(0);
      break;
  }
  DBUG_VOID_RETURN;
}

#ifdef HANDLER_HAS_DIRECT_AGGREGATE
int spider_mysql_handler::append_group_by(
  spider_string *str,
  const char *alias,
  uint alias_length
) {
  int error_num;
  st_select_lex *select_lex;
  DBUG_ENTER("spider_mysql_handler::append_group_by");
  DBUG_PRINT("info",("spider this=%p", this));
  select_lex = spider_get_select_lex(spider);
  ORDER *group = (ORDER *) select_lex->group_list.first;
  if (group)
  {
    if (str->reserve(SPIDER_SQL_GROUP_LEN))
      DBUG_RETURN(HA_ERR_OUT_OF_MEM);
    str->q_append(SPIDER_SQL_GROUP_STR, SPIDER_SQL_GROUP_LEN);
    for (; group; group = group->next)
    {
      if ((error_num = spider_db_print_item_type((*group->item), spider, str,
        alias, alias_length, spider_dbton_mysql.dbton_id)))
      {
        DBUG_RETURN(error_num);
      }
      if (str->reserve(SPIDER_SQL_COMMA_LEN))
        DBUG_RETURN(HA_ERR_OUT_OF_MEM);
      str->q_append(SPIDER_SQL_COMMA_STR, SPIDER_SQL_COMMA_LEN);
    }
    str->length(str->length() - SPIDER_SQL_COMMA_LEN);
  }
  DBUG_RETURN(0);
}
#endif

int spider_mysql_handler::append_key_order_for_merge_with_alias_part(
  const char *alias,
  uint alias_length,
  ulong sql_type
) {
  int error_num;
  spider_string *str;
  DBUG_ENTER("spider_mysql_handler::append_key_order_for_merge_with_alias_part");
  DBUG_PRINT("info",("spider this=%p", this));
  switch (sql_type)
  {
    case SPIDER_SQL_TYPE_SELECT_SQL:
    case SPIDER_SQL_TYPE_TMP_SQL:
      str = &sql;
      break;
    case SPIDER_SQL_TYPE_INSERT_SQL:
    case SPIDER_SQL_TYPE_UPDATE_SQL:
    case SPIDER_SQL_TYPE_DELETE_SQL:
    case SPIDER_SQL_TYPE_BULK_UPDATE_SQL:
      str = &update_sql;
      break;
    case SPIDER_SQL_TYPE_HANDLER:
      str = &ha_sql;
      ha_limit_pos = ha_sql.length();
      break;
    default:
      DBUG_RETURN(0);
  }
  error_num = append_key_order_for_merge_with_alias(str, alias, alias_length);
  DBUG_RETURN(error_num);
}

int spider_mysql_handler::append_key_order_for_merge_with_alias(
  spider_string *str,
  const char *alias,
  uint alias_length
) {
  /* sort for index merge */
  TABLE *table = spider->get_table();
  int length;
  Field *field;
  uint key_name_length;
  DBUG_ENTER("spider_mysql_handler::append_key_order_for_merge_with_alias");
  DBUG_PRINT("info",("spider this=%p", this));
#ifdef HANDLER_HAS_DIRECT_AGGREGATE
  if (spider->result_list.direct_aggregate)
  {
    int error_num;
    if ((error_num = append_group_by(str, alias, alias_length)))
      DBUG_RETURN(error_num);
  }
#endif
  if (table->s->primary_key < MAX_KEY)
  {
    /* sort by primary key */
    KEY *key_info = &table->key_info[table->s->primary_key];
    KEY_PART_INFO *key_part;
    for (
      key_part = key_info->key_part,
      length = 1;
      length <= (int) spider_user_defined_key_parts(key_info);
      key_part++,
      length++
    ) {
      field = key_part->field;
      key_name_length =
        mysql_share->column_name_str[field->field_index].length();
      if (length == 1)
      {
        if (str->reserve(SPIDER_SQL_ORDER_LEN))
          DBUG_RETURN(HA_ERR_OUT_OF_MEM);
        str->q_append(SPIDER_SQL_ORDER_STR, SPIDER_SQL_ORDER_LEN);
      }
      if (str->reserve(alias_length + key_name_length +
        /* SPIDER_SQL_NAME_QUOTE_LEN */ 2 + SPIDER_SQL_COMMA_LEN))
        DBUG_RETURN(HA_ERR_OUT_OF_MEM);
      str->q_append(alias, alias_length);
      mysql_share->append_column_name(str, field->field_index);
      str->q_append(SPIDER_SQL_COMMA_STR, SPIDER_SQL_COMMA_LEN);
    }
    if (length > 1)
    {
      str->length(str->length() - SPIDER_SQL_COMMA_LEN);
    }
  } else {
    /* sort by all columns */
    Field **fieldp;
    for (
      fieldp = table->field, length = 1;
      *fieldp;
      fieldp++, length++
    ) {
      key_name_length =
        mysql_share->column_name_str[(*fieldp)->field_index].length();
      if (length == 1)
      {
        if (str->reserve(SPIDER_SQL_ORDER_LEN))
          DBUG_RETURN(HA_ERR_OUT_OF_MEM);
        str->q_append(SPIDER_SQL_ORDER_STR, SPIDER_SQL_ORDER_LEN);
      }
      if (str->reserve(alias_length + key_name_length +
        /* SPIDER_SQL_NAME_QUOTE_LEN */ 2 + SPIDER_SQL_COMMA_LEN))
        DBUG_RETURN(HA_ERR_OUT_OF_MEM);
      str->q_append(alias, alias_length);
      mysql_share->append_column_name(str, (*fieldp)->field_index);
      str->q_append(SPIDER_SQL_COMMA_STR, SPIDER_SQL_COMMA_LEN);
    }
    if (length > 1)
    {
      str->length(str->length() - SPIDER_SQL_COMMA_LEN);
    }
  }
  limit_pos = str->length();
  DBUG_RETURN(0);
}

int spider_mysql_handler::append_key_order_for_direct_order_limit_with_alias_part(
  const char *alias,
  uint alias_length,
  ulong sql_type
) {
  int error_num;
  spider_string *str;
  DBUG_ENTER("spider_mysql_handler::append_key_order_for_direct_order_limit_with_alias_part");
  DBUG_PRINT("info",("spider this=%p", this));
  switch (sql_type)
  {
    case SPIDER_SQL_TYPE_SELECT_SQL:
    case SPIDER_SQL_TYPE_TMP_SQL:
      str = &sql;
      break;
    case SPIDER_SQL_TYPE_INSERT_SQL:
    case SPIDER_SQL_TYPE_UPDATE_SQL:
    case SPIDER_SQL_TYPE_DELETE_SQL:
    case SPIDER_SQL_TYPE_BULK_UPDATE_SQL:
      str = &update_sql;
      break;
    case SPIDER_SQL_TYPE_HANDLER:
      str = &ha_sql;
      break;
    default:
      DBUG_RETURN(0);
  }
  error_num = append_key_order_for_direct_order_limit_with_alias(
    str, alias, alias_length);
  DBUG_RETURN(error_num);
}

int spider_mysql_handler::append_key_order_for_direct_order_limit_with_alias(
  spider_string *str,
  const char *alias,
  uint alias_length
) {
  int error_num;
  ORDER *order;
  st_select_lex *select_lex;
  longlong select_limit;
  longlong offset_limit;
  DBUG_ENTER("spider_mysql_handler::append_key_order_for_direct_order_limit_with_alias");
  DBUG_PRINT("info",("spider this=%p", this));
#ifdef HANDLER_HAS_DIRECT_AGGREGATE
  if (spider->result_list.direct_aggregate)
  {
    if ((error_num = append_group_by(str, alias, alias_length)))
      DBUG_RETURN(error_num);
  }
#endif
  spider_get_select_limit(spider, &select_lex, &select_limit,
    &offset_limit);
  if (select_lex->order_list.first)
  {
    if (str->reserve(SPIDER_SQL_ORDER_LEN))
      DBUG_RETURN(HA_ERR_OUT_OF_MEM);
    str->q_append(SPIDER_SQL_ORDER_STR, SPIDER_SQL_ORDER_LEN);
    for (order = (ORDER *) select_lex->order_list.first; order;
      order = order->next)
    {
      if ((error_num =
        spider_db_print_item_type((*order->item), spider, str, alias,
          alias_length, spider_dbton_mysql.dbton_id)))
      {
        DBUG_PRINT("info",("spider error=%d", error_num));
        DBUG_RETURN(error_num);
      }
      if (order->asc)
      {
        if (str->reserve(SPIDER_SQL_COMMA_LEN))
          DBUG_RETURN(HA_ERR_OUT_OF_MEM);
        str->q_append(SPIDER_SQL_COMMA_STR, SPIDER_SQL_COMMA_LEN);
      } else {
        if (str->reserve(SPIDER_SQL_DESC_LEN + SPIDER_SQL_COMMA_LEN))
          DBUG_RETURN(HA_ERR_OUT_OF_MEM);
        str->q_append(SPIDER_SQL_DESC_STR, SPIDER_SQL_DESC_LEN);
        str->q_append(SPIDER_SQL_COMMA_STR, SPIDER_SQL_COMMA_LEN);
      }
    }
    str->length(str->length() - SPIDER_SQL_COMMA_LEN);
  }
  limit_pos = str->length();
  DBUG_RETURN(0);
}

int spider_mysql_handler::append_key_order_with_alias_part(
  const char *alias,
  uint alias_length,
  ulong sql_type
) {
  int error_num;
  spider_string *str;
  DBUG_ENTER("spider_mysql_handler::append_key_order_with_alias_part");
  DBUG_PRINT("info",("spider this=%p", this));
  switch (sql_type)
  {
    case SPIDER_SQL_TYPE_SELECT_SQL:
    case SPIDER_SQL_TYPE_TMP_SQL:
      str = &sql;
      break;
    case SPIDER_SQL_TYPE_INSERT_SQL:
    case SPIDER_SQL_TYPE_UPDATE_SQL:
    case SPIDER_SQL_TYPE_DELETE_SQL:
    case SPIDER_SQL_TYPE_BULK_UPDATE_SQL:
      str = &update_sql;
      break;
    case SPIDER_SQL_TYPE_HANDLER:
      str = &ha_sql;
      error_num = append_key_order_for_handler(str, alias, alias_length);
      DBUG_RETURN(error_num);
    default:
      DBUG_RETURN(0);
  }
  error_num = append_key_order_with_alias(str, alias, alias_length);
  DBUG_RETURN(error_num);
}

int spider_mysql_handler::append_key_order_for_handler(
  spider_string *str,
  const char *alias,
  uint alias_length
) {
  DBUG_ENTER("spider_mysql_handler::append_key_order_for_handler");
  DBUG_PRINT("info",("spider this=%p", this));
  DBUG_PRINT("info",("spider ha_next_pos=%d", ha_next_pos));
  DBUG_PRINT("info",("spider ha_where_pos=%d", ha_where_pos));
  str->q_append(alias, alias_length);
  memset((char *) str->ptr() + str->length(), ' ',
    ha_where_pos - ha_next_pos - alias_length);
  DBUG_RETURN(0);
}

int spider_mysql_handler::append_key_order_with_alias(
  spider_string *str,
  const char *alias,
  uint alias_length
) {
  SPIDER_RESULT_LIST *result_list = &spider->result_list;
  KEY *key_info = result_list->key_info;
  int length;
  KEY_PART_INFO *key_part;
  Field *field;
  uint key_name_length;
  DBUG_ENTER("spider_mysql_handler::append_key_order_with_alias");
  DBUG_PRINT("info",("spider this=%p", this));
#ifdef HANDLER_HAS_DIRECT_AGGREGATE
  if (spider->result_list.direct_aggregate)
  {
    int error_num;
    if ((error_num = append_group_by(str, alias, alias_length)))
      DBUG_RETURN(error_num);
  }
#endif
  if (result_list->sorted == TRUE)
  {
    if (result_list->desc_flg == TRUE)
    {
      for (
        key_part = key_info->key_part + result_list->key_order,
        length = 1;
        length + result_list->key_order <
          (int) spider_user_defined_key_parts(key_info) &&
        length < result_list->max_order;
        key_part++,
        length++
      ) {
        field = key_part->field;
        key_name_length =
          mysql_share->column_name_str[field->field_index].length();
        if (length == 1)
        {
          if (str->reserve(SPIDER_SQL_ORDER_LEN))
            DBUG_RETURN(HA_ERR_OUT_OF_MEM);
          str->q_append(SPIDER_SQL_ORDER_STR, SPIDER_SQL_ORDER_LEN);
        }
        if (key_part->key_part_flag & HA_REVERSE_SORT)
        {
          if (str->reserve(alias_length + key_name_length +
            /* SPIDER_SQL_NAME_QUOTE_LEN */ 2 + SPIDER_SQL_COMMA_LEN))
            DBUG_RETURN(HA_ERR_OUT_OF_MEM);
          str->q_append(alias, alias_length);
          mysql_share->append_column_name(str, field->field_index);
          str->q_append(SPIDER_SQL_COMMA_STR, SPIDER_SQL_COMMA_LEN);
        } else {
          if (str->reserve(alias_length + key_name_length +
            /* SPIDER_SQL_NAME_QUOTE_LEN */ 2 +
            SPIDER_SQL_DESC_LEN + SPIDER_SQL_COMMA_LEN))
            DBUG_RETURN(HA_ERR_OUT_OF_MEM);
          str->q_append(alias, alias_length);
          mysql_share->append_column_name(str, field->field_index);
          str->q_append(SPIDER_SQL_DESC_STR, SPIDER_SQL_DESC_LEN);
          str->q_append(SPIDER_SQL_COMMA_STR, SPIDER_SQL_COMMA_LEN);
        }
      }
      if (
        length + result_list->key_order <=
          (int) spider_user_defined_key_parts(key_info) &&
        length <= result_list->max_order
      ) {
        field = key_part->field;
        key_name_length =
          mysql_share->column_name_str[field->field_index].length();
        if (length == 1)
        {
          if (str->reserve(SPIDER_SQL_ORDER_LEN))
            DBUG_RETURN(HA_ERR_OUT_OF_MEM);
          str->q_append(SPIDER_SQL_ORDER_STR, SPIDER_SQL_ORDER_LEN);
        }
        if (key_part->key_part_flag & HA_REVERSE_SORT)
        {
          if (str->reserve(alias_length + key_name_length +
            /* SPIDER_SQL_NAME_QUOTE_LEN */ 2))
            DBUG_RETURN(HA_ERR_OUT_OF_MEM);
          str->q_append(alias, alias_length);
          mysql_share->append_column_name(str, field->field_index);
        } else {
          if (str->reserve(alias_length + key_name_length +
            /* SPIDER_SQL_NAME_QUOTE_LEN */ 2 + SPIDER_SQL_DESC_LEN))
            DBUG_RETURN(HA_ERR_OUT_OF_MEM);
          str->q_append(alias, alias_length);
          mysql_share->append_column_name(str, field->field_index);
          str->q_append(SPIDER_SQL_DESC_STR, SPIDER_SQL_DESC_LEN);
        }
      }
    } else {
      for (
        key_part = key_info->key_part + result_list->key_order,
        length = 1;
        length + result_list->key_order <
          (int) spider_user_defined_key_parts(key_info) &&
        length < result_list->max_order;
        key_part++,
        length++
      ) {
        field = key_part->field;
        key_name_length =
          mysql_share->column_name_str[field->field_index].length();
        if (length == 1)
        {
          if (str->reserve(SPIDER_SQL_ORDER_LEN))
            DBUG_RETURN(HA_ERR_OUT_OF_MEM);
          str->q_append(SPIDER_SQL_ORDER_STR, SPIDER_SQL_ORDER_LEN);
        }
        if (key_part->key_part_flag & HA_REVERSE_SORT)
        {
          if (str->reserve(alias_length + key_name_length +
            /* SPIDER_SQL_NAME_QUOTE_LEN */ 2 +
            SPIDER_SQL_DESC_LEN + SPIDER_SQL_COMMA_LEN))
            DBUG_RETURN(HA_ERR_OUT_OF_MEM);
          str->q_append(alias, alias_length);
          mysql_share->append_column_name(str, field->field_index);
          str->q_append(SPIDER_SQL_DESC_STR, SPIDER_SQL_DESC_LEN);
          str->q_append(SPIDER_SQL_COMMA_STR, SPIDER_SQL_COMMA_LEN);
        } else {
          if (str->reserve(alias_length + key_name_length +
            /* SPIDER_SQL_NAME_QUOTE_LEN */ 2 + SPIDER_SQL_COMMA_LEN))
            DBUG_RETURN(HA_ERR_OUT_OF_MEM);
          str->q_append(alias, alias_length);
          mysql_share->append_column_name(str, field->field_index);
          str->q_append(SPIDER_SQL_COMMA_STR, SPIDER_SQL_COMMA_LEN);
        }
      }
      if (
        length + result_list->key_order <=
          (int) spider_user_defined_key_parts(key_info) &&
        length <= result_list->max_order
      ) {
        field = key_part->field;
        key_name_length =
          mysql_share->column_name_str[field->field_index].length();
        if (length == 1)
        {
          if (str->reserve(SPIDER_SQL_ORDER_LEN))
            DBUG_RETURN(HA_ERR_OUT_OF_MEM);
          str->q_append(SPIDER_SQL_ORDER_STR, SPIDER_SQL_ORDER_LEN);
        }
        if (key_part->key_part_flag & HA_REVERSE_SORT)
        {
          if (str->reserve(alias_length + key_name_length +
            /* SPIDER_SQL_NAME_QUOTE_LEN */ 2 + SPIDER_SQL_DESC_LEN))
            DBUG_RETURN(HA_ERR_OUT_OF_MEM);
          str->q_append(alias, alias_length);
          mysql_share->append_column_name(str, field->field_index);
          str->q_append(SPIDER_SQL_DESC_STR, SPIDER_SQL_DESC_LEN);
        } else {
          if (str->reserve(alias_length + key_name_length +
            /* SPIDER_SQL_NAME_QUOTE_LEN */ 2))
            DBUG_RETURN(HA_ERR_OUT_OF_MEM);
          str->q_append(alias, alias_length);
          mysql_share->append_column_name(str, field->field_index);
        }
      }
    }
  }
  limit_pos = str->length();
  DBUG_RETURN(0);
}

int spider_mysql_handler::append_limit_part(
  longlong offset,
  longlong limit,
  ulong sql_type
) {
  int error_num;
  spider_string *str;
  DBUG_ENTER("spider_mysql_handler::append_limit_part");
  DBUG_PRINT("info",("spider this=%p", this));
  switch (sql_type)
  {
    case SPIDER_SQL_TYPE_SELECT_SQL:
      str = &sql;
      limit_pos = str->length();
      break;
    case SPIDER_SQL_TYPE_TMP_SQL:
      str = &tmp_sql;
      limit_pos = str->length();
      break;
    case SPIDER_SQL_TYPE_INSERT_SQL:
    case SPIDER_SQL_TYPE_UPDATE_SQL:
    case SPIDER_SQL_TYPE_DELETE_SQL:
    case SPIDER_SQL_TYPE_BULK_UPDATE_SQL:
      str = &update_sql;
      limit_pos = str->length();
      break;
    case SPIDER_SQL_TYPE_HANDLER:
      str = &ha_sql;
      ha_limit_pos = str->length();
      break;
    default:
      DBUG_RETURN(0);
  }
  error_num = append_limit(str, offset, limit);
  DBUG_RETURN(error_num);
}

int spider_mysql_handler::reappend_limit_part(
  longlong offset,
  longlong limit,
  ulong sql_type
) {
  int error_num;
  spider_string *str;
  DBUG_ENTER("spider_mysql_handler::reappend_limit_part");
  DBUG_PRINT("info",("spider this=%p", this));
  switch (sql_type)
  {
    case SPIDER_SQL_TYPE_SELECT_SQL:
      str = &sql;
      str->length(limit_pos);
      break;
    case SPIDER_SQL_TYPE_TMP_SQL:
      str = &tmp_sql;
      str->length(limit_pos);
      break;
    case SPIDER_SQL_TYPE_INSERT_SQL:
    case SPIDER_SQL_TYPE_UPDATE_SQL:
    case SPIDER_SQL_TYPE_DELETE_SQL:
    case SPIDER_SQL_TYPE_BULK_UPDATE_SQL:
      str = &update_sql;
      str->length(limit_pos);
      break;
    case SPIDER_SQL_TYPE_HANDLER:
      str = &ha_sql;
      str->length(ha_limit_pos);
      break;
    default:
      DBUG_RETURN(0);
  }
  error_num = append_limit(str, offset, limit);
  DBUG_RETURN(error_num);
}

int spider_mysql_handler::append_limit(
  spider_string *str,
  longlong offset,
  longlong limit
) {
  char buf[SPIDER_LONGLONG_LEN + 1];
  uint32 length;
  DBUG_ENTER("spider_mysql_handler::append_limit");
  DBUG_PRINT("info",("spider this=%p", this));
  DBUG_PRINT("info", ("spider offset=%lld", offset));
  DBUG_PRINT("info", ("spider limit=%lld", limit));
  if (offset || limit < 9223372036854775807LL)
  {
    if (str->reserve(SPIDER_SQL_LIMIT_LEN + SPIDER_SQL_COMMA_LEN +
      ((SPIDER_LONGLONG_LEN) * 2)))
      DBUG_RETURN(HA_ERR_OUT_OF_MEM);
    str->q_append(SPIDER_SQL_LIMIT_STR, SPIDER_SQL_LIMIT_LEN);
    if (offset)
    {
      length = (uint32) (my_charset_bin.cset->longlong10_to_str)(
        &my_charset_bin, buf, SPIDER_LONGLONG_LEN + 1, -10, offset);
      str->q_append(buf, length);
      str->q_append(SPIDER_SQL_COMMA_STR, SPIDER_SQL_COMMA_LEN);
    }
    length = (uint32) (my_charset_bin.cset->longlong10_to_str)(
      &my_charset_bin, buf, SPIDER_LONGLONG_LEN + 1, -10, limit);
    str->q_append(buf, length);
  }
  DBUG_RETURN(0);
}

int spider_mysql_handler::append_select_lock_part(
  ulong sql_type
) {
  int error_num;
  spider_string *str;
  DBUG_ENTER("spider_mysql_handler::append_select_lock_part");
  DBUG_PRINT("info",("spider this=%p", this));
  switch (sql_type)
  {
    case SPIDER_SQL_TYPE_SELECT_SQL:
      str = &sql;
      break;
    default:
      DBUG_RETURN(0);
  }
  error_num = append_select_lock(str);
  DBUG_RETURN(error_num);
}

int spider_mysql_handler::append_select_lock(
  spider_string *str
) {
  int lock_mode = spider_conn_lock_mode(spider);
  DBUG_ENTER("spider_mysql_handler::append_select_lock");
  DBUG_PRINT("info",("spider this=%p", this));
  if (lock_mode == SPIDER_LOCK_MODE_EXCLUSIVE)
  {
    if (str->reserve(SPIDER_SQL_FOR_UPDATE_LEN))
      DBUG_RETURN(HA_ERR_OUT_OF_MEM);
    str->q_append(SPIDER_SQL_FOR_UPDATE_STR, SPIDER_SQL_FOR_UPDATE_LEN);
  } else if (lock_mode == SPIDER_LOCK_MODE_SHARED)
  {
    if (str->reserve(SPIDER_SQL_SHARED_LOCK_LEN))
      DBUG_RETURN(HA_ERR_OUT_OF_MEM);
    str->q_append(SPIDER_SQL_SHARED_LOCK_STR, SPIDER_SQL_SHARED_LOCK_LEN);
  }
  DBUG_RETURN(0);
}

int spider_mysql_handler::append_union_all_start_part(
  ulong sql_type
) {
  int error_num;
  spider_string *str;
  DBUG_ENTER("spider_mysql_handler::append_union_all_start_part");
  DBUG_PRINT("info",("spider this=%p", this));
  switch (sql_type)
  {
    case SPIDER_SQL_TYPE_SELECT_SQL:
      str = &sql;
      break;
    default:
      DBUG_RETURN(0);
  }
  error_num = append_union_all_start(str);
  DBUG_RETURN(error_num);
}

int spider_mysql_handler::append_union_all_start(
  spider_string *str
) {
  DBUG_ENTER("spider_mysql_handler::append_union_all_start");
  DBUG_PRINT("info",("spider this=%p", this));
  if (str->reserve(SPIDER_SQL_OPEN_PAREN_LEN))
    DBUG_RETURN(HA_ERR_OUT_OF_MEM);
  str->q_append(SPIDER_SQL_OPEN_PAREN_STR, SPIDER_SQL_OPEN_PAREN_LEN);
  DBUG_RETURN(0);
}

int spider_mysql_handler::append_union_all_part(
  ulong sql_type
) {
  int error_num;
  spider_string *str;
  DBUG_ENTER("spider_mysql_handler::append_union_all_part");
  DBUG_PRINT("info",("spider this=%p", this));
  switch (sql_type)
  {
    case SPIDER_SQL_TYPE_SELECT_SQL:
      str = &sql;
      break;
    default:
      DBUG_RETURN(0);
  }
  error_num = append_union_all(str);
  DBUG_RETURN(error_num);
}

int spider_mysql_handler::append_union_all(
  spider_string *str
) {
  DBUG_ENTER("spider_mysql_handler::append_union_all");
  DBUG_PRINT("info",("spider this=%p", this));
  if (str->reserve(SPIDER_SQL_UNION_ALL_LEN))
    DBUG_RETURN(HA_ERR_OUT_OF_MEM);
  str->q_append(SPIDER_SQL_UNION_ALL_STR, SPIDER_SQL_UNION_ALL_LEN);
  DBUG_RETURN(0);
}

int spider_mysql_handler::append_union_all_end_part(
  ulong sql_type
) {
  int error_num;
  spider_string *str;
  DBUG_ENTER("spider_mysql_handler::append_union_all_end_part");
  DBUG_PRINT("info",("spider this=%p", this));
  switch (sql_type)
  {
    case SPIDER_SQL_TYPE_SELECT_SQL:
      str = &sql;
      break;
    default:
      DBUG_RETURN(0);
  }
  error_num = append_union_all_end(str);
  DBUG_RETURN(error_num);
}

int spider_mysql_handler::append_union_all_end(
  spider_string *str
) {
  DBUG_ENTER("spider_mysql_handler::append_union_all_end");
  DBUG_PRINT("info",("spider this=%p", this));
  str->length(str->length() -
    SPIDER_SQL_UNION_ALL_LEN + SPIDER_SQL_CLOSE_PAREN_LEN);
  DBUG_RETURN(0);
}

int spider_mysql_handler::append_multi_range_cnt_part(
  ulong sql_type,
  uint multi_range_cnt,
  bool with_comma
) {
  int error_num;
  spider_string *str;
  DBUG_ENTER("spider_mysql_handler::append_multi_range_cnt_part");
  DBUG_PRINT("info",("spider this=%p", this));
  switch (sql_type)
  {
    case SPIDER_SQL_TYPE_SELECT_SQL:
      str = &sql;
      break;
    case SPIDER_SQL_TYPE_TMP_SQL:
      str = &tmp_sql;
      break;
    default:
      DBUG_RETURN(0);
  }
  error_num = append_multi_range_cnt(str, multi_range_cnt, with_comma);
  DBUG_RETURN(error_num);
}

int spider_mysql_handler::append_multi_range_cnt(
  spider_string *str,
  uint multi_range_cnt,
  bool with_comma
) {
  int range_cnt_length;
  char range_cnt_str[SPIDER_SQL_INT_LEN];
  DBUG_ENTER("spider_mysql_handler::append_multi_range_cnt");
  DBUG_PRINT("info",("spider this=%p", this));
  range_cnt_length = my_sprintf(range_cnt_str, (range_cnt_str, "%u",
    multi_range_cnt));
  if (with_comma)
  {
    if (str->reserve(range_cnt_length + SPIDER_SQL_COMMA_LEN))
      DBUG_RETURN(HA_ERR_OUT_OF_MEM);
    str->q_append(range_cnt_str, range_cnt_length);
    str->q_append(SPIDER_SQL_COMMA_STR, SPIDER_SQL_COMMA_LEN);
  } else {
    if (str->reserve(range_cnt_length))
      DBUG_RETURN(HA_ERR_OUT_OF_MEM);
    str->q_append(range_cnt_str, range_cnt_length);
  }
  DBUG_RETURN(0);
}

int spider_mysql_handler::append_multi_range_cnt_with_name_part(
  ulong sql_type,
  uint multi_range_cnt
) {
  int error_num;
  spider_string *str;
  DBUG_ENTER("spider_mysql_handler::append_multi_range_cnt_with_name_part");
  DBUG_PRINT("info",("spider this=%p", this));
  switch (sql_type)
  {
    case SPIDER_SQL_TYPE_SELECT_SQL:
      str = &sql;
      break;
    case SPIDER_SQL_TYPE_TMP_SQL:
      str = &tmp_sql;
      break;
    default:
      DBUG_RETURN(0);
  }
  error_num = append_multi_range_cnt_with_name(str, multi_range_cnt);
  DBUG_RETURN(error_num);
}

int spider_mysql_handler::append_multi_range_cnt_with_name(
  spider_string *str,
  uint multi_range_cnt
) {
  int range_cnt_length;
  char range_cnt_str[SPIDER_SQL_INT_LEN];
  DBUG_ENTER("spider_mysql_handler::append_multi_range_cnt_with_name");
  DBUG_PRINT("info",("spider this=%p", this));
  range_cnt_length = my_sprintf(range_cnt_str, (range_cnt_str, "%u",
    multi_range_cnt));
  if (str->reserve(range_cnt_length + SPIDER_SQL_SPACE_LEN +
    SPIDER_SQL_ID_LEN + SPIDER_SQL_COMMA_LEN))
    DBUG_RETURN(HA_ERR_OUT_OF_MEM);
  str->q_append(range_cnt_str, range_cnt_length);
  str->q_append(SPIDER_SQL_SPACE_STR, SPIDER_SQL_SPACE_LEN);
  str->q_append(SPIDER_SQL_ID_STR, SPIDER_SQL_ID_LEN);
  str->q_append(SPIDER_SQL_COMMA_STR, SPIDER_SQL_COMMA_LEN);
  DBUG_RETURN(0);
}

int spider_mysql_handler::append_open_handler_part(
  ulong sql_type,
  uint handler_id,
  SPIDER_CONN *conn,
  int link_idx
) {
  int error_num;
  spider_string *str;
  DBUG_ENTER("spider_mysql_handler::append_open_handler_part");
  DBUG_PRINT("info",("spider this=%p", this));
  switch (sql_type)
  {
    case SPIDER_SQL_TYPE_HANDLER:
      str = &ha_sql;
      break;
    default:
      DBUG_RETURN(0);
  }
  error_num = append_open_handler(str, handler_id, conn, link_idx);
  exec_ha_sql = str;
  DBUG_RETURN(error_num);
}

int spider_mysql_handler::append_open_handler(
  spider_string *str,
  uint handler_id,
  SPIDER_CONN *conn,
  int link_idx
) {
  int error_num;
  DBUG_ENTER("spider_mysql_handler::append_open_handler");
  DBUG_PRINT("info",("spider this=%p", this));
  DBUG_PRINT("info",("spider link_idx=%d", link_idx));
  DBUG_PRINT("info",("spider m_handler_cid=%s",
    spider->m_handler_cid[link_idx]));
  if (str->reserve(SPIDER_SQL_HANDLER_LEN))
  {
    DBUG_RETURN(HA_ERR_OUT_OF_MEM);
  }
  str->q_append(SPIDER_SQL_HANDLER_STR, SPIDER_SQL_HANDLER_LEN);
  if ((error_num = mysql_share->append_table_name(str,
      spider->conn_link_idx[link_idx])))
    DBUG_RETURN(error_num);
  if (str->reserve(SPIDER_SQL_OPEN_LEN + SPIDER_SQL_AS_LEN +
    SPIDER_SQL_HANDLER_CID_LEN))
  {
    DBUG_RETURN(HA_ERR_OUT_OF_MEM);
  }
  str->q_append(SPIDER_SQL_OPEN_STR, SPIDER_SQL_OPEN_LEN);
  str->q_append(SPIDER_SQL_AS_STR, SPIDER_SQL_AS_LEN);
  str->q_append(spider->m_handler_cid[link_idx], SPIDER_SQL_HANDLER_CID_LEN);
  DBUG_RETURN(0);
}

int spider_mysql_handler::append_close_handler_part(
  ulong sql_type,
  int link_idx
) {
  int error_num;
  spider_string *str;
  DBUG_ENTER("spider_mysql_handler::append_close_handler_part");
  DBUG_PRINT("info",("spider this=%p", this));
  switch (sql_type)
  {
    case SPIDER_SQL_TYPE_HANDLER:
      str = &ha_sql;
      break;
    default:
      DBUG_RETURN(0);
  }
  error_num = append_close_handler(str, link_idx);
  exec_ha_sql = str;
  DBUG_RETURN(error_num);
}

int spider_mysql_handler::append_close_handler(
  spider_string *str,
  int link_idx
) {
  DBUG_ENTER("spider_mysql_handler::append_close_handler");
  DBUG_PRINT("info",("spider this=%p", this));
  if (str->reserve(SPIDER_SQL_HANDLER_LEN + SPIDER_SQL_CLOSE_LEN +
    SPIDER_SQL_HANDLER_CID_LEN))
    DBUG_RETURN(HA_ERR_OUT_OF_MEM);
  str->q_append(SPIDER_SQL_HANDLER_STR, SPIDER_SQL_HANDLER_LEN);
  str->q_append(spider->m_handler_cid[link_idx],
    SPIDER_SQL_HANDLER_CID_LEN);
  str->q_append(SPIDER_SQL_CLOSE_STR, SPIDER_SQL_CLOSE_LEN);
  DBUG_RETURN(0);
}

int spider_mysql_handler::append_insert_terminator_part(
  ulong sql_type
) {
  int error_num;
  spider_string *str;
  DBUG_ENTER("spider_mysql_handler::append_insert_terminator_part");
  DBUG_PRINT("info",("spider this=%p", this));
  switch (sql_type)
  {
    case SPIDER_SQL_TYPE_INSERT_SQL:
      str = &insert_sql;
      break;
    default:
      DBUG_RETURN(0);
  }
  error_num = append_insert_terminator(str);
  DBUG_RETURN(error_num);
}

int spider_mysql_handler::append_insert_terminator(
  spider_string *str
) {
  DBUG_ENTER("spider_mysql_handler::append_insert_terminator");
  DBUG_PRINT("info",("spider this=%p", this));
  if (spider->result_list.insert_dup_update_pushdown)
  {
    DBUG_PRINT("info",("spider add duplicate key update"));
    str->length(str->length() - SPIDER_SQL_COMMA_LEN);
    if (str->reserve(SPIDER_SQL_DUPLICATE_KEY_UPDATE_LEN +
      dup_update_sql.length()))
    {
      str->length(0);
      DBUG_RETURN(HA_ERR_OUT_OF_MEM);
    }
    str->q_append(SPIDER_SQL_DUPLICATE_KEY_UPDATE_STR,
      SPIDER_SQL_DUPLICATE_KEY_UPDATE_LEN);
    if (str->append(dup_update_sql))
      DBUG_RETURN(HA_ERR_OUT_OF_MEM);
  } else {
    str->length(str->length() - SPIDER_SQL_COMMA_LEN);
  }
  DBUG_RETURN(0);
}

int spider_mysql_handler::append_insert_values_part(
  ulong sql_type
) {
  int error_num;
  spider_string *str;
  DBUG_ENTER("spider_mysql_handler::append_insert_values_part");
  DBUG_PRINT("info",("spider this=%p", this));
  switch (sql_type)
  {
    case SPIDER_SQL_TYPE_INSERT_SQL:
      str = &insert_sql;
      break;
    default:
      DBUG_RETURN(0);
  }
  error_num = append_insert_values(str);
  DBUG_RETURN(error_num);
}

int spider_mysql_handler::append_insert_values(
  spider_string *str
) {
  SPIDER_SHARE *share = spider->share;
  TABLE *table = spider->get_table();
  Field **field;
  bool add_value = FALSE;
  DBUG_ENTER("spider_mysql_handler::append_insert_values");
  DBUG_PRINT("info",("spider this=%p", this));
  if (str->reserve(SPIDER_SQL_OPEN_PAREN_LEN))
  {
    str->length(0);
    DBUG_RETURN(HA_ERR_OUT_OF_MEM);
  }
  str->q_append(SPIDER_SQL_OPEN_PAREN_STR, SPIDER_SQL_OPEN_PAREN_LEN);
  for (field = table->field; *field; field++)
  {
    DBUG_PRINT("info",("spider field_index=%u", (*field)->field_index));
    if (
      bitmap_is_set(table->write_set, (*field)->field_index) ||
      bitmap_is_set(table->read_set, (*field)->field_index)
    ) {
#ifndef DBUG_OFF
      my_bitmap_map *tmp_map =
        dbug_tmp_use_all_columns(table, table->read_set);
#endif
      add_value = TRUE;
      DBUG_PRINT("info",("spider is_null()=%s",
        (*field)->is_null() ? "TRUE" : "FALSE"));
      DBUG_PRINT("info",("spider table->next_number_field=%p",
        table->next_number_field));
      DBUG_PRINT("info",("spider *field=%p", *field));
      DBUG_PRINT("info",("spider force_auto_increment=%s",
        (table->next_number_field && spider->force_auto_increment) ?
        "TRUE" : "FALSE"));
      if (
        (*field)->is_null() ||
        (
          table->next_number_field == *field &&
          !table->auto_increment_field_not_null &&
          !spider->force_auto_increment
        )
      ) {
        if (str->reserve(SPIDER_SQL_NULL_LEN + SPIDER_SQL_COMMA_LEN))
        {
#ifndef DBUG_OFF
          dbug_tmp_restore_column_map(table->read_set, tmp_map);
#endif
          str->length(0);
          DBUG_RETURN(HA_ERR_OUT_OF_MEM);
        }
        str->q_append(SPIDER_SQL_NULL_STR, SPIDER_SQL_NULL_LEN);
      } else {
        if (
          spider_db_mysql_utility.
            append_column_value(spider, str, *field, NULL,
              share->access_charset) ||
          str->reserve(SPIDER_SQL_COMMA_LEN)
        ) {
#ifndef DBUG_OFF
          dbug_tmp_restore_column_map(table->read_set, tmp_map);
#endif
          str->length(0);
          DBUG_RETURN(HA_ERR_OUT_OF_MEM);
        }
      }
      str->q_append(SPIDER_SQL_COMMA_STR, SPIDER_SQL_COMMA_LEN);
#ifndef DBUG_OFF
      dbug_tmp_restore_column_map(table->read_set, tmp_map);
#endif
    }
  }
  if (add_value)
    str->length(str->length() - SPIDER_SQL_COMMA_LEN);
  if (str->reserve(SPIDER_SQL_CLOSE_PAREN_LEN + SPIDER_SQL_COMMA_LEN))
  {
    str->length(0);
    DBUG_RETURN(HA_ERR_OUT_OF_MEM);
  }
  str->q_append(SPIDER_SQL_CLOSE_PAREN_STR, SPIDER_SQL_CLOSE_PAREN_LEN);
  str->q_append(SPIDER_SQL_COMMA_STR, SPIDER_SQL_COMMA_LEN);
  DBUG_RETURN(0);
}

int spider_mysql_handler::append_into_part(
  ulong sql_type
) {
  int error_num;
  spider_string *str;
  DBUG_ENTER("spider_mysql_handler::append_into_part");
  DBUG_PRINT("info",("spider this=%p", this));
  switch (sql_type)
  {
    case SPIDER_SQL_TYPE_INSERT_SQL:
      str = &insert_sql;
      break;
    default:
      DBUG_RETURN(0);
  }
  error_num = append_into(str);
  DBUG_RETURN(error_num);
}

int spider_mysql_handler::append_into(
  spider_string *str
) {
  const TABLE *table = spider->get_table();
  Field **field;
  uint field_name_length = 0;
  DBUG_ENTER("spider_mysql_handler::append_into");
  DBUG_PRINT("info",("spider this=%p", this));
  if (str->reserve(SPIDER_SQL_INTO_LEN + mysql_share->db_nm_max_length +
    SPIDER_SQL_DOT_LEN + mysql_share->table_nm_max_length +
    /* SPIDER_SQL_NAME_QUOTE_LEN */ 4 + SPIDER_SQL_OPEN_PAREN_LEN))
    DBUG_RETURN(HA_ERR_OUT_OF_MEM);
  str->q_append(SPIDER_SQL_INTO_STR, SPIDER_SQL_INTO_LEN);
  insert_table_name_pos = str->length();
  append_table_name_with_adjusting(str, first_link_idx,
    SPIDER_SQL_TYPE_INSERT_SQL);
  str->q_append(SPIDER_SQL_OPEN_PAREN_STR, SPIDER_SQL_OPEN_PAREN_LEN);
  for (field = table->field; *field; field++)
  {
    if (
      bitmap_is_set(table->write_set, (*field)->field_index) ||
      bitmap_is_set(table->read_set, (*field)->field_index)
    ) {
      field_name_length =
        mysql_share->column_name_str[(*field)->field_index].length();
      if (str->reserve(field_name_length +
        /* SPIDER_SQL_NAME_QUOTE_LEN */ 2 + SPIDER_SQL_COMMA_LEN))
        DBUG_RETURN(HA_ERR_OUT_OF_MEM);
      mysql_share->append_column_name(str, (*field)->field_index);
      str->q_append(SPIDER_SQL_COMMA_STR, SPIDER_SQL_COMMA_LEN);
    }
  }
  if (field_name_length)
    str->length(str->length() - SPIDER_SQL_COMMA_LEN);
  if (str->reserve(SPIDER_SQL_VALUES_LEN))
    DBUG_RETURN(HA_ERR_OUT_OF_MEM);
  str->q_append(SPIDER_SQL_VALUES_STR, SPIDER_SQL_VALUES_LEN);
  insert_pos = str->length();
  DBUG_RETURN(0);
}

void spider_mysql_handler::set_insert_to_pos(
  ulong sql_type
) {
  DBUG_ENTER("spider_mysql_handler::set_insert_to_pos");
  switch (sql_type)
  {
    case SPIDER_SQL_TYPE_INSERT_SQL:
      insert_sql.length(insert_pos);
      break;
    default:
      DBUG_ASSERT(0);
      break;
  }
  DBUG_VOID_RETURN;
}

int spider_mysql_handler::append_from_part(
  ulong sql_type,
  int link_idx
) {
  int error_num;
  spider_string *str;
  DBUG_ENTER("spider_mysql_handler::append_from_part");
  DBUG_PRINT("info",("spider this=%p", this));
  switch (sql_type)
  {
    case SPIDER_SQL_TYPE_HANDLER:
      str = &ha_sql;
      break;
    case SPIDER_SQL_TYPE_UPDATE_SQL:
    case SPIDER_SQL_TYPE_DELETE_SQL:
    case SPIDER_SQL_TYPE_BULK_UPDATE_SQL:
      str = &update_sql;
      break;
    default:
      str = &sql;
      break;
  }
  error_num = append_from(str, sql_type, link_idx);
  DBUG_RETURN(error_num);
}

int spider_mysql_handler::append_from(
  spider_string *str,
  ulong sql_type,
  int link_idx
) {
  DBUG_ENTER("spider_mysql_handler::append_from");
  DBUG_PRINT("info",("spider this=%p", this));
  DBUG_PRINT("info",("spider link_idx=%d", link_idx));
  if (sql_type == SPIDER_SQL_TYPE_HANDLER)
  {
    ha_table_name_pos = str->length();
    DBUG_PRINT("info",("spider ha_table_name_pos=%u", ha_table_name_pos));
    ha_sql_handler_id = spider->m_handler_id[link_idx];
    DBUG_PRINT("info",("spider ha_sql_handler_id=%u", ha_sql_handler_id));
    if (str->reserve(SPIDER_SQL_HANDLER_CID_LEN))
      DBUG_RETURN(HA_ERR_OUT_OF_MEM);
    str->q_append(spider->m_handler_cid[link_idx], SPIDER_SQL_HANDLER_CID_LEN);
    DBUG_PRINT("info",("spider m_handler_cid=%s",
      spider->m_handler_cid[link_idx]));
  } else {
    if (str->reserve(SPIDER_SQL_FROM_LEN + mysql_share->db_nm_max_length +
      SPIDER_SQL_DOT_LEN + mysql_share->table_nm_max_length +
      /* SPIDER_SQL_NAME_QUOTE_LEN */ 4 + SPIDER_SQL_OPEN_PAREN_LEN))
      DBUG_RETURN(HA_ERR_OUT_OF_MEM);
    str->q_append(SPIDER_SQL_FROM_STR, SPIDER_SQL_FROM_LEN);
    table_name_pos = str->length();
    append_table_name_with_adjusting(str, link_idx, sql_type);
  }
  DBUG_RETURN(0);
}

int spider_mysql_handler::append_flush_tables_part(
  ulong sql_type,
  int link_idx,
  bool lock
) {
  int error_num;
  spider_string *str;
  DBUG_ENTER("spider_mysql_handler::append_flush_tables_part");
  DBUG_PRINT("info",("spider this=%p", this));
  switch (sql_type)
  {
    case SPIDER_SQL_TYPE_OTHER_SQL:
      str = &spider->result_list.sqls[link_idx];
      break;
    default:
      DBUG_RETURN(0);
  }
  error_num = append_flush_tables(str, link_idx, lock);
  DBUG_RETURN(error_num);
}

int spider_mysql_handler::append_flush_tables(
  spider_string *str,
  int link_idx,
  bool lock
) {
  DBUG_ENTER("spider_mysql_handler::append_flush_tables");
  DBUG_PRINT("info",("spider this=%p", this));
  if (lock)
  {
    if (str->reserve(SPIDER_SQL_FLUSH_TABLES_LEN +
      SPIDER_SQL_WITH_READ_LOCK_LEN))
      DBUG_RETURN(HA_ERR_OUT_OF_MEM);
    str->q_append(SPIDER_SQL_FLUSH_TABLES_STR, SPIDER_SQL_FLUSH_TABLES_LEN);
    str->q_append(SPIDER_SQL_WITH_READ_LOCK_STR,
      SPIDER_SQL_WITH_READ_LOCK_LEN);
  } else {
    if (str->reserve(SPIDER_SQL_FLUSH_TABLES_LEN))
      DBUG_RETURN(HA_ERR_OUT_OF_MEM);
    str->q_append(SPIDER_SQL_FLUSH_TABLES_STR, SPIDER_SQL_FLUSH_TABLES_LEN);
  }
  DBUG_RETURN(0);
}

int spider_mysql_handler::append_optimize_table_part(
  ulong sql_type,
  int link_idx
) {
  int error_num;
  spider_string *str;
  DBUG_ENTER("spider_mysql_handler::append_optimize_table_part");
  DBUG_PRINT("info",("spider this=%p", this));
  switch (sql_type)
  {
    case SPIDER_SQL_TYPE_OTHER_SQL:
      str = &spider->result_list.sqls[link_idx];
      break;
    default:
      DBUG_RETURN(0);
  }
  error_num = append_optimize_table(str, link_idx);
  DBUG_RETURN(error_num);
}

int spider_mysql_handler::append_optimize_table(
  spider_string *str,
  int link_idx
) {
  SPIDER_SHARE *share = spider->share;
  int conn_link_idx = spider->conn_link_idx[link_idx];
  int local_length = spider_param_internal_optimize_local(spider->trx->thd,
    share->internal_optimize_local) * SPIDER_SQL_SQL_LOCAL_LEN;
  DBUG_ENTER("spider_mysql_handler::append_optimize_table");
  DBUG_PRINT("info",("spider this=%p", this));
  if (str->reserve(SPIDER_SQL_SQL_OPTIMIZE_LEN + SPIDER_SQL_SQL_TABLE_LEN +
    local_length +
    mysql_share->db_names_str[conn_link_idx].length() +
    SPIDER_SQL_DOT_LEN +
    mysql_share->table_names_str[conn_link_idx].length() +
    /* SPIDER_SQL_NAME_QUOTE_LEN */ 4))
    DBUG_RETURN(HA_ERR_OUT_OF_MEM);
  str->q_append(SPIDER_SQL_SQL_OPTIMIZE_STR, SPIDER_SQL_SQL_OPTIMIZE_LEN);
  if (local_length)
    str->q_append(SPIDER_SQL_SQL_LOCAL_STR, SPIDER_SQL_SQL_LOCAL_LEN);
  str->q_append(SPIDER_SQL_SQL_TABLE_STR, SPIDER_SQL_SQL_TABLE_LEN);
  mysql_share->append_table_name(str, conn_link_idx);
  DBUG_RETURN(0);
}

int spider_mysql_handler::append_analyze_table_part(
  ulong sql_type,
  int link_idx
) {
  int error_num;
  spider_string *str;
  DBUG_ENTER("spider_mysql_handler::append_analyze_table_part");
  DBUG_PRINT("info",("spider this=%p", this));
  switch (sql_type)
  {
    case SPIDER_SQL_TYPE_OTHER_SQL:
      str = &spider->result_list.sqls[link_idx];
      break;
    default:
      DBUG_RETURN(0);
  }
  error_num = append_analyze_table(str, link_idx);
  DBUG_RETURN(error_num);
}

int spider_mysql_handler::append_analyze_table(
  spider_string *str,
  int link_idx
) {
  SPIDER_SHARE *share = spider->share;
  int conn_link_idx = spider->conn_link_idx[link_idx];
  int local_length = spider_param_internal_optimize_local(spider->trx->thd,
    share->internal_optimize_local) * SPIDER_SQL_SQL_LOCAL_LEN;
  DBUG_ENTER("spider_mysql_handler::append_analyze_table");
  DBUG_PRINT("info",("spider this=%p", this));
  if (str->reserve(SPIDER_SQL_SQL_ANALYZE_LEN + SPIDER_SQL_SQL_TABLE_LEN +
    local_length +
    mysql_share->db_names_str[conn_link_idx].length() +
    SPIDER_SQL_DOT_LEN +
    mysql_share->table_names_str[conn_link_idx].length() +
    /* SPIDER_SQL_NAME_QUOTE_LEN */ 4))
    DBUG_RETURN(HA_ERR_OUT_OF_MEM);
  str->q_append(SPIDER_SQL_SQL_ANALYZE_STR, SPIDER_SQL_SQL_ANALYZE_LEN);
  if (local_length)
    str->q_append(SPIDER_SQL_SQL_LOCAL_STR, SPIDER_SQL_SQL_LOCAL_LEN);
  str->q_append(SPIDER_SQL_SQL_TABLE_STR, SPIDER_SQL_SQL_TABLE_LEN);
  mysql_share->append_table_name(str, conn_link_idx);
  DBUG_RETURN(0);
}

int spider_mysql_handler::append_repair_table_part(
  ulong sql_type,
  int link_idx,
  HA_CHECK_OPT* check_opt
) {
  int error_num;
  spider_string *str;
  DBUG_ENTER("spider_mysql_handler::append_repair_table_part");
  DBUG_PRINT("info",("spider this=%p", this));
  switch (sql_type)
  {
    case SPIDER_SQL_TYPE_OTHER_SQL:
      str = &spider->result_list.sqls[link_idx];
      break;
    default:
      DBUG_RETURN(0);
  }
  error_num = append_repair_table(str, link_idx, check_opt);
  DBUG_RETURN(error_num);
}

int spider_mysql_handler::append_repair_table(
  spider_string *str,
  int link_idx,
  HA_CHECK_OPT* check_opt
) {
  SPIDER_SHARE *share = spider->share;
  int conn_link_idx = spider->conn_link_idx[link_idx];
  int local_length = spider_param_internal_optimize_local(spider->trx->thd,
    share->internal_optimize_local) * SPIDER_SQL_SQL_LOCAL_LEN;
  DBUG_ENTER("spider_mysql_handler::append_repair_table");
  DBUG_PRINT("info",("spider this=%p", this));
  if (str->reserve(SPIDER_SQL_SQL_REPAIR_LEN + SPIDER_SQL_SQL_TABLE_LEN +
    local_length +
    mysql_share->db_names_str[conn_link_idx].length() +
    SPIDER_SQL_DOT_LEN +
    mysql_share->table_names_str[conn_link_idx].length() +
    /* SPIDER_SQL_NAME_QUOTE_LEN */ 4))
    DBUG_RETURN(HA_ERR_OUT_OF_MEM);
  str->q_append(SPIDER_SQL_SQL_REPAIR_STR, SPIDER_SQL_SQL_REPAIR_LEN);
  if (local_length)
    str->q_append(SPIDER_SQL_SQL_LOCAL_STR, SPIDER_SQL_SQL_LOCAL_LEN);
  str->q_append(SPIDER_SQL_SQL_TABLE_STR, SPIDER_SQL_SQL_TABLE_LEN);
  mysql_share->append_table_name(str, conn_link_idx);
  if (check_opt->flags & T_QUICK)
  {
    if (str->reserve(SPIDER_SQL_SQL_QUICK_LEN))
      DBUG_RETURN(HA_ERR_OUT_OF_MEM);
    str->q_append(SPIDER_SQL_SQL_QUICK_STR, SPIDER_SQL_SQL_QUICK_LEN);
  }
  if (check_opt->flags & T_EXTEND)
  {
    if (str->reserve(SPIDER_SQL_SQL_EXTENDED_LEN))
      DBUG_RETURN(HA_ERR_OUT_OF_MEM);
    str->q_append(SPIDER_SQL_SQL_EXTENDED_STR, SPIDER_SQL_SQL_EXTENDED_LEN);
  }
  if (check_opt->sql_flags & TT_USEFRM)
  {
    if (str->reserve(SPIDER_SQL_SQL_USE_FRM_LEN))
      DBUG_RETURN(HA_ERR_OUT_OF_MEM);
    str->q_append(SPIDER_SQL_SQL_USE_FRM_STR, SPIDER_SQL_SQL_USE_FRM_LEN);
  }
  DBUG_RETURN(0);
}

int spider_mysql_handler::append_check_table_part(
  ulong sql_type,
  int link_idx,
  HA_CHECK_OPT* check_opt
) {
  int error_num;
  spider_string *str;
  DBUG_ENTER("spider_mysql_handler::append_check_table_part");
  DBUG_PRINT("info",("spider this=%p", this));
  switch (sql_type)
  {
    case SPIDER_SQL_TYPE_OTHER_SQL:
      str = &spider->result_list.sqls[link_idx];
      break;
    default:
      DBUG_RETURN(0);
  }
  error_num = append_check_table(str, link_idx, check_opt);
  DBUG_RETURN(error_num);
}

int spider_mysql_handler::append_check_table(
  spider_string *str,
  int link_idx,
  HA_CHECK_OPT* check_opt
) {
  int conn_link_idx = spider->conn_link_idx[link_idx];
  DBUG_ENTER("spider_mysql_handler::append_check_table");
  DBUG_PRINT("info",("spider this=%p", this));
  if (str->reserve(SPIDER_SQL_SQL_CHECK_TABLE_LEN +
    mysql_share->db_names_str[conn_link_idx].length() +
    SPIDER_SQL_DOT_LEN +
    mysql_share->table_names_str[conn_link_idx].length() +
    /* SPIDER_SQL_NAME_QUOTE_LEN */ 4))
    DBUG_RETURN(HA_ERR_OUT_OF_MEM);
  str->q_append(SPIDER_SQL_SQL_CHECK_TABLE_STR,
    SPIDER_SQL_SQL_CHECK_TABLE_LEN);
  mysql_share->append_table_name(str, conn_link_idx);
  if (check_opt->flags & T_QUICK)
  {
    if (str->reserve(SPIDER_SQL_SQL_QUICK_LEN))
      DBUG_RETURN(HA_ERR_OUT_OF_MEM);
    str->q_append(SPIDER_SQL_SQL_QUICK_STR, SPIDER_SQL_SQL_QUICK_LEN);
  }
  if (check_opt->flags & T_FAST)
  {
    if (str->reserve(SPIDER_SQL_SQL_FAST_LEN))
      DBUG_RETURN(HA_ERR_OUT_OF_MEM);
    str->q_append(SPIDER_SQL_SQL_FAST_STR, SPIDER_SQL_SQL_FAST_LEN);
  }
  if (check_opt->flags & T_MEDIUM)
  {
    if (str->reserve(SPIDER_SQL_SQL_MEDIUM_LEN))
      DBUG_RETURN(HA_ERR_OUT_OF_MEM);
    str->q_append(SPIDER_SQL_SQL_MEDIUM_STR, SPIDER_SQL_SQL_MEDIUM_LEN);
  }
  if (check_opt->flags & T_EXTEND)
  {
    if (str->reserve(SPIDER_SQL_SQL_EXTENDED_LEN))
      DBUG_RETURN(HA_ERR_OUT_OF_MEM);
    str->q_append(SPIDER_SQL_SQL_EXTENDED_STR, SPIDER_SQL_SQL_EXTENDED_LEN);
  }
  DBUG_RETURN(0);
}

int spider_mysql_handler::append_enable_keys_part(
  ulong sql_type,
  int link_idx
) {
  int error_num;
  spider_string *str;
  DBUG_ENTER("spider_mysql_handler::append_enable_keys_part");
  DBUG_PRINT("info",("spider this=%p", this));
  switch (sql_type)
  {
    case SPIDER_SQL_TYPE_OTHER_SQL:
      str = &spider->result_list.sqls[link_idx];
      break;
    default:
      DBUG_RETURN(0);
  }
  error_num = append_enable_keys(str, link_idx);
  DBUG_RETURN(error_num);
}

int spider_mysql_handler::append_enable_keys(
  spider_string *str,
  int link_idx
) {
  int conn_link_idx = spider->conn_link_idx[link_idx];
  DBUG_ENTER("spider_mysql_handler::append_enable_keys");
  DBUG_PRINT("info",("spider this=%p", this));
  if (str->reserve(SPIDER_SQL_SQL_ALTER_TABLE_LEN +
    mysql_share->db_names_str[conn_link_idx].length() +
    SPIDER_SQL_DOT_LEN +
    mysql_share->table_names_str[conn_link_idx].length() +
    /* SPIDER_SQL_NAME_QUOTE_LEN */ 4 + SPIDER_SQL_SQL_ENABLE_KEYS_LEN))
    DBUG_RETURN(HA_ERR_OUT_OF_MEM);
  str->q_append(SPIDER_SQL_SQL_ALTER_TABLE_STR,
    SPIDER_SQL_SQL_ALTER_TABLE_LEN);
  mysql_share->append_table_name(str, conn_link_idx);
  str->q_append(SPIDER_SQL_SQL_ENABLE_KEYS_STR,
    SPIDER_SQL_SQL_ENABLE_KEYS_LEN);
  DBUG_RETURN(0);
}

int spider_mysql_handler::append_disable_keys_part(
  ulong sql_type,
  int link_idx
) {
  int error_num;
  spider_string *str;
  DBUG_ENTER("spider_mysql_handler::append_disable_keys_part");
  DBUG_PRINT("info",("spider this=%p", this));
  switch (sql_type)
  {
    case SPIDER_SQL_TYPE_OTHER_SQL:
      str = &spider->result_list.sqls[link_idx];
      break;
    default:
      DBUG_RETURN(0);
  }
  error_num = append_disable_keys(str, link_idx);
  DBUG_RETURN(error_num);
}

int spider_mysql_handler::append_disable_keys(
  spider_string *str,
  int link_idx
) {
  int conn_link_idx = spider->conn_link_idx[link_idx];
  DBUG_ENTER("spider_mysql_handler::append_disable_keys");
  DBUG_PRINT("info",("spider this=%p", this));
  if (str->reserve(SPIDER_SQL_SQL_ALTER_TABLE_LEN +
    mysql_share->db_names_str[conn_link_idx].length() +
    SPIDER_SQL_DOT_LEN +
    mysql_share->table_names_str[conn_link_idx].length() +
    /* SPIDER_SQL_NAME_QUOTE_LEN */ 4 + SPIDER_SQL_SQL_DISABLE_KEYS_LEN))
    DBUG_RETURN(HA_ERR_OUT_OF_MEM);
  str->q_append(SPIDER_SQL_SQL_ALTER_TABLE_STR,
    SPIDER_SQL_SQL_ALTER_TABLE_LEN);
  mysql_share->append_table_name(str, conn_link_idx);
  str->q_append(SPIDER_SQL_SQL_DISABLE_KEYS_STR,
    SPIDER_SQL_SQL_DISABLE_KEYS_LEN);
  DBUG_RETURN(0);
}

int spider_mysql_handler::append_delete_all_rows_part(
  ulong sql_type
) {
  int error_num;
  spider_string *str;
  DBUG_ENTER("spider_mysql_handler::append_delete_all_rows_part");
  DBUG_PRINT("info",("spider this=%p", this));
  switch (sql_type)
  {
    case SPIDER_SQL_TYPE_DELETE_SQL:
      str = &update_sql;
      break;
    default:
      DBUG_RETURN(0);
  }
  error_num = append_delete_all_rows(str, sql_type);
  DBUG_RETURN(error_num);
}

int spider_mysql_handler::append_delete_all_rows(
  spider_string *str,
  ulong sql_type
) {
  int error_num;
  DBUG_ENTER("spider_mysql_handler::append_delete_all_rows");
  DBUG_PRINT("info",("spider this=%p", this));
  if (spider->sql_command == SQLCOM_TRUNCATE)
  {
    if ((error_num = append_truncate(str, sql_type, first_link_idx)))
      DBUG_RETURN(error_num);
  } else {
    if (
      (error_num = append_delete(str)) ||
      (error_num = append_from(str, sql_type, first_link_idx))
    )
      DBUG_RETURN(error_num);
  }
  DBUG_RETURN(0);
}

int spider_mysql_handler::append_truncate(
  spider_string *str,
  ulong sql_type,
  int link_idx
) {
  DBUG_ENTER("spider_mysql_handler::append_truncate");
  if (str->reserve(SPIDER_SQL_TRUNCATE_TABLE_LEN +
    mysql_share->db_nm_max_length +
    SPIDER_SQL_DOT_LEN + mysql_share->table_nm_max_length +
    /* SPIDER_SQL_NAME_QUOTE_LEN */ 4 + SPIDER_SQL_OPEN_PAREN_LEN))
    DBUG_RETURN(HA_ERR_OUT_OF_MEM);
  str->q_append(SPIDER_SQL_TRUNCATE_TABLE_STR, SPIDER_SQL_TRUNCATE_TABLE_LEN);
  table_name_pos = str->length();
  append_table_name_with_adjusting(str, link_idx, sql_type);
  DBUG_RETURN(0);
}

int spider_mysql_handler::append_explain_select_part(
  key_range *start_key,
  key_range *end_key,
  ulong sql_type,
  int link_idx
) {
  int error_num;
  spider_string *str;
  DBUG_ENTER("spider_mysql_handler::append_explain_select_part");
  DBUG_PRINT("info",("spider this=%p", this));
  switch (sql_type)
  {
    case SPIDER_SQL_TYPE_OTHER_SQL:
      str = &spider->result_list.sqls[link_idx];
      break;
    default:
      DBUG_RETURN(0);
  }
  error_num =
    append_explain_select(str, start_key, end_key, sql_type, link_idx);
  DBUG_RETURN(error_num);
}

int spider_mysql_handler::append_explain_select(
  spider_string *str,
  key_range *start_key,
  key_range *end_key,
  ulong sql_type,
  int link_idx
) {
  int error_num;
  DBUG_ENTER("spider_mysql_handler::append_explain_select");
  DBUG_PRINT("info",("spider this=%p", this));
  if (str->reserve(SPIDER_SQL_EXPLAIN_SELECT_LEN))
  {
    DBUG_RETURN(HA_ERR_OUT_OF_MEM);
  }
  str->q_append(SPIDER_SQL_EXPLAIN_SELECT_STR, SPIDER_SQL_EXPLAIN_SELECT_LEN);
  if (
    (error_num = append_from(str, sql_type, link_idx)) ||
    (error_num = append_key_where(str, NULL, NULL, start_key, end_key,
      sql_type, FALSE))
  ) {
    DBUG_RETURN(HA_ERR_OUT_OF_MEM);
  }
  DBUG_RETURN(0);
}

bool spider_mysql_handler::is_bulk_insert_exec_period(
  bool bulk_end
) {
  DBUG_ENTER("spider_mysql_handler::is_bulk_insert_exec_period");
  DBUG_PRINT("info",("spider this=%p", this));
  DBUG_PRINT("info",("spider insert_sql.length=%u", insert_sql.length()));
  DBUG_PRINT("info",("spider insert_pos=%d", insert_pos));
  DBUG_PRINT("info",("spider insert_sql=%s", insert_sql.c_ptr_safe()));
  if (
    (bulk_end || (int) insert_sql.length() >= spider->bulk_size) &&
    (int) insert_sql.length() > insert_pos
  ) {
    DBUG_RETURN(TRUE);
  }
  DBUG_RETURN(FALSE);
}

bool spider_mysql_handler::sql_is_filled_up(
  ulong sql_type
) {
  DBUG_ENTER("spider_mysql_handler::sql_is_filled_up");
  DBUG_PRINT("info",("spider this=%p", this));
  DBUG_RETURN(filled_up);
}

bool spider_mysql_handler::sql_is_empty(
  ulong sql_type
) {
  bool is_empty;
  DBUG_ENTER("spider_mysql_handler::sql_is_empty");
  DBUG_PRINT("info",("spider this=%p", this));
  switch (sql_type)
  {
    case SPIDER_SQL_TYPE_SELECT_SQL:
      is_empty = (sql.length() == 0);
      break;
    case SPIDER_SQL_TYPE_INSERT_SQL:
      is_empty = (insert_sql.length() == 0);
      break;
    case SPIDER_SQL_TYPE_UPDATE_SQL:
    case SPIDER_SQL_TYPE_DELETE_SQL:
    case SPIDER_SQL_TYPE_BULK_UPDATE_SQL:
      is_empty = (update_sql.length() == 0);
      break;
    case SPIDER_SQL_TYPE_TMP_SQL:
      is_empty = (tmp_sql.length() == 0);
      break;
    case SPIDER_SQL_TYPE_HANDLER:
      is_empty = (ha_sql.length() == 0);
      break;
    default:
      is_empty = TRUE;
      break;
  }
  DBUG_RETURN(is_empty);
}

bool spider_mysql_handler::support_multi_split_read()
{
  DBUG_ENTER("spider_mysql_handler::support_multi_split_read");
  DBUG_PRINT("info",("spider this=%p", this));
  DBUG_RETURN(TRUE);
}

bool spider_mysql_handler::support_bulk_update()
{
  DBUG_ENTER("spider_mysql_handler::support_bulk_update");
  DBUG_PRINT("info",("spider this=%p", this));
  DBUG_RETURN(TRUE);
}

int spider_mysql_handler::bulk_tmp_table_insert()
{
  int error_num;
  DBUG_ENTER("spider_mysql_handler::bulk_tmp_table_insert");
  DBUG_PRINT("info",("spider this=%p", this));
  error_num = store_sql_to_bulk_tmp_table(&update_sql, upd_tmp_tbl);
  DBUG_RETURN(error_num);
}

int spider_mysql_handler::bulk_tmp_table_insert(
  int link_idx
) {
  int error_num;
  DBUG_ENTER("spider_mysql_handler::bulk_tmp_table_insert");
  DBUG_PRINT("info",("spider this=%p", this));
  error_num = store_sql_to_bulk_tmp_table(
    &spider->result_list.update_sqls[link_idx],
    spider->result_list.upd_tmp_tbls[link_idx]);
  DBUG_RETURN(error_num);
}

int spider_mysql_handler::bulk_tmp_table_end_bulk_insert()
{
  int error_num;
  DBUG_ENTER("spider_mysql_handler::bulk_tmp_table_end_bulk_insert");
  DBUG_PRINT("info",("spider this=%p", this));
  if ((error_num = upd_tmp_tbl->file->ha_end_bulk_insert()))
  {
    DBUG_RETURN(error_num);
  }
  DBUG_RETURN(0);
}

int spider_mysql_handler::bulk_tmp_table_rnd_init()
{
  int error_num;
  DBUG_ENTER("spider_mysql_handler::bulk_tmp_table_rnd_init");
  DBUG_PRINT("info",("spider this=%p", this));
  upd_tmp_tbl->file->extra(HA_EXTRA_CACHE);
  if ((error_num = upd_tmp_tbl->file->ha_rnd_init(TRUE)))
  {
    DBUG_RETURN(error_num);
  }
  reading_from_bulk_tmp_table = TRUE;
  DBUG_RETURN(0);
}

int spider_mysql_handler::bulk_tmp_table_rnd_next()
{
  int error_num;
  DBUG_ENTER("spider_mysql_handler::bulk_tmp_table_rnd_next");
  DBUG_PRINT("info",("spider this=%p", this));
#if defined(MARIADB_BASE_VERSION) && MYSQL_VERSION_ID >= 50200
  error_num = upd_tmp_tbl->file->ha_rnd_next(upd_tmp_tbl->record[0]);
#else
  error_num = upd_tmp_tbl->file->rnd_next(upd_tmp_tbl->record[0]);
#endif
  if (!error_num)
  {
    error_num = restore_sql_from_bulk_tmp_table(&insert_sql, upd_tmp_tbl);
  }
  DBUG_RETURN(error_num);
}

int spider_mysql_handler::bulk_tmp_table_rnd_end()
{
  int error_num;
  DBUG_ENTER("spider_mysql_handler::bulk_tmp_table_rnd_end");
  DBUG_PRINT("info",("spider this=%p", this));
  reading_from_bulk_tmp_table = FALSE;
  if ((error_num = upd_tmp_tbl->file->ha_rnd_end()))
  {
    DBUG_RETURN(error_num);
  }
  DBUG_RETURN(0);
}

bool spider_mysql_handler::need_copy_for_update(
  int link_idx
) {
  int all_link_idx = spider->conn_link_idx[link_idx];
  DBUG_ENTER("spider_mysql_handler::need_copy_for_update");
  DBUG_PRINT("info",("spider this=%p", this));
  DBUG_RETURN(!mysql_share->same_db_table_name ||
    spider->share->link_statuses[all_link_idx] == SPIDER_LINK_STATUS_RECOVERY);
}

bool spider_mysql_handler::bulk_tmp_table_created()
{
  DBUG_ENTER("spider_mysql_handler::bulk_tmp_table_created");
  DBUG_PRINT("info",("spider this=%p", this));
  DBUG_RETURN(upd_tmp_tbl);
}

int spider_mysql_handler::mk_bulk_tmp_table_and_bulk_start()
{
  THD *thd = spider->trx->thd;
  TABLE *table = spider->get_table();
  DBUG_ENTER("spider_mysql_handler::mk_bulk_tmp_table_and_bulk_start");
  DBUG_PRINT("info",("spider this=%p", this));
  if (!upd_tmp_tbl)
  {
    if (!(upd_tmp_tbl = spider_mk_sys_tmp_table(
      thd, table, &upd_tmp_tbl_prm, "a", update_sql.charset())))
    {
      DBUG_RETURN(HA_ERR_OUT_OF_MEM);
    }
    upd_tmp_tbl->file->extra(HA_EXTRA_WRITE_CACHE);
    upd_tmp_tbl->file->ha_start_bulk_insert((ha_rows) 0);
  }
  DBUG_RETURN(0);
}

void spider_mysql_handler::rm_bulk_tmp_table()
{
  DBUG_ENTER("spider_mysql_handler::rm_bulk_tmp_table");
  DBUG_PRINT("info",("spider this=%p", this));
  if (upd_tmp_tbl)
  {
    spider_rm_sys_tmp_table(spider->trx->thd, upd_tmp_tbl, &upd_tmp_tbl_prm);
    upd_tmp_tbl = NULL;
  }
  DBUG_VOID_RETURN;
}

int spider_mysql_handler::store_sql_to_bulk_tmp_table(
  spider_string *str,
  TABLE *tmp_table
) {
  int error_num;
  DBUG_ENTER("spider_mysql_handler::store_sql_to_bulk_tmp_table");
  DBUG_PRINT("info",("spider this=%p", this));
  tmp_table->field[0]->set_notnull();
  tmp_table->field[0]->store(str->ptr(), str->length(), str->charset());
  if ((error_num = tmp_table->file->ha_write_row(tmp_table->record[0])))
    DBUG_RETURN(error_num);
  DBUG_RETURN(0);
}

int spider_mysql_handler::restore_sql_from_bulk_tmp_table(
  spider_string *str,
  TABLE *tmp_table
) {
  DBUG_ENTER("spider_mysql_handler::restore_sql_from_bulk_tmp_table");
  DBUG_PRINT("info",("spider this=%p", this));
  tmp_table->field[0]->val_str(str->get_str());
  str->mem_calc();
  DBUG_RETURN(0);
}

int spider_mysql_handler::insert_lock_tables_list(
  SPIDER_CONN *conn,
  int link_idx
) {
  spider_db_mysql *db_conn = (spider_db_mysql *) conn->db_conn;
  SPIDER_LINK_FOR_HASH *tmp_link_for_hash2 = &link_for_hash[link_idx];
  DBUG_ENTER("spider_mysql_handler::insert_lock_tables_list");
  DBUG_PRINT("info",("spider this=%p", this));
  uint old_elements =
    db_conn->lock_table_hash.array.max_element;
#ifdef HASH_UPDATE_WITH_HASH_VALUE
  if (my_hash_insert_with_hash_value(
    &db_conn->lock_table_hash,
    tmp_link_for_hash2->db_table_str_hash_value,
    (uchar*) tmp_link_for_hash2))
#else
  if (my_hash_insert(&db_conn->lock_table_hash,
    (uchar*) tmp_link_for_hash2))
#endif
  {
    DBUG_RETURN(HA_ERR_OUT_OF_MEM);
  }
  if (db_conn->lock_table_hash.array.max_element > old_elements)
  {
    spider_alloc_calc_mem(spider_current_trx,
      db_conn->lock_table_hash,
      (db_conn->lock_table_hash.array.max_element - old_elements) *
      db_conn->lock_table_hash.array.size_of_element);
  }
  DBUG_RETURN(0);
}

int spider_mysql_handler::append_lock_tables_list(
  SPIDER_CONN *conn,
  int link_idx,
  int *appended
) {
  int error_num;
  SPIDER_LINK_FOR_HASH *tmp_link_for_hash, *tmp_link_for_hash2;
  int conn_link_idx = spider->conn_link_idx[link_idx];
  spider_db_mysql *db_conn = (spider_db_mysql *) conn->db_conn;
  DBUG_ENTER("spider_mysql_handler::append_lock_tables_list");
  DBUG_PRINT("info",("spider this=%p", this));
  tmp_link_for_hash2 = &link_for_hash[link_idx];
  tmp_link_for_hash2->db_table_str =
    &mysql_share->db_table_str[conn_link_idx];
#ifdef SPIDER_HAS_HASH_VALUE_TYPE
  tmp_link_for_hash2->db_table_str_hash_value =
    mysql_share->db_table_str_hash_value[conn_link_idx];
  if (!(tmp_link_for_hash = (SPIDER_LINK_FOR_HASH *)
    my_hash_search_using_hash_value(
      &db_conn->lock_table_hash,
      tmp_link_for_hash2->db_table_str_hash_value,
      (uchar*) tmp_link_for_hash2->db_table_str->ptr(),
      tmp_link_for_hash2->db_table_str->length())))
#else
  if (!(tmp_link_for_hash = (SPIDER_LINK_FOR_HASH *) my_hash_search(
    &db_conn->lock_table_hash,
    (uchar*) tmp_link_for_hash2->db_table_str->ptr(),
    tmp_link_for_hash2->db_table_str->length())))
#endif
  {
    if ((error_num = insert_lock_tables_list(conn, link_idx)))
      DBUG_RETURN(error_num);
    *appended = 1;
  } else {
    if (tmp_link_for_hash->spider->lock_type < spider->lock_type)
    {
#ifdef HASH_UPDATE_WITH_HASH_VALUE
      my_hash_delete_with_hash_value(
        &db_conn->lock_table_hash,
        tmp_link_for_hash->db_table_str_hash_value,
        (uchar*) tmp_link_for_hash);
#else
      my_hash_delete(&db_conn->lock_table_hash,
        (uchar*) tmp_link_for_hash);
#endif
      uint old_elements =
        db_conn->lock_table_hash.array.max_element;
#ifdef HASH_UPDATE_WITH_HASH_VALUE
      if (my_hash_insert_with_hash_value(
        &db_conn->lock_table_hash,
        tmp_link_for_hash2->db_table_str_hash_value,
        (uchar*) tmp_link_for_hash2))
#else
      if (my_hash_insert(&db_conn->lock_table_hash,
        (uchar*) tmp_link_for_hash2))
#endif
      {
        DBUG_RETURN(HA_ERR_OUT_OF_MEM);
      }
      if (db_conn->lock_table_hash.array.max_element > old_elements)
      {
        spider_alloc_calc_mem(spider_current_trx,
          db_conn->lock_table_hash,
          (db_conn->lock_table_hash.array.max_element - old_elements) *
          db_conn->lock_table_hash.array.size_of_element);
      }
    }
  }
  DBUG_RETURN(0);
}

int spider_mysql_handler::realloc_sql(
  ulong *realloced
) {
  THD *thd = spider->trx->thd;
  st_spider_share *share = spider->share;
  int init_sql_alloc_size =
    spider_param_init_sql_alloc_size(thd, share->init_sql_alloc_size);
  DBUG_ENTER("spider_mysql_handler::realloc_sql");
  DBUG_PRINT("info",("spider this=%p", this));
  if ((int) sql.alloced_length() > init_sql_alloc_size * 2)
  {
    sql.free();
    if (sql.real_alloc(init_sql_alloc_size))
      DBUG_RETURN(HA_ERR_OUT_OF_MEM);
    *realloced |= SPIDER_SQL_TYPE_SELECT_SQL;
  }
  if ((int) ha_sql.alloced_length() > init_sql_alloc_size * 2)
  {
    ha_sql.free();
    if (ha_sql.real_alloc(init_sql_alloc_size))
      DBUG_RETURN(HA_ERR_OUT_OF_MEM);
    *realloced |= SPIDER_SQL_TYPE_SELECT_SQL;
  }
  if ((int) dup_update_sql.alloced_length() > init_sql_alloc_size * 2)
  {
    dup_update_sql.free();
    if (dup_update_sql.real_alloc(init_sql_alloc_size))
      DBUG_RETURN(HA_ERR_OUT_OF_MEM);
  }
  if ((int) insert_sql.alloced_length() > init_sql_alloc_size * 2)
  {
    insert_sql.free();
    if (insert_sql.real_alloc(init_sql_alloc_size))
      DBUG_RETURN(HA_ERR_OUT_OF_MEM);
    *realloced |= SPIDER_SQL_TYPE_INSERT_SQL;
  }
  if ((int) update_sql.alloced_length() > init_sql_alloc_size * 2)
  {
    update_sql.free();
    if (update_sql.real_alloc(init_sql_alloc_size))
      DBUG_RETURN(HA_ERR_OUT_OF_MEM);
    *realloced |= (SPIDER_SQL_TYPE_UPDATE_SQL | SPIDER_SQL_TYPE_DELETE_SQL);
  }
  update_sql.length(0);
  if ((int) tmp_sql.alloced_length() > init_sql_alloc_size * 2)
  {
    tmp_sql.free();
    if (tmp_sql.real_alloc(init_sql_alloc_size))
      DBUG_RETURN(HA_ERR_OUT_OF_MEM);
    *realloced |= SPIDER_SQL_TYPE_TMP_SQL;
  }
  DBUG_RETURN(0);
}

int spider_mysql_handler::reset_sql(
  ulong sql_type
) {
  DBUG_ENTER("spider_mysql_handler::reset_sql");
  DBUG_PRINT("info",("spider this=%p", this));
  if (sql_type & SPIDER_SQL_TYPE_SELECT_SQL)
  {
    sql.length(0);
  }
  if (sql_type & SPIDER_SQL_TYPE_INSERT_SQL)
  {
    insert_sql.length(0);
  }
  if (sql_type & (SPIDER_SQL_TYPE_UPDATE_SQL | SPIDER_SQL_TYPE_DELETE_SQL |
    SPIDER_SQL_TYPE_BULK_UPDATE_SQL))
  {
    update_sql.length(0);
  }
  if (sql_type & SPIDER_SQL_TYPE_TMP_SQL)
  {
    tmp_sql.length(0);
  }
  if (sql_type & SPIDER_SQL_TYPE_HANDLER)
  {
    ha_sql.length(0);
  }
  DBUG_RETURN(0);
}

#if defined(HS_HAS_SQLCOM) && defined(HAVE_HANDLERSOCKET)
int spider_mysql_handler::reset_keys(
  ulong sql_type
) {
  DBUG_ENTER("spider_mysql_handler::reset_keys");
  DBUG_PRINT("info",("spider this=%p", this));
  DBUG_ASSERT(0);
  DBUG_RETURN(0);
}

int spider_mysql_handler::reset_upds(
  ulong sql_type
) {
  DBUG_ENTER("spider_mysql_handler::reset_upds");
  DBUG_PRINT("info",("spider this=%p", this));
  hs_upds.clear();
  DBUG_RETURN(0);
}

int spider_mysql_handler::reset_strs(
  ulong sql_type
) {
  DBUG_ENTER("spider_mysql_handler::reset_strs");
  DBUG_PRINT("info",("spider this=%p", this));
  DBUG_ASSERT(0);
  DBUG_RETURN(0);
}

int spider_mysql_handler::reset_strs_pos(
  ulong sql_type
) {
  DBUG_ENTER("spider_mysql_handler::reset_strs_pos");
  DBUG_PRINT("info",("spider this=%p", this));
  DBUG_ASSERT(0);
  DBUG_RETURN(0);
}

int spider_mysql_handler::push_back_upds(
  SPIDER_HS_STRING_REF &info
) {
  int error_num;
  DBUG_ENTER("spider_mysql_handler::push_back_upds");
  DBUG_PRINT("info",("spider this=%p", this));
  error_num = hs_upds.push_back(info);
  DBUG_RETURN(error_num);
}
#endif

bool spider_mysql_handler::need_lock_before_set_sql_for_exec(
  ulong sql_type
) {
  DBUG_ENTER("spider_mysql_handler::need_lock_before_set_sql_for_exec");
  DBUG_PRINT("info",("spider this=%p", this));
  DBUG_RETURN(FALSE);
}

int spider_mysql_handler::set_sql_for_exec(
  ulong sql_type,
  int link_idx
) {
  int error_num;
  uint tmp_pos;
  SPIDER_SHARE *share = spider->share;
  SPIDER_RESULT_LIST *result_list = &spider->result_list;
  int all_link_idx = spider->conn_link_idx[link_idx];
  DBUG_ENTER("spider_mysql_handler::set_sql_for_exec");
  DBUG_PRINT("info",("spider this=%p", this));
  if (sql_type & (SPIDER_SQL_TYPE_SELECT_SQL | SPIDER_SQL_TYPE_TMP_SQL))
  {
    if (mysql_share->same_db_table_name || link_idx == first_link_idx)
    {
      if (sql_type & SPIDER_SQL_TYPE_SELECT_SQL)
        exec_sql = &sql;
      if (sql_type & SPIDER_SQL_TYPE_TMP_SQL)
        exec_tmp_sql = &tmp_sql;
    } else {
      char tmp_table_name[MAX_FIELD_WIDTH * 2],
        tgt_table_name[MAX_FIELD_WIDTH * 2];
      int tmp_table_name_length;
      spider_string tgt_table_name_str(tgt_table_name,
        MAX_FIELD_WIDTH * 2,
        mysql_share->db_names_str[link_idx].charset());
      const char *table_names[2], *table_aliases[2];
      uint table_name_lengths[2], table_alias_lengths[2];
      tgt_table_name_str.init_calc_mem(104);
      tgt_table_name_str.length(0);
      if (result_list->tmp_table_join && spider->bka_mode != 2)
      {
        create_tmp_bka_table_name(tmp_table_name, &tmp_table_name_length,
          link_idx);
        append_table_name_with_adjusting(&tgt_table_name_str, link_idx,
          SPIDER_SQL_TYPE_TMP_SQL);
        table_names[0] = tmp_table_name;
        table_names[1] = tgt_table_name_str.ptr();
        table_name_lengths[0] = tmp_table_name_length;
        table_name_lengths[1] = tgt_table_name_str.length();
        table_aliases[0] = SPIDER_SQL_A_STR;
        table_aliases[1] = SPIDER_SQL_B_STR;
        table_alias_lengths[0] = SPIDER_SQL_A_LEN;
        table_alias_lengths[1] = SPIDER_SQL_B_LEN;
      }
      if (sql_type & SPIDER_SQL_TYPE_SELECT_SQL)
      {
        exec_sql = &result_list->sqls[link_idx];
        if (exec_sql->copy(sql))
          DBUG_RETURN(HA_ERR_OUT_OF_MEM);
        else if (result_list->use_union)
        {
          if ((error_num = reset_union_table_name(exec_sql, link_idx,
            SPIDER_SQL_TYPE_SELECT_SQL)))
            DBUG_RETURN(error_num);
        } else {
          tmp_pos = exec_sql->length();
          exec_sql->length(table_name_pos);
          if (result_list->tmp_table_join && spider->bka_mode != 2)
          {
            if ((error_num = spider_db_mysql_utility.append_from_with_alias(
              exec_sql, table_names, table_name_lengths,
              table_aliases, table_alias_lengths, 2,
              &table_name_pos, TRUE))
            )
              DBUG_RETURN(error_num);
            exec_sql->q_append(SPIDER_SQL_SPACE_STR, SPIDER_SQL_SPACE_LEN);
          } else {
            append_table_name_with_adjusting(exec_sql, link_idx,
              SPIDER_SQL_TYPE_SELECT_SQL);
          }
          exec_sql->length(tmp_pos);
        }
      }
      if (sql_type & SPIDER_SQL_TYPE_TMP_SQL)
      {
        exec_tmp_sql = &result_list->tmp_sqls[link_idx];
        if (result_list->tmp_table_join && spider->bka_mode != 2)
        {
          if (exec_tmp_sql->copy(tmp_sql))
            DBUG_RETURN(HA_ERR_OUT_OF_MEM);
          else {
            tmp_pos = exec_tmp_sql->length();
            exec_tmp_sql->length(tmp_sql_pos1);
            exec_tmp_sql->q_append(tmp_table_name, tmp_table_name_length);
            exec_tmp_sql->length(tmp_sql_pos2);
            exec_tmp_sql->q_append(tmp_table_name, tmp_table_name_length);
            exec_tmp_sql->length(tmp_sql_pos3);
            exec_tmp_sql->q_append(tmp_table_name, tmp_table_name_length);
            exec_tmp_sql->length(tmp_pos);
          }
        }
      }
    }
  }
  if (sql_type & SPIDER_SQL_TYPE_INSERT_SQL)
  {
    if (mysql_share->same_db_table_name || link_idx == first_link_idx)
      exec_insert_sql = &insert_sql;
    else {
      exec_insert_sql = &result_list->insert_sqls[link_idx];
      if (exec_insert_sql->copy(insert_sql))
        DBUG_RETURN(HA_ERR_OUT_OF_MEM);
      DBUG_PRINT("info",("spider exec_insert_sql=%s",
        exec_insert_sql->c_ptr_safe()));
      tmp_pos = exec_insert_sql->length();
      exec_insert_sql->length(insert_table_name_pos);
      append_table_name_with_adjusting(exec_insert_sql, link_idx,
        sql_type);
      exec_insert_sql->length(tmp_pos);
      DBUG_PRINT("info",("spider exec_insert_sql->length=%u",
        exec_insert_sql->length()));
      DBUG_PRINT("info",("spider exec_insert_sql=%s",
        exec_insert_sql->c_ptr_safe()));
    }
  }
  if (sql_type & SPIDER_SQL_TYPE_BULK_UPDATE_SQL)
  {
    if (reading_from_bulk_tmp_table)
    {
      if (
        mysql_share->same_db_table_name &&
        share->link_statuses[all_link_idx] != SPIDER_LINK_STATUS_RECOVERY
      ) {
        exec_update_sql = &insert_sql;
      } else if (!spider->result_list.upd_tmp_tbls[link_idx])
      {
        DBUG_RETURN(ER_SPIDER_COND_SKIP_NUM);
      } else {
        exec_update_sql = &spider->result_list.insert_sqls[link_idx];
        if ((error_num = restore_sql_from_bulk_tmp_table(exec_update_sql,
          spider->result_list.upd_tmp_tbls[link_idx])))
        {
          DBUG_RETURN(error_num);
        }
      }
    } else {
      if (
        mysql_share->same_db_table_name &&
        share->link_statuses[all_link_idx] != SPIDER_LINK_STATUS_RECOVERY
      ) {
        exec_update_sql = &update_sql;
      } else {
        exec_update_sql = &spider->result_list.update_sqls[link_idx];
      }
    }
  } else if (sql_type &
    (SPIDER_SQL_TYPE_UPDATE_SQL | SPIDER_SQL_TYPE_DELETE_SQL))
  {
    if (mysql_share->same_db_table_name || link_idx == first_link_idx)
      exec_update_sql = &update_sql;
    else {
      exec_update_sql = &spider->result_list.update_sqls[link_idx];
      if (exec_update_sql->copy(update_sql))
        DBUG_RETURN(HA_ERR_OUT_OF_MEM);
      tmp_pos = exec_update_sql->length();
      exec_update_sql->length(table_name_pos);
      append_table_name_with_adjusting(exec_update_sql, link_idx,
        sql_type);
      exec_update_sql->length(tmp_pos);
    }
  }
  if (sql_type & SPIDER_SQL_TYPE_HANDLER)
  {
    if (spider->m_handler_id[link_idx] == ha_sql_handler_id)
      exec_ha_sql = &ha_sql;
    else {
      exec_ha_sql = &result_list->sqls[link_idx];
      if (exec_ha_sql->copy(ha_sql))
        DBUG_RETURN(HA_ERR_OUT_OF_MEM);
      else {
        tmp_pos = exec_ha_sql->length();
        exec_ha_sql->length(ha_table_name_pos);
        append_table_name_with_adjusting(exec_ha_sql, link_idx,
          SPIDER_SQL_TYPE_HANDLER);
        exec_ha_sql->length(tmp_pos);
      }
    }
  }
  DBUG_RETURN(0);
}

int spider_mysql_handler::set_sql_for_exec(
  spider_db_copy_table *tgt_ct,
  ulong sql_type
) {
  spider_mysql_copy_table *mysql_ct = (spider_mysql_copy_table *) tgt_ct;
  DBUG_ENTER("spider_mysql_handler::set_sql_for_exec");
  DBUG_PRINT("info",("spider this=%p", this));
  switch (sql_type)
  {
    case SPIDER_SQL_TYPE_INSERT_SQL:
      exec_insert_sql = &mysql_ct->sql;
      break;
    default:
      DBUG_ASSERT(0);
      break;
  }
  DBUG_RETURN(0);
}

int spider_mysql_handler::execute_sql(
  ulong sql_type,
  SPIDER_CONN *conn,
  int quick_mode,
  int *need_mon
) {
  spider_string *tgt_sql;
  uint tgt_length;
  DBUG_ENTER("spider_mysql_handler::execute_sql");
  DBUG_PRINT("info",("spider this=%p", this));
  switch (sql_type)
  {
    case SPIDER_SQL_TYPE_SELECT_SQL:
      DBUG_PRINT("info",("spider SPIDER_SQL_TYPE_SELECT_SQL"));
      tgt_sql = exec_sql;
      tgt_length = tgt_sql->length();
      break;
    case SPIDER_SQL_TYPE_INSERT_SQL:
      DBUG_PRINT("info",("spider SPIDER_SQL_TYPE_SELECT_SQL"));
      tgt_sql = exec_insert_sql;
      tgt_length = tgt_sql->length();
      break;
    case SPIDER_SQL_TYPE_UPDATE_SQL:
    case SPIDER_SQL_TYPE_DELETE_SQL:
    case SPIDER_SQL_TYPE_BULK_UPDATE_SQL:
      DBUG_PRINT("info",("spider %s",
        sql_type == SPIDER_SQL_TYPE_UPDATE_SQL ? "SPIDER_SQL_TYPE_UPDATE_SQL" :
        sql_type == SPIDER_SQL_TYPE_DELETE_SQL ? "SPIDER_SQL_TYPE_DELETE_SQL" :
        "SPIDER_SQL_TYPE_BULK_UPDATE_SQL"
      ));
      tgt_sql = exec_update_sql;
      tgt_length = tgt_sql->length();
      break;
    case SPIDER_SQL_TYPE_TMP_SQL:
      DBUG_PRINT("info",("spider SPIDER_SQL_TYPE_TMP_SQL"));
      tgt_sql = exec_tmp_sql;
      tgt_length = tgt_sql->length();
      break;
    case SPIDER_SQL_TYPE_DROP_TMP_TABLE_SQL:
      DBUG_PRINT("info",("spider SPIDER_SQL_TYPE_DROP_TMP_TABLE_SQL"));
      tgt_sql = exec_tmp_sql;
      tgt_length = tmp_sql_pos5;
      break;
    case SPIDER_SQL_TYPE_HANDLER:
      DBUG_PRINT("info",("spider SPIDER_SQL_TYPE_HANDLER"));
      tgt_sql = exec_ha_sql;
      tgt_length = tgt_sql->length();
      break;
    default:
      /* nothing to do */
      DBUG_PRINT("info",("spider default"));
      DBUG_RETURN(0);
  }
  DBUG_RETURN(spider_db_query(
    conn,
    tgt_sql->ptr(),
    tgt_length,
    quick_mode,
    need_mon
  ));
}

int spider_mysql_handler::reset()
{
  DBUG_ENTER("spider_mysql_handler::reset");
  DBUG_PRINT("info",("spider this=%p", this));
  update_sql.length(0);
  DBUG_RETURN(0);
}

int spider_mysql_handler::sts_mode_exchange(
  int sts_mode
) {
  DBUG_ENTER("spider_mysql_handler::sts_mode_exchange");
  DBUG_PRINT("info",("spider sts_mode=%d", sts_mode));
  DBUG_RETURN(sts_mode);
}

int spider_mysql_handler::show_table_status(
  int link_idx,
  int sts_mode,
  uint flag
) {
  int error_num;
  SPIDER_CONN *conn = spider->conns[link_idx];
  SPIDER_DB_RESULT *res;
  SPIDER_SHARE *share = spider->share;
  uint pos = (2 * spider->conn_link_idx[link_idx]);
  DBUG_ENTER("spider_mysql_handler::show_table_status");
  DBUG_PRINT("info",("spider sts_mode=%d", sts_mode));
  if (sts_mode == 1)
  {
    pthread_mutex_lock(&conn->mta_conn_mutex);
    SPIDER_SET_FILE_POS(&conn->mta_conn_mutex_file_pos);
    conn->need_mon = &spider->need_mons[link_idx];
    conn->mta_conn_mutex_lock_already = TRUE;
    conn->mta_conn_mutex_unlock_later = TRUE;
    spider_conn_queue_connect_rewrite(share, conn, link_idx);
    spider_conn_set_timeout_from_share(conn, link_idx, spider->trx->thd,
      share);
    if (
      (error_num = spider_db_set_names(spider, conn, link_idx)) ||
      (
        spider_db_query(
          conn,
          mysql_share->show_table_status[0 + pos].ptr(),
          mysql_share->show_table_status[0 + pos].length(),
          -1,
          &spider->need_mons[link_idx]) &&
        (error_num = spider_db_errorno(conn))
      )
    ) {
      if (
        error_num == ER_SPIDER_REMOTE_SERVER_GONE_AWAY_NUM &&
        !conn->disable_reconnect
      ) {
        /* retry */
        if ((error_num = spider_db_ping(spider, conn, link_idx)))
        {
          conn->mta_conn_mutex_lock_already = FALSE;
          conn->mta_conn_mutex_unlock_later = FALSE;
          SPIDER_CLEAR_FILE_POS(&conn->mta_conn_mutex_file_pos);
          pthread_mutex_unlock(&conn->mta_conn_mutex);
          DBUG_RETURN(error_num);
        }
        if ((error_num = spider_db_set_names(spider, conn, link_idx)))
        {
          conn->mta_conn_mutex_lock_already = FALSE;
          conn->mta_conn_mutex_unlock_later = FALSE;
          SPIDER_CLEAR_FILE_POS(&conn->mta_conn_mutex_file_pos);
          pthread_mutex_unlock(&conn->mta_conn_mutex);
          DBUG_RETURN(error_num);
        }
        spider_conn_set_timeout_from_share(conn, link_idx, spider->trx->thd,
          share);
        if (spider_db_query(
          conn,
          mysql_share->show_table_status[0 + pos].ptr(),
          mysql_share->show_table_status[0 + pos].length(),
          -1,
          &spider->need_mons[link_idx])
        ) {
          conn->mta_conn_mutex_lock_already = FALSE;
          conn->mta_conn_mutex_unlock_later = FALSE;
          DBUG_RETURN(spider_db_errorno(conn));
        }
      } else {
        conn->mta_conn_mutex_lock_already = FALSE;
        conn->mta_conn_mutex_unlock_later = FALSE;
        SPIDER_CLEAR_FILE_POS(&conn->mta_conn_mutex_file_pos);
        pthread_mutex_unlock(&conn->mta_conn_mutex);
        DBUG_RETURN(error_num);
      }
    }
    st_spider_db_request_key request_key;
    request_key.spider_thread_id = spider->trx->spider_thread_id;
    request_key.query_id = spider->trx->thd->query_id;
    request_key.handler = spider;
    request_key.request_id = 1;
    request_key.next = NULL;
    if (!(res = conn->db_conn->store_result(NULL, &request_key, &error_num)))
    {
      conn->mta_conn_mutex_lock_already = FALSE;
      conn->mta_conn_mutex_unlock_later = FALSE;
      if (error_num || (error_num = spider_db_errorno(conn)))
        DBUG_RETURN(error_num);
      else {
        my_printf_error(ER_SPIDER_REMOTE_TABLE_NOT_FOUND_NUM,
          ER_SPIDER_REMOTE_TABLE_NOT_FOUND_STR, MYF(0),
          mysql_share->db_names_str[spider->conn_link_idx[link_idx]].ptr(),
          mysql_share->table_names_str[spider->conn_link_idx[
            link_idx]].ptr());
        DBUG_RETURN(ER_SPIDER_REMOTE_TABLE_NOT_FOUND_NUM);
      }
    }
    conn->mta_conn_mutex_lock_already = FALSE;
    conn->mta_conn_mutex_unlock_later = FALSE;
    SPIDER_CLEAR_FILE_POS(&conn->mta_conn_mutex_file_pos);
    pthread_mutex_unlock(&conn->mta_conn_mutex);
    error_num = res->fetch_table_status(
      sts_mode,
      share->records,
      share->mean_rec_length,
      share->data_file_length,
      share->max_data_file_length,
      share->index_file_length,
      share->auto_increment_value,
      share->create_time,
      share->update_time,
      share->check_time
    );
    res->free_result();
    delete res;
    if (error_num)
    {
      switch (error_num)
      {
        case ER_SPIDER_REMOTE_TABLE_NOT_FOUND_NUM:
          my_printf_error(ER_SPIDER_REMOTE_TABLE_NOT_FOUND_NUM,
            ER_SPIDER_REMOTE_TABLE_NOT_FOUND_STR, MYF(0),
            mysql_share->db_names_str[spider->conn_link_idx[link_idx]].ptr(),
            mysql_share->table_names_str[spider->conn_link_idx[
              link_idx]].ptr());
          break;
        case ER_SPIDER_INVALID_REMOTE_TABLE_INFO_NUM:
          my_printf_error(ER_SPIDER_INVALID_REMOTE_TABLE_INFO_NUM,
            ER_SPIDER_INVALID_REMOTE_TABLE_INFO_STR, MYF(0),
            mysql_share->db_names_str[spider->conn_link_idx[link_idx]].ptr(),
            mysql_share->table_names_str[spider->conn_link_idx[
              link_idx]].ptr());
          break;
        default:
          break;
      }
      DBUG_RETURN(error_num);
    }
  } else {
    pthread_mutex_lock(&conn->mta_conn_mutex);
    SPIDER_SET_FILE_POS(&conn->mta_conn_mutex_file_pos);
    conn->need_mon = &spider->need_mons[link_idx];
    conn->mta_conn_mutex_lock_already = TRUE;
    conn->mta_conn_mutex_unlock_later = TRUE;
    spider_conn_queue_connect_rewrite(share, conn, link_idx);
    spider_conn_set_timeout_from_share(conn, link_idx, spider->trx->thd,
      share);
    if (
      (error_num = spider_db_set_names(spider, conn, link_idx)) ||
      (
        spider_db_query(
          conn,
          mysql_share->show_table_status[1 + pos].ptr(),
          mysql_share->show_table_status[1 + pos].length(),
          -1,
          &spider->need_mons[link_idx]) &&
        (error_num = spider_db_errorno(conn))
      )
    ) {
      if (
        error_num == ER_SPIDER_REMOTE_SERVER_GONE_AWAY_NUM &&
        !conn->disable_reconnect
      ) {
        /* retry */
        if ((error_num = spider_db_ping(spider, conn, link_idx)))
        {
          conn->mta_conn_mutex_lock_already = FALSE;
          conn->mta_conn_mutex_unlock_later = FALSE;
          SPIDER_CLEAR_FILE_POS(&conn->mta_conn_mutex_file_pos);
          pthread_mutex_unlock(&conn->mta_conn_mutex);
          DBUG_RETURN(error_num);
        }
        if ((error_num = spider_db_set_names(spider, conn, link_idx)))
        {
          conn->mta_conn_mutex_lock_already = FALSE;
          conn->mta_conn_mutex_unlock_later = FALSE;
          SPIDER_CLEAR_FILE_POS(&conn->mta_conn_mutex_file_pos);
          pthread_mutex_unlock(&conn->mta_conn_mutex);
          DBUG_RETURN(error_num);
        }
        spider_conn_set_timeout_from_share(conn, link_idx, spider->trx->thd,
          share);
        if (spider_db_query(
          conn,
          mysql_share->show_table_status[1 + pos].ptr(),
          mysql_share->show_table_status[1 + pos].length(),
          -1,
          &spider->need_mons[link_idx])
        ) {
          conn->mta_conn_mutex_lock_already = FALSE;
          conn->mta_conn_mutex_unlock_later = FALSE;
          DBUG_RETURN(spider_db_errorno(conn));
        }
      } else {
        conn->mta_conn_mutex_lock_already = FALSE;
        conn->mta_conn_mutex_unlock_later = FALSE;
        SPIDER_CLEAR_FILE_POS(&conn->mta_conn_mutex_file_pos);
        pthread_mutex_unlock(&conn->mta_conn_mutex);
        DBUG_RETURN(error_num);
      }
    }
    st_spider_db_request_key request_key;
    request_key.spider_thread_id = spider->trx->spider_thread_id;
    request_key.query_id = spider->trx->thd->query_id;
    request_key.handler = spider;
    request_key.request_id = 1;
    request_key.next = NULL;
    if (!(res = conn->db_conn->store_result(NULL, &request_key, &error_num)))
    {
      conn->mta_conn_mutex_lock_already = FALSE;
      conn->mta_conn_mutex_unlock_later = FALSE;
      if (error_num || (error_num = spider_db_errorno(conn)))
        DBUG_RETURN(error_num);
      else
        DBUG_RETURN(ER_QUERY_ON_FOREIGN_DATA_SOURCE);
    }
    conn->mta_conn_mutex_lock_already = FALSE;
    conn->mta_conn_mutex_unlock_later = FALSE;
    SPIDER_CLEAR_FILE_POS(&conn->mta_conn_mutex_file_pos);
    pthread_mutex_unlock(&conn->mta_conn_mutex);
    error_num = res->fetch_table_status(
      sts_mode,
      share->records,
      share->mean_rec_length,
      share->data_file_length,
      share->max_data_file_length,
      share->index_file_length,
      share->auto_increment_value,
      share->create_time,
      share->update_time,
      share->check_time
    );
    res->free_result();
    delete res;
    if (error_num)
    {
      switch (error_num)
      {
        case ER_SPIDER_REMOTE_TABLE_NOT_FOUND_NUM:
          my_printf_error(ER_SPIDER_REMOTE_TABLE_NOT_FOUND_NUM,
            ER_SPIDER_REMOTE_TABLE_NOT_FOUND_STR, MYF(0),
            mysql_share->db_names_str[spider->conn_link_idx[link_idx]].ptr(),
            mysql_share->table_names_str[spider->conn_link_idx[
              link_idx]].ptr());
          break;
        case ER_SPIDER_INVALID_REMOTE_TABLE_INFO_NUM:
          my_printf_error(ER_SPIDER_INVALID_REMOTE_TABLE_INFO_NUM,
            ER_SPIDER_INVALID_REMOTE_TABLE_INFO_STR, MYF(0),
            mysql_share->db_names_str[spider->conn_link_idx[link_idx]].ptr(),
            mysql_share->table_names_str[spider->conn_link_idx[
              link_idx]].ptr());
          break;
        default:
          break;
      }
      DBUG_RETURN(error_num);
    }
  }
  DBUG_RETURN(0);
}

int spider_mysql_handler::crd_mode_exchange(
  int crd_mode
) {
  DBUG_ENTER("spider_mysql_handler::crd_mode_exchange");
  DBUG_PRINT("info",("spider crd_mode=%d", crd_mode));
  DBUG_RETURN(crd_mode);
}

int spider_mysql_handler::show_index(
  int link_idx,
  int crd_mode
) {
  int error_num;
  SPIDER_CONN *conn = spider->conns[link_idx];
  SPIDER_SHARE *share = spider->share;
  TABLE *table = spider->get_table();
  SPIDER_DB_RESULT *res;
  int roop_count;
  longlong *tmp_cardinality;
  uint pos = (2 * spider->conn_link_idx[link_idx]);
  DBUG_ENTER("spider_mysql_handler::show_index");
  DBUG_PRINT("info",("spider crd_mode=%d", crd_mode));
  if (crd_mode == 1)
  {
    pthread_mutex_lock(&conn->mta_conn_mutex);
    SPIDER_SET_FILE_POS(&conn->mta_conn_mutex_file_pos);
    conn->need_mon = &spider->need_mons[link_idx];
    conn->mta_conn_mutex_lock_already = TRUE;
    conn->mta_conn_mutex_unlock_later = TRUE;
    spider_conn_queue_connect_rewrite(share, conn, link_idx);
    spider_conn_set_timeout_from_share(conn, link_idx, spider->trx->thd,
      share);
    if (
      (error_num = spider_db_set_names(spider, conn, link_idx)) ||
      (
        spider_db_query(
          conn,
          mysql_share->show_index[0 + pos].ptr(),
          mysql_share->show_index[0 + pos].length(),
          -1,
          &spider->need_mons[link_idx]) &&
        (error_num = spider_db_errorno(conn))
      )
    ) {
      if (
        error_num == ER_SPIDER_REMOTE_SERVER_GONE_AWAY_NUM &&
        !conn->disable_reconnect
      ) {
        /* retry */
        if ((error_num = spider_db_ping(spider, conn, link_idx)))
        {
          conn->mta_conn_mutex_lock_already = FALSE;
          conn->mta_conn_mutex_unlock_later = FALSE;
          SPIDER_CLEAR_FILE_POS(&conn->mta_conn_mutex_file_pos);
          pthread_mutex_unlock(&conn->mta_conn_mutex);
          DBUG_RETURN(error_num);
        }
        if ((error_num = spider_db_set_names(spider, conn, link_idx)))
        {
          conn->mta_conn_mutex_lock_already = FALSE;
          conn->mta_conn_mutex_unlock_later = FALSE;
          SPIDER_CLEAR_FILE_POS(&conn->mta_conn_mutex_file_pos);
          pthread_mutex_unlock(&conn->mta_conn_mutex);
          DBUG_RETURN(error_num);
        }
        spider_conn_set_timeout_from_share(conn, link_idx, spider->trx->thd,
          share);
        if (spider_db_query(
          conn,
          mysql_share->show_index[0 + pos].ptr(),
          mysql_share->show_index[0 + pos].length(),
          -1,
          &spider->need_mons[link_idx])
        ) {
          conn->mta_conn_mutex_lock_already = FALSE;
          conn->mta_conn_mutex_unlock_later = FALSE;
          DBUG_RETURN(spider_db_errorno(conn));
        }
      } else {
        conn->mta_conn_mutex_lock_already = FALSE;
        conn->mta_conn_mutex_unlock_later = FALSE;
        SPIDER_CLEAR_FILE_POS(&conn->mta_conn_mutex_file_pos);
        pthread_mutex_unlock(&conn->mta_conn_mutex);
        DBUG_RETURN(error_num);
      }
    }
    st_spider_db_request_key request_key;
    request_key.spider_thread_id = spider->trx->spider_thread_id;
    request_key.query_id = spider->trx->thd->query_id;
    request_key.handler = spider;
    request_key.request_id = 1;
    request_key.next = NULL;
    if (!(res = conn->db_conn->store_result(NULL, &request_key, &error_num)))
    {
      if (error_num || (error_num = spider_db_errorno(conn)))
      {
        conn->mta_conn_mutex_lock_already = FALSE;
        conn->mta_conn_mutex_unlock_later = FALSE;
        SPIDER_CLEAR_FILE_POS(&conn->mta_conn_mutex_file_pos);
        pthread_mutex_unlock(&conn->mta_conn_mutex);
        DBUG_RETURN(error_num);
      }
      /* no record is ok */
    }
    conn->mta_conn_mutex_lock_already = FALSE;
    conn->mta_conn_mutex_unlock_later = FALSE;
    SPIDER_CLEAR_FILE_POS(&conn->mta_conn_mutex_file_pos);
    pthread_mutex_unlock(&conn->mta_conn_mutex);
    if (res)
    {
      error_num = res->fetch_table_cardinality(
        crd_mode,
        table,
        share->cardinality,
        share->cardinality_upd,
        share->bitmap_size
      );
    }
    for (roop_count = 0, tmp_cardinality = share->cardinality;
      roop_count < (int) table->s->fields;
      roop_count++, tmp_cardinality++)
    {
      if (!spider_bit_is_set(share->cardinality_upd, roop_count))
      {
        DBUG_PRINT("info",
          ("spider init column cardinality id=%d", roop_count));
        *tmp_cardinality = 1;
      }
    }
    if (res)
    {
      res->free_result();
      delete res;
    }
    if (error_num)
    {
      switch (error_num)
      {
        case ER_SPIDER_REMOTE_TABLE_NOT_FOUND_NUM:
          my_printf_error(ER_SPIDER_REMOTE_TABLE_NOT_FOUND_NUM,
            ER_SPIDER_REMOTE_TABLE_NOT_FOUND_STR, MYF(0),
            mysql_share->db_names_str[spider->conn_link_idx[link_idx]].ptr(),
            mysql_share->table_names_str[spider->conn_link_idx[
              link_idx]].ptr());
          break;
        case ER_SPIDER_INVALID_REMOTE_TABLE_INFO_NUM:
          my_printf_error(ER_SPIDER_INVALID_REMOTE_TABLE_INFO_NUM,
            ER_SPIDER_INVALID_REMOTE_TABLE_INFO_STR, MYF(0),
            mysql_share->db_names_str[spider->conn_link_idx[link_idx]].ptr(),
            mysql_share->table_names_str[spider->conn_link_idx[
              link_idx]].ptr());
          break;
        default:
          break;
      }
      DBUG_RETURN(error_num);
    }
  } else {
    pthread_mutex_lock(&conn->mta_conn_mutex);
    SPIDER_SET_FILE_POS(&conn->mta_conn_mutex_file_pos);
    conn->need_mon = &spider->need_mons[link_idx];
    conn->mta_conn_mutex_lock_already = TRUE;
    conn->mta_conn_mutex_unlock_later = TRUE;
    spider_conn_queue_connect_rewrite(share, conn, link_idx);
    spider_conn_set_timeout_from_share(conn, link_idx, spider->trx->thd,
      share);
    if (
      (error_num = spider_db_set_names(spider, conn, link_idx)) ||
      (
        spider_db_query(
          conn,
          mysql_share->show_index[1 + pos].ptr(),
          mysql_share->show_index[1 + pos].length(),
          -1,
          &spider->need_mons[link_idx]) &&
        (error_num = spider_db_errorno(conn))
      )
    ) {
      if (
        error_num == ER_SPIDER_REMOTE_SERVER_GONE_AWAY_NUM &&
        !conn->disable_reconnect
      ) {
        /* retry */
        if ((error_num = spider_db_ping(spider, conn, link_idx)))
        {
          conn->mta_conn_mutex_lock_already = FALSE;
          conn->mta_conn_mutex_unlock_later = FALSE;
          SPIDER_CLEAR_FILE_POS(&conn->mta_conn_mutex_file_pos);
          pthread_mutex_unlock(&conn->mta_conn_mutex);
          DBUG_RETURN(error_num);
        }
        if ((error_num = spider_db_set_names(spider, conn, link_idx)))
        {
          conn->mta_conn_mutex_lock_already = FALSE;
          conn->mta_conn_mutex_unlock_later = FALSE;
          SPIDER_CLEAR_FILE_POS(&conn->mta_conn_mutex_file_pos);
          pthread_mutex_unlock(&conn->mta_conn_mutex);
          DBUG_RETURN(error_num);
        }
        spider_conn_set_timeout_from_share(conn, link_idx, spider->trx->thd,
          share);
        if (spider_db_query(
          conn,
          mysql_share->show_index[1 + pos].ptr(),
          mysql_share->show_index[1 + pos].length(),
          -1,
          &spider->need_mons[link_idx])
        ) {
          conn->mta_conn_mutex_lock_already = FALSE;
          conn->mta_conn_mutex_unlock_later = FALSE;
          DBUG_RETURN(spider_db_errorno(conn));
        }
      } else {
        conn->mta_conn_mutex_lock_already = FALSE;
        conn->mta_conn_mutex_unlock_later = FALSE;
        SPIDER_CLEAR_FILE_POS(&conn->mta_conn_mutex_file_pos);
        pthread_mutex_unlock(&conn->mta_conn_mutex);
        DBUG_RETURN(error_num);
      }
    }
    st_spider_db_request_key request_key;
    request_key.spider_thread_id = spider->trx->spider_thread_id;
    request_key.query_id = spider->trx->thd->query_id;
    request_key.handler = spider;
    request_key.request_id = 1;
    request_key.next = NULL;
    if (!(res = conn->db_conn->store_result(NULL, &request_key, &error_num)))
    {
      if (error_num || (error_num = spider_db_errorno(conn)))
      {
        conn->mta_conn_mutex_lock_already = FALSE;
        conn->mta_conn_mutex_unlock_later = FALSE;
        SPIDER_CLEAR_FILE_POS(&conn->mta_conn_mutex_file_pos);
        pthread_mutex_unlock(&conn->mta_conn_mutex);
        DBUG_RETURN(error_num);
      }
      /* no record is ok */
    }
    conn->mta_conn_mutex_lock_already = FALSE;
    conn->mta_conn_mutex_unlock_later = FALSE;
    SPIDER_CLEAR_FILE_POS(&conn->mta_conn_mutex_file_pos);
    pthread_mutex_unlock(&conn->mta_conn_mutex);
    if (res)
    {
      error_num = res->fetch_table_cardinality(
        crd_mode,
        table,
        share->cardinality,
        share->cardinality_upd,
        share->bitmap_size
      );
    }
    for (roop_count = 0, tmp_cardinality = share->cardinality;
      roop_count < (int) table->s->fields;
      roop_count++, tmp_cardinality++)
    {
      if (!spider_bit_is_set(share->cardinality_upd, roop_count))
      {
        DBUG_PRINT("info",
          ("spider init column cardinality id=%d", roop_count));
        *tmp_cardinality = 1;
      }
    }
    if (res)
    {
      res->free_result();
      delete res;
    }
    if (error_num)
    {
      switch (error_num)
      {
        case ER_SPIDER_REMOTE_TABLE_NOT_FOUND_NUM:
          my_printf_error(ER_SPIDER_REMOTE_TABLE_NOT_FOUND_NUM,
            ER_SPIDER_REMOTE_TABLE_NOT_FOUND_STR, MYF(0),
            mysql_share->db_names_str[spider->conn_link_idx[link_idx]].ptr(),
            mysql_share->table_names_str[spider->conn_link_idx[
              link_idx]].ptr());
          break;
        case ER_SPIDER_INVALID_REMOTE_TABLE_INFO_NUM:
          my_printf_error(ER_SPIDER_INVALID_REMOTE_TABLE_INFO_NUM,
            ER_SPIDER_INVALID_REMOTE_TABLE_INFO_STR, MYF(0),
            mysql_share->db_names_str[spider->conn_link_idx[link_idx]].ptr(),
            mysql_share->table_names_str[spider->conn_link_idx[
              link_idx]].ptr());
          break;
        default:
          break;
      }
      DBUG_RETURN(error_num);
    }
  }
  DBUG_RETURN(0);
}

int spider_mysql_handler::show_records(
  int link_idx
) {
  int error_num;
  SPIDER_CONN *conn = spider->conns[link_idx];
  SPIDER_DB_RESULT *res;
  SPIDER_SHARE *share = spider->share;
  uint pos = spider->conn_link_idx[link_idx];
  DBUG_ENTER("spider_mysql_handler::show_records");
  pthread_mutex_lock(&conn->mta_conn_mutex);
  SPIDER_SET_FILE_POS(&conn->mta_conn_mutex_file_pos);
  conn->need_mon = &spider->need_mons[link_idx];
  conn->mta_conn_mutex_lock_already = TRUE;
  conn->mta_conn_mutex_unlock_later = TRUE;
  spider_conn_queue_connect_rewrite(share, conn, link_idx);
  spider_conn_set_timeout_from_share(conn, link_idx, spider->trx->thd,
    share);
  if (
    (error_num = spider_db_set_names(spider, conn, link_idx)) ||
    (
      spider_db_query(
        conn,
        mysql_share->show_records[pos].ptr(),
        mysql_share->show_records[pos].length(),
        -1,
        &spider->need_mons[link_idx]) &&
      (error_num = spider_db_errorno(conn))
    )
  ) {
    if (
      error_num == ER_SPIDER_REMOTE_SERVER_GONE_AWAY_NUM &&
      !conn->disable_reconnect
    ) {
      /* retry */
      if ((error_num = spider_db_ping(spider, conn, link_idx)))
      {
        conn->mta_conn_mutex_lock_already = FALSE;
        conn->mta_conn_mutex_unlock_later = FALSE;
        SPIDER_CLEAR_FILE_POS(&conn->mta_conn_mutex_file_pos);
        pthread_mutex_unlock(&conn->mta_conn_mutex);
        DBUG_PRINT("info", ("spider error_num=%d 1", error_num));
        DBUG_RETURN(error_num);
      }
      if ((error_num = spider_db_set_names(spider, conn, link_idx)))
      {
        conn->mta_conn_mutex_lock_already = FALSE;
        conn->mta_conn_mutex_unlock_later = FALSE;
        SPIDER_CLEAR_FILE_POS(&conn->mta_conn_mutex_file_pos);
        pthread_mutex_unlock(&conn->mta_conn_mutex);
        DBUG_PRINT("info", ("spider error_num=%d 2", error_num));
        DBUG_RETURN(error_num);
      }
      spider_conn_set_timeout_from_share(conn, link_idx, spider->trx->thd,
        share);
      if (spider_db_query(
        conn,
        mysql_share->show_records[pos].ptr(),
        mysql_share->show_records[pos].length(),
        -1,
        &spider->need_mons[link_idx])
      ) {
        conn->mta_conn_mutex_lock_already = FALSE;
        conn->mta_conn_mutex_unlock_later = FALSE;
        DBUG_PRINT("info", ("spider error_num=%d 3", error_num));
        DBUG_RETURN(spider_db_errorno(conn));
      }
    } else {
      conn->mta_conn_mutex_lock_already = FALSE;
      conn->mta_conn_mutex_unlock_later = FALSE;
      SPIDER_CLEAR_FILE_POS(&conn->mta_conn_mutex_file_pos);
      pthread_mutex_unlock(&conn->mta_conn_mutex);
      DBUG_PRINT("info", ("spider error_num=%d 4", error_num));
      DBUG_RETURN(error_num);
    }
  }
  st_spider_db_request_key request_key;
  request_key.spider_thread_id = spider->trx->spider_thread_id;
  request_key.query_id = spider->trx->thd->query_id;
  request_key.handler = spider;
  request_key.request_id = 1;
  request_key.next = NULL;
  if (!(res = conn->db_conn->store_result(NULL, &request_key, &error_num)))
  {
    conn->mta_conn_mutex_lock_already = FALSE;
    conn->mta_conn_mutex_unlock_later = FALSE;
    if (error_num || (error_num = spider_db_errorno(conn)))
    {
      DBUG_PRINT("info", ("spider error_num=%d 5", error_num));
      DBUG_RETURN(error_num);
    } else {
      DBUG_PRINT("info", ("spider error_num=%d 6",
        ER_QUERY_ON_FOREIGN_DATA_SOURCE));
      DBUG_RETURN(ER_QUERY_ON_FOREIGN_DATA_SOURCE);
    }
  }
  conn->mta_conn_mutex_lock_already = FALSE;
  conn->mta_conn_mutex_unlock_later = FALSE;
  SPIDER_CLEAR_FILE_POS(&conn->mta_conn_mutex_file_pos);
  pthread_mutex_unlock(&conn->mta_conn_mutex);
  error_num = res->fetch_table_records(
    1,
    share->records
  );
  res->free_result();
  delete res;
  if (error_num)
  {
    DBUG_PRINT("info", ("spider error_num=%d 7", error_num));
    DBUG_RETURN(error_num);
  }
  spider->trx->direct_aggregate_count++;
  DBUG_RETURN(0);
}

int spider_mysql_handler::show_last_insert_id(
  int link_idx,
  ulonglong &last_insert_id
) {
  SPIDER_CONN *conn = spider->conns[link_idx];
  DBUG_ENTER("spider_mysql_handler::show_last_insert_id");
  last_insert_id = conn->db_conn->last_insert_id();
  DBUG_RETURN(0);
}

ha_rows spider_mysql_handler::explain_select(
  key_range *start_key,
  key_range *end_key,
  int link_idx
) {
  int error_num;
  SPIDER_CONN *conn = spider->conns[link_idx];
  SPIDER_RESULT_LIST *result_list = &spider->result_list;
  spider_string *str = &result_list->sqls[link_idx];
  SPIDER_DB_RESULT *res;
  ha_rows rows;
  spider_db_handler *dbton_hdl = spider->dbton_handler[conn->dbton_id];
  DBUG_ENTER("spider_mysql_handler::explain_select");
  if ((error_num = dbton_hdl->append_explain_select_part(
    start_key, end_key, SPIDER_SQL_TYPE_OTHER_SQL, link_idx)))
  {
    my_errno = error_num;
    DBUG_RETURN(HA_POS_ERROR);
  }

  pthread_mutex_lock(&conn->mta_conn_mutex);
  SPIDER_SET_FILE_POS(&conn->mta_conn_mutex_file_pos);
  conn->need_mon = &spider->need_mons[link_idx];
  conn->mta_conn_mutex_lock_already = TRUE;
  conn->mta_conn_mutex_unlock_later = TRUE;
  spider_conn_queue_connect_rewrite(spider->share, conn, link_idx);
  spider_conn_set_timeout_from_share(conn, link_idx, spider->trx->thd,
    spider->share);
  if (
    (error_num = spider_db_set_names(spider, conn, link_idx)) ||
    (
      spider_db_query(
        conn,
        str->ptr(),
        str->length(),
        -1,
        &spider->need_mons[link_idx]) &&
      (error_num = spider_db_errorno(conn))
    )
  ) {
    if (
      error_num == ER_SPIDER_REMOTE_SERVER_GONE_AWAY_NUM &&
      !conn->disable_reconnect
    ) {
      /* retry */
      if ((error_num = spider_db_ping(spider, conn, link_idx)))
      {
        if (spider->check_error_mode(error_num))
          my_errno = error_num;
        conn->mta_conn_mutex_lock_already = FALSE;
        conn->mta_conn_mutex_unlock_later = FALSE;
        SPIDER_CLEAR_FILE_POS(&conn->mta_conn_mutex_file_pos);
        pthread_mutex_unlock(&conn->mta_conn_mutex);
        DBUG_RETURN(HA_POS_ERROR);
      }
      if ((error_num = spider_db_set_names(spider, conn, link_idx)))
      {
        if (spider->check_error_mode(error_num))
          my_errno = error_num;
        conn->mta_conn_mutex_lock_already = FALSE;
        conn->mta_conn_mutex_unlock_later = FALSE;
        SPIDER_CLEAR_FILE_POS(&conn->mta_conn_mutex_file_pos);
        pthread_mutex_unlock(&conn->mta_conn_mutex);
        DBUG_RETURN(HA_POS_ERROR);
      }
      spider_conn_set_timeout_from_share(conn, link_idx, spider->trx->thd,
        spider->share);
      if (spider_db_query(
        conn,
        str->ptr(),
        str->length(),
        -1,
        &spider->need_mons[link_idx])
      ) {
        error_num = spider_db_errorno(conn);
        if (spider->check_error_mode(error_num))
          my_errno = error_num;
        conn->mta_conn_mutex_lock_already = FALSE;
        conn->mta_conn_mutex_unlock_later = FALSE;
        SPIDER_CLEAR_FILE_POS(&conn->mta_conn_mutex_file_pos);
        pthread_mutex_unlock(&conn->mta_conn_mutex);
        DBUG_RETURN(HA_POS_ERROR);
      }
    } else {
      if (spider->check_error_mode(error_num))
        my_errno = error_num;
      conn->mta_conn_mutex_lock_already = FALSE;
      conn->mta_conn_mutex_unlock_later = FALSE;
      SPIDER_CLEAR_FILE_POS(&conn->mta_conn_mutex_file_pos);
      pthread_mutex_unlock(&conn->mta_conn_mutex);
      DBUG_RETURN(HA_POS_ERROR);
    }
  }
  st_spider_db_request_key request_key;
  request_key.spider_thread_id = spider->trx->spider_thread_id;
  request_key.query_id = spider->trx->thd->query_id;
  request_key.handler = spider;
  request_key.request_id = 1;
  request_key.next = NULL;
  if (!(res = conn->db_conn->store_result(NULL, &request_key, &error_num)))
  {
    if (error_num || (error_num = spider_db_errorno(conn)))
    {
      if (spider->check_error_mode(error_num))
        my_errno = error_num;
      conn->mta_conn_mutex_lock_already = FALSE;
      conn->mta_conn_mutex_unlock_later = FALSE;
      SPIDER_CLEAR_FILE_POS(&conn->mta_conn_mutex_file_pos);
      pthread_mutex_unlock(&conn->mta_conn_mutex);
      DBUG_RETURN(HA_POS_ERROR);
    } else {
      my_errno = ER_QUERY_ON_FOREIGN_DATA_SOURCE;
      conn->mta_conn_mutex_lock_already = FALSE;
      conn->mta_conn_mutex_unlock_later = FALSE;
      SPIDER_CLEAR_FILE_POS(&conn->mta_conn_mutex_file_pos);
      pthread_mutex_unlock(&conn->mta_conn_mutex);
      DBUG_RETURN(HA_POS_ERROR);
    }
  }
  conn->mta_conn_mutex_lock_already = FALSE;
  conn->mta_conn_mutex_unlock_later = FALSE;
  SPIDER_CLEAR_FILE_POS(&conn->mta_conn_mutex_file_pos);
  pthread_mutex_unlock(&conn->mta_conn_mutex);
  error_num = res->fetch_table_records(
    2,
    rows
  );
  res->free_result();
  delete res;
  if (error_num)
  {
    my_errno = error_num;
    DBUG_RETURN(HA_POS_ERROR);
  }
  DBUG_RETURN(rows);
}

int spider_mysql_handler::lock_tables(
  int link_idx
) {
  int error_num;
  SPIDER_CONN *conn = spider->conns[link_idx];
  spider_string *str = &sql;
  DBUG_ENTER("spider_mysql_handler::lock_tables");
  str->length(0);
  if ((error_num = conn->db_conn->append_lock_tables(str)))
  {
    DBUG_RETURN(error_num);
  }
  if (str->length())
  {
    pthread_mutex_lock(&conn->mta_conn_mutex);
    SPIDER_SET_FILE_POS(&conn->mta_conn_mutex_file_pos);
    conn->need_mon = &spider->need_mons[link_idx];
    conn->mta_conn_mutex_lock_already = TRUE;
    conn->mta_conn_mutex_unlock_later = TRUE;
    if ((error_num = spider_db_set_names(spider, conn, link_idx)))
    {
      conn->mta_conn_mutex_lock_already = FALSE;
      conn->mta_conn_mutex_unlock_later = FALSE;
      SPIDER_CLEAR_FILE_POS(&conn->mta_conn_mutex_file_pos);
      pthread_mutex_unlock(&conn->mta_conn_mutex);
      DBUG_RETURN(error_num);
    }
    spider_conn_set_timeout_from_share(conn, link_idx, spider->trx->thd,
      spider->share);
    if (spider_db_query(
      conn,
      str->ptr(),
      str->length(),
      -1,
      &spider->need_mons[link_idx])
    ) {
      conn->mta_conn_mutex_lock_already = FALSE;
      conn->mta_conn_mutex_unlock_later = FALSE;
      DBUG_RETURN(spider_db_errorno(conn));
    }
    conn->mta_conn_mutex_lock_already = FALSE;
    conn->mta_conn_mutex_unlock_later = FALSE;
    SPIDER_CLEAR_FILE_POS(&conn->mta_conn_mutex_file_pos);
    pthread_mutex_unlock(&conn->mta_conn_mutex);
  }
  if (!conn->table_locked)
  {
    conn->table_locked = TRUE;
    spider->trx->locked_connections++;
  }
  DBUG_RETURN(0);
}

int spider_mysql_handler::unlock_tables(
  int link_idx
) {
  int error_num;
  SPIDER_CONN *conn = spider->conns[link_idx];
  DBUG_ENTER("spider_mysql_handler::unlock_tables");
  if (conn->table_locked)
  {
    spider_string *str = &sql;
    conn->table_locked = FALSE;
    spider->trx->locked_connections--;

    str->length(0);
    if ((error_num = conn->db_conn->append_unlock_tables(str)))
    {
      DBUG_RETURN(error_num);
    }
    if (str->length())
    {
      spider_conn_set_timeout_from_share(conn, link_idx, spider->trx->thd,
        spider->share);
      if (spider_db_query(
        conn,
        str->ptr(),
        str->length(),
        -1,
        &spider->need_mons[link_idx])
      )
        DBUG_RETURN(spider_db_errorno(conn));
      SPIDER_CLEAR_FILE_POS(&conn->mta_conn_mutex_file_pos);
      pthread_mutex_unlock(&conn->mta_conn_mutex);
    }
  }
  DBUG_RETURN(0);
}

int spider_mysql_handler::disable_keys(
  SPIDER_CONN *conn,
  int link_idx
) {
  int error_num;
  SPIDER_SHARE *share = spider->share;
  spider_string *str = &spider->result_list.sqls[link_idx];
  DBUG_ENTER("spider_mysql_handler::disable_keys");
  DBUG_PRINT("info",("spider this=%p", this));
  str->length(0);
  if ((error_num = append_disable_keys_part(SPIDER_SQL_TYPE_OTHER_HS,
    link_idx)))
  {
    DBUG_RETURN(error_num);
  }
  pthread_mutex_lock(&conn->mta_conn_mutex);
  SPIDER_SET_FILE_POS(&conn->mta_conn_mutex_file_pos);
  conn->need_mon = &spider->need_mons[link_idx];
  conn->mta_conn_mutex_lock_already = TRUE;
  conn->mta_conn_mutex_unlock_later = TRUE;
  if ((error_num = spider_db_set_names(spider, conn, link_idx)))
  {
    conn->mta_conn_mutex_lock_already = FALSE;
    conn->mta_conn_mutex_unlock_later = FALSE;
    SPIDER_CLEAR_FILE_POS(&conn->mta_conn_mutex_file_pos);
    pthread_mutex_unlock(&conn->mta_conn_mutex);
    DBUG_RETURN(error_num);
  }
  spider_conn_set_timeout_from_share(conn, link_idx, spider->trx->thd,
    share);
  if (spider_db_query(
    conn,
    str->ptr(),
    str->length(),
    -1,
    &spider->need_mons[link_idx])
  ) {
    conn->mta_conn_mutex_lock_already = FALSE;
    conn->mta_conn_mutex_unlock_later = FALSE;
    error_num = spider_db_errorno(conn);
    DBUG_RETURN(error_num);
  }
  conn->mta_conn_mutex_lock_already = FALSE;
  conn->mta_conn_mutex_unlock_later = FALSE;
  SPIDER_CLEAR_FILE_POS(&conn->mta_conn_mutex_file_pos);
  pthread_mutex_unlock(&conn->mta_conn_mutex);
  DBUG_RETURN(0);
}

int spider_mysql_handler::enable_keys(
  SPIDER_CONN *conn,
  int link_idx
) {
  int error_num;
  SPIDER_SHARE *share = spider->share;
  spider_string *str = &spider->result_list.sqls[link_idx];
  DBUG_ENTER("spider_mysql_handler::enable_keys");
  DBUG_PRINT("info",("spider this=%p", this));
  str->length(0);
  if ((error_num = append_enable_keys_part(SPIDER_SQL_TYPE_OTHER_HS,
    link_idx)))
  {
    DBUG_RETURN(error_num);
  }
  pthread_mutex_lock(&conn->mta_conn_mutex);
  SPIDER_SET_FILE_POS(&conn->mta_conn_mutex_file_pos);
  conn->need_mon = &spider->need_mons[link_idx];
  conn->mta_conn_mutex_lock_already = TRUE;
  conn->mta_conn_mutex_unlock_later = TRUE;
  if ((error_num = spider_db_set_names(spider, conn, link_idx)))
  {
    conn->mta_conn_mutex_lock_already = FALSE;
    conn->mta_conn_mutex_unlock_later = FALSE;
    SPIDER_CLEAR_FILE_POS(&conn->mta_conn_mutex_file_pos);
    pthread_mutex_unlock(&conn->mta_conn_mutex);
    DBUG_RETURN(error_num);
  }
  spider_conn_set_timeout_from_share(conn, link_idx, spider->trx->thd,
    share);
  if (spider_db_query(
    conn,
    str->ptr(),
    str->length(),
    -1,
    &spider->need_mons[link_idx])
  ) {
    conn->mta_conn_mutex_lock_already = FALSE;
    conn->mta_conn_mutex_unlock_later = FALSE;
    error_num = spider_db_errorno(conn);
    DBUG_RETURN(error_num);
  }
  conn->mta_conn_mutex_lock_already = FALSE;
  conn->mta_conn_mutex_unlock_later = FALSE;
  SPIDER_CLEAR_FILE_POS(&conn->mta_conn_mutex_file_pos);
  pthread_mutex_unlock(&conn->mta_conn_mutex);
  DBUG_RETURN(0);
}

int spider_mysql_handler::check_table(
  SPIDER_CONN *conn,
  int link_idx,
  HA_CHECK_OPT* check_opt
) {
  int error_num;
  SPIDER_SHARE *share = spider->share;
  spider_string *str = &spider->result_list.sqls[link_idx];
  DBUG_ENTER("spider_mysql_handler::check_table");
  DBUG_PRINT("info",("spider this=%p", this));
  str->length(0);
  if ((error_num = append_check_table_part(SPIDER_SQL_TYPE_OTHER_HS,
    link_idx, check_opt)))
  {
    DBUG_RETURN(error_num);
  }
  pthread_mutex_lock(&conn->mta_conn_mutex);
  SPIDER_SET_FILE_POS(&conn->mta_conn_mutex_file_pos);
  conn->need_mon = &spider->need_mons[link_idx];
  conn->mta_conn_mutex_lock_already = TRUE;
  conn->mta_conn_mutex_unlock_later = TRUE;
  if ((error_num = spider_db_set_names(spider, conn, link_idx)))
  {
    conn->mta_conn_mutex_lock_already = FALSE;
    conn->mta_conn_mutex_unlock_later = FALSE;
    SPIDER_CLEAR_FILE_POS(&conn->mta_conn_mutex_file_pos);
    pthread_mutex_unlock(&conn->mta_conn_mutex);
    DBUG_RETURN(error_num);
  }
  spider_conn_set_timeout_from_share(conn, link_idx, spider->trx->thd,
    share);
  if (spider_db_query(
    conn,
    str->ptr(),
    str->length(),
    -1,
    &spider->need_mons[link_idx])
  ) {
    conn->mta_conn_mutex_lock_already = FALSE;
    conn->mta_conn_mutex_unlock_later = FALSE;
    error_num = spider_db_errorno(conn);
    DBUG_RETURN(error_num);
  }
  conn->mta_conn_mutex_lock_already = FALSE;
  conn->mta_conn_mutex_unlock_later = FALSE;
  SPIDER_CLEAR_FILE_POS(&conn->mta_conn_mutex_file_pos);
  pthread_mutex_unlock(&conn->mta_conn_mutex);
  DBUG_RETURN(0);
}

int spider_mysql_handler::repair_table(
  SPIDER_CONN *conn,
  int link_idx,
  HA_CHECK_OPT* check_opt
) {
  int error_num;
  SPIDER_SHARE *share = spider->share;
  spider_string *str = &spider->result_list.sqls[link_idx];
  DBUG_ENTER("spider_mysql_handler::repair_table");
  DBUG_PRINT("info",("spider this=%p", this));
  str->length(0);
  if ((error_num = append_repair_table_part(SPIDER_SQL_TYPE_OTHER_HS,
    link_idx, check_opt)))
  {
    DBUG_RETURN(error_num);
  }
  pthread_mutex_lock(&conn->mta_conn_mutex);
  SPIDER_SET_FILE_POS(&conn->mta_conn_mutex_file_pos);
  conn->need_mon = &spider->need_mons[link_idx];
  conn->mta_conn_mutex_lock_already = TRUE;
  conn->mta_conn_mutex_unlock_later = TRUE;
  if ((error_num = spider_db_set_names(spider, conn, link_idx)))
  {
    conn->mta_conn_mutex_lock_already = FALSE;
    conn->mta_conn_mutex_unlock_later = FALSE;
    SPIDER_CLEAR_FILE_POS(&conn->mta_conn_mutex_file_pos);
    pthread_mutex_unlock(&conn->mta_conn_mutex);
    DBUG_RETURN(error_num);
  }
  spider_conn_set_timeout_from_share(conn, link_idx, spider->trx->thd,
    share);
  if (spider_db_query(
    conn,
    str->ptr(),
    str->length(),
    -1,
    &spider->need_mons[link_idx])
  ) {
    conn->mta_conn_mutex_lock_already = FALSE;
    conn->mta_conn_mutex_unlock_later = FALSE;
    error_num = spider_db_errorno(conn);
    DBUG_RETURN(error_num);
  }
  conn->mta_conn_mutex_lock_already = FALSE;
  conn->mta_conn_mutex_unlock_later = FALSE;
  SPIDER_CLEAR_FILE_POS(&conn->mta_conn_mutex_file_pos);
  pthread_mutex_unlock(&conn->mta_conn_mutex);
  DBUG_RETURN(0);
}

int spider_mysql_handler::analyze_table(
  SPIDER_CONN *conn,
  int link_idx
) {
  int error_num;
  SPIDER_SHARE *share = spider->share;
  spider_string *str = &spider->result_list.sqls[link_idx];
  DBUG_ENTER("spider_mysql_handler::analyze_table");
  DBUG_PRINT("info",("spider this=%p", this));
  str->length(0);
  if ((error_num = append_analyze_table_part(SPIDER_SQL_TYPE_OTHER_HS,
    link_idx)))
  {
    DBUG_RETURN(error_num);
  }
  pthread_mutex_lock(&conn->mta_conn_mutex);
  SPIDER_SET_FILE_POS(&conn->mta_conn_mutex_file_pos);
  conn->need_mon = &spider->need_mons[link_idx];
  conn->mta_conn_mutex_lock_already = TRUE;
  conn->mta_conn_mutex_unlock_later = TRUE;
  if ((error_num = spider_db_set_names(spider, conn, link_idx)))
  {
    conn->mta_conn_mutex_lock_already = FALSE;
    conn->mta_conn_mutex_unlock_later = FALSE;
    SPIDER_CLEAR_FILE_POS(&conn->mta_conn_mutex_file_pos);
    pthread_mutex_unlock(&conn->mta_conn_mutex);
    DBUG_RETURN(error_num);
  }
  spider_conn_set_timeout_from_share(conn, link_idx, spider->trx->thd,
    share);
  if (spider_db_query(
    conn,
    str->ptr(),
    str->length(),
    -1,
    &spider->need_mons[link_idx])
  ) {
    conn->mta_conn_mutex_lock_already = FALSE;
    conn->mta_conn_mutex_unlock_later = FALSE;
    error_num = spider_db_errorno(conn);
    DBUG_RETURN(error_num);
  }
  conn->mta_conn_mutex_lock_already = FALSE;
  conn->mta_conn_mutex_unlock_later = FALSE;
  SPIDER_CLEAR_FILE_POS(&conn->mta_conn_mutex_file_pos);
  pthread_mutex_unlock(&conn->mta_conn_mutex);
  DBUG_RETURN(0);
}

int spider_mysql_handler::optimize_table(
  SPIDER_CONN *conn,
  int link_idx
) {
  int error_num;
  SPIDER_SHARE *share = spider->share;
  spider_string *str = &spider->result_list.sqls[link_idx];
  DBUG_ENTER("spider_mysql_handler::optimize_table");
  DBUG_PRINT("info",("spider this=%p", this));
  str->length(0);
  if ((error_num = append_optimize_table_part(SPIDER_SQL_TYPE_OTHER_HS,
    link_idx)))
  {
    DBUG_RETURN(error_num);
  }
  pthread_mutex_lock(&conn->mta_conn_mutex);
  SPIDER_SET_FILE_POS(&conn->mta_conn_mutex_file_pos);
  conn->need_mon = &spider->need_mons[link_idx];
  conn->mta_conn_mutex_lock_already = TRUE;
  conn->mta_conn_mutex_unlock_later = TRUE;
  if ((error_num = spider_db_set_names(spider, conn, link_idx)))
  {
    conn->mta_conn_mutex_lock_already = FALSE;
    conn->mta_conn_mutex_unlock_later = FALSE;
    SPIDER_CLEAR_FILE_POS(&conn->mta_conn_mutex_file_pos);
    pthread_mutex_unlock(&conn->mta_conn_mutex);
    DBUG_RETURN(error_num);
  }
  spider_conn_set_timeout_from_share(conn, link_idx, spider->trx->thd,
    share);
  if (spider_db_query(
    conn,
    str->ptr(),
    str->length(),
    -1,
    &spider->need_mons[link_idx])
  ) {
    conn->mta_conn_mutex_lock_already = FALSE;
    conn->mta_conn_mutex_unlock_later = FALSE;
    error_num = spider_db_errorno(conn);
    DBUG_RETURN(error_num);
  }
  conn->mta_conn_mutex_lock_already = FALSE;
  conn->mta_conn_mutex_unlock_later = FALSE;
  SPIDER_CLEAR_FILE_POS(&conn->mta_conn_mutex_file_pos);
  pthread_mutex_unlock(&conn->mta_conn_mutex);
  DBUG_RETURN(0);
}

int spider_mysql_handler::flush_tables(
  SPIDER_CONN *conn,
  int link_idx,
  bool lock
) {
  int error_num;
  SPIDER_SHARE *share = spider->share;
  spider_string *str = &spider->result_list.sqls[link_idx];
  DBUG_ENTER("spider_mysql_handler::flush_tables");
  DBUG_PRINT("info",("spider this=%p", this));
  str->length(0);
  if ((error_num = append_flush_tables_part(SPIDER_SQL_TYPE_OTHER_HS,
    link_idx, lock)))
  {
    DBUG_RETURN(error_num);
  }
  spider_conn_set_timeout_from_share(conn, link_idx, spider->trx->thd,
    share);
  if (spider_db_query(
    conn,
    str->ptr(),
    str->length(),
    -1,
    &spider->need_mons[link_idx])
  ) {
    error_num = spider_db_errorno(conn);
    DBUG_RETURN(error_num);
  }
  SPIDER_CLEAR_FILE_POS(&conn->mta_conn_mutex_file_pos);
  pthread_mutex_unlock(&conn->mta_conn_mutex);
  DBUG_RETURN(0);
}

int spider_mysql_handler::flush_logs(
  SPIDER_CONN *conn,
  int link_idx
) {
  int error_num;
  SPIDER_SHARE *share = spider->share;
  DBUG_ENTER("spider_mysql_handler::flush_logs");
  DBUG_PRINT("info",("spider this=%p", this));
  spider_conn_set_timeout_from_share(conn, link_idx, spider->trx->thd,
    share);
  if (spider_db_query(
    conn,
    SPIDER_SQL_FLUSH_LOGS_STR,
    SPIDER_SQL_FLUSH_LOGS_LEN,
    -1,
    &spider->need_mons[link_idx])
  ) {
    error_num = spider_db_errorno(conn);
    DBUG_RETURN(error_num);
  }
  SPIDER_CLEAR_FILE_POS(&conn->mta_conn_mutex_file_pos);
  pthread_mutex_unlock(&conn->mta_conn_mutex);
  DBUG_RETURN(0);
}

int spider_mysql_handler::insert_opened_handler(
  SPIDER_CONN *conn,
  int link_idx
) {
  spider_db_mysql *db_conn = (spider_db_mysql *) conn->db_conn;
  SPIDER_LINK_FOR_HASH *tmp_link_for_hash = &link_for_hash[link_idx];
  DBUG_ASSERT(tmp_link_for_hash->spider == spider);
  DBUG_ASSERT(tmp_link_for_hash->link_idx == link_idx);
  uint old_elements = db_conn->handler_open_array.max_element;
  DBUG_ENTER("spider_mysql_handler::insert_opened_handler");
  DBUG_PRINT("info",("spider this=%p", this));
  if (insert_dynamic(&db_conn->handler_open_array,
    (uchar*) &tmp_link_for_hash))
  {
    DBUG_RETURN(HA_ERR_OUT_OF_MEM);
  }
  if (db_conn->handler_open_array.max_element > old_elements)
  {
    spider_alloc_calc_mem(spider_current_trx,
      db_conn->handler_open_array,
      (db_conn->handler_open_array.max_element - old_elements) *
      db_conn->handler_open_array.size_of_element);
  }
  DBUG_RETURN(0);
}

int spider_mysql_handler::delete_opened_handler(
  SPIDER_CONN *conn,
  int link_idx
) {
  spider_db_mysql *db_conn = (spider_db_mysql *) conn->db_conn;
  uint roop_count, elements = db_conn->handler_open_array.elements;
  SPIDER_LINK_FOR_HASH *tmp_link_for_hash;
  DBUG_ENTER("spider_mysql_handler::delete_opened_handler");
  DBUG_PRINT("info",("spider this=%p", this));
  for (roop_count = 0; roop_count < elements; roop_count++)
  {
    get_dynamic(&db_conn->handler_open_array, (uchar *) &tmp_link_for_hash,
      roop_count);
    if (tmp_link_for_hash == &link_for_hash[link_idx])
    {
      delete_dynamic_element(&db_conn->handler_open_array, roop_count);
      break;
    }
  }
  DBUG_ASSERT(roop_count < elements);
  DBUG_RETURN(0);
}

int spider_mysql_handler::sync_from_clone_source(
  spider_db_handler *dbton_hdl
) {
  DBUG_ENTER("spider_mysql_handler::sync_from_clone_source");
  DBUG_PRINT("info",("spider this=%p", this));
  DBUG_RETURN(0);
}

bool spider_mysql_handler::support_use_handler(
  int use_handler
) {
  DBUG_ENTER("spider_mysql_handler::support_use_handler");
  DBUG_PRINT("info",("spider this=%p", this));
  DBUG_RETURN(TRUE);
}

bool spider_mysql_handler::minimum_select_bit_is_set(
  uint field_index
) {
  TABLE *table = spider->get_table();
  DBUG_ENTER("spider_mysql_handler::minimum_select_bit_is_set");
  DBUG_PRINT("info",("spider this=%p", this));
  DBUG_PRINT("info",("spider field_index=%u", field_index));
  DBUG_PRINT("info",("spider ft_discard_bitmap=%s",
    spider_bit_is_set(spider->ft_discard_bitmap, field_index) ?
      "TRUE" : "FALSE"));
  DBUG_PRINT("info",("spider searched_bitmap=%s",
    spider_bit_is_set(spider->searched_bitmap, field_index) ?
      "TRUE" : "FALSE"));
  DBUG_PRINT("info",("spider read_set=%s",
    bitmap_is_set(table->read_set, field_index) ?
      "TRUE" : "FALSE"));
  DBUG_PRINT("info",("spider write_set=%s",
    bitmap_is_set(table->write_set, field_index) ?
      "TRUE" : "FALSE"));
  DBUG_RETURN(
    spider_bit_is_set(spider->ft_discard_bitmap, field_index) &
    (
      spider_bit_is_set(spider->searched_bitmap, field_index) |
      bitmap_is_set(table->read_set, field_index) |
      bitmap_is_set(table->write_set, field_index)
    )
  );
}

void spider_mysql_handler::copy_minimum_select_bitmap(
  uchar *bitmap
) {
  int roop_count;
  TABLE *table = spider->get_table();
  DBUG_ENTER("spider_mysql_handler::copy_minimum_select_bitmap");
  for (roop_count = 0;
    roop_count < (int) ((table->s->fields + 7) / 8);
    roop_count++)
  {
    bitmap[roop_count] =
      spider->ft_discard_bitmap[roop_count] &
      (
        spider->searched_bitmap[roop_count] |
        ((uchar *) table->read_set->bitmap)[roop_count] |
        ((uchar *) table->write_set->bitmap)[roop_count]
      );
    DBUG_PRINT("info",("spider roop_count=%d", roop_count));
    DBUG_PRINT("info",("spider bitmap=%d",
      bitmap[roop_count]));
    DBUG_PRINT("info",("spider ft_discard_bitmap=%d",
      spider->ft_discard_bitmap[roop_count]));
    DBUG_PRINT("info",("spider searched_bitmap=%d",
      spider->searched_bitmap[roop_count]));
    DBUG_PRINT("info",("spider read_set=%d",
      ((uchar *) table->read_set->bitmap)[roop_count]));
    DBUG_PRINT("info",("spider write_set=%d",
      ((uchar *) table->write_set->bitmap)[roop_count]));
  }
  DBUG_VOID_RETURN;
}

int spider_mysql_handler::init_union_table_name_pos()
{
  DBUG_ENTER("spider_mysql_handler::init_union_table_name_pos");
  DBUG_PRINT("info",("spider this=%p", this));
  if (!union_table_name_pos_first)
  {
    if (!spider_bulk_malloc(spider_current_trx, 236, MYF(MY_WME),
      &union_table_name_pos_first, sizeof(SPIDER_INT_HLD),
      NullS)
    ) {
      DBUG_RETURN(HA_ERR_OUT_OF_MEM);
    }
    union_table_name_pos_first->next = NULL;
  }
  union_table_name_pos_current = union_table_name_pos_first;
  union_table_name_pos_current->tgt_num = 0;
  DBUG_RETURN(0);
}

int spider_mysql_handler::set_union_table_name_pos()
{
  DBUG_ENTER("spider_mysql_handler::set_union_table_name_pos");
  DBUG_PRINT("info",("spider this=%p", this));
  if (union_table_name_pos_current->tgt_num >= SPIDER_INT_HLD_TGT_SIZE)
  {
    if (!union_table_name_pos_current->next)
    {
      if (!spider_bulk_malloc(spider_current_trx, 237, MYF(MY_WME),
        &union_table_name_pos_current->next, sizeof(SPIDER_INT_HLD),
        NullS)
      ) {
        DBUG_RETURN(HA_ERR_OUT_OF_MEM);
      }
      union_table_name_pos_current->next->next = NULL;
    }
    union_table_name_pos_current = union_table_name_pos_current->next;
    union_table_name_pos_current->tgt_num = 0;
  }
  union_table_name_pos_current->tgt[union_table_name_pos_current->tgt_num] =
    table_name_pos;
  ++union_table_name_pos_current->tgt_num;
  DBUG_RETURN(0);
}

int spider_mysql_handler::reset_union_table_name(
  spider_string *str,
  int link_idx,
  ulong sql_type
) {
  DBUG_ENTER("spider_mysql_handler::reset_union_table_name");
  DBUG_PRINT("info",("spider this=%p", this));
  if (!union_table_name_pos_current)
    DBUG_RETURN(0);

  SPIDER_INT_HLD *tmp_pos = union_table_name_pos_first;
  uint cur_num, pos_backup = str->length();
  while(TRUE)
  {
    for (cur_num = 0; cur_num < tmp_pos->tgt_num; ++cur_num)
    {
      str->length(tmp_pos->tgt[cur_num]);
      append_table_name_with_adjusting(str, link_idx, sql_type);
    }
    if (tmp_pos == union_table_name_pos_current)
      break;
    tmp_pos = tmp_pos->next;
  }
  str->length(pos_backup);
  DBUG_RETURN(0);
}

spider_mysql_copy_table::spider_mysql_copy_table(
  spider_mysql_share *db_share
) : spider_db_copy_table(
  db_share
),
  mysql_share(db_share)
{
  DBUG_ENTER("spider_mysql_copy_table::spider_mysql_copy_table");
  DBUG_PRINT("info",("spider this=%p", this));
  DBUG_VOID_RETURN;
}

spider_mysql_copy_table::~spider_mysql_copy_table()
{
  DBUG_ENTER("spider_mysql_copy_table::~spider_mysql_copy_table");
  DBUG_PRINT("info",("spider this=%p", this));
  DBUG_VOID_RETURN;
}

int spider_mysql_copy_table::init()
{
  DBUG_ENTER("spider_mysql_copy_table::init");
  DBUG_PRINT("info",("spider this=%p", this));
  sql.init_calc_mem(78);
  DBUG_RETURN(0);
}

void spider_mysql_copy_table::set_sql_charset(
  CHARSET_INFO *cs
) {
  DBUG_ENTER("spider_mysql_copy_table::set_sql_charset");
  DBUG_PRINT("info",("spider this=%p", this));
  sql.set_charset(cs);
  DBUG_VOID_RETURN;
}

int spider_mysql_copy_table::append_select_str()
{
  DBUG_ENTER("spider_mysql_copy_table::append_select_str");
  DBUG_PRINT("info",("spider this=%p", this));
  if (sql.reserve(SPIDER_SQL_SELECT_LEN))
    DBUG_RETURN(HA_ERR_OUT_OF_MEM);
  sql.q_append(SPIDER_SQL_SELECT_STR, SPIDER_SQL_SELECT_LEN);
  DBUG_RETURN(0);
}

int spider_mysql_copy_table::append_insert_str(
  int insert_flg
) {
  DBUG_ENTER("spider_mysql_copy_table::append_insert_str");
  DBUG_PRINT("info",("spider this=%p", this));
  if (insert_flg & SPIDER_DB_INSERT_REPLACE)
  {
    if (sql.reserve(SPIDER_SQL_REPLACE_LEN))
      DBUG_RETURN(HA_ERR_OUT_OF_MEM);
    sql.q_append(SPIDER_SQL_REPLACE_STR, SPIDER_SQL_REPLACE_LEN);
  } else {
    if (sql.reserve(SPIDER_SQL_INSERT_LEN))
      DBUG_RETURN(HA_ERR_OUT_OF_MEM);
    sql.q_append(SPIDER_SQL_INSERT_STR, SPIDER_SQL_INSERT_LEN);
  }
  if (insert_flg & SPIDER_DB_INSERT_LOW_PRIORITY)
  {
    if (sql.reserve(SPIDER_SQL_LOW_PRIORITY_LEN))
      DBUG_RETURN(HA_ERR_OUT_OF_MEM);
    sql.q_append(SPIDER_SQL_LOW_PRIORITY_STR, SPIDER_SQL_LOW_PRIORITY_LEN);
  }
  else if (insert_flg & SPIDER_DB_INSERT_DELAYED)
  {
    if (sql.reserve(SPIDER_SQL_SQL_DELAYED_LEN))
      DBUG_RETURN(HA_ERR_OUT_OF_MEM);
    sql.q_append(SPIDER_SQL_SQL_DELAYED_STR, SPIDER_SQL_SQL_DELAYED_LEN);
  }
  else if (insert_flg & SPIDER_DB_INSERT_HIGH_PRIORITY)
  {
    if (sql.reserve(SPIDER_SQL_HIGH_PRIORITY_LEN))
      DBUG_RETURN(HA_ERR_OUT_OF_MEM);
    sql.q_append(SPIDER_SQL_HIGH_PRIORITY_STR, SPIDER_SQL_HIGH_PRIORITY_LEN);
  }
  if (insert_flg & SPIDER_DB_INSERT_IGNORE)
  {
    if (sql.reserve(SPIDER_SQL_SQL_IGNORE_LEN))
      DBUG_RETURN(HA_ERR_OUT_OF_MEM);
    sql.q_append(SPIDER_SQL_SQL_IGNORE_STR, SPIDER_SQL_SQL_IGNORE_LEN);
  }
  DBUG_RETURN(0);
}

int spider_mysql_copy_table::append_table_columns(
  TABLE_SHARE *table_share
) {
  int error_num;
  Field **field;
  DBUG_ENTER("spider_mysql_copy_table::append_table_columns");
  DBUG_PRINT("info",("spider this=%p", this));
  for (field = table_share->field; *field; field++)
  {
    if (sql.reserve(SPIDER_SQL_NAME_QUOTE_LEN))
      DBUG_RETURN(HA_ERR_OUT_OF_MEM);
    sql.q_append(SPIDER_SQL_NAME_QUOTE_STR, SPIDER_SQL_NAME_QUOTE_LEN);
    if ((error_num = spider_db_append_name_with_quote_str(&sql,
      (char *) (*field)->field_name, spider_dbton_mysql.dbton_id)))
      DBUG_RETURN(error_num);
    if (sql.reserve(SPIDER_SQL_NAME_QUOTE_LEN + SPIDER_SQL_COMMA_LEN))
      DBUG_RETURN(HA_ERR_OUT_OF_MEM);
    sql.q_append(SPIDER_SQL_NAME_QUOTE_STR, SPIDER_SQL_NAME_QUOTE_LEN);
    sql.q_append(SPIDER_SQL_COMMA_STR, SPIDER_SQL_COMMA_LEN);
  }
  sql.length(sql.length() - SPIDER_SQL_COMMA_LEN);
  DBUG_RETURN(0);
}

int spider_mysql_copy_table::append_from_str()
{
  DBUG_ENTER("spider_mysql_copy_table::append_from_str");
  DBUG_PRINT("info",("spider this=%p", this));
  if (sql.reserve(SPIDER_SQL_FROM_LEN))
    DBUG_RETURN(HA_ERR_OUT_OF_MEM);
  sql.q_append(SPIDER_SQL_FROM_STR, SPIDER_SQL_FROM_LEN);
  DBUG_RETURN(0);
}

int spider_mysql_copy_table::append_table_name(
  int link_idx
) {
  int error_num;
  DBUG_ENTER("spider_mysql_copy_table::append_table_name");
  DBUG_PRINT("info",("spider this=%p", this));
  error_num = mysql_share->append_table_name(&sql, link_idx);
  DBUG_RETURN(error_num);
}

void spider_mysql_copy_table::set_sql_pos()
{
  DBUG_ENTER("spider_mysql_copy_table::set_sql_pos");
  DBUG_PRINT("info",("spider this=%p", this));
  pos = sql.length();
  DBUG_VOID_RETURN;
}

void spider_mysql_copy_table::set_sql_to_pos()
{
  DBUG_ENTER("spider_mysql_copy_table::set_sql_to_pos");
  DBUG_PRINT("info",("spider this=%p", this));
  sql.length(pos);
  DBUG_VOID_RETURN;
}

int spider_mysql_copy_table::append_copy_where(
  spider_db_copy_table *source_ct,
  KEY *key_info,
  ulong *last_row_pos,
  ulong *last_lengths
) {
  int error_num, roop_count, roop_count2;
  DBUG_ENTER("spider_mysql_copy_table::append_copy_where");
  DBUG_PRINT("info",("spider this=%p", this));
  if (sql.reserve(SPIDER_SQL_WHERE_LEN + SPIDER_SQL_OPEN_PAREN_LEN))
  {
    DBUG_RETURN(HA_ERR_OUT_OF_MEM);
  }
  sql.q_append(SPIDER_SQL_WHERE_STR, SPIDER_SQL_WHERE_LEN);
  sql.q_append(SPIDER_SQL_OPEN_PAREN_STR, SPIDER_SQL_OPEN_PAREN_LEN);
  Field *field;
  KEY_PART_INFO *key_part = key_info->key_part;
  for (roop_count = spider_user_defined_key_parts(key_info) - 1;
    roop_count >= 0; roop_count--)
  {
    for (roop_count2 = 0; roop_count2 < roop_count; roop_count2++)
    {
      field = key_part[roop_count2].field;
      if ((error_num = copy_key_row(source_ct,
        field, &last_row_pos[field->field_index],
        &last_lengths[field->field_index],
        SPIDER_SQL_EQUAL_STR, SPIDER_SQL_EQUAL_LEN)))
      {
        DBUG_RETURN(error_num);
      }
    }
    field = key_part[roop_count2].field;
    if ((error_num = copy_key_row(source_ct,
      field, &last_row_pos[field->field_index],
      &last_lengths[field->field_index],
      SPIDER_SQL_GT_STR, SPIDER_SQL_GT_LEN)))
    {
      DBUG_RETURN(error_num);
    }
    sql.length(sql.length() - SPIDER_SQL_AND_LEN);
    if (sql.reserve(SPIDER_SQL_CLOSE_PAREN_LEN +
      SPIDER_SQL_OR_LEN + SPIDER_SQL_OPEN_PAREN_LEN))
    {
      DBUG_RETURN(HA_ERR_OUT_OF_MEM);
    }
    sql.q_append(SPIDER_SQL_CLOSE_PAREN_STR, SPIDER_SQL_CLOSE_PAREN_LEN);
    sql.q_append(SPIDER_SQL_OR_STR, SPIDER_SQL_OR_LEN);
    sql.q_append(SPIDER_SQL_OPEN_PAREN_STR, SPIDER_SQL_OPEN_PAREN_LEN);
  }
  sql.length(sql.length() - SPIDER_SQL_OR_LEN - SPIDER_SQL_OPEN_PAREN_LEN);
  DBUG_RETURN(0);
}

int spider_mysql_copy_table::append_key_order_str(
  KEY *key_info,
  int start_pos,
  bool desc_flg
) {
  int length, error_num;
  KEY_PART_INFO *key_part;
  Field *field;
  DBUG_ENTER("spider_mysql_copy_table::append_key_order_str");
  DBUG_PRINT("info",("spider this=%p", this));
  if ((int) spider_user_defined_key_parts(key_info) > start_pos)
  {
    if (sql.reserve(SPIDER_SQL_ORDER_LEN))
      DBUG_RETURN(HA_ERR_OUT_OF_MEM);
    sql.q_append(SPIDER_SQL_ORDER_STR, SPIDER_SQL_ORDER_LEN);
    if (desc_flg == TRUE)
    {
      for (
        key_part = key_info->key_part + start_pos,
        length = 0;
        length + start_pos < (int) spider_user_defined_key_parts(key_info);
        key_part++,
        length++
      ) {
        field = key_part->field;
        if (sql.reserve(SPIDER_SQL_NAME_QUOTE_LEN))
          DBUG_RETURN(HA_ERR_OUT_OF_MEM);
        sql.q_append(SPIDER_SQL_NAME_QUOTE_STR, SPIDER_SQL_NAME_QUOTE_LEN);
        if ((error_num = spider_db_append_name_with_quote_str(&sql,
          (char *) field->field_name, spider_dbton_mysql.dbton_id)))
          DBUG_RETURN(error_num);
        if (key_part->key_part_flag & HA_REVERSE_SORT)
        {
          if (sql.reserve(SPIDER_SQL_NAME_QUOTE_LEN + SPIDER_SQL_COMMA_LEN))
            DBUG_RETURN(HA_ERR_OUT_OF_MEM);
          sql.q_append(SPIDER_SQL_NAME_QUOTE_STR, SPIDER_SQL_NAME_QUOTE_LEN);
          sql.q_append(SPIDER_SQL_COMMA_STR, SPIDER_SQL_COMMA_LEN);
        } else {
          if (sql.reserve(SPIDER_SQL_NAME_QUOTE_LEN + SPIDER_SQL_DESC_LEN +
            SPIDER_SQL_COMMA_LEN))
            DBUG_RETURN(HA_ERR_OUT_OF_MEM);
          sql.q_append(SPIDER_SQL_NAME_QUOTE_STR, SPIDER_SQL_NAME_QUOTE_LEN);
          sql.q_append(SPIDER_SQL_DESC_STR, SPIDER_SQL_DESC_LEN);
          sql.q_append(SPIDER_SQL_COMMA_STR, SPIDER_SQL_COMMA_LEN);
        }
      }
    } else {
      for (
        key_part = key_info->key_part + start_pos,
        length = 0;
        length + start_pos < (int) spider_user_defined_key_parts(key_info);
        key_part++,
        length++
      ) {
        field = key_part->field;
        if (sql.reserve(SPIDER_SQL_NAME_QUOTE_LEN))
          DBUG_RETURN(HA_ERR_OUT_OF_MEM);
        sql.q_append(SPIDER_SQL_NAME_QUOTE_STR, SPIDER_SQL_NAME_QUOTE_LEN);
        if ((error_num = spider_db_append_name_with_quote_str(&sql,
          (char *) field->field_name, spider_dbton_mysql.dbton_id)))
          DBUG_RETURN(error_num);
        if (key_part->key_part_flag & HA_REVERSE_SORT)
        {
          if (sql.reserve(SPIDER_SQL_NAME_QUOTE_LEN + SPIDER_SQL_DESC_LEN +
            SPIDER_SQL_COMMA_LEN))
            DBUG_RETURN(HA_ERR_OUT_OF_MEM);
          sql.q_append(SPIDER_SQL_NAME_QUOTE_STR, SPIDER_SQL_NAME_QUOTE_LEN);
          sql.q_append(SPIDER_SQL_DESC_STR, SPIDER_SQL_DESC_LEN);
          sql.q_append(SPIDER_SQL_COMMA_STR, SPIDER_SQL_COMMA_LEN);
        } else {
          if (sql.reserve(SPIDER_SQL_NAME_QUOTE_LEN + SPIDER_SQL_COMMA_LEN))
            DBUG_RETURN(HA_ERR_OUT_OF_MEM);
          sql.q_append(SPIDER_SQL_NAME_QUOTE_STR, SPIDER_SQL_NAME_QUOTE_LEN);
          sql.q_append(SPIDER_SQL_COMMA_STR, SPIDER_SQL_COMMA_LEN);
        }
      }
    }
    sql.length(sql.length() - SPIDER_SQL_COMMA_LEN);
  }
  DBUG_RETURN(0);
}

int spider_mysql_copy_table::append_limit(
  longlong offset,
  longlong limit
) {
  char buf[SPIDER_LONGLONG_LEN + 1];
  uint32 length;
  DBUG_ENTER("spider_mysql_copy_table::append_limit");
  DBUG_PRINT("info",("spider this=%p", this));
  if (offset || limit < 9223372036854775807LL)
  {
    if (sql.reserve(SPIDER_SQL_LIMIT_LEN + SPIDER_SQL_COMMA_LEN +
      ((SPIDER_LONGLONG_LEN) * 2)))
      DBUG_RETURN(HA_ERR_OUT_OF_MEM);
    sql.q_append(SPIDER_SQL_LIMIT_STR, SPIDER_SQL_LIMIT_LEN);
    if (offset)
    {
      length = (uint32) (my_charset_bin.cset->longlong10_to_str)(
        &my_charset_bin, buf, SPIDER_LONGLONG_LEN + 1, -10, offset);
      sql.q_append(buf, length);
      sql.q_append(SPIDER_SQL_COMMA_STR, SPIDER_SQL_COMMA_LEN);
    }
    length = (uint32) (my_charset_bin.cset->longlong10_to_str)(
      &my_charset_bin, buf, SPIDER_LONGLONG_LEN + 1, -10, limit);
    sql.q_append(buf, length);
  }
  DBUG_RETURN(0);
}

int spider_mysql_copy_table::append_into_str()
{
  DBUG_ENTER("spider_mysql_copy_table::append_into_str");
  DBUG_PRINT("info",("spider this=%p", this));
  if (sql.reserve(SPIDER_SQL_INTO_LEN))
    DBUG_RETURN(HA_ERR_OUT_OF_MEM);
  sql.q_append(SPIDER_SQL_INTO_STR, SPIDER_SQL_INTO_LEN);
  DBUG_RETURN(0);
}

int spider_mysql_copy_table::append_open_paren_str()
{
  DBUG_ENTER("spider_mysql_copy_table::append_open_paren_str");
  DBUG_PRINT("info",("spider this=%p", this));
  if (sql.reserve(SPIDER_SQL_OPEN_PAREN_LEN))
    DBUG_RETURN(HA_ERR_OUT_OF_MEM);
  sql.q_append(SPIDER_SQL_OPEN_PAREN_STR, SPIDER_SQL_OPEN_PAREN_LEN);
  DBUG_RETURN(0);
}

int spider_mysql_copy_table::append_values_str()
{
  DBUG_ENTER("spider_mysql_copy_table::append_values_str");
  DBUG_PRINT("info",("spider this=%p", this));
  if (sql.reserve(SPIDER_SQL_VALUES_LEN + SPIDER_SQL_OPEN_PAREN_LEN))
    DBUG_RETURN(HA_ERR_OUT_OF_MEM);
  sql.q_append(SPIDER_SQL_VALUES_STR, SPIDER_SQL_VALUES_LEN);
  sql.q_append(SPIDER_SQL_OPEN_PAREN_STR, SPIDER_SQL_OPEN_PAREN_LEN);
  DBUG_RETURN(0);
}

int spider_mysql_copy_table::append_select_lock_str(
  int lock_mode
) {
  DBUG_ENTER("spider_mysql_copy_table::append_select_lock_str");
  DBUG_PRINT("info",("spider this=%p", this));
  if (lock_mode == SPIDER_LOCK_MODE_EXCLUSIVE)
  {
    if (sql.reserve(SPIDER_SQL_FOR_UPDATE_LEN))
      DBUG_RETURN(HA_ERR_OUT_OF_MEM);
    sql.q_append(SPIDER_SQL_FOR_UPDATE_STR, SPIDER_SQL_FOR_UPDATE_LEN);
  } else if (lock_mode == SPIDER_LOCK_MODE_SHARED)
  {
    if (sql.reserve(SPIDER_SQL_SHARED_LOCK_LEN))
      DBUG_RETURN(HA_ERR_OUT_OF_MEM);
    sql.q_append(SPIDER_SQL_SHARED_LOCK_STR, SPIDER_SQL_SHARED_LOCK_LEN);
  }
  DBUG_RETURN(0);
}

int spider_mysql_copy_table::exec_query(
  SPIDER_CONN *conn,
  int quick_mode,
  int *need_mon
) {
  int error_num;
  DBUG_ENTER("spider_mysql_copy_table::exec_query");
  DBUG_PRINT("info",("spider this=%p", this));
  error_num = spider_db_query(conn, sql.ptr(), sql.length(), quick_mode,
    need_mon);
  DBUG_RETURN(error_num);
}

int spider_mysql_copy_table::copy_key_row(
  spider_db_copy_table *source_ct,
  Field *field,
  ulong *row_pos,
  ulong *length,
  const char *joint_str,
  const int joint_length
) {
  int error_num;
  spider_string *source_str = &((spider_mysql_copy_table *) source_ct)->sql;
  DBUG_ENTER("spider_mysql_copy_table::copy_key_row");
  DBUG_PRINT("info",("spider this=%p", this));
  if (sql.reserve(SPIDER_SQL_NAME_QUOTE_LEN))
    DBUG_RETURN(HA_ERR_OUT_OF_MEM);
  sql.q_append(SPIDER_SQL_NAME_QUOTE_STR, SPIDER_SQL_NAME_QUOTE_LEN);
  if ((error_num = spider_db_append_name_with_quote_str(&sql,
    (char *) field->field_name, spider_dbton_mysql.dbton_id)))
    DBUG_RETURN(error_num);
  if (sql.reserve(SPIDER_SQL_NAME_QUOTE_LEN + joint_length + *length +
    SPIDER_SQL_AND_LEN))
    DBUG_RETURN(HA_ERR_OUT_OF_MEM);
  sql.q_append(SPIDER_SQL_NAME_QUOTE_STR, SPIDER_SQL_NAME_QUOTE_LEN);
  sql.q_append(joint_str, joint_length);
  sql.q_append(source_str->ptr() + *row_pos, *length);
  sql.q_append(SPIDER_SQL_AND_STR, SPIDER_SQL_AND_LEN);
  DBUG_RETURN(0);
}

int spider_mysql_copy_table::copy_row(
  Field *field,
  SPIDER_DB_ROW *row
) {
  int error_num;
  DBUG_ENTER("spider_mysql_copy_table::copy_row");
  DBUG_PRINT("info",("spider this=%p", this));
  if (row->is_null())
  {
    if (sql.reserve(SPIDER_SQL_NULL_LEN + SPIDER_SQL_COMMA_LEN))
      DBUG_RETURN(HA_ERR_OUT_OF_MEM);
    sql.q_append(SPIDER_SQL_NULL_STR, SPIDER_SQL_NULL_LEN);
  } else if (field->str_needs_quotes())
  {
    if (sql.reserve(SPIDER_SQL_VALUE_QUOTE_LEN))
      DBUG_RETURN(HA_ERR_OUT_OF_MEM);
    sql.q_append(SPIDER_SQL_VALUE_QUOTE_STR, SPIDER_SQL_VALUE_QUOTE_LEN);
    if ((error_num = row->append_escaped_to_str(&sql,
      spider_dbton_mysql.dbton_id)))
      DBUG_RETURN(error_num);
    if (sql.reserve(SPIDER_SQL_VALUE_QUOTE_LEN + SPIDER_SQL_COMMA_LEN))
      DBUG_RETURN(HA_ERR_OUT_OF_MEM);
    sql.q_append(SPIDER_SQL_VALUE_QUOTE_STR, SPIDER_SQL_VALUE_QUOTE_LEN);
  } else {
    if ((error_num = row->append_to_str(&sql)))
      DBUG_RETURN(error_num);
    if (sql.reserve(SPIDER_SQL_COMMA_LEN))
      DBUG_RETURN(HA_ERR_OUT_OF_MEM);
  }
  sql.q_append(SPIDER_SQL_COMMA_STR, SPIDER_SQL_COMMA_LEN);
  DBUG_RETURN(0);
}

int spider_mysql_copy_table::copy_rows(
  TABLE *table,
  SPIDER_DB_ROW *row,
  ulong **last_row_pos,
  ulong **last_lengths
) {
  int error_num;
  Field **field;
  ulong *lengths2, *row_pos2;
  DBUG_ENTER("spider_mysql_copy_table::copy_rows");
  DBUG_PRINT("info",("spider this=%p", this));
  row_pos2 = *last_row_pos;
  lengths2 = *last_lengths;

  for (
    field = table->field;
    *field;
    field++,
    lengths2++
  ) {
    *row_pos2 = sql.length();
    if ((error_num =
      copy_row(*field, row)))
      DBUG_RETURN(error_num);
    *lengths2 = sql.length() - *row_pos2 - SPIDER_SQL_COMMA_LEN;
    row->next();
    row_pos2++;
  }
  sql.length(sql.length() - SPIDER_SQL_COMMA_LEN);
  if (sql.reserve(SPIDER_SQL_CLOSE_PAREN_LEN +
    SPIDER_SQL_COMMA_LEN + SPIDER_SQL_OPEN_PAREN_LEN))
  {
    DBUG_RETURN(HA_ERR_OUT_OF_MEM);
  }
  sql.q_append(SPIDER_SQL_CLOSE_PAREN_STR, SPIDER_SQL_CLOSE_PAREN_LEN);
  sql.q_append(SPIDER_SQL_COMMA_STR, SPIDER_SQL_COMMA_LEN);
  sql.q_append(SPIDER_SQL_OPEN_PAREN_STR, SPIDER_SQL_OPEN_PAREN_LEN);
  DBUG_RETURN(0);
}

int spider_mysql_copy_table::copy_rows(
  TABLE *table,
  SPIDER_DB_ROW *row
) {
  int error_num;
  Field **field;
  DBUG_ENTER("spider_mysql_copy_table::copy_rows");
  DBUG_PRINT("info",("spider this=%p", this));
  for (
    field = table->field;
    *field;
    field++
  ) {
    if ((error_num =
      copy_row(*field, row)))
      DBUG_RETURN(error_num);
    row->next();
  }
  sql.length(sql.length() - SPIDER_SQL_COMMA_LEN);
  if (sql.reserve(SPIDER_SQL_CLOSE_PAREN_LEN +
    SPIDER_SQL_COMMA_LEN + SPIDER_SQL_OPEN_PAREN_LEN))
  {
    DBUG_RETURN(HA_ERR_OUT_OF_MEM);
  }
  sql.q_append(SPIDER_SQL_CLOSE_PAREN_STR, SPIDER_SQL_CLOSE_PAREN_LEN);
  sql.q_append(SPIDER_SQL_COMMA_STR, SPIDER_SQL_COMMA_LEN);
  sql.q_append(SPIDER_SQL_OPEN_PAREN_STR, SPIDER_SQL_OPEN_PAREN_LEN);
  DBUG_RETURN(0);
}

int spider_mysql_copy_table::append_insert_terminator()
{
  DBUG_ENTER("spider_mysql_copy_table::append_insert_terminator");
  DBUG_PRINT("info",("spider this=%p", this));
  sql.length(sql.length() - SPIDER_SQL_COMMA_LEN - SPIDER_SQL_OPEN_PAREN_LEN);
  DBUG_RETURN(0);
}

int spider_mysql_copy_table::copy_insert_values(
  spider_db_copy_table *source_ct
) {
  spider_mysql_copy_table *tmp_ct = (spider_mysql_copy_table *) source_ct;
  spider_string *source_str = &tmp_ct->sql;
  int values_length = source_str->length() - tmp_ct->pos;
  const char *values_ptr = source_str->ptr() + tmp_ct->pos;
  DBUG_ENTER("spider_mysql_copy_table::copy_insert_values");
  DBUG_PRINT("info",("spider this=%p", this));
  if (sql.reserve(values_length))
  {
    DBUG_RETURN(HA_ERR_OUT_OF_MEM);
  }
  sql.q_append(values_ptr, values_length);
  DBUG_RETURN(0);
}
=======
/* Copyright (C) 2012-2014 Kentoku Shiba

  This program is free software; you can redistribute it and/or modify
  it under the terms of the GNU General Public License as published by
  the Free Software Foundation; version 2 of the License.

  This program is distributed in the hope that it will be useful,
  but WITHOUT ANY WARRANTY; without even the implied warranty of
  MERCHANTABILITY or FITNESS FOR A PARTICULAR PURPOSE.  See the
  GNU General Public License for more details.

  You should have received a copy of the GNU General Public License
  along with this program; if not, write to the Free Software
  Foundation, Inc., 59 Temple Place, Suite 330, Boston, MA  02111-1307  USA */

#define MYSQL_SERVER 1
#include "mysql_version.h"
#if MYSQL_VERSION_ID < 50500
#include "mysql_priv.h"
#include <mysql/plugin.h>
#else
#include "sql_priv.h"
#include "probes_mysql.h"
#include "sql_class.h"
#include "sql_partition.h"
#include "sql_analyse.h"
#include "sql_base.h"
#include "tztime.h"
#ifdef HANDLER_HAS_DIRECT_AGGREGATE
#include "sql_select.h"
#endif
#endif
#include "sql_common.h"
#include <mysql.h>
#include <errmsg.h>
#include "spd_err.h"
#include "spd_param.h"
#include "spd_db_include.h"
#include "spd_include.h"
#include "spd_db_mysql.h"
#include "ha_spider.h"
#include "spd_conn.h"
#include "spd_db_conn.h"
#include "spd_malloc.h"
#include "spd_sys_table.h"
#include "spd_table.h"

extern struct charset_info_st *spd_charset_utf8_bin;

extern handlerton *spider_hton_ptr;
extern pthread_mutex_t spider_open_conn_mutex;
extern HASH spider_open_connections;
extern SPIDER_DBTON spider_dbton[SPIDER_DBTON_SIZE];
extern const char spider_dig_upper[];

#define SPIDER_SQL_NAME_QUOTE_STR "`"
#define SPIDER_SQL_NAME_QUOTE_LEN (sizeof(SPIDER_SQL_NAME_QUOTE_STR) - 1)
static const char *name_quote_str = SPIDER_SQL_NAME_QUOTE_STR;

#define SPIDER_SQL_ISO_READ_UNCOMMITTED_STR "set session transaction isolation level read uncommitted"
#define SPIDER_SQL_ISO_READ_UNCOMMITTED_LEN sizeof(SPIDER_SQL_ISO_READ_UNCOMMITTED_STR) - 1
#define SPIDER_SQL_ISO_READ_COMMITTED_STR "set session transaction isolation level read committed"
#define SPIDER_SQL_ISO_READ_COMMITTED_LEN sizeof(SPIDER_SQL_ISO_READ_COMMITTED_STR) - 1
#define SPIDER_SQL_ISO_REPEATABLE_READ_STR "set session transaction isolation level repeatable read"
#define SPIDER_SQL_ISO_REPEATABLE_READ_LEN sizeof(SPIDER_SQL_ISO_REPEATABLE_READ_STR) - 1
#define SPIDER_SQL_ISO_SERIALIZABLE_STR "set session transaction isolation level serializable"
#define SPIDER_SQL_ISO_SERIALIZABLE_LEN sizeof(SPIDER_SQL_ISO_SERIALIZABLE_STR) - 1

#define SPIDER_SQL_START_CONSISTENT_SNAPSHOT_STR "start transaction with consistent snapshot"
#define SPIDER_SQL_START_CONSISTENT_SNAPSHOT_LEN sizeof(SPIDER_SQL_START_CONSISTENT_SNAPSHOT_STR) - 1
#define SPIDER_SQL_START_TRANSACTION_STR "start transaction"
#define SPIDER_SQL_START_TRANSACTION_LEN sizeof(SPIDER_SQL_START_TRANSACTION_STR) - 1

#define SPIDER_SQL_AUTOCOMMIT_OFF_STR "set session autocommit = 0"
#define SPIDER_SQL_AUTOCOMMIT_OFF_LEN sizeof(SPIDER_SQL_AUTOCOMMIT_OFF_STR) - 1
#define SPIDER_SQL_AUTOCOMMIT_ON_STR "set session autocommit = 1"
#define SPIDER_SQL_AUTOCOMMIT_ON_LEN sizeof(SPIDER_SQL_AUTOCOMMIT_ON_STR) - 1

#define SPIDER_SQL_SQL_LOG_OFF_STR "set session sql_log_off = 0"
#define SPIDER_SQL_SQL_LOG_OFF_LEN sizeof(SPIDER_SQL_SQL_LOG_OFF_STR) - 1
#define SPIDER_SQL_SQL_LOG_ON_STR "set session sql_log_off = 1"
#define SPIDER_SQL_SQL_LOG_ON_LEN sizeof(SPIDER_SQL_SQL_LOG_ON_STR) - 1

#define SPIDER_SQL_TIME_ZONE_STR "set session time_zone = '"
#define SPIDER_SQL_TIME_ZONE_LEN sizeof(SPIDER_SQL_TIME_ZONE_STR) - 1

#define SPIDER_SQL_COMMIT_STR "commit"
#define SPIDER_SQL_COMMIT_LEN sizeof(SPIDER_SQL_COMMIT_STR) - 1
#define SPIDER_SQL_ROLLBACK_STR "rollback"
#define SPIDER_SQL_ROLLBACK_LEN sizeof(SPIDER_SQL_ROLLBACK_STR) - 1

#define SPIDER_SQL_XA_START_STR "xa start "
#define SPIDER_SQL_XA_START_LEN sizeof(SPIDER_SQL_XA_START_STR) - 1
#define SPIDER_SQL_XA_END_STR "xa end "
#define SPIDER_SQL_XA_END_LEN sizeof(SPIDER_SQL_XA_END_STR) - 1
#define SPIDER_SQL_XA_PREPARE_STR "xa prepare "
#define SPIDER_SQL_XA_PREPARE_LEN sizeof(SPIDER_SQL_XA_PREPARE_STR) - 1
#define SPIDER_SQL_XA_COMMIT_STR "xa commit "
#define SPIDER_SQL_XA_COMMIT_LEN sizeof(SPIDER_SQL_XA_COMMIT_STR) - 1
#define SPIDER_SQL_XA_ROLLBACK_STR "xa rollback "
#define SPIDER_SQL_XA_ROLLBACK_LEN sizeof(SPIDER_SQL_XA_ROLLBACK_STR) - 1

#define SPIDER_SQL_LOCK_TABLE_STR "lock tables "
#define SPIDER_SQL_LOCK_TABLE_LEN (sizeof(SPIDER_SQL_LOCK_TABLE_STR) - 1)
#define SPIDER_SQL_UNLOCK_TABLE_STR "unlock tables"
#define SPIDER_SQL_UNLOCK_TABLE_LEN (sizeof(SPIDER_SQL_UNLOCK_TABLE_STR) - 1)

#define SPIDER_SQL_SHOW_TABLE_STATUS_STR "show table status from "
#define SPIDER_SQL_SHOW_TABLE_STATUS_LEN sizeof(SPIDER_SQL_SHOW_TABLE_STATUS_STR) - 1
#define SPIDER_SQL_SELECT_TABLES_STATUS_STR "select `table_rows`,`avg_row_length`,`data_length`,`max_data_length`,`index_length`,`auto_increment`,`create_time`,`update_time`,`check_time` from `information_schema`.`tables` where `table_schema` = "
#define SPIDER_SQL_SELECT_TABLES_STATUS_LEN sizeof(SPIDER_SQL_SELECT_TABLES_STATUS_STR) - 1
#define SPIDER_SQL_SHOW_WARNINGS_STR "show warnings"
#define SPIDER_SQL_SHOW_WARNINGS_LEN sizeof(SPIDER_SQL_SHOW_WARNINGS_STR) - 1

#ifdef SPIDER_HAS_DISCOVER_TABLE_STRUCTURE
#define SPIDER_SQL_SHOW_COLUMNS_STR "show columns from "
#define SPIDER_SQL_SHOW_COLUMNS_LEN sizeof(SPIDER_SQL_SHOW_COLUMNS_STR) - 1
#endif

#define SPIDER_SQL_LIKE_STR " like "
#define SPIDER_SQL_LIKE_LEN (sizeof(SPIDER_SQL_LIKE_STR) - 1)
#define SPIDER_SQL_LIMIT1_STR " limit 1"
#define SPIDER_SQL_LIMIT1_LEN (sizeof(SPIDER_SQL_LIMIT1_STR) - 1)
#define SPIDER_SQL_COLLATE_STR " collate "
#define SPIDER_SQL_COLLATE_LEN (sizeof(SPIDER_SQL_COLLATE_STR) - 1)

#define SPIDER_SQL_INTERVAL_STR " + interval "
#define SPIDER_SQL_INTERVAL_LEN (sizeof(SPIDER_SQL_INTERVAL_STR) - 1)
#define SPIDER_SQL_NEGINTERVAL_STR " - interval "
#define SPIDER_SQL_NEGINTERVAL_LEN (sizeof(SPIDER_SQL_NEGINTERVAL_STR) - 1)

static uchar SPIDER_SQL_LINESTRING_HEAD_STR[] =
  {0x00,0x00,0x00,0x00,0x01,0x02,0x00,0x00,0x00,0x02,0x00,0x00,0x00};
#define SPIDER_SQL_LINESTRING_HEAD_LEN sizeof(SPIDER_SQL_LINESTRING_HEAD_STR)

static const char *spider_db_table_lock_str[] =
{
  " read local,",
  " read,",
  " low_priority write,",
  " write,"
};
static const int spider_db_table_lock_len[] =
{
  sizeof(" read local,") - 1,
  sizeof(" read,") - 1,
  sizeof(" low_priority write,") - 1,
  sizeof(" write,") - 1
};
static const char *spider_db_timefunc_interval_str[] =
{
  " year", " quarter", " month", " week", " day",
  " hour", " minute", " second", " microsecond",
  " year_month", " day_hour", " day_minute",
  " day_second", " hour_minute", " hour_second",
  " minute_second", " day_microsecond", " hour_microsecond",
  " minute_microsecond", " second_microsecond"
};

int spider_mysql_init()
{
  DBUG_ENTER("spider_mysql_init");
  DBUG_RETURN(0);
}

int spider_mysql_deinit()
{
  DBUG_ENTER("spider_mysql_deinit");
  DBUG_RETURN(0);
}

spider_db_share *spider_mysql_create_share(
  SPIDER_SHARE *share
) {
  DBUG_ENTER("spider_mysql_create_share");
  DBUG_RETURN(new spider_mysql_share(share));
}

spider_db_handler *spider_mysql_create_handler(
  ha_spider *spider,
  spider_db_share *db_share
) {
  DBUG_ENTER("spider_mysql_create_handler");
  DBUG_RETURN(new spider_mysql_handler(spider,
    (spider_mysql_share *) db_share));
}

spider_db_copy_table *spider_mysql_create_copy_table(
  spider_db_share *db_share
) {
  DBUG_ENTER("spider_mysql_create_copy_table");
  DBUG_RETURN(new spider_mysql_copy_table(
    (spider_mysql_share *) db_share));
}

SPIDER_DB_CONN *spider_mysql_create_conn(
  SPIDER_CONN *conn
) {
  DBUG_ENTER("spider_mysql_create_conn");
  DBUG_RETURN(new spider_db_mysql(conn));
}

spider_db_mysql_util spider_db_mysql_utility;

SPIDER_DBTON spider_dbton_mysql = {
  0,
  SPIDER_DB_WRAPPER_MYSQL,
  SPIDER_DB_ACCESS_TYPE_SQL,
  spider_mysql_init,
  spider_mysql_deinit,
  spider_mysql_create_share,
  spider_mysql_create_handler,
  spider_mysql_create_copy_table,
  spider_mysql_create_conn,
  &spider_db_mysql_utility
};

spider_db_mysql_row::spider_db_mysql_row() :
  spider_db_row(spider_dbton_mysql.dbton_id),
  row(NULL), lengths(NULL), cloned(FALSE)
{
  DBUG_ENTER("spider_db_mysql_row::spider_db_mysql_row");
  DBUG_PRINT("info",("spider this=%p", this));
  DBUG_VOID_RETURN;
}

spider_db_mysql_row::~spider_db_mysql_row()
{
  DBUG_ENTER("spider_db_mysql_row::~spider_db_mysql_row");
  DBUG_PRINT("info",("spider this=%p", this));
  if (cloned)
  {
    spider_free(spider_current_trx, row_first, MYF(0));
  }
  DBUG_VOID_RETURN;
}

int spider_db_mysql_row::store_to_field(
  Field *field,
  CHARSET_INFO *access_charset
) {
  DBUG_ENTER("spider_db_mysql_row::store_to_field");
  DBUG_PRINT("info",("spider this=%p", this));
  if (!*row)
  {
    DBUG_PRINT("info", ("spider field is null"));
    field->set_null();
    field->reset();
  } else {
    field->set_notnull();
    if (field->flags & BLOB_FLAG)
    {
      DBUG_PRINT("info", ("spider blob field"));
      if (
        field->charset() == &my_charset_bin ||
        field->charset()->cset == access_charset->cset
      )
        ((Field_blob *)field)->set_ptr(*lengths, (uchar *) *row);
      else {
        DBUG_PRINT("info", ("spider blob convert"));
        if (field->table->file->ht == spider_hton_ptr)
        {
          ha_spider *spider = (ha_spider *) field->table->file;
          spider_string *str = &spider->blob_buff[field->field_index];
          str->length(0);
          if (str->append(*row, *lengths, access_charset))
            DBUG_RETURN(HA_ERR_OUT_OF_MEM);
          ((Field_blob *)field)->set_ptr(str->length(), (uchar *) str->ptr());
        } else {
          field->store(*row, *lengths, access_charset);
        }
      }
    } else
      field->store(*row, *lengths, access_charset);
  }
  DBUG_RETURN(0);
}

int spider_db_mysql_row::append_to_str(
  spider_string *str
) {
  DBUG_ENTER("spider_db_mysql_row::append_to_str");
  DBUG_PRINT("info",("spider this=%p", this));
  if (str->reserve(*lengths))
    DBUG_RETURN(HA_ERR_OUT_OF_MEM);
  str->q_append(*row, *lengths);
  DBUG_RETURN(0);
}

int spider_db_mysql_row::append_escaped_to_str(
  spider_string *str,
  uint dbton_id
) {
  DBUG_ENTER("spider_db_mysql_row::append_escaped_to_str");
  DBUG_PRINT("info",("spider this=%p", this));
  spider_string tmp_str(*row, *lengths + 1, str->charset());
  tmp_str.init_calc_mem(133);
  tmp_str.length(*lengths);
  if (str->reserve(*lengths * 2 + 2))
    DBUG_RETURN(HA_ERR_OUT_OF_MEM);
  spider_dbton[dbton_id].db_util->append_escaped_util(str, tmp_str.get_str());
  DBUG_RETURN(0);
}

void spider_db_mysql_row::first()
{
  DBUG_ENTER("spider_db_mysql_row::first");
  DBUG_PRINT("info",("spider this=%p", this));
  row = row_first;
  lengths = lengths_first;
  DBUG_VOID_RETURN;
}

void spider_db_mysql_row::next()
{
  DBUG_ENTER("spider_db_mysql_row::next");
  DBUG_PRINT("info",("spider this=%p", this));
  row++;
  lengths++;
  DBUG_VOID_RETURN;
}

bool spider_db_mysql_row::is_null()
{
  DBUG_ENTER("spider_db_mysql_row::is_null");
  DBUG_PRINT("info",("spider this=%p", this));
  DBUG_RETURN(!(*row));
}

int spider_db_mysql_row::val_int()
{
  DBUG_ENTER("spider_db_mysql_row::val_int");
  DBUG_PRINT("info",("spider this=%p", this));
  DBUG_RETURN(*row ? atoi(*row) : 0);
}

double spider_db_mysql_row::val_real()
{
  DBUG_ENTER("spider_db_mysql_row::val_real");
  DBUG_PRINT("info",("spider this=%p", this));
  DBUG_RETURN(*row ? my_atof(*row) : 0.0);
}

my_decimal *spider_db_mysql_row::val_decimal(
  my_decimal *decimal_value,
  CHARSET_INFO *access_charset
) {
  DBUG_ENTER("spider_db_mysql_row::val_decimal");
  DBUG_PRINT("info",("spider this=%p", this));
  if (!*row)
    DBUG_RETURN(NULL);

#ifdef SPIDER_HAS_DECIMAL_OPERATION_RESULTS_VALUE_TYPE
  decimal_operation_results(str2my_decimal(0, *row, *lengths, access_charset,
    decimal_value), "", "");
#else
  decimal_operation_results(str2my_decimal(0, *row, *lengths, access_charset,
    decimal_value));
#endif

  DBUG_RETURN(decimal_value);
}

SPIDER_DB_ROW *spider_db_mysql_row::clone()
{
  spider_db_mysql_row *clone_row;
  char *tmp_char;
  MYSQL_ROW tmp_row = row_first, ctmp_row;
  ulong *tmp_lengths = lengths_first;
  uint row_size, i;
  DBUG_ENTER("spider_db_mysql_row::clone");
  DBUG_PRINT("info",("spider this=%p", this));
  if (!(clone_row = new spider_db_mysql_row()))
  {
    DBUG_RETURN(NULL);
  }
  row_size = field_count;
  for (i = 0; i < field_count; i++)
  {
    row_size += *tmp_lengths;
    tmp_lengths++;
  }
  if (!spider_bulk_malloc(spider_current_trx, 29, MYF(MY_WME),
    &clone_row->row, sizeof(char*) * field_count,
    &tmp_char, row_size,
    &clone_row->lengths, sizeof(ulong) * field_count,
    NullS)
  ) {
    delete clone_row;
    DBUG_RETURN(NULL);
  }
  memcpy(clone_row->lengths, lengths_first, sizeof(ulong) * field_count);
  tmp_lengths = lengths_first;
  ctmp_row = clone_row->row;
  for (i = 0; i < field_count; i++)
  {
    DBUG_PRINT("info",("spider *lengths=%lu", *tmp_lengths));
    if (*tmp_row == NULL)
    {
      *ctmp_row = NULL;
      *tmp_char = 0;
      tmp_char++;
    } else {
      *ctmp_row = tmp_char;
      memcpy(tmp_char, *tmp_row, *tmp_lengths + 1);
      tmp_char += *tmp_lengths + 1;
    }
    ctmp_row++;
    tmp_lengths++;
    tmp_row++;
  }
  clone_row->field_count = field_count;
  clone_row->row_first = clone_row->row;
  clone_row->lengths_first = clone_row->lengths;
  clone_row->cloned = TRUE;
  DBUG_RETURN((SPIDER_DB_ROW *) clone_row);
}

int spider_db_mysql_row::store_to_tmp_table(
  TABLE *tmp_table,
  spider_string *str
) {
  uint i;
  MYSQL_ROW tmp_row = row;
  ulong *tmp_lengths = lengths;
  DBUG_ENTER("spider_db_mysql_row::store_to_tmp_table");
  DBUG_PRINT("info",("spider this=%p", this));
  str->length(0);
  for (i = 0; i < field_count; i++)
  {
    if (*tmp_row)
    {
      if (str->reserve(*tmp_lengths + 1))
      {
        DBUG_RETURN(HA_ERR_OUT_OF_MEM);
      }
      str->q_append(*tmp_row, *tmp_lengths + 1);
    }
    tmp_lengths++;
    tmp_row++;
  }
  tmp_table->field[0]->set_notnull();
  tmp_table->field[0]->store(
    (const char *) lengths,
    sizeof(ulong) * field_count, &my_charset_bin);
  tmp_table->field[1]->set_notnull();
  tmp_table->field[1]->store(
    str->ptr(), str->length(), &my_charset_bin);
  tmp_table->field[2]->set_notnull();
  tmp_table->field[2]->store(
    (char *) row, (uint) (sizeof(char *) * field_count), &my_charset_bin);
  DBUG_RETURN(tmp_table->file->ha_write_row(tmp_table->record[0]));
}

spider_db_mysql_result::spider_db_mysql_result() :
  spider_db_result(spider_dbton_mysql.dbton_id),
  db_result(NULL)
{
  DBUG_ENTER("spider_db_mysql_result::spider_db_mysql_result");
  DBUG_PRINT("info",("spider this=%p", this));
  DBUG_VOID_RETURN;
}

spider_db_mysql_result::~spider_db_mysql_result()
{
  DBUG_ENTER("spider_db_mysql_result::~spider_db_mysql_result");
  DBUG_PRINT("info",("spider this=%p", this));
  if (db_result)
  {
    free_result();
  }
  DBUG_VOID_RETURN;
}

bool spider_db_mysql_result::has_result()
{
  DBUG_ENTER("spider_db_mysql_result::has_result");
  DBUG_PRINT("info",("spider this=%p", this));
  DBUG_RETURN(db_result);
}

void spider_db_mysql_result::free_result()
{
  DBUG_ENTER("spider_db_mysql_result::free_result");
  DBUG_PRINT("info",("spider this=%p", this));
  /* need 2 times execution design */
  if (db_result)
  {
    mysql_free_result(db_result);
    db_result = NULL;
  }
  DBUG_VOID_RETURN;
}

SPIDER_DB_ROW *spider_db_mysql_result::current_row()
{
  DBUG_ENTER("spider_db_mysql_result::current_row");
  DBUG_PRINT("info",("spider this=%p", this));
  DBUG_RETURN((SPIDER_DB_ROW *) row.clone());
}

SPIDER_DB_ROW *spider_db_mysql_result::fetch_row()
{
  DBUG_ENTER("spider_db_mysql_result::fetch_row");
  DBUG_PRINT("info",("spider this=%p", this));
  if (!(row.row = mysql_fetch_row(db_result)))
  {
    store_error_num = HA_ERR_END_OF_FILE;
    DBUG_RETURN(NULL);
  }
  row.lengths = mysql_fetch_lengths(db_result);
  row.field_count = mysql_num_fields(db_result);
  row.row_first = row.row;
  row.lengths_first = row.lengths;
  DBUG_RETURN((SPIDER_DB_ROW *) &row);
}

SPIDER_DB_ROW *spider_db_mysql_result::fetch_row_from_result_buffer(
  spider_db_result_buffer *spider_res_buf
) {
  DBUG_ENTER("spider_db_mysql_result::fetch_row_from_result_buffer");
  DBUG_PRINT("info",("spider this=%p", this));
  if (!(row.row = mysql_fetch_row(db_result)))
  {
    store_error_num = HA_ERR_END_OF_FILE;
    DBUG_RETURN(NULL);
  }
  row.lengths = mysql_fetch_lengths(db_result);
  row.field_count = mysql_num_fields(db_result);
  row.row_first = row.row;
  row.lengths_first = row.lengths;
  DBUG_RETURN((SPIDER_DB_ROW *) &row);
}

SPIDER_DB_ROW *spider_db_mysql_result::fetch_row_from_tmp_table(
  TABLE *tmp_table
) {
  uint i;
  spider_string tmp_str1, tmp_str2, tmp_str3;
  const char *row_ptr;
  MYSQL_ROW tmp_row;
  ulong *tmp_lengths;
  uint field_count;
  DBUG_ENTER("spider_db_mysql_result::fetch_row_from_tmp_table");
  DBUG_PRINT("info",("spider this=%p", this));
  tmp_str1.init_calc_mem(117);
  tmp_str2.init_calc_mem(118);
  tmp_str3.init_calc_mem(170);
  tmp_table->field[0]->val_str(tmp_str1.get_str());
  tmp_table->field[1]->val_str(tmp_str2.get_str());
  tmp_table->field[2]->val_str(tmp_str3.get_str());
  tmp_str1.mem_calc();
  tmp_str2.mem_calc();
  tmp_str3.mem_calc();
  row_ptr = tmp_str2.ptr();
  tmp_lengths = (ulong *) tmp_str1.ptr();
  tmp_row = (MYSQL_ROW) tmp_str3.ptr();
  field_count = tmp_str1.length() / sizeof(ulong);
  row.row = tmp_row;
  row.lengths = tmp_lengths;
  row.field_count = field_count;
  row.row_first = row.row;
  row.lengths_first = row.lengths;
  for (i = 0; i < field_count; i++)
  {
    if (*tmp_row)
    {
      *tmp_row = (char *) row_ptr;
      row_ptr += *tmp_lengths + 1;
    }
    tmp_row++;
    tmp_lengths++;
  }
  DBUG_RETURN((SPIDER_DB_ROW *) &row);
}

int spider_db_mysql_result::fetch_table_status(
  int mode,
  ha_rows &records,
  ulong &mean_rec_length,
  ulonglong &data_file_length,
  ulonglong &max_data_file_length,
  ulonglong &index_file_length,
  ulonglong &auto_increment_value,
  time_t &create_time,
  time_t &update_time,
  time_t &check_time
) {
  int error_num;
  MYSQL_ROW mysql_row;
  MYSQL_TIME mysql_time;
#ifdef MARIADB_BASE_VERSION
  uint not_used_uint;
#else
  my_bool not_used_my_bool;
#endif
#ifdef SPIDER_HAS_TIME_STATUS
  MYSQL_TIME_STATUS time_status;
#else
  int time_status;
#endif
  long not_used_long;
  DBUG_ENTER("spider_db_mysql_result::fetch_table_status");
  DBUG_PRINT("info",("spider this=%p", this));
  if (!(mysql_row = mysql_fetch_row(db_result)))
  {
    DBUG_PRINT("info",("spider fetch row is null"));
    DBUG_RETURN(ER_SPIDER_REMOTE_TABLE_NOT_FOUND_NUM);
  }
  if (mode == 1)
  {
    if (num_fields() != 18)
    {
      DBUG_PRINT("info",("spider field_count != 18"));
      DBUG_RETURN(ER_SPIDER_INVALID_REMOTE_TABLE_INFO_NUM);
    }

    if (mysql_row[4])
      records =
        (ha_rows) my_strtoll10(mysql_row[4], (char**) NULL, &error_num);
    else
      records = (ha_rows) 0;
    DBUG_PRINT("info",
      ("spider records=%lld", records));
    if (mysql_row[5])
      mean_rec_length =
        (ulong) my_strtoll10(mysql_row[5], (char**) NULL, &error_num);
    else
      mean_rec_length = 0;
    DBUG_PRINT("info",
      ("spider mean_rec_length=%lu", mean_rec_length));
    if (mysql_row[6])
      data_file_length =
        (ulonglong) my_strtoll10(mysql_row[6], (char**) NULL, &error_num);
    else
      data_file_length = 0;
    DBUG_PRINT("info",
      ("spider data_file_length=%lld", data_file_length));
    if (mysql_row[7])
      max_data_file_length =
        (ulonglong) my_strtoll10(mysql_row[7], (char**) NULL, &error_num);
    else
      max_data_file_length = 0;
    DBUG_PRINT("info",
      ("spider max_data_file_length=%lld", max_data_file_length));
    if (mysql_row[8])
      index_file_length =
        (ulonglong) my_strtoll10(mysql_row[8], (char**) NULL, &error_num);
    else
      index_file_length = 0;
    DBUG_PRINT("info",
      ("spider index_file_length=%lld", index_file_length));
    if (mysql_row[10])
      auto_increment_value =
        (ulonglong) my_strtoll10(mysql_row[10], (char**) NULL, &error_num);
    else
      auto_increment_value = 1;
    DBUG_PRINT("info",
      ("spider auto_increment_value=%lld", auto_increment_value));
    if (mysql_row[11])
    {
#ifdef SPIDER_HAS_TIME_STATUS
      my_time_status_init(&time_status);
#endif
      str_to_datetime(mysql_row[11], strlen(mysql_row[11]), &mysql_time, 0,
        &time_status);
#ifdef MARIADB_BASE_VERSION
      create_time = (time_t) my_system_gmt_sec(&mysql_time,
        &not_used_long, &not_used_uint);
#else
      create_time = (time_t) my_system_gmt_sec(&mysql_time,
        &not_used_long, &not_used_my_bool);
#endif
    } else
      create_time = (time_t) 0;
#ifndef DBUG_OFF
    {
      struct tm *ts, tmp_ts;
      char buf[80];
      ts = localtime_r(&create_time, &tmp_ts);
      strftime(buf, sizeof(buf), "%Y-%m-%d %H:%M:%S", ts);
      DBUG_PRINT("info",("spider create_time=%s", buf));
    }
#endif
    if (mysql_row[12])
    {
#ifdef SPIDER_HAS_TIME_STATUS
      my_time_status_init(&time_status);
#endif
      str_to_datetime(mysql_row[12], strlen(mysql_row[12]), &mysql_time, 0,
        &time_status);
#ifdef MARIADB_BASE_VERSION
      update_time = (time_t) my_system_gmt_sec(&mysql_time,
        &not_used_long, &not_used_uint);
#else
      update_time = (time_t) my_system_gmt_sec(&mysql_time,
        &not_used_long, &not_used_my_bool);
#endif
    } else
      update_time = (time_t) 0;
#ifndef DBUG_OFF
    {
      struct tm *ts, tmp_ts;
      char buf[80];
      ts = localtime_r(&update_time, &tmp_ts);
      strftime(buf, sizeof(buf), "%Y-%m-%d %H:%M:%S", ts);
      DBUG_PRINT("info",("spider update_time=%s", buf));
    }
#endif
    if (mysql_row[13])
    {
#ifdef SPIDER_HAS_TIME_STATUS
      my_time_status_init(&time_status);
#endif
      str_to_datetime(mysql_row[13], strlen(mysql_row[13]), &mysql_time, 0,
        &time_status);
#ifdef MARIADB_BASE_VERSION
      check_time = (time_t) my_system_gmt_sec(&mysql_time,
        &not_used_long, &not_used_uint);
#else
      check_time = (time_t) my_system_gmt_sec(&mysql_time,
        &not_used_long, &not_used_my_bool);
#endif
    } else
      check_time = (time_t) 0;
#ifndef DBUG_OFF
    {
      struct tm *ts, tmp_ts;
      char buf[80];
      ts = localtime_r(&check_time, &tmp_ts);
      strftime(buf, sizeof(buf), "%Y-%m-%d %H:%M:%S", ts);
      DBUG_PRINT("info",("spider check_time=%s", buf));
    }
#endif
  } else {
    if (mysql_row[0])
      records =
        (ha_rows) my_strtoll10(mysql_row[0], (char**) NULL, &error_num);
    else
      records = (ha_rows) 0;
    DBUG_PRINT("info",
      ("spider records=%lld", records));
    if (mysql_row[1])
      mean_rec_length =
        (ulong) my_strtoll10(mysql_row[1], (char**) NULL, &error_num);
    else
      mean_rec_length = 0;
    DBUG_PRINT("info",
      ("spider mean_rec_length=%lu", mean_rec_length));
    if (mysql_row[2])
      data_file_length =
        (ulonglong) my_strtoll10(mysql_row[2], (char**) NULL, &error_num);
    else
      data_file_length = 0;
    DBUG_PRINT("info",
      ("spider data_file_length=%lld", data_file_length));
    if (mysql_row[3])
      max_data_file_length =
        (ulonglong) my_strtoll10(mysql_row[3], (char**) NULL, &error_num);
    else
      max_data_file_length = 0;
    DBUG_PRINT("info",
      ("spider max_data_file_length=%lld", max_data_file_length));
    if (mysql_row[4])
      index_file_length =
        (ulonglong) my_strtoll10(mysql_row[4], (char**) NULL, &error_num);
    else
      index_file_length = 0;
    DBUG_PRINT("info",
      ("spider index_file_length=%lld", index_file_length));
    if (mysql_row[5])
      auto_increment_value =
        (ulonglong) my_strtoll10(mysql_row[5], (char**) NULL, &error_num);
    else
      auto_increment_value = 1;
    DBUG_PRINT("info",
      ("spider auto_increment_value=%lld", auto_increment_value));
    if (mysql_row[6])
    {
#ifdef SPIDER_HAS_TIME_STATUS
      my_time_status_init(&time_status);
#endif
      str_to_datetime(mysql_row[6], strlen(mysql_row[6]), &mysql_time, 0,
        &time_status);
#ifdef MARIADB_BASE_VERSION
      create_time = (time_t) my_system_gmt_sec(&mysql_time,
        &not_used_long, &not_used_uint);
#else
      create_time = (time_t) my_system_gmt_sec(&mysql_time,
        &not_used_long, &not_used_my_bool);
#endif
    } else
      create_time = (time_t) 0;
#ifndef DBUG_OFF
    {
      struct tm *ts, tmp_ts;
      char buf[80];
      ts = localtime_r(&create_time, &tmp_ts);
      strftime(buf, sizeof(buf), "%Y-%m-%d %H:%M:%S", ts);
      DBUG_PRINT("info",("spider create_time=%s", buf));
    }
#endif
    if (mysql_row[7])
    {
#ifdef SPIDER_HAS_TIME_STATUS
      my_time_status_init(&time_status);
#endif
      str_to_datetime(mysql_row[7], strlen(mysql_row[7]), &mysql_time, 0,
        &time_status);
#ifdef MARIADB_BASE_VERSION
      update_time = (time_t) my_system_gmt_sec(&mysql_time,
        &not_used_long, &not_used_uint);
#else
      update_time = (time_t) my_system_gmt_sec(&mysql_time,
        &not_used_long, &not_used_my_bool);
#endif
    } else
      update_time = (time_t) 0;
#ifndef DBUG_OFF
    {
      struct tm *ts, tmp_ts;
      char buf[80];
      ts = localtime_r(&update_time, &tmp_ts);
      strftime(buf, sizeof(buf), "%Y-%m-%d %H:%M:%S", ts);
      DBUG_PRINT("info",("spider update_time=%s", buf));
    }
#endif
    if (mysql_row[8])
    {
#ifdef SPIDER_HAS_TIME_STATUS
      my_time_status_init(&time_status);
#endif
      str_to_datetime(mysql_row[8], strlen(mysql_row[8]), &mysql_time, 0,
        &time_status);
#ifdef MARIADB_BASE_VERSION
      check_time = (time_t) my_system_gmt_sec(&mysql_time,
        &not_used_long, &not_used_uint);
#else
      check_time = (time_t) my_system_gmt_sec(&mysql_time,
        &not_used_long, &not_used_my_bool);
#endif
    } else
      check_time = (time_t) 0;
#ifndef DBUG_OFF
    {
      struct tm *ts, tmp_ts;
      char buf[80];
      ts = localtime_r(&check_time, &tmp_ts);
      strftime(buf, sizeof(buf), "%Y-%m-%d %H:%M:%S", ts);
      DBUG_PRINT("info",("spider check_time=%s", buf));
    }
#endif
  }
  DBUG_RETURN(0);
}

int spider_db_mysql_result::fetch_table_records(
  int mode,
  ha_rows &records
) {
  int error_num;
  MYSQL_ROW mysql_row;
  DBUG_ENTER("spider_db_mysql_result::fetch_table_records");
  DBUG_PRINT("info",("spider this=%p", this));
  if (!(mysql_row = mysql_fetch_row(db_result)))
  {
    DBUG_PRINT("info",("spider fetch row is null"));
    DBUG_RETURN(ER_QUERY_ON_FOREIGN_DATA_SOURCE);
  }
  if (mode == 1)
  {
    if (mysql_row[0])
    {
      records =
        (ha_rows) my_strtoll10(mysql_row[0], (char**) NULL, &error_num);
    } else
      records = (ha_rows) 0;
    DBUG_PRINT("info",
      ("spider records=%lld", records));
  } else {
    if (num_fields() != 10)
    {
      DBUG_RETURN(ER_QUERY_ON_FOREIGN_DATA_SOURCE);
    }

    if (mysql_row[8])
    {
      records =
        (ha_rows) my_strtoll10(mysql_row[8], (char**) NULL, &error_num);
    } else
      records = 0;
  }
  DBUG_RETURN(0);
}

int spider_db_mysql_result::fetch_table_cardinality(
  int mode,
  TABLE *table,
  longlong *cardinality,
  uchar *cardinality_upd,
  int bitmap_size
) {
  int error_num;
  MYSQL_ROW mysql_row;
  Field *field;
  DBUG_ENTER("spider_db_mysql_result::fetch_table_cardinality");
  DBUG_PRINT("info",("spider this=%p", this));
  if (!(mysql_row = mysql_fetch_row(db_result)))
  {
    DBUG_PRINT("info",("spider fetch row is null"));
    /* no index */
    DBUG_RETURN(0);
  }
  memset((uchar *) cardinality_upd, 0, sizeof(uchar) * bitmap_size);
  if (mode == 1)
  {
    uint num_fields = this->num_fields();
    if (num_fields < 12 || num_fields > 13)
    {
      DBUG_PRINT("info",("spider num_fields < 12 || num_fields > 13"));
      DBUG_RETURN(ER_SPIDER_INVALID_REMOTE_TABLE_INFO_NUM);
    }

    while (mysql_row)
    {
      if (
        mysql_row[4] &&
        mysql_row[6] &&
        (field = find_field_in_table_sef(table, mysql_row[4]))
      ) {
        if ((cardinality[field->field_index] =
          (longlong) my_strtoll10(mysql_row[6], (char**) NULL, &error_num))
        <= 0)
          cardinality[field->field_index] = 1;
        spider_set_bit(cardinality_upd, field->field_index);
        DBUG_PRINT("info",
          ("spider col_name=%s", mysql_row[4]));
        DBUG_PRINT("info",
          ("spider cardinality=%lld",
          cardinality[field->field_index]));
      } else if (mysql_row[4])
      {
        DBUG_PRINT("info",
          ("spider skip col_name=%s", mysql_row[4]));
      } else {
        DBUG_RETURN(ER_SPIDER_INVALID_REMOTE_TABLE_INFO_NUM);
      }
      mysql_row = mysql_fetch_row(db_result);
    }
  } else {
    while (mysql_row)
    {
      if (
        mysql_row[0] &&
        mysql_row[1] &&
        (field = find_field_in_table_sef(table, mysql_row[0]))
      ) {
        if ((cardinality[field->field_index] =
          (longlong) my_strtoll10(mysql_row[1], (char**) NULL, &error_num))
        <= 0)
          cardinality[field->field_index] = 1;
        spider_set_bit(cardinality_upd, field->field_index);
        DBUG_PRINT("info",
          ("spider col_name=%s", mysql_row[0]));
        DBUG_PRINT("info",
          ("spider cardinality=%lld",
          cardinality[field->field_index]));
      } else if (mysql_row[0])
      {
        DBUG_PRINT("info",
          ("spider skip col_name=%s", mysql_row[0]));
      } else {
        DBUG_RETURN(ER_SPIDER_INVALID_REMOTE_TABLE_INFO_NUM);
      }
      mysql_row = mysql_fetch_row(db_result);
    }
  }
  DBUG_RETURN(0);
}

int spider_db_mysql_result::fetch_table_mon_status(
  int &status
) {
  MYSQL_ROW mysql_row;
  DBUG_ENTER("spider_db_mysql_result::fetch_table_mon_status");
  DBUG_PRINT("info",("spider this=%p", this));
  if (!(mysql_row = mysql_fetch_row(db_result)))
  {
    DBUG_PRINT("info",("spider fetch row is null"));
    DBUG_RETURN(HA_ERR_OUT_OF_MEM);
  }
  if (num_fields() != 1)
  {
    DBUG_PRINT("info",("spider num_fields != 1"));
    my_printf_error(ER_SPIDER_UNKNOWN_NUM, ER_SPIDER_UNKNOWN_STR, MYF(0));
    DBUG_RETURN(ER_SPIDER_UNKNOWN_NUM);
  }
  if (mysql_row[0])
    status = atoi(mysql_row[0]);
  else
    status = SPIDER_LINK_MON_OK;
  DBUG_PRINT("info", ("spider status=%d", status));
  DBUG_RETURN(0);
}

longlong spider_db_mysql_result::num_rows()
{
  DBUG_ENTER("spider_db_mysql_result::num_rows");
  DBUG_PRINT("info",("spider this=%p", this));
  DBUG_RETURN((longlong) mysql_num_rows(db_result));
}

uint spider_db_mysql_result::num_fields()
{
  DBUG_ENTER("spider_db_mysql_result::num_fields");
  DBUG_PRINT("info",("spider this=%p", this));
  DBUG_RETURN(mysql_num_fields(db_result));
}

void spider_db_mysql_result::move_to_pos(
  longlong pos
) {
  DBUG_ENTER("spider_db_mysql_result::move_to_pos");
  DBUG_PRINT("info",("spider this=%p", this));
  DBUG_PRINT("info",("spider pos=%lld", pos));
/*
  DBUG_ASSERT(first_row);
*/
  db_result->data_cursor = first_row + pos;
  DBUG_VOID_RETURN;
}

int spider_db_mysql_result::get_errno()
{
  DBUG_ENTER("spider_db_mysql_result::get_errno");
  DBUG_PRINT("info",("spider this=%p", this));
  DBUG_PRINT("info",("spider store_error_num=%d", store_error_num));
  DBUG_RETURN(store_error_num);
}

#ifdef SPIDER_HAS_DISCOVER_TABLE_STRUCTURE
int spider_db_mysql_result::fetch_columns_for_discover_table_structure(
  spider_string *str,
  CHARSET_INFO *access_charset
) {
  MYSQL_ROW mysql_row;
  DBUG_ENTER("spider_db_mysql_result::fetch_columns_for_discover_table_structure");
  DBUG_PRINT("info",("spider this=%p", this));
  if (!(mysql_row = mysql_fetch_row(db_result)))
  {
    DBUG_PRINT("info",("spider fetch row is null"));
    DBUG_RETURN(HA_ERR_OUT_OF_MEM);
  }
  if (num_fields() != 6)
  {
    DBUG_PRINT("info",("spider num_fields != 6"));
    my_printf_error(ER_SPIDER_UNKNOWN_NUM, ER_SPIDER_UNKNOWN_STR, MYF(0));
    DBUG_RETURN(ER_SPIDER_UNKNOWN_NUM);
  }
  do {
    if (str->reserve(SPIDER_SQL_NAME_QUOTE_LEN))
    {
      DBUG_RETURN(HA_ERR_OUT_OF_MEM);
    }
    str->q_append(SPIDER_SQL_NAME_QUOTE_STR, SPIDER_SQL_NAME_QUOTE_LEN);
    if (str->append(mysql_row[0], strlen(mysql_row[0]), access_charset))
    {
      DBUG_RETURN(HA_ERR_OUT_OF_MEM);
    }
    if (str->reserve(SPIDER_SQL_NAME_QUOTE_LEN + SPIDER_SQL_SPACE_LEN))
    {
      DBUG_RETURN(HA_ERR_OUT_OF_MEM);
    }
    str->q_append(SPIDER_SQL_NAME_QUOTE_STR, SPIDER_SQL_NAME_QUOTE_LEN);
    str->q_append(SPIDER_SQL_SPACE_STR, SPIDER_SQL_SPACE_LEN);
    if (str->append(mysql_row[1], strlen(mysql_row[1]), access_charset))
    {
      DBUG_RETURN(HA_ERR_OUT_OF_MEM);
    }
    if (!strcmp(mysql_row[2], "NO"))
    {
      if (str->reserve(SPIDER_SQL_NOT_NULL_LEN))
      {
        DBUG_RETURN(HA_ERR_OUT_OF_MEM);
      }
      str->q_append(SPIDER_SQL_NOT_NULL_STR, SPIDER_SQL_NOT_NULL_LEN);
      if (mysql_row[4])
      {
        if (str->reserve(SPIDER_SQL_DEFAULT_LEN))
        {
          DBUG_RETURN(HA_ERR_OUT_OF_MEM);
        }
        str->q_append(SPIDER_SQL_DEFAULT_STR, SPIDER_SQL_DEFAULT_LEN);
        if (str->reserve(SPIDER_SQL_VALUE_QUOTE_LEN))
          DBUG_RETURN(HA_ERR_OUT_OF_MEM);
        str->q_append(SPIDER_SQL_VALUE_QUOTE_STR, SPIDER_SQL_VALUE_QUOTE_LEN);
        if (str->append(mysql_row[4], strlen(mysql_row[4]), access_charset))
        {
          DBUG_RETURN(HA_ERR_OUT_OF_MEM);
        }
        if (str->reserve(SPIDER_SQL_VALUE_QUOTE_LEN))
          DBUG_RETURN(HA_ERR_OUT_OF_MEM);
        str->q_append(SPIDER_SQL_VALUE_QUOTE_STR, SPIDER_SQL_VALUE_QUOTE_LEN);
      }
    } else {
      if (str->reserve(SPIDER_SQL_DEFAULT_LEN))
      {
        DBUG_RETURN(HA_ERR_OUT_OF_MEM);
      }
      str->q_append(SPIDER_SQL_DEFAULT_STR, SPIDER_SQL_DEFAULT_LEN);
      if (mysql_row[4])
      {
        if (str->reserve(SPIDER_SQL_VALUE_QUOTE_LEN))
          DBUG_RETURN(HA_ERR_OUT_OF_MEM);
        str->q_append(SPIDER_SQL_VALUE_QUOTE_STR, SPIDER_SQL_VALUE_QUOTE_LEN);
        if (str->append(mysql_row[4], strlen(mysql_row[4]), access_charset))
        {
          DBUG_RETURN(HA_ERR_OUT_OF_MEM);
        }
        if (str->reserve(SPIDER_SQL_VALUE_QUOTE_LEN))
          DBUG_RETURN(HA_ERR_OUT_OF_MEM);
        str->q_append(SPIDER_SQL_VALUE_QUOTE_STR, SPIDER_SQL_VALUE_QUOTE_LEN);
      } else {
        if (str->reserve(SPIDER_SQL_NULL_LEN))
        {
          DBUG_RETURN(HA_ERR_OUT_OF_MEM);
        }
        str->q_append(SPIDER_SQL_NULL_STR, SPIDER_SQL_NULL_LEN);
      }
    }
    if (str->reserve(SPIDER_SQL_COMMA_LEN))
    {
      DBUG_RETURN(HA_ERR_OUT_OF_MEM);
    }
    str->q_append(SPIDER_SQL_COMMA_STR, SPIDER_SQL_COMMA_LEN);
  } while ((mysql_row = mysql_fetch_row(db_result)));
  DBUG_RETURN(0);
}

int spider_db_mysql_result::fetch_index_for_discover_table_structure(
  spider_string *str,
  CHARSET_INFO *access_charset
) {
  MYSQL_ROW mysql_row;
  DBUG_ENTER("spider_db_mysql_result::fetch_index_for_discover_table_structure");
  DBUG_PRINT("info",("spider this=%p", this));
  if (!(mysql_row = mysql_fetch_row(db_result)))
  {
    DBUG_PRINT("info",("spider fetch row is null"));
    DBUG_RETURN(HA_ERR_OUT_OF_MEM);
  }
  if (num_fields() != 13)
  {
    DBUG_PRINT("info",("spider num_fields != 13"));
    my_printf_error(ER_SPIDER_UNKNOWN_NUM, ER_SPIDER_UNKNOWN_STR, MYF(0));
    DBUG_RETURN(ER_SPIDER_UNKNOWN_NUM);
  }
  bool first = TRUE;
  do {
    if (!strcmp(mysql_row[3], "1"))
    {
      if (first)
      {
        first = FALSE;
      } else {
        if (str->reserve(SPIDER_SQL_CLOSE_PAREN_LEN + SPIDER_SQL_COMMA_LEN))
        {
          DBUG_RETURN(HA_ERR_OUT_OF_MEM);
        }
        str->q_append(SPIDER_SQL_CLOSE_PAREN_STR, SPIDER_SQL_CLOSE_PAREN_LEN);
        str->q_append(SPIDER_SQL_COMMA_STR, SPIDER_SQL_COMMA_LEN);
      }
      /* new index */
      if (!strcmp(mysql_row[2], SPIDER_DB_PK_NAME_STR))
      {
        /* primary key */
        if (str->reserve(SPIDER_DB_PK_NAME_LEN + SPIDER_SQL_SPACE_LEN))
        {
          DBUG_RETURN(HA_ERR_OUT_OF_MEM);
        }
        str->q_append(SPIDER_DB_PK_NAME_STR, SPIDER_DB_PK_NAME_LEN);
        str->q_append(SPIDER_SQL_SPACE_STR, SPIDER_SQL_SPACE_LEN);
      } else if (!strcmp(mysql_row[1], "0"))
      {
        /* unique key */
        if (str->reserve(SPIDER_DB_UNIQUE_NAME_LEN + SPIDER_SQL_SPACE_LEN))
        {
          DBUG_RETURN(HA_ERR_OUT_OF_MEM);
        }
        str->q_append(SPIDER_DB_UNIQUE_NAME_STR, SPIDER_DB_UNIQUE_NAME_LEN);
        str->q_append(SPIDER_SQL_SPACE_STR, SPIDER_SQL_SPACE_LEN);
      }
      if (str->reserve(SPIDER_DB_KEY_NAME_LEN + SPIDER_SQL_SPACE_LEN))
      {
        DBUG_RETURN(HA_ERR_OUT_OF_MEM);
      }
      str->q_append(SPIDER_DB_KEY_NAME_STR, SPIDER_DB_KEY_NAME_LEN);
      str->q_append(SPIDER_SQL_SPACE_STR, SPIDER_SQL_SPACE_LEN);
      if (strcmp(mysql_row[2], SPIDER_DB_PK_NAME_STR))
      {
        if (str->reserve(SPIDER_SQL_NAME_QUOTE_LEN))
        {
          DBUG_RETURN(HA_ERR_OUT_OF_MEM);
        }
        str->q_append(SPIDER_SQL_NAME_QUOTE_STR, SPIDER_SQL_NAME_QUOTE_LEN);
        if (str->append(mysql_row[2], strlen(mysql_row[2]), access_charset))
        {
          DBUG_RETURN(HA_ERR_OUT_OF_MEM);
        }
        if (str->reserve(SPIDER_SQL_NAME_QUOTE_LEN))
        {
          DBUG_RETURN(HA_ERR_OUT_OF_MEM);
        }
        str->q_append(SPIDER_SQL_NAME_QUOTE_STR, SPIDER_SQL_NAME_QUOTE_LEN);
      }
      if (str->reserve(SPIDER_SQL_OPEN_PAREN_LEN))
      {
        DBUG_RETURN(HA_ERR_OUT_OF_MEM);
      }
      str->q_append(SPIDER_SQL_OPEN_PAREN_STR, SPIDER_SQL_OPEN_PAREN_LEN);
      if (str->reserve(SPIDER_SQL_NAME_QUOTE_LEN))
      {
        DBUG_RETURN(HA_ERR_OUT_OF_MEM);
      }
      str->q_append(SPIDER_SQL_NAME_QUOTE_STR, SPIDER_SQL_NAME_QUOTE_LEN);
      if (str->append(mysql_row[4], strlen(mysql_row[4]), access_charset))
      {
        DBUG_RETURN(HA_ERR_OUT_OF_MEM);
      }
      if (str->reserve(SPIDER_SQL_NAME_QUOTE_LEN))
      {
        DBUG_RETURN(HA_ERR_OUT_OF_MEM);
      }
      str->q_append(SPIDER_SQL_NAME_QUOTE_STR, SPIDER_SQL_NAME_QUOTE_LEN);
      if (mysql_row[7])
      {
        if (str->reserve(SPIDER_SQL_OPEN_PAREN_LEN))
        {
          DBUG_RETURN(HA_ERR_OUT_OF_MEM);
        }
        str->q_append(SPIDER_SQL_OPEN_PAREN_STR, SPIDER_SQL_OPEN_PAREN_LEN);
        if (str->append(mysql_row[7], strlen(mysql_row[7]), access_charset))
        {
          DBUG_RETURN(HA_ERR_OUT_OF_MEM);
        }
        if (str->reserve(SPIDER_SQL_CLOSE_PAREN_LEN))
        {
          DBUG_RETURN(HA_ERR_OUT_OF_MEM);
        }
        str->q_append(SPIDER_SQL_CLOSE_PAREN_STR, SPIDER_SQL_CLOSE_PAREN_LEN);
      }
    } else {
      if (str->reserve(SPIDER_SQL_COMMA_LEN + SPIDER_SQL_NAME_QUOTE_LEN))
      {
        DBUG_RETURN(HA_ERR_OUT_OF_MEM);
      }
      str->q_append(SPIDER_SQL_COMMA_STR, SPIDER_SQL_COMMA_LEN);
      str->q_append(SPIDER_SQL_NAME_QUOTE_STR, SPIDER_SQL_NAME_QUOTE_LEN);
      if (str->append(mysql_row[4], strlen(mysql_row[4]), access_charset))
      {
        DBUG_RETURN(HA_ERR_OUT_OF_MEM);
      }
      if (str->reserve(SPIDER_SQL_NAME_QUOTE_LEN))
      {
        DBUG_RETURN(HA_ERR_OUT_OF_MEM);
      }
      str->q_append(SPIDER_SQL_NAME_QUOTE_STR, SPIDER_SQL_NAME_QUOTE_LEN);
      if (mysql_row[7])
      {
        if (str->reserve(SPIDER_SQL_OPEN_PAREN_LEN))
        {
          DBUG_RETURN(HA_ERR_OUT_OF_MEM);
        }
        str->q_append(SPIDER_SQL_OPEN_PAREN_STR, SPIDER_SQL_OPEN_PAREN_LEN);
        if (str->append(mysql_row[7], strlen(mysql_row[7]), access_charset))
        {
          DBUG_RETURN(HA_ERR_OUT_OF_MEM);
        }
        if (str->reserve(SPIDER_SQL_CLOSE_PAREN_LEN))
        {
          DBUG_RETURN(HA_ERR_OUT_OF_MEM);
        }
        str->q_append(SPIDER_SQL_CLOSE_PAREN_STR, SPIDER_SQL_CLOSE_PAREN_LEN);
      }
    }
  } while ((mysql_row = mysql_fetch_row(db_result)));
  if (!first)
  {
    if (str->reserve(SPIDER_SQL_CLOSE_PAREN_LEN + SPIDER_SQL_COMMA_LEN))
    {
      DBUG_RETURN(HA_ERR_OUT_OF_MEM);
    }
    str->q_append(SPIDER_SQL_CLOSE_PAREN_STR, SPIDER_SQL_CLOSE_PAREN_LEN);
    str->q_append(SPIDER_SQL_COMMA_STR, SPIDER_SQL_COMMA_LEN);
  }
  DBUG_RETURN(0);
}
#endif

spider_db_mysql::spider_db_mysql(
  SPIDER_CONN *conn
) : spider_db_conn(conn), lock_table_hash_inited(FALSE),
  handler_open_array_inited(FALSE)
{
  DBUG_ENTER("spider_db_mysql::spider_db_mysql");
  DBUG_PRINT("info",("spider this=%p", this));
  db_conn = NULL;
  DBUG_VOID_RETURN;
}

spider_db_mysql::~spider_db_mysql()
{
  DBUG_ENTER("spider_db_mysql::~spider_db_mysql");
  DBUG_PRINT("info",("spider this=%p", this));
  if (handler_open_array_inited)
  {
    reset_opened_handler();
    spider_free_mem_calc(spider_current_trx,
      handler_open_array_id,
      handler_open_array.max_element *
      handler_open_array.size_of_element);
    delete_dynamic(&handler_open_array);
  }
  if (lock_table_hash_inited)
  {
    spider_free_mem_calc(spider_current_trx,
      lock_table_hash_id,
      lock_table_hash.array.max_element *
      lock_table_hash.array.size_of_element);
    my_hash_free(&lock_table_hash);
  }
  DBUG_VOID_RETURN;
}

int spider_db_mysql::init()
{
  DBUG_ENTER("spider_db_mysql::init");
  DBUG_PRINT("info",("spider this=%p", this));
  if (
    my_hash_init(&lock_table_hash, spd_charset_utf8_bin, 32, 0, 0,
      (my_hash_get_key) spider_link_get_key, 0, 0)
  ) {
    DBUG_RETURN(HA_ERR_OUT_OF_MEM);
  }
  spider_alloc_calc_mem_init(lock_table_hash, 140);
  spider_alloc_calc_mem(spider_current_trx,
    lock_table_hash,
    lock_table_hash.array.max_element *
    lock_table_hash.array.size_of_element);
  lock_table_hash_inited = TRUE;

  if (
    SPD_INIT_DYNAMIC_ARRAY2(&handler_open_array,
      sizeof(SPIDER_LINK_FOR_HASH *), NULL, 16, 16, MYF(MY_WME))
  ) {
    DBUG_RETURN(HA_ERR_OUT_OF_MEM);
  }
  spider_alloc_calc_mem_init(handler_open_array, 162);
  spider_alloc_calc_mem(spider_current_trx,
    handler_open_array,
    handler_open_array.max_element *
    handler_open_array.size_of_element);
  handler_open_array_inited = TRUE;
  DBUG_RETURN(0);
}

bool spider_db_mysql::is_connected()
{
  DBUG_ENTER("spider_db_mysql::is_connected");
  DBUG_PRINT("info",("spider this=%p", this));
  DBUG_RETURN(db_conn);
}

void spider_db_mysql::bg_connect()
{
  DBUG_ENTER("spider_db_mysql::bg_connect");
  DBUG_PRINT("info",("spider this=%p", this));
  DBUG_VOID_RETURN;
}

int spider_db_mysql::connect(
  char *tgt_host,
  char *tgt_username,
  char *tgt_password,
  long tgt_port,
  char *tgt_socket,
  char *server_name,
  int connect_retry_count,
  longlong connect_retry_interval
) {
  int error_num;
  my_bool connect_mutex = spider_param_connect_mutex();
  DBUG_ENTER("spider_db_mysql::connect");
  DBUG_PRINT("info",("spider this=%p", this));
  while (TRUE)
  {
    if (!db_conn)
    {
      if (!(db_conn = mysql_init(NULL)))
        DBUG_RETURN(HA_ERR_OUT_OF_MEM);
    }

    mysql_options(db_conn, MYSQL_OPT_READ_TIMEOUT,
      &conn->net_read_timeout);
    mysql_options(db_conn, MYSQL_OPT_WRITE_TIMEOUT,
      &conn->net_write_timeout);
    mysql_options(db_conn, MYSQL_OPT_CONNECT_TIMEOUT,
      &conn->connect_timeout);
    mysql_options(db_conn, MYSQL_OPT_USE_REMOTE_CONNECTION,
      NULL);

    if (
      conn->tgt_ssl_ca_length |
      conn->tgt_ssl_capath_length |
      conn->tgt_ssl_cert_length |
      conn->tgt_ssl_key_length
    ) {
      mysql_ssl_set(db_conn, conn->tgt_ssl_key, conn->tgt_ssl_cert,
        conn->tgt_ssl_ca, conn->tgt_ssl_capath, conn->tgt_ssl_cipher);
      if (conn->tgt_ssl_vsc)
      {
        my_bool verify_flg = TRUE;
        mysql_options(db_conn, MYSQL_OPT_SSL_VERIFY_SERVER_CERT,
          &verify_flg);
      }
    }

    if (conn->tgt_default_file)
    {
      DBUG_PRINT("info",("spider tgt_default_file=%s",
        conn->tgt_default_file));
      mysql_options(db_conn, MYSQL_READ_DEFAULT_FILE,
        conn->tgt_default_file);
    }
    if (conn->tgt_default_group)
    {
      DBUG_PRINT("info",("spider tgt_default_group=%s",
        conn->tgt_default_group));
      mysql_options(db_conn, MYSQL_READ_DEFAULT_GROUP,
        conn->tgt_default_group);
    }

    if (connect_mutex)
      pthread_mutex_lock(&spider_open_conn_mutex);
    /* tgt_db not use */
    if (
      !spider_param_dry_access() &&
      !mysql_real_connect(
        db_conn,
        tgt_host,
        tgt_username,
        tgt_password,
        NULL,
        tgt_port,
        tgt_socket,
        CLIENT_MULTI_STATEMENTS
      )
    ) {
      if (connect_mutex)
        pthread_mutex_unlock(&spider_open_conn_mutex);
      error_num = mysql_errno(db_conn);
      disconnect();
      if (
        (
          error_num != CR_CONN_HOST_ERROR &&
          error_num != CR_CONNECTION_ERROR
        ) ||
        !connect_retry_count
      ) {
        *conn->need_mon = ER_CONNECT_TO_FOREIGN_DATA_SOURCE;
        my_error(ER_CONNECT_TO_FOREIGN_DATA_SOURCE, MYF(0),
          server_name ? server_name : tgt_host);
        DBUG_RETURN(ER_CONNECT_TO_FOREIGN_DATA_SOURCE);
      }
      connect_retry_count--;
      my_sleep((ulong) connect_retry_interval);
    } else {
      if (connect_mutex)
        pthread_mutex_unlock(&spider_open_conn_mutex);
      break;
    }
  }
  DBUG_RETURN(0);
}

int spider_db_mysql::ping(
) {
  DBUG_ENTER("spider_db_mysql::ping");
  DBUG_PRINT("info",("spider this=%p", this));
  if (spider_param_dry_access())
    DBUG_RETURN(0);
  DBUG_RETURN(simple_command(db_conn, COM_PING, 0, 0, 0));
}

void spider_db_mysql::bg_disconnect()
{
  DBUG_ENTER("spider_db_mysql::bg_disconnect");
  DBUG_PRINT("info",("spider this=%p", this));
  DBUG_VOID_RETURN;
}

void spider_db_mysql::disconnect()
{
  DBUG_ENTER("spider_db_mysql::disconnect");
  DBUG_PRINT("info",("spider this=%p", this));
  DBUG_PRINT("info",("spider db_conn=%p", db_conn));
  if (db_conn)
  {
    mysql_close(db_conn);
    db_conn = NULL;
  }
  DBUG_VOID_RETURN;
}

int spider_db_mysql::set_net_timeout()
{
  DBUG_ENTER("spider_db_mysql::set_net_timeout");
  DBUG_PRINT("info",("spider this=%p", this));
  DBUG_PRINT("info",("spider conn=%p", conn));
  my_net_set_read_timeout(&db_conn->net, conn->net_read_timeout);
  my_net_set_write_timeout(&db_conn->net, conn->net_write_timeout);
  DBUG_RETURN(0);
}

int spider_db_mysql::exec_query(
  const char *query,
  uint length,
  int quick_mode
) {
  int error_num = 0;
  uint log_result_errors = spider_param_log_result_errors();
  DBUG_ENTER("spider_db_mysql::exec_query");
  DBUG_PRINT("info",("spider this=%p", this));
  if (spider_param_general_log())
  {
    const char *tgt_str = conn->tgt_host;
    uint32 tgt_len = conn->tgt_host_length;
    spider_string tmp_query_str;
    tmp_query_str.init_calc_mem(230);
    if (tmp_query_str.reserve(
      length + conn->tgt_wrapper_length +
      tgt_len + (SPIDER_SQL_SPACE_LEN * 2)))
      DBUG_RETURN(HA_ERR_OUT_OF_MEM);
    tmp_query_str.q_append(conn->tgt_wrapper, conn->tgt_wrapper_length);
    tmp_query_str.q_append(SPIDER_SQL_SPACE_STR, SPIDER_SQL_SPACE_LEN);
    tmp_query_str.q_append(tgt_str, tgt_len);
    tmp_query_str.q_append(SPIDER_SQL_SPACE_STR, SPIDER_SQL_SPACE_LEN);
    tmp_query_str.q_append(query, length);
    general_log_write(current_thd, COM_QUERY, tmp_query_str.ptr(),
      tmp_query_str.length());
  }
  if (!spider_param_dry_access())
  {
    error_num = mysql_real_query(db_conn, query, length);
  }
  if (
    (error_num && log_result_errors >= 1) ||
    (log_result_errors >= 2 && db_conn->warning_count > 0) ||
    (log_result_errors >= 4)
  ) {
    THD *thd = current_thd;
    uint log_result_error_with_sql = spider_param_log_result_error_with_sql();
    if (log_result_error_with_sql)
    {
      time_t cur_time = (time_t) time((time_t*) 0);
      struct tm lt;
      struct tm *l_time = localtime_r(&cur_time, &lt);
      spider_string tmp_query_str;
      tmp_query_str.init_calc_mem(243);
      uint query_length = thd->query_length();
      if ((log_result_error_with_sql & 2) && query_length)
      {
        Security_context *security_ctx = thd->security_ctx;
        tmp_query_str.length(0);
        if (tmp_query_str.reserve(query_length + 1))
          DBUG_RETURN(HA_ERR_OUT_OF_MEM);
        tmp_query_str.q_append(thd->query(), query_length);
        fprintf(stderr, "%04d%02d%02d %02d:%02d:%02d [RECV SPIDER SQL] "
          "from [%s][%s] to %ld:  "
          "sql: %s\n",
          l_time->tm_year + 1900, l_time->tm_mon + 1, l_time->tm_mday,
          l_time->tm_hour, l_time->tm_min, l_time->tm_sec,
          security_ctx->user ? security_ctx->user : "system user",
          security_ctx->host_or_ip,
          thd->thread_id,
          tmp_query_str.c_ptr_safe());
      }
      if (log_result_error_with_sql & 1)
      {
        tmp_query_str.length(0);
        if (tmp_query_str.reserve(length + 1))
          DBUG_RETURN(HA_ERR_OUT_OF_MEM);
        tmp_query_str.q_append(query, length);
        fprintf(stderr, "%04d%02d%02d %02d:%02d:%02d [SEND SPIDER SQL] "
          "from %ld to [%s] %ld:  "
          "sql: %s\n",
          l_time->tm_year + 1900, l_time->tm_mon + 1, l_time->tm_mday,
          l_time->tm_hour, l_time->tm_min, l_time->tm_sec,
          thd->thread_id, conn->tgt_host, db_conn->thread_id,
          tmp_query_str.c_ptr_safe());
      }
    }
    if (log_result_errors >= 2 && db_conn->warning_count > 0)
    {
      time_t cur_time = (time_t) time((time_t*) 0);
      struct tm lt;
      struct tm *l_time = localtime_r(&cur_time, &lt);
      fprintf(stderr, "%04d%02d%02d %02d:%02d:%02d [WARN SPIDER RESULT] "
        "from [%s] %ld to %ld:  "
        "affected_rows: %llu  id: %llu  status: %u  warning_count: %u\n",
        l_time->tm_year + 1900, l_time->tm_mon + 1, l_time->tm_mday,
        l_time->tm_hour, l_time->tm_min, l_time->tm_sec,
        conn->tgt_host, db_conn->thread_id, thd->thread_id,
        db_conn->affected_rows, db_conn->insert_id,
        db_conn->server_status, db_conn->warning_count);
      if (spider_param_log_result_errors() >= 3)
        print_warnings(l_time);
    } else if (log_result_errors >= 4)
    {
      time_t cur_time = (time_t) time((time_t*) 0);
      struct tm lt;
      struct tm *l_time = localtime_r(&cur_time, &lt);
      fprintf(stderr, "%04d%02d%02d %02d:%02d:%02d [INFO SPIDER RESULT] "
        "from [%s] %ld to %ld:  "
        "affected_rows: %llu  id: %llu  status: %u  warning_count: %u\n",
        l_time->tm_year + 1900, l_time->tm_mon + 1, l_time->tm_mday,
        l_time->tm_hour, l_time->tm_min, l_time->tm_sec,
        conn->tgt_host, db_conn->thread_id, thd->thread_id,
        db_conn->affected_rows, db_conn->insert_id,
        db_conn->server_status, db_conn->warning_count);
    }
  }
  DBUG_RETURN(error_num);
}

int spider_db_mysql::get_errno()
{
  DBUG_ENTER("spider_db_mysql::get_errno");
  DBUG_PRINT("info",("spider this=%p", this));
  stored_error = mysql_errno(db_conn);
  DBUG_PRINT("info",("spider stored_error=%d", stored_error));
  DBUG_RETURN(stored_error);
}

const char *spider_db_mysql::get_error()
{
  const char *error_ptr;
  DBUG_ENTER("spider_db_mysql::get_error");
  DBUG_PRINT("info",("spider this=%p", this));
  error_ptr = mysql_error(db_conn);
  DBUG_PRINT("info",("spider error=%s", error_ptr));
  DBUG_RETURN(error_ptr);
}

bool spider_db_mysql::is_server_gone_error(
  int error_num
) {
  bool server_gone;
  DBUG_ENTER("spider_db_mysql::is_server_gone_error");
  DBUG_PRINT("info",("spider this=%p", this));
  server_gone =
    (error_num == CR_SERVER_GONE_ERROR || error_num == CR_SERVER_LOST);
  DBUG_PRINT("info",("spider server_gone=%s", server_gone ? "TRUE" : "FALSE"));
  DBUG_RETURN(server_gone);
}

bool spider_db_mysql::is_dup_entry_error(
  int error_num
) {
  bool dup_entry;
  DBUG_ENTER("spider_db_mysql::is_dup_entry_error");
  DBUG_PRINT("info",("spider this=%p", this));
  dup_entry =
    (
      error_num == ER_DUP_ENTRY ||
      error_num == ER_DUP_KEY ||
      error_num == HA_ERR_FOUND_DUPP_KEY
    );
  DBUG_PRINT("info",("spider dup_entry=%s", dup_entry ? "TRUE" : "FALSE"));
  DBUG_RETURN(dup_entry);
}

bool spider_db_mysql::is_xa_nota_error(
  int error_num
) {
  bool xa_nota;
  DBUG_ENTER("spider_db_mysql::is_xa_nota_error");
  DBUG_PRINT("info",("spider this=%p", this));
  xa_nota =
    (
      error_num == ER_XAER_NOTA ||
      error_num == ER_XA_RBTIMEOUT ||
      error_num == ER_XA_RBDEADLOCK
    );
  DBUG_PRINT("info",("spider xa_nota=%s", xa_nota ? "TRUE" : "FALSE"));
  DBUG_RETURN(xa_nota);
}

void spider_db_mysql::print_warnings(
  struct tm *l_time
) {
  DBUG_ENTER("spider_db_mysql::print_warnings");
  DBUG_PRINT("info",("spider this=%p", this));
  if (db_conn->status == MYSQL_STATUS_READY)
  {
#if MYSQL_VERSION_ID < 50500
    if (!(db_conn->last_used_con->server_status & SERVER_MORE_RESULTS_EXISTS))
#else
    if (!(db_conn->server_status & SERVER_MORE_RESULTS_EXISTS))
#endif
    {
/*
      pthread_mutex_lock(&conn->mta_conn_mutex);
      SPIDER_SET_FILE_POS(&conn->mta_conn_mutex_file_pos);
*/
      if (
        spider_param_dry_access() ||
        !mysql_real_query(db_conn, SPIDER_SQL_SHOW_WARNINGS_STR,
          SPIDER_SQL_SHOW_WARNINGS_LEN)
      ) {
        MYSQL_RES *res = NULL;
        MYSQL_ROW row = NULL;
        uint num_fields;
        if (
          spider_param_dry_access() ||
          !(res = mysql_store_result(db_conn)) ||
          !(row = mysql_fetch_row(res))
        ) {
          if (mysql_errno(db_conn))
          {
            if (res)
              mysql_free_result(res);
/*
            SPIDER_CLEAR_FILE_POS(&conn->mta_conn_mutex_file_pos);
            pthread_mutex_unlock(&conn->mta_conn_mutex);
*/
            DBUG_VOID_RETURN;
          }
          /* no record is ok */
        }
/*
        SPIDER_CLEAR_FILE_POS(&conn->mta_conn_mutex_file_pos);
        pthread_mutex_unlock(&conn->mta_conn_mutex);
*/
        num_fields = mysql_num_fields(res);
        if (num_fields != 3)
        {
          mysql_free_result(res);
          DBUG_VOID_RETURN;
        }
        while (row)
        {
          fprintf(stderr, "%04d%02d%02d %02d:%02d:%02d [WARN SPIDER RESULT] "
            "from [%s] %ld to %ld: %s %s %s\n",
            l_time->tm_year + 1900, l_time->tm_mon + 1, l_time->tm_mday,
            l_time->tm_hour, l_time->tm_min, l_time->tm_sec,
            conn->tgt_host, db_conn->thread_id,
            current_thd->thread_id, row[0], row[1], row[2]);
          row = mysql_fetch_row(res);
        }
        if (res)
          mysql_free_result(res);
      } else {
/*
        SPIDER_CLEAR_FILE_POS(&conn->mta_conn_mutex_file_pos);
        pthread_mutex_unlock(&conn->mta_conn_mutex);
*/
      }
    }
  }
  DBUG_VOID_RETURN;
}

spider_db_result *spider_db_mysql::store_result(
  spider_db_result_buffer **spider_res_buf,
  st_spider_db_request_key *request_key,
  int *error_num
) {
  spider_db_mysql_result *result;
  DBUG_ENTER("spider_db_mysql::store_result");
  DBUG_PRINT("info",("spider this=%p", this));
  DBUG_ASSERT(!spider_res_buf);
  if ((result = new spider_db_mysql_result()))
  {
    *error_num = 0;
    if (
      spider_param_dry_access() ||
      !(result->db_result = mysql_store_result(db_conn))
    ) {
      delete result;
      result = NULL;
    } else {
      result->first_row = result->db_result->data_cursor;
      DBUG_PRINT("info",("spider result->first_row=%p", result->first_row));
    }
  } else {
    *error_num = HA_ERR_OUT_OF_MEM;
  }
  DBUG_RETURN(result);
}

spider_db_result *spider_db_mysql::use_result(
  st_spider_db_request_key *request_key,
  int *error_num
) {
  spider_db_mysql_result *result;
  DBUG_ENTER("spider_db_mysql::use_result");
  DBUG_PRINT("info",("spider this=%p", this));
  if ((result = new spider_db_mysql_result()))
  {
    *error_num = 0;
    if (
      spider_param_dry_access() ||
      !(result->db_result = db_conn->methods->use_result(db_conn))
    ) {
      delete result;
      result = NULL;
    } else {
      result->first_row = NULL;
    }
  } else {
    *error_num = HA_ERR_OUT_OF_MEM;
  }
  DBUG_RETURN(result);
}

int spider_db_mysql::next_result()
{
  int status;
  DBUG_ENTER("spider_db_mysql::next_result");
  DBUG_PRINT("info",("spider this=%p", this));
  if (db_conn->status != MYSQL_STATUS_READY)
  {
    my_message(ER_SPIDER_UNKNOWN_NUM, ER_SPIDER_UNKNOWN_STR, MYF(0));
    DBUG_RETURN(ER_SPIDER_UNKNOWN_NUM);
  }

  db_conn->net.last_errno = 0;
  db_conn->net.last_error[0] = '\0';
  strmov(db_conn->net.sqlstate, "00000");
  db_conn->affected_rows = ~(my_ulonglong) 0;

#if MYSQL_VERSION_ID < 50500
  if (db_conn->last_used_con->server_status & SERVER_MORE_RESULTS_EXISTS)
#else
  if (db_conn->server_status & SERVER_MORE_RESULTS_EXISTS)
#endif
  {
    if ((status = db_conn->methods->read_query_result(db_conn)) > 0)
      DBUG_RETURN(spider_db_errorno(conn));
    DBUG_RETURN(status);
  }
  DBUG_RETURN(-1);
}

uint spider_db_mysql::affected_rows()
{
  MYSQL *last_used_con;
  DBUG_ENTER("spider_db_mysql::affected_rows");
  DBUG_PRINT("info",("spider this=%p", this));
#if MYSQL_VERSION_ID < 50500
  last_used_con = db_conn->last_used_con;
#else
  last_used_con = db_conn;
#endif
  DBUG_RETURN((uint) last_used_con->affected_rows);
}

ulonglong spider_db_mysql::last_insert_id()
{
  MYSQL *last_used_con;
  DBUG_ENTER("spider_db_mysql::last_insert_id");
  DBUG_PRINT("info",("spider this=%p", this));
#if MYSQL_VERSION_ID < 50500
  last_used_con = db_conn->last_used_con;
#else
  last_used_con = db_conn;
#endif
  DBUG_RETURN((uint) last_used_con->insert_id);
}

int spider_db_mysql::set_character_set(
  const char *csname
) {
  DBUG_ENTER("spider_db_mysql::set_character_set");
  DBUG_PRINT("info",("spider this=%p", this));
  if (spider_param_dry_access())
    DBUG_RETURN(0);
  DBUG_RETURN(mysql_set_character_set(db_conn, csname));
}

int spider_db_mysql::select_db(
  const char *dbname
) {
  DBUG_ENTER("spider_db_mysql::select_db");
  DBUG_PRINT("info",("spider this=%p", this));
  if (spider_param_dry_access())
    DBUG_RETURN(0);
  DBUG_RETURN(mysql_select_db(db_conn, dbname));
}

int spider_db_mysql::consistent_snapshot(
  int *need_mon
) {
  DBUG_ENTER("spider_db_mysql::consistent_snapshot");
  DBUG_PRINT("info",("spider this=%p", this));
  if (spider_db_query(
    conn,
    SPIDER_SQL_START_CONSISTENT_SNAPSHOT_STR,
    SPIDER_SQL_START_CONSISTENT_SNAPSHOT_LEN,
    -1,
    need_mon)
  )
    DBUG_RETURN(spider_db_errorno(conn));
  SPIDER_CLEAR_FILE_POS(&conn->mta_conn_mutex_file_pos);
  pthread_mutex_unlock(&conn->mta_conn_mutex);
  DBUG_RETURN(0);
}

bool spider_db_mysql::trx_start_in_bulk_sql()
{
  DBUG_ENTER("spider_db_mysql::trx_start_in_bulk_sql");
  DBUG_PRINT("info",("spider this=%p", this));
  DBUG_RETURN(TRUE);
}

int spider_db_mysql::start_transaction(
  int *need_mon
) {
  DBUG_ENTER("spider_db_mysql::start_transaction");
  DBUG_PRINT("info",("spider this=%p", this));
  if (spider_db_query(
    conn,
    SPIDER_SQL_START_TRANSACTION_STR,
    SPIDER_SQL_START_TRANSACTION_LEN,
    -1,
    need_mon)
  )
    DBUG_RETURN(spider_db_errorno(conn));
  SPIDER_CLEAR_FILE_POS(&conn->mta_conn_mutex_file_pos);
  pthread_mutex_unlock(&conn->mta_conn_mutex);
  DBUG_RETURN(0);
}

int spider_db_mysql::commit(
  int *need_mon
) {
  DBUG_ENTER("spider_db_mysql::commit");
  DBUG_PRINT("info",("spider this=%p", this));
  if (spider_db_query(
    conn,
    SPIDER_SQL_COMMIT_STR,
    SPIDER_SQL_COMMIT_LEN,
    -1,
    need_mon)
  )
    DBUG_RETURN(spider_db_errorno(conn));
  SPIDER_CLEAR_FILE_POS(&conn->mta_conn_mutex_file_pos);
  pthread_mutex_unlock(&conn->mta_conn_mutex);
  DBUG_RETURN(0);
}

int spider_db_mysql::rollback(
  int *need_mon
) {
  bool is_error;
  int error_num;
  DBUG_ENTER("spider_db_mysql::rollback");
  DBUG_PRINT("info",("spider this=%p", this));
  if (spider_db_query(
    conn,
    SPIDER_SQL_ROLLBACK_STR,
    SPIDER_SQL_ROLLBACK_LEN,
    -1,
    need_mon)
  ) {
    is_error = conn->thd->is_error();
    conn->mta_conn_mutex_unlock_later = TRUE;
    error_num = spider_db_errorno(conn);
    if (
      error_num == ER_SPIDER_REMOTE_SERVER_GONE_AWAY_NUM &&
      !is_error
    )
      conn->thd->clear_error();
    else {
      conn->mta_conn_mutex_unlock_later = FALSE;
      SPIDER_CLEAR_FILE_POS(&conn->mta_conn_mutex_file_pos);
      pthread_mutex_unlock(&conn->mta_conn_mutex);
      DBUG_RETURN(error_num);
    }
  }
  conn->mta_conn_mutex_unlock_later = FALSE;
  SPIDER_CLEAR_FILE_POS(&conn->mta_conn_mutex_file_pos);
  pthread_mutex_unlock(&conn->mta_conn_mutex);
  DBUG_RETURN(0);
}

int spider_db_mysql::xa_start(
  XID *xid,
  int *need_mon
) {
  DBUG_ENTER("spider_db_mysql::xa_start");
  DBUG_PRINT("info",("spider this=%p", this));
  DBUG_ASSERT(0);
  DBUG_RETURN(0);
}

bool spider_db_mysql::xa_start_in_bulk_sql()
{
  DBUG_ENTER("spider_db_mysql::xa_start_in_bulk_sql");
  DBUG_PRINT("info",("spider this=%p", this));
  DBUG_RETURN(TRUE);
}

int spider_db_mysql::xa_end(
  XID *xid,
  int *need_mon
) {
  char sql_buf[SPIDER_SQL_XA_END_LEN + XIDDATASIZE + sizeof(long) + 9];
  spider_string sql_str(sql_buf, sizeof(sql_buf), &my_charset_bin);
  DBUG_ENTER("spider_db_mysql::xa_end");
  DBUG_PRINT("info",("spider this=%p", this));
  sql_str.init_calc_mem(108);

  sql_str.length(0);
  sql_str.q_append(SPIDER_SQL_XA_END_STR, SPIDER_SQL_XA_END_LEN);
  spider_db_append_xid_str(&sql_str, xid);
  if (spider_db_query(
    conn,
    sql_str.ptr(),
    sql_str.length(),
    -1,
    need_mon)
  )
    DBUG_RETURN(spider_db_errorno(conn));
  SPIDER_CLEAR_FILE_POS(&conn->mta_conn_mutex_file_pos);
  pthread_mutex_unlock(&conn->mta_conn_mutex);
  DBUG_RETURN(0);
}

int spider_db_mysql::xa_prepare(
  XID *xid,
  int *need_mon
) {
  char sql_buf[SPIDER_SQL_XA_PREPARE_LEN + XIDDATASIZE + sizeof(long) + 9];
  spider_string sql_str(sql_buf, sizeof(sql_buf), &my_charset_bin);
  DBUG_ENTER("spider_db_mysql::xa_prepare");
  DBUG_PRINT("info",("spider this=%p", this));
  sql_str.init_calc_mem(109);

  sql_str.length(0);
  sql_str.q_append(SPIDER_SQL_XA_PREPARE_STR, SPIDER_SQL_XA_PREPARE_LEN);
  spider_db_append_xid_str(&sql_str, xid);
  if (spider_db_query(
    conn,
    sql_str.ptr(),
    sql_str.length(),
    -1,
    need_mon)
  )
    DBUG_RETURN(spider_db_errorno(conn));
  SPIDER_CLEAR_FILE_POS(&conn->mta_conn_mutex_file_pos);
  pthread_mutex_unlock(&conn->mta_conn_mutex);
  DBUG_RETURN(0);
}

int spider_db_mysql::xa_commit(
  XID *xid,
  int *need_mon
) {
  char sql_buf[SPIDER_SQL_XA_COMMIT_LEN + XIDDATASIZE + sizeof(long) + 9];
  spider_string sql_str(sql_buf, sizeof(sql_buf), &my_charset_bin);
  DBUG_ENTER("spider_db_mysql::xa_commit");
  DBUG_PRINT("info",("spider this=%p", this));
  sql_str.init_calc_mem(110);

  sql_str.length(0);
  sql_str.q_append(SPIDER_SQL_XA_COMMIT_STR, SPIDER_SQL_XA_COMMIT_LEN);
  spider_db_append_xid_str(&sql_str, xid);
  if (spider_db_query(
    conn,
    sql_str.ptr(),
    sql_str.length(),
    -1,
    need_mon)
  )
    DBUG_RETURN(spider_db_errorno(conn));
  SPIDER_CLEAR_FILE_POS(&conn->mta_conn_mutex_file_pos);
  pthread_mutex_unlock(&conn->mta_conn_mutex);
  DBUG_RETURN(0);
}

int spider_db_mysql::xa_rollback(
  XID *xid,
  int *need_mon
) {
  char sql_buf[SPIDER_SQL_XA_ROLLBACK_LEN + XIDDATASIZE + sizeof(long) + 9];
  spider_string sql_str(sql_buf, sizeof(sql_buf), &my_charset_bin);
  DBUG_ENTER("spider_db_mysql::xa_rollback");
  DBUG_PRINT("info",("spider this=%p", this));
  sql_str.init_calc_mem(111);

  sql_str.length(0);
  sql_str.q_append(SPIDER_SQL_XA_ROLLBACK_STR, SPIDER_SQL_XA_ROLLBACK_LEN);
  spider_db_append_xid_str(&sql_str, xid);
  if (spider_db_query(
    conn,
    sql_str.ptr(),
    sql_str.length(),
    -1,
    need_mon)
  )
    DBUG_RETURN(spider_db_errorno(conn));
  SPIDER_CLEAR_FILE_POS(&conn->mta_conn_mutex_file_pos);
  pthread_mutex_unlock(&conn->mta_conn_mutex);
  DBUG_RETURN(0);
}

bool spider_db_mysql::set_trx_isolation_in_bulk_sql()
{
  DBUG_ENTER("spider_db_mysql::set_trx_isolation_in_bulk_sql");
  DBUG_PRINT("info",("spider this=%p", this));
  DBUG_RETURN(TRUE);
}

int spider_db_mysql::set_trx_isolation(
  int trx_isolation,
  int *need_mon
) {
  DBUG_ENTER("spider_db_mysql::set_trx_isolation");
  DBUG_PRINT("info",("spider this=%p", this));
  switch (trx_isolation)
  {
    case ISO_READ_UNCOMMITTED:
      if (spider_db_query(
        conn,
        SPIDER_SQL_ISO_READ_UNCOMMITTED_STR,
        SPIDER_SQL_ISO_READ_UNCOMMITTED_LEN,
        -1,
        need_mon)
      )
        DBUG_RETURN(spider_db_errorno(conn));
      SPIDER_CLEAR_FILE_POS(&conn->mta_conn_mutex_file_pos);
      pthread_mutex_unlock(&conn->mta_conn_mutex);
      break;
    case ISO_READ_COMMITTED:
      if (spider_db_query(
        conn,
        SPIDER_SQL_ISO_READ_COMMITTED_STR,
        SPIDER_SQL_ISO_READ_COMMITTED_LEN,
        -1,
        need_mon)
      )
        DBUG_RETURN(spider_db_errorno(conn));
      SPIDER_CLEAR_FILE_POS(&conn->mta_conn_mutex_file_pos);
      pthread_mutex_unlock(&conn->mta_conn_mutex);
      break;
    case ISO_REPEATABLE_READ:
      if (spider_db_query(
        conn,
        SPIDER_SQL_ISO_REPEATABLE_READ_STR,
        SPIDER_SQL_ISO_REPEATABLE_READ_LEN,
        -1,
        need_mon)
      )
        DBUG_RETURN(spider_db_errorno(conn));
      SPIDER_CLEAR_FILE_POS(&conn->mta_conn_mutex_file_pos);
      pthread_mutex_unlock(&conn->mta_conn_mutex);
      break;
    case ISO_SERIALIZABLE:
      if (spider_db_query(
        conn,
        SPIDER_SQL_ISO_SERIALIZABLE_STR,
        SPIDER_SQL_ISO_SERIALIZABLE_LEN,
        -1,
        need_mon)
      )
        DBUG_RETURN(spider_db_errorno(conn));
      SPIDER_CLEAR_FILE_POS(&conn->mta_conn_mutex_file_pos);
      pthread_mutex_unlock(&conn->mta_conn_mutex);
      break;
    default:
      DBUG_RETURN(HA_ERR_UNSUPPORTED);
  }
  DBUG_RETURN(0);
}

bool spider_db_mysql::set_autocommit_in_bulk_sql()
{
  DBUG_ENTER("spider_db_mysql::set_autocommit_in_bulk_sql");
  DBUG_PRINT("info",("spider this=%p", this));
  DBUG_RETURN(TRUE);
}

int spider_db_mysql::set_autocommit(
  bool autocommit,
  int *need_mon
) {
  DBUG_ENTER("spider_db_mysql::set_autocommit");
  DBUG_PRINT("info",("spider this=%p", this));
  if (autocommit)
  {
    if (spider_db_query(
      conn,
      SPIDER_SQL_AUTOCOMMIT_ON_STR,
      SPIDER_SQL_AUTOCOMMIT_ON_LEN,
      -1,
      need_mon)
    )
      DBUG_RETURN(spider_db_errorno(conn));
    SPIDER_CLEAR_FILE_POS(&conn->mta_conn_mutex_file_pos);
    pthread_mutex_unlock(&conn->mta_conn_mutex);
  } else {
    if (spider_db_query(
      conn,
      SPIDER_SQL_AUTOCOMMIT_OFF_STR,
      SPIDER_SQL_AUTOCOMMIT_OFF_LEN,
      -1,
      need_mon)
    )
      DBUG_RETURN(spider_db_errorno(conn));
    SPIDER_CLEAR_FILE_POS(&conn->mta_conn_mutex_file_pos);
    pthread_mutex_unlock(&conn->mta_conn_mutex);
  }
  DBUG_RETURN(0);
}

bool spider_db_mysql::set_sql_log_off_in_bulk_sql()
{
  DBUG_ENTER("spider_db_mysql::set_sql_log_off_in_bulk_sql");
  DBUG_PRINT("info",("spider this=%p", this));
  DBUG_RETURN(TRUE);
}

int spider_db_mysql::set_sql_log_off(
  bool sql_log_off,
  int *need_mon
) {
  DBUG_ENTER("spider_db_mysql::set_sql_log_off");
  DBUG_PRINT("info",("spider this=%p", this));
  if (sql_log_off)
  {
    if (spider_db_query(
      conn,
      SPIDER_SQL_SQL_LOG_ON_STR,
      SPIDER_SQL_SQL_LOG_ON_LEN,
      -1,
      need_mon)
    )
      DBUG_RETURN(spider_db_errorno(conn));
    SPIDER_CLEAR_FILE_POS(&conn->mta_conn_mutex_file_pos);
    pthread_mutex_unlock(&conn->mta_conn_mutex);
  } else {
    if (spider_db_query(
      conn,
      SPIDER_SQL_SQL_LOG_OFF_STR,
      SPIDER_SQL_SQL_LOG_OFF_LEN,
      -1,
      need_mon)
    )
      DBUG_RETURN(spider_db_errorno(conn));
    SPIDER_CLEAR_FILE_POS(&conn->mta_conn_mutex_file_pos);
    pthread_mutex_unlock(&conn->mta_conn_mutex);
  }
  DBUG_RETURN(0);
}

bool spider_db_mysql::set_time_zone_in_bulk_sql()
{
  DBUG_ENTER("spider_db_mysql::set_time_zone_in_bulk_sql");
  DBUG_PRINT("info",("spider this=%p", this));
  DBUG_RETURN(TRUE);
}

int spider_db_mysql::set_time_zone(
  Time_zone *time_zone,
  int *need_mon
) {
  const String *tz_str = time_zone->get_name();
  char sql_buf[MAX_FIELD_WIDTH];
  spider_string sql_str(sql_buf, sizeof(sql_buf), &my_charset_bin);
  DBUG_ENTER("spider_db_mysql::set_time_zone");
  DBUG_PRINT("info",("spider this=%p", this));
  sql_str.init_calc_mem(214);
  sql_str.length(0);
  if (sql_str.reserve(SPIDER_SQL_TIME_ZONE_LEN +
    tz_str->length() + SPIDER_SQL_VALUE_QUOTE_LEN))
    DBUG_RETURN(HA_ERR_OUT_OF_MEM);
  sql_str.q_append(SPIDER_SQL_TIME_ZONE_STR, SPIDER_SQL_TIME_ZONE_LEN);
  sql_str.q_append(tz_str->ptr(), tz_str->length());
  sql_str.q_append(SPIDER_SQL_VALUE_QUOTE_STR, SPIDER_SQL_VALUE_QUOTE_LEN);
  if (spider_db_query(
    conn,
    sql_str.ptr(),
    sql_str.length(),
    -1,
    need_mon)
  )
    DBUG_RETURN(spider_db_errorno(conn));
  SPIDER_CLEAR_FILE_POS(&conn->mta_conn_mutex_file_pos);
  pthread_mutex_unlock(&conn->mta_conn_mutex);
  DBUG_RETURN(0);
}

#if defined(HS_HAS_SQLCOM) && defined(HAVE_HANDLERSOCKET)
int spider_db_mysql::append_sql(
  char *sql,
  ulong sql_length,
  st_spider_db_request_key *request_key
) {
  DBUG_ENTER("spider_db_mysql::append_sql");
  DBUG_PRINT("info",("spider this=%p", this));
  DBUG_ASSERT(0);
  DBUG_RETURN(0);
}

int spider_db_mysql::append_open_handler(
  uint handler_id,
  const char *db_name,
  const char *table_name,
  const char *index_name,
  const char *sql,
  st_spider_db_request_key *request_key
) {
  DBUG_ENTER("spider_db_mysql::append_open_handler");
  DBUG_PRINT("info",("spider this=%p", this));
  DBUG_ASSERT(0);
  DBUG_RETURN(0);
}

int spider_db_mysql::append_select(
  uint handler_id,
  spider_string *sql,
  SPIDER_DB_HS_STRING_REF_BUFFER *keys,
  int limit,
  int skip,
  st_spider_db_request_key *request_key
) {
  DBUG_ENTER("spider_db_mysql::append_select");
  DBUG_PRINT("info",("spider this=%p", this));
  DBUG_ASSERT(0);
  DBUG_RETURN(0);
}

int spider_db_mysql::append_insert(
  uint handler_id,
  SPIDER_DB_HS_STRING_REF_BUFFER *upds,
  st_spider_db_request_key *request_key
) {
  DBUG_ENTER("spider_db_mysql::append_insert");
  DBUG_PRINT("info",("spider this=%p", this));
  DBUG_ASSERT(0);
  DBUG_RETURN(0);
}

int spider_db_mysql::append_update(
  uint handler_id,
  spider_string *sql,
  SPIDER_DB_HS_STRING_REF_BUFFER *keys,
  SPIDER_DB_HS_STRING_REF_BUFFER *upds,
  int limit,
  int skip,
  bool increment,
  bool decrement,
  st_spider_db_request_key *request_key
) {
  DBUG_ENTER("spider_db_mysql::append_update");
  DBUG_PRINT("info",("spider this=%p", this));
  DBUG_ASSERT(0);
  DBUG_RETURN(0);
}

int spider_db_mysql::append_delete(
  uint handler_id,
  spider_string *sql,
  SPIDER_DB_HS_STRING_REF_BUFFER *keys,
  int limit,
  int skip,
  st_spider_db_request_key *request_key
) {
  DBUG_ENTER("spider_db_mysql::append_delete");
  DBUG_PRINT("info",("spider this=%p", this));
  DBUG_ASSERT(0);
  DBUG_RETURN(0);
}

void spider_db_mysql::reset_request_queue()
{
  DBUG_ENTER("spider_db_mysql::reset_request_queue");
  DBUG_PRINT("info",("spider this=%p", this));
  DBUG_ASSERT(0);
  DBUG_VOID_RETURN;
}
#endif

size_t spider_db_mysql::escape_string(
  char *to,
  const char *from,
  size_t from_length
) {
  DBUG_ENTER("spider_db_mysql::escape_string");
  DBUG_PRINT("info",("spider this=%p", this));
  if (db_conn->server_status & SERVER_STATUS_NO_BACKSLASH_ESCAPES)
    DBUG_RETURN(escape_quotes_for_mysql(db_conn->charset, to, 0,
      from, from_length));
  DBUG_RETURN(escape_string_for_mysql(db_conn->charset, to, 0,
    from, from_length));
}

bool spider_db_mysql::have_lock_table_list()
{
  DBUG_ENTER("spider_db_mysql::have_lock_table_list");
  DBUG_PRINT("info",("spider this=%p", this));
  DBUG_RETURN(lock_table_hash.records);
}

int spider_db_mysql::append_lock_tables(
  spider_string *str
) {
  int error_num;
  ha_spider *tmp_spider;
  int lock_type;
  uint conn_link_idx;
  int tmp_link_idx;
  SPIDER_LINK_FOR_HASH *tmp_link_for_hash;
  const char *db_name;
  uint db_name_length;
  CHARSET_INFO *db_name_charset;
  const char *table_name;
  uint table_name_length;
  CHARSET_INFO *table_name_charset;
  DBUG_ENTER("spider_db_mysql::lock_tables");
  DBUG_PRINT("info",("spider this=%p", this));
  if ((error_num = spider_db_mysql_utility.append_lock_table_head(str)))
  {
    DBUG_RETURN(error_num);
  }
  while ((tmp_link_for_hash =
    (SPIDER_LINK_FOR_HASH *) my_hash_element(&lock_table_hash, 0)))
  {
    tmp_spider = tmp_link_for_hash->spider;
    tmp_link_idx = tmp_link_for_hash->link_idx;
    switch (tmp_spider->lock_type)
    {
      case TL_READ:
        lock_type = SPIDER_DB_TABLE_LOCK_READ_LOCAL;
        break;
      case TL_READ_NO_INSERT:
        lock_type = SPIDER_DB_TABLE_LOCK_READ;
        break;
      case TL_WRITE_LOW_PRIORITY:
        lock_type = SPIDER_DB_TABLE_LOCK_LOW_PRIORITY_WRITE;
        break;
      case TL_WRITE:
        lock_type = SPIDER_DB_TABLE_LOCK_WRITE;
        break;
      default:
        // no lock
        DBUG_PRINT("info",("spider lock_type=%d", tmp_spider->lock_type));
        DBUG_RETURN(0);
    }
    conn_link_idx = tmp_spider->conn_link_idx[tmp_link_idx];
    spider_mysql_share *db_share = (spider_mysql_share *)
      tmp_spider->share->dbton_share[conn->dbton_id];
    if (&db_share->db_names_str[conn_link_idx])
    {
      db_name = db_share->db_names_str[conn_link_idx].ptr();
      db_name_length = db_share->db_names_str[conn_link_idx].length();
      db_name_charset = tmp_spider->share->access_charset;
    } else {
      db_name = tmp_spider->share->tgt_dbs[conn_link_idx];
      db_name_length = tmp_spider->share->tgt_dbs_lengths[conn_link_idx];
      db_name_charset = system_charset_info;
    }
    if (&db_share->table_names_str[conn_link_idx])
    {
      table_name = db_share->table_names_str[conn_link_idx].ptr();
      table_name_length = db_share->table_names_str[conn_link_idx].length();
      table_name_charset = tmp_spider->share->access_charset;
    } else {
      table_name = tmp_spider->share->tgt_table_names[conn_link_idx];
      table_name_length =
        tmp_spider->share->tgt_table_names_lengths[conn_link_idx];
      table_name_charset = system_charset_info;
    }
    if ((error_num = spider_db_mysql_utility.
      append_lock_table_body(
        str,
        db_name,
        db_name_length,
        db_name_charset,
        table_name,
        table_name_length,
        table_name_charset,
        lock_type
      )
    )) {
      my_hash_reset(&lock_table_hash);
      DBUG_RETURN(error_num);
    }
#ifdef HASH_UPDATE_WITH_HASH_VALUE
    my_hash_delete_with_hash_value(&lock_table_hash,
      tmp_link_for_hash->db_table_str_hash_value, (uchar*) tmp_link_for_hash);
#else
    my_hash_delete(&lock_table_hash, (uchar*) tmp_link_for_hash);
#endif
  }
  if ((error_num = spider_db_mysql_utility.append_lock_table_tail(str)))
  {
    DBUG_RETURN(error_num);
  }
  DBUG_RETURN(0);
}

int spider_db_mysql::append_unlock_tables(
  spider_string *str
) {
  int error_num;
  DBUG_ENTER("spider_db_mysql::append_unlock_tables");
  DBUG_PRINT("info",("spider this=%p", this));
  if ((error_num = spider_db_mysql_utility.append_unlock_table(str)))
  {
    DBUG_RETURN(error_num);
  }
  DBUG_RETURN(0);
}

uint spider_db_mysql::get_lock_table_hash_count()
{
  DBUG_ENTER("spider_db_mysql::get_lock_table_hash_count");
  DBUG_PRINT("info",("spider this=%p", this));
  DBUG_RETURN(lock_table_hash.records);
}

void spider_db_mysql::reset_lock_table_hash()
{
  DBUG_ENTER("spider_db_mysql::reset_lock_table_hash");
  DBUG_PRINT("info",("spider this=%p", this));
  my_hash_reset(&lock_table_hash);
  DBUG_VOID_RETURN;
}

uint spider_db_mysql::get_opened_handler_count()
{
  DBUG_ENTER("spider_db_mysql::get_opened_handler_count");
  DBUG_PRINT("info",("spider this=%p", this));
  DBUG_RETURN(handler_open_array.elements);
}

void spider_db_mysql::reset_opened_handler()
{
  ha_spider *tmp_spider;
  int tmp_link_idx;
  SPIDER_LINK_FOR_HASH **tmp_link_for_hash;
  DBUG_ENTER("spider_db_mysql::reset_opened_handler");
  DBUG_PRINT("info",("spider this=%p", this));
  while ((tmp_link_for_hash =
    (SPIDER_LINK_FOR_HASH **) pop_dynamic(&handler_open_array)))
  {
    tmp_spider = (*tmp_link_for_hash)->spider;
    tmp_link_idx = (*tmp_link_for_hash)->link_idx;
    tmp_spider->clear_handler_opened(tmp_link_idx, conn->conn_kind);
  }
  DBUG_VOID_RETURN;
}

void spider_db_mysql::set_dup_key_idx(
  ha_spider *spider,
  int link_idx
) {
  TABLE *table = spider->get_table();
  uint roop_count, pk_idx = table->s->primary_key;
  int key_name_length;
  int max_length = 0;
  char *key_name;
  DBUG_ENTER("spider_db_mysql::set_dup_key_idx");
  DBUG_PRINT("info",("spider this=%p", this));
  DBUG_PRINT("info",("spider error_str=%s", conn->error_str));
  for (roop_count = 0; roop_count < table->s->keys; roop_count++)
  {
    if (roop_count == pk_idx)
    {
      DBUG_PRINT("info",("spider pk_idx=%u", roop_count));
      int all_link_idx = spider->conn_link_idx[link_idx];
      key_name = spider->share->tgt_pk_names[all_link_idx];
      key_name_length = spider->share->tgt_pk_names_lengths[all_link_idx];
    } else {
      key_name = table->s->key_info[roop_count].name;
      key_name_length = strlen(key_name);
    }
    DBUG_PRINT("info",("spider key_name=%s", key_name));
    if (
      max_length < key_name_length &&
      conn->error_length - 1 >= key_name_length &&
      *(conn->error_str + conn->error_length - 2 -
        key_name_length) == '\'' &&
      !strncasecmp(conn->error_str +
        conn->error_length - 1 - key_name_length,
        key_name, key_name_length)
    ) {
      max_length = key_name_length;
      spider->dup_key_idx = roop_count;
    }
  }
  if (max_length == 0)
    spider->dup_key_idx = (uint) -1;
  DBUG_PRINT("info",("spider dup_key_idx=%d", spider->dup_key_idx));
  DBUG_VOID_RETURN;
}

bool spider_db_mysql::cmp_request_key_to_snd(
  st_spider_db_request_key *request_key
) {
  DBUG_ENTER("spider_db_mysql::cmp_request_key_to_snd");
  DBUG_PRINT("info",("spider this=%p", this));
  DBUG_RETURN(TRUE);
}

spider_db_mysql_util::spider_db_mysql_util() : spider_db_util()
{
  DBUG_ENTER("spider_db_mysql_util::spider_db_mysql_util");
  DBUG_PRINT("info",("spider this=%p", this));
  DBUG_VOID_RETURN;
}

spider_db_mysql_util::~spider_db_mysql_util()
{
  DBUG_ENTER("spider_db_mysql_util::~spider_db_mysql_util");
  DBUG_PRINT("info",("spider this=%p", this));
  DBUG_VOID_RETURN;
}

int spider_db_mysql_util::append_name(
  spider_string *str,
  const char *name,
  uint name_length
) {
  DBUG_ENTER("spider_db_mysql_util::append_name");
  str->q_append(SPIDER_SQL_NAME_QUOTE_STR, SPIDER_SQL_NAME_QUOTE_LEN);
  str->q_append(name, name_length);
  str->q_append(SPIDER_SQL_NAME_QUOTE_STR, SPIDER_SQL_NAME_QUOTE_LEN);
  DBUG_RETURN(0);
}

int spider_db_mysql_util::append_name_with_charset(
  spider_string *str,
  const char *name,
  uint name_length,
  CHARSET_INFO *name_charset
) {
  DBUG_ENTER("spider_db_mysql_util::append_name_with_charset");
  if (str->reserve(SPIDER_SQL_NAME_QUOTE_LEN * 2 + name_length * 2))
    DBUG_RETURN(HA_ERR_OUT_OF_MEM);
  str->q_append(SPIDER_SQL_NAME_QUOTE_STR, SPIDER_SQL_NAME_QUOTE_LEN);
  str->append(name, name_length, name_charset);
  if (str->reserve(SPIDER_SQL_NAME_QUOTE_LEN))
    DBUG_RETURN(HA_ERR_OUT_OF_MEM);
  str->q_append(SPIDER_SQL_NAME_QUOTE_STR, SPIDER_SQL_NAME_QUOTE_LEN);
  DBUG_RETURN(0);
}

bool spider_db_mysql_util::is_name_quote(
  const char head_code
) {
  DBUG_ENTER("spider_db_mysql_util::is_name_quote");
  DBUG_RETURN(head_code == *name_quote_str);
}

int spider_db_mysql_util::append_escaped_name_quote(
  spider_string *str
) {
  DBUG_ENTER("spider_db_mysql_util::append_escaped_name_quote");
  if (str->reserve(SPIDER_SQL_NAME_QUOTE_LEN * 2))
    DBUG_RETURN(HA_ERR_OUT_OF_MEM);
  str->q_append(SPIDER_SQL_NAME_QUOTE_STR, SPIDER_SQL_NAME_QUOTE_LEN);
  str->q_append(SPIDER_SQL_NAME_QUOTE_STR, SPIDER_SQL_NAME_QUOTE_LEN);
  DBUG_RETURN(0);
}

int spider_db_mysql_util::append_column_value(
  ha_spider *spider,
  spider_string *str,
  Field *field,
  const uchar *new_ptr,
  CHARSET_INFO *access_charset
) {
  char buf[MAX_FIELD_WIDTH];
  spider_string tmp_str(buf, MAX_FIELD_WIDTH, &my_charset_bin);
  String *ptr;
  uint length;
  DBUG_ENTER("spider_db_mysql_util::append_column_value");
  tmp_str.init_calc_mem(113);

  if (new_ptr)
  {
    if (
      field->type() == MYSQL_TYPE_BLOB ||
      field->real_type() == MYSQL_TYPE_VARCHAR
    ) {
      length = uint2korr(new_ptr);
      tmp_str.set_quick((char *) new_ptr + HA_KEY_BLOB_LENGTH, length,
        &my_charset_bin);
      ptr = tmp_str.get_str();
    } else if (field->type() == MYSQL_TYPE_GEOMETRY)
    {
/*
      uint mlength = SIZEOF_STORED_DOUBLE, lcnt;
      uchar *dest = (uchar *) buf;
      const uchar *source;
      for (lcnt = 0; lcnt < 4; lcnt++)
      {
        mlength = SIZEOF_STORED_DOUBLE;
        source = new_ptr + mlength + SIZEOF_STORED_DOUBLE * lcnt;
        while (mlength--)
          *dest++ = *--source;
      }
      tmp_str.length(SIZEOF_STORED_DOUBLE * lcnt);
*/
#ifndef DBUG_OFF
      double xmin, xmax, ymin, ymax;
/*
      float8store(buf,xmin);
      float8store(buf+8,xmax);
      float8store(buf+16,ymin);
      float8store(buf+24,ymax);
      memcpy(&xmin,new_ptr,sizeof(xmin));
      memcpy(&xmax,new_ptr + 8,sizeof(xmax));
      memcpy(&ymin,new_ptr + 16,sizeof(ymin));
      memcpy(&ymax,new_ptr + 24,sizeof(ymax));
      float8get(xmin, buf);
      float8get(xmax, buf + 8);
      float8get(ymin, buf + 16);
      float8get(ymax, buf + 24);
      DBUG_PRINT("info", ("spider geo is %f %f %f %f",
        xmin, xmax, ymin, ymax));
      DBUG_PRINT("info", ("spider geo is %.14g %.14g %.14g %.14g",
        xmin, xmax, ymin, ymax));
*/
      float8get(xmin, new_ptr);
      float8get(xmax, new_ptr + 8);
      float8get(ymin, new_ptr + 16);
      float8get(ymax, new_ptr + 24);
      DBUG_PRINT("info", ("spider geo is %f %f %f %f",
        xmin, xmax, ymin, ymax));
/*
      float8get(xmin, new_ptr + SIZEOF_STORED_DOUBLE * 4);
      float8get(xmax, new_ptr + SIZEOF_STORED_DOUBLE * 5);
      float8get(ymin, new_ptr + SIZEOF_STORED_DOUBLE * 6);
      float8get(ymax, new_ptr + SIZEOF_STORED_DOUBLE * 7);
      DBUG_PRINT("info", ("spider geo is %f %f %f %f",
        xmin, xmax, ymin, ymax));
      float8get(xmin, new_ptr + SIZEOF_STORED_DOUBLE * 8);
      float8get(xmax, new_ptr + SIZEOF_STORED_DOUBLE * 9);
      float8get(ymin, new_ptr + SIZEOF_STORED_DOUBLE * 10);
      float8get(ymax, new_ptr + SIZEOF_STORED_DOUBLE * 11);
      DBUG_PRINT("info", ("spider geo is %f %f %f %f",
        xmin, xmax, ymin, ymax));
      float8get(xmin, new_ptr + SIZEOF_STORED_DOUBLE * 12);
      float8get(xmax, new_ptr + SIZEOF_STORED_DOUBLE * 13);
      float8get(ymin, new_ptr + SIZEOF_STORED_DOUBLE * 14);
      float8get(ymax, new_ptr + SIZEOF_STORED_DOUBLE * 15);
      DBUG_PRINT("info", ("spider geo is %f %f %f %f",
        xmin, xmax, ymin, ymax));
*/
#endif
/*
      tmp_str.set_quick((char *) new_ptr, SIZEOF_STORED_DOUBLE * 4,
        &my_charset_bin);
*/
      tmp_str.length(0);
      tmp_str.q_append((char *) SPIDER_SQL_LINESTRING_HEAD_STR,
        SPIDER_SQL_LINESTRING_HEAD_LEN);
      tmp_str.q_append((char *) new_ptr, SIZEOF_STORED_DOUBLE);
      tmp_str.q_append((char *) new_ptr + SIZEOF_STORED_DOUBLE * 2,
        SIZEOF_STORED_DOUBLE);
      tmp_str.q_append((char *) new_ptr + SIZEOF_STORED_DOUBLE,
        SIZEOF_STORED_DOUBLE);
      tmp_str.q_append((char *) new_ptr + SIZEOF_STORED_DOUBLE * 3,
        SIZEOF_STORED_DOUBLE);
      ptr = tmp_str.get_str();
    } else {
      ptr = field->val_str(tmp_str.get_str(), new_ptr);
      tmp_str.mem_calc();
    }
  } else {
    ptr = field->val_str(tmp_str.get_str());
    tmp_str.mem_calc();
  }
  DBUG_PRINT("info", ("spider field->type() is %d", field->type()));
  DBUG_PRINT("info", ("spider ptr->length() is %d", ptr->length()));
/*
  if (
    field->type() == MYSQL_TYPE_BIT ||
    (field->type() >= MYSQL_TYPE_TINY_BLOB &&
      field->type() <= MYSQL_TYPE_BLOB)
  ) {
    uchar *hex_ptr = (uchar *) ptr->ptr(), *end_ptr;
    char *str_ptr;
    DBUG_PRINT("info", ("spider HEX"));
    if (str->reserve(SPIDER_SQL_HEX_LEN + ptr->length() * 2))
      DBUG_RETURN(HA_ERR_OUT_OF_MEM);
    str->q_append(SPIDER_SQL_HEX_STR, SPIDER_SQL_HEX_LEN);
    str_ptr = (char *) str->ptr() + str->length();
    for (end_ptr = hex_ptr + ptr->length(); hex_ptr < end_ptr; hex_ptr++)
    {
      *str_ptr++ = spider_dig_upper[(*hex_ptr) >> 4];
      *str_ptr++ = spider_dig_upper[(*hex_ptr) & 0x0F];
    }
    str->length(str->length() + ptr->length() * 2);
  } else 
*/
  if (field->result_type() == STRING_RESULT)
  {
    DBUG_PRINT("info", ("spider STRING_RESULT"));
    if (str->reserve(SPIDER_SQL_VALUE_QUOTE_LEN))
      DBUG_RETURN(HA_ERR_OUT_OF_MEM);
    str->q_append(SPIDER_SQL_VALUE_QUOTE_STR, SPIDER_SQL_VALUE_QUOTE_LEN);
    if (
      field->type() == MYSQL_TYPE_VARCHAR ||
      (field->type() >= MYSQL_TYPE_ENUM &&
        field->type() <= MYSQL_TYPE_GEOMETRY)
    ) {
      DBUG_PRINT("info", ("spider append_escaped"));
      char buf2[MAX_FIELD_WIDTH];
      spider_string tmp_str2(buf2, MAX_FIELD_WIDTH, access_charset);
      tmp_str2.init_calc_mem(114);
      tmp_str2.length(0);
      if (
        tmp_str2.append(ptr->ptr(), ptr->length(), field->charset()) ||
        str->reserve(tmp_str2.length() * 2) ||
        append_escaped_util(str, tmp_str2.get_str())
      )
        DBUG_RETURN(HA_ERR_OUT_OF_MEM);
    } else if (str->append(*ptr))
      DBUG_RETURN(HA_ERR_OUT_OF_MEM);
    if (str->reserve(SPIDER_SQL_VALUE_QUOTE_LEN))
      DBUG_RETURN(HA_ERR_OUT_OF_MEM);
    str->q_append(SPIDER_SQL_VALUE_QUOTE_STR, SPIDER_SQL_VALUE_QUOTE_LEN);
  } else if (field->str_needs_quotes())
  {
    if (str->reserve(SPIDER_SQL_VALUE_QUOTE_LEN * 2 + ptr->length() * 2 + 2))
      DBUG_RETURN(HA_ERR_OUT_OF_MEM);
    str->q_append(SPIDER_SQL_VALUE_QUOTE_STR, SPIDER_SQL_VALUE_QUOTE_LEN);
    append_escaped_util(str, ptr);
    str->q_append(SPIDER_SQL_VALUE_QUOTE_STR, SPIDER_SQL_VALUE_QUOTE_LEN);
  } else if (str->append(*ptr))
    DBUG_RETURN(HA_ERR_OUT_OF_MEM);
  DBUG_RETURN(0);
}

int spider_db_mysql_util::append_from_with_alias(
  spider_string *str,
  const char **table_names,
  uint *table_name_lengths,
  const char **table_aliases,
  uint *table_alias_lengths,
  uint table_count,
  int *table_name_pos,
  bool over_write
) {
  uint roop_count, length = 0;
  DBUG_ENTER("spider_db_mysql_util::append_from_with_alias");
  DBUG_PRINT("info",("spider this=%p", this));
  if (!over_write)
  {
    for (roop_count = 0; roop_count < table_count; roop_count++)
      length += table_name_lengths[roop_count] + SPIDER_SQL_SPACE_LEN +
        table_alias_lengths[roop_count] + SPIDER_SQL_COMMA_LEN;
    if (str->reserve(SPIDER_SQL_FROM_LEN + length))
      DBUG_RETURN(HA_ERR_OUT_OF_MEM);
    str->q_append(SPIDER_SQL_FROM_STR, SPIDER_SQL_FROM_LEN);
    *table_name_pos = str->length();
  }
  for (roop_count = 0; roop_count < table_count; roop_count++)
  {
    str->q_append(table_names[roop_count], table_name_lengths[roop_count]);
    str->q_append(SPIDER_SQL_SPACE_STR, SPIDER_SQL_SPACE_LEN);
    str->q_append(table_aliases[roop_count], table_alias_lengths[roop_count]);
    str->q_append(SPIDER_SQL_COMMA_STR, SPIDER_SQL_COMMA_LEN);
  }
  str->length(str->length() - SPIDER_SQL_COMMA_LEN);
  DBUG_RETURN(0);
}

int spider_db_mysql_util::append_trx_isolation(
  spider_string *str,
  int trx_isolation
) {
  DBUG_ENTER("spider_db_mysql_util::append_trx_isolation");
  DBUG_PRINT("info",("spider this=%p", this));
  if (str->reserve(SPIDER_SQL_SEMICOLON_LEN +
    SPIDER_SQL_ISO_READ_UNCOMMITTED_LEN))
    DBUG_RETURN(HA_ERR_OUT_OF_MEM);
  if (str->length())
  {
    str->q_append(SPIDER_SQL_SEMICOLON_STR, SPIDER_SQL_SEMICOLON_LEN);
  }
  switch (trx_isolation)
  {
    case ISO_READ_UNCOMMITTED:
      str->q_append(SPIDER_SQL_ISO_READ_UNCOMMITTED_STR,
        SPIDER_SQL_ISO_READ_UNCOMMITTED_LEN);
      break;
    case ISO_READ_COMMITTED:
      str->q_append(SPIDER_SQL_ISO_READ_COMMITTED_STR,
        SPIDER_SQL_ISO_READ_COMMITTED_LEN);
      break;
    case ISO_REPEATABLE_READ:
      str->q_append(SPIDER_SQL_ISO_REPEATABLE_READ_STR,
        SPIDER_SQL_ISO_REPEATABLE_READ_LEN);
      break;
    case ISO_SERIALIZABLE:
      str->q_append(SPIDER_SQL_ISO_SERIALIZABLE_STR,
        SPIDER_SQL_ISO_SERIALIZABLE_LEN);
      break;
    default:
      DBUG_RETURN(HA_ERR_UNSUPPORTED);
  }
  DBUG_RETURN(0);
}

int spider_db_mysql_util::append_autocommit(
  spider_string *str,
  bool autocommit
) {
  DBUG_ENTER("spider_db_mysql_util::append_autocommit");
  DBUG_PRINT("info",("spider this=%p", this));
  if (str->reserve(SPIDER_SQL_SEMICOLON_LEN + SPIDER_SQL_AUTOCOMMIT_OFF_LEN))
    DBUG_RETURN(HA_ERR_OUT_OF_MEM);
  if (str->length())
  {
    str->q_append(SPIDER_SQL_SEMICOLON_STR, SPIDER_SQL_SEMICOLON_LEN);
  }
  if (autocommit)
  {
    str->q_append(SPIDER_SQL_AUTOCOMMIT_ON_STR,
      SPIDER_SQL_AUTOCOMMIT_ON_LEN);
  } else {
    str->q_append(SPIDER_SQL_AUTOCOMMIT_OFF_STR,
      SPIDER_SQL_AUTOCOMMIT_OFF_LEN);
  }
  DBUG_RETURN(0);
}

int spider_db_mysql_util::append_sql_log_off(
  spider_string *str,
  bool sql_log_off
) {
  DBUG_ENTER("spider_db_mysql_util::append_sql_log_off");
  DBUG_PRINT("info",("spider this=%p", this));
  if (str->reserve(SPIDER_SQL_SEMICOLON_LEN + SPIDER_SQL_SQL_LOG_OFF_LEN))
    DBUG_RETURN(HA_ERR_OUT_OF_MEM);
  if (str->length())
  {
    str->q_append(SPIDER_SQL_SEMICOLON_STR, SPIDER_SQL_SEMICOLON_LEN);
  }
  if (sql_log_off)
  {
    str->q_append(SPIDER_SQL_SQL_LOG_ON_STR, SPIDER_SQL_SQL_LOG_ON_LEN);
  } else {
    str->q_append(SPIDER_SQL_SQL_LOG_OFF_STR, SPIDER_SQL_SQL_LOG_OFF_LEN);
  }
  DBUG_RETURN(0);
}

int spider_db_mysql_util::append_time_zone(
  spider_string *str,
  Time_zone *time_zone
) {
  const String *tz_str = time_zone->get_name();
  DBUG_ENTER("spider_db_mysql_util::append_time_zone");
  DBUG_PRINT("info",("spider this=%p", this));
  if (str->reserve(SPIDER_SQL_SEMICOLON_LEN + SPIDER_SQL_TIME_ZONE_LEN +
    tz_str->length() + SPIDER_SQL_VALUE_QUOTE_LEN))
    DBUG_RETURN(HA_ERR_OUT_OF_MEM);
  if (str->length())
    str->q_append(SPIDER_SQL_SEMICOLON_STR, SPIDER_SQL_SEMICOLON_LEN);
  str->q_append(SPIDER_SQL_TIME_ZONE_STR, SPIDER_SQL_TIME_ZONE_LEN);
  str->q_append(tz_str->ptr(), tz_str->length());
  str->q_append(SPIDER_SQL_VALUE_QUOTE_STR, SPIDER_SQL_VALUE_QUOTE_LEN);
  DBUG_RETURN(0);
}

int spider_db_mysql_util::append_start_transaction(
  spider_string *str
) {
  DBUG_ENTER("spider_db_mysql_util::append_start_transaction");
  DBUG_PRINT("info",("spider this=%p", this));
  if (str->reserve(SPIDER_SQL_SEMICOLON_LEN +
    SPIDER_SQL_START_TRANSACTION_LEN))
    DBUG_RETURN(HA_ERR_OUT_OF_MEM);
  if (str->length())
  {
    str->q_append(SPIDER_SQL_SEMICOLON_STR, SPIDER_SQL_SEMICOLON_LEN);
  }
  str->q_append(SPIDER_SQL_START_TRANSACTION_STR,
    SPIDER_SQL_START_TRANSACTION_LEN);
  DBUG_RETURN(0);
}

int spider_db_mysql_util::append_xa_start(
  spider_string *str,
  XID *xid
) {
  DBUG_ENTER("spider_db_mysql_util::append_xa_start");
  DBUG_PRINT("info",("spider this=%p", this));
  if (str->reserve(SPIDER_SQL_SEMICOLON_LEN +
    SPIDER_SQL_XA_START_LEN + XIDDATASIZE + sizeof(long) + 9))
    DBUG_RETURN(HA_ERR_OUT_OF_MEM);
  if (str->length())
  {
    str->q_append(SPIDER_SQL_SEMICOLON_STR, SPIDER_SQL_SEMICOLON_LEN);
  }
  str->q_append(SPIDER_SQL_XA_START_STR, SPIDER_SQL_XA_START_LEN);
  spider_db_append_xid_str(str, xid);
  DBUG_RETURN(0);
}

int spider_db_mysql_util::append_lock_table_head(
  spider_string *str
) {
  DBUG_ENTER("spider_db_mysql_util::append_lock_table_head");
  DBUG_PRINT("info",("spider this=%p", this));
  if (str->reserve(SPIDER_SQL_LOCK_TABLE_LEN))
    DBUG_RETURN(HA_ERR_OUT_OF_MEM);
  str->q_append(SPIDER_SQL_LOCK_TABLE_STR, SPIDER_SQL_LOCK_TABLE_LEN);
  DBUG_RETURN(0);
}

int spider_db_mysql_util::append_lock_table_body(
  spider_string *str,
  const char *db_name,
  uint db_name_length,
  CHARSET_INFO *db_name_charset,
  const char *table_name,
  uint table_name_length,
  CHARSET_INFO *table_name_charset,
  int lock_type
) {
  DBUG_ENTER("spider_db_mysql_util::append_lock_table_body");
  DBUG_PRINT("info",("spider this=%p", this));
  if (str->reserve(SPIDER_SQL_NAME_QUOTE_LEN))
  {
    DBUG_RETURN(HA_ERR_OUT_OF_MEM);
  }
  str->q_append(SPIDER_SQL_NAME_QUOTE_STR, SPIDER_SQL_NAME_QUOTE_LEN);
  if (
    str->append(db_name, db_name_length, db_name_charset) ||
    str->reserve((SPIDER_SQL_NAME_QUOTE_LEN) * 2 + SPIDER_SQL_DOT_LEN)
  ) {
    DBUG_RETURN(HA_ERR_OUT_OF_MEM);
  }
  str->q_append(SPIDER_SQL_NAME_QUOTE_STR, SPIDER_SQL_NAME_QUOTE_LEN);
  str->q_append(SPIDER_SQL_DOT_STR, SPIDER_SQL_DOT_LEN);
  str->q_append(SPIDER_SQL_NAME_QUOTE_STR, SPIDER_SQL_NAME_QUOTE_LEN);
  if (
    str->append(table_name, table_name_length, table_name_charset) ||
    str->reserve(SPIDER_SQL_NAME_QUOTE_LEN +
      spider_db_table_lock_len[lock_type])
  ) {
    DBUG_RETURN(HA_ERR_OUT_OF_MEM);
  }
  str->q_append(SPIDER_SQL_NAME_QUOTE_STR, SPIDER_SQL_NAME_QUOTE_LEN);
  str->q_append(spider_db_table_lock_str[lock_type],
    spider_db_table_lock_len[lock_type]);
  DBUG_RETURN(0);
}

int spider_db_mysql_util::append_lock_table_tail(
  spider_string *str
) {
  DBUG_ENTER("spider_db_mysql_util::append_lock_table_tail");
  DBUG_PRINT("info",("spider this=%p", this));
  str->length(str->length() - SPIDER_SQL_COMMA_LEN);
  DBUG_RETURN(0);
}

int spider_db_mysql_util::append_unlock_table(
  spider_string *str
) {
  DBUG_ENTER("spider_db_mysql_util::append_unlock_table");
  DBUG_PRINT("info",("spider this=%p", this));
  if (str->reserve(SPIDER_SQL_UNLOCK_TABLE_LEN))
  {
    DBUG_RETURN(HA_ERR_OUT_OF_MEM);
  }
  str->q_append(SPIDER_SQL_UNLOCK_TABLE_STR, SPIDER_SQL_UNLOCK_TABLE_LEN);
  DBUG_RETURN(0);
}

int spider_db_mysql_util::open_item_func(
  Item_func *item_func,
  ha_spider *spider,
  spider_string *str,
  const char *alias,
  uint alias_length
) {
  uint dbton_id = spider_dbton_mysql.dbton_id;
  int error_num;
  Item *item, **item_list = item_func->arguments();
  uint roop_count, item_count = item_func->argument_count(), start_item = 0;
  const char *func_name = SPIDER_SQL_NULL_CHAR_STR,
    *separete_str = SPIDER_SQL_NULL_CHAR_STR,
    *last_str = SPIDER_SQL_NULL_CHAR_STR;
  int func_name_length = SPIDER_SQL_NULL_CHAR_LEN,
    separete_str_length = SPIDER_SQL_NULL_CHAR_LEN,
    last_str_length = SPIDER_SQL_NULL_CHAR_LEN;
  int use_pushdown_udf;
  DBUG_ENTER("spider_db_mysql_util::open_item_func");
  if (str)
  {
    if (str->reserve(SPIDER_SQL_OPEN_PAREN_LEN))
      DBUG_RETURN(HA_ERR_OUT_OF_MEM);
    str->q_append(SPIDER_SQL_OPEN_PAREN_STR, SPIDER_SQL_OPEN_PAREN_LEN);
  }
  DBUG_PRINT("info",("spider functype = %d", item_func->functype()));
  switch (item_func->functype())
  {
    case Item_func::ISNULL_FUNC:
      last_str = SPIDER_SQL_IS_NULL_STR;
      last_str_length = SPIDER_SQL_IS_NULL_LEN;
      break;
    case Item_func::ISNOTNULL_FUNC:
      last_str = SPIDER_SQL_IS_NOT_NULL_STR;
      last_str_length = SPIDER_SQL_IS_NOT_NULL_LEN;
      break;
    case Item_func::UNKNOWN_FUNC:
      func_name = (char*) item_func->func_name();
      func_name_length = strlen(func_name);
      DBUG_PRINT("info",("spider func_name = %s", func_name));
      DBUG_PRINT("info",("spider func_name_length = %d", func_name_length));
      if (func_name_length == 1 &&
        (
          !strncasecmp("+", func_name, func_name_length) ||
          !strncasecmp("-", func_name, func_name_length) ||
          !strncasecmp("*", func_name, func_name_length) ||
          !strncasecmp("/", func_name, func_name_length) ||
          !strncasecmp("%", func_name, func_name_length) ||
          !strncasecmp("&", func_name, func_name_length) ||
          !strncasecmp("|", func_name, func_name_length) ||
          !strncasecmp("^", func_name, func_name_length)
        )
      ) {
        /* no action */
        break;
      } else if (func_name_length == 2 &&
        (
          !strncasecmp("<<", func_name, func_name_length) ||
          !strncasecmp(">>", func_name, func_name_length)
        )
      ) {
        /* no action */
        break;
      } else if (func_name_length == 3 &&
        !strncasecmp("div", func_name, func_name_length)
      ) {
        /* no action */
        break;
      } else if (func_name_length == 4)
      {
        if (
          !strncasecmp("rand", func_name, func_name_length) &&
          !item_func->arg_count
        ) {
          if (str)
            str->length(str->length() - SPIDER_SQL_OPEN_PAREN_LEN);
          DBUG_RETURN(spider_db_open_item_int(item_func, spider, str,
            alias, alias_length, dbton_id));
        } else if (
          !strncasecmp("case", func_name, func_name_length)
        ) {
#ifdef ITEM_FUNC_CASE_PARAMS_ARE_PUBLIC
          Item_func_case *item_func_case = (Item_func_case *) item_func;
          if (str)
          {
            if (str->reserve(SPIDER_SQL_CASE_LEN))
              DBUG_RETURN(HA_ERR_OUT_OF_MEM);
            str->q_append(SPIDER_SQL_CASE_STR, SPIDER_SQL_CASE_LEN);
          }
          if (item_func_case->first_expr_num != -1)
          {
            if ((error_num = spider_db_print_item_type(
              item_list[item_func_case->first_expr_num], spider, str,
              alias, alias_length, dbton_id)))
              DBUG_RETURN(error_num);
          }
          for (roop_count = 0; roop_count < item_func_case->ncases;
            roop_count += 2)
          {
            if (str)
            {
              if (str->reserve(SPIDER_SQL_WHEN_LEN))
                DBUG_RETURN(HA_ERR_OUT_OF_MEM);
              str->q_append(SPIDER_SQL_WHEN_STR, SPIDER_SQL_WHEN_LEN);
            }
            if ((error_num = spider_db_print_item_type(
              item_list[roop_count], spider, str,
              alias, alias_length, dbton_id)))
              DBUG_RETURN(error_num);
            if (str)
            {
              if (str->reserve(SPIDER_SQL_THEN_LEN))
                DBUG_RETURN(HA_ERR_OUT_OF_MEM);
              str->q_append(SPIDER_SQL_THEN_STR, SPIDER_SQL_THEN_LEN);
            }
            if ((error_num = spider_db_print_item_type(
              item_list[roop_count + 1], spider, str,
              alias, alias_length, dbton_id)))
              DBUG_RETURN(error_num);
          }
          if (item_func_case->else_expr_num != -1)
          {
            if (str)
            {
              if (str->reserve(SPIDER_SQL_ELSE_LEN))
                DBUG_RETURN(HA_ERR_OUT_OF_MEM);
              str->q_append(SPIDER_SQL_ELSE_STR, SPIDER_SQL_ELSE_LEN);
            }
            if ((error_num = spider_db_print_item_type(
              item_list[item_func_case->else_expr_num], spider, str,
              alias, alias_length, dbton_id)))
              DBUG_RETURN(error_num);
          }
          if (str)
          {
            if (str->reserve(SPIDER_SQL_END_LEN + SPIDER_SQL_CLOSE_PAREN_LEN))
              DBUG_RETURN(HA_ERR_OUT_OF_MEM);
            str->q_append(SPIDER_SQL_END_STR, SPIDER_SQL_END_LEN);
            str->q_append(SPIDER_SQL_CLOSE_PAREN_STR,
              SPIDER_SQL_CLOSE_PAREN_LEN);
          }
          DBUG_RETURN(0);
#else
          DBUG_RETURN(ER_SPIDER_COND_SKIP_NUM);
#endif
        }
      } else if (func_name_length == 6 &&
        !strncasecmp("istrue", func_name, func_name_length)
      ) {
        last_str = SPIDER_SQL_IS_TRUE_STR;
        last_str_length = SPIDER_SQL_IS_TRUE_LEN;
        break;
      } else if (func_name_length == 7)
      {
        if (!strncasecmp("isfalse", func_name, func_name_length))
        {
          last_str = SPIDER_SQL_IS_FALSE_STR;
          last_str_length = SPIDER_SQL_IS_FALSE_LEN;
          break;
        } else if (
          !strncasecmp("sysdate", func_name, func_name_length) ||
          !strncasecmp("curdate", func_name, func_name_length) ||
          !strncasecmp("curtime", func_name, func_name_length)
        ) {
          if (str)
            str->length(str->length() - SPIDER_SQL_OPEN_PAREN_LEN);
          DBUG_RETURN(spider_db_open_item_string(item_func, spider, str,
            alias, alias_length, dbton_id));
        } else if (
          !strncasecmp("convert", func_name, func_name_length)
        ) {
          if (str)
          {
            if (str->reserve(func_name_length * 2 + SPIDER_SQL_OPEN_PAREN_LEN))
              DBUG_RETURN(HA_ERR_OUT_OF_MEM);
            str->q_append(func_name, func_name_length);
            str->q_append(SPIDER_SQL_OPEN_PAREN_STR,
              SPIDER_SQL_OPEN_PAREN_LEN);
            last_str = SPIDER_SQL_CLOSE_PAREN_STR;
            last_str_length = SPIDER_SQL_CLOSE_PAREN_LEN;
          }
          break;
        }
      } else if (func_name_length == 8 &&
        (
          !strncasecmp("utc_date", func_name, func_name_length) ||
          !strncasecmp("utc_time", func_name, func_name_length)
        )
      ) {
        if (str)
          str->length(str->length() - SPIDER_SQL_OPEN_PAREN_LEN);
        DBUG_RETURN(spider_db_open_item_string(item_func, spider, str,
          alias, alias_length, dbton_id));
      } else if (func_name_length == 9 &&
        !strncasecmp("isnottrue", func_name, func_name_length)
      ) {
        last_str = SPIDER_SQL_IS_NOT_TRUE_STR;
        last_str_length = SPIDER_SQL_IS_NOT_TRUE_LEN;
        break;
      } else if (func_name_length == 10 &&
        !strncasecmp("isnotfalse", func_name, func_name_length)
      ) {
        last_str = SPIDER_SQL_IS_NOT_FALSE_STR;
        last_str_length = SPIDER_SQL_IS_NOT_FALSE_LEN;
        break;
      } else if (func_name_length == 12)
      {
        if (!strncasecmp("cast_as_date", func_name, func_name_length))
        {
          if (str)
          {
            str->length(str->length() - SPIDER_SQL_OPEN_PAREN_LEN);
            if (str->reserve(SPIDER_SQL_CAST_LEN))
              DBUG_RETURN(HA_ERR_OUT_OF_MEM);
            str->q_append(SPIDER_SQL_CAST_STR, SPIDER_SQL_CAST_LEN);
          }
          last_str = SPIDER_SQL_AS_DATE_STR;
          last_str_length = SPIDER_SQL_AS_DATE_LEN;
          break;
        } else if (!strncasecmp("cast_as_time", func_name, func_name_length))
        {
          if (str)
          {
            str->length(str->length() - SPIDER_SQL_OPEN_PAREN_LEN);
            if (str->reserve(SPIDER_SQL_CAST_LEN))
              DBUG_RETURN(HA_ERR_OUT_OF_MEM);
            str->q_append(SPIDER_SQL_CAST_STR, SPIDER_SQL_CAST_LEN);
          }
          last_str = SPIDER_SQL_AS_TIME_STR;
          last_str_length = SPIDER_SQL_AS_TIME_LEN;
          break;
        }
      } else if (func_name_length == 13 &&
        !strncasecmp("utc_timestamp", func_name, func_name_length)
      ) {
        if (str)
          str->length(str->length() - SPIDER_SQL_OPEN_PAREN_LEN);
        DBUG_RETURN(spider_db_open_item_string(item_func, spider, str,
          alias, alias_length, dbton_id));
      } else if (func_name_length == 14)
      {
        if (!strncasecmp("cast_as_binary", func_name, func_name_length))
        {
          if (str)
          {
            char tmp_buf[MAX_FIELD_WIDTH], *tmp_ptr, *tmp_ptr2;
            spider_string tmp_str(tmp_buf, MAX_FIELD_WIDTH, str->charset());
            tmp_str.init_calc_mem(123);
            tmp_str.length(0);
            str->length(str->length() - SPIDER_SQL_OPEN_PAREN_LEN);
            if (str->reserve(SPIDER_SQL_CAST_LEN))
              DBUG_RETURN(HA_ERR_OUT_OF_MEM);
            str->q_append(SPIDER_SQL_CAST_STR, SPIDER_SQL_CAST_LEN);
#if MYSQL_VERSION_ID < 50500
            item_func->print(tmp_str.get_str(), QT_IS);
#else
            item_func->print(tmp_str.get_str(), QT_TO_SYSTEM_CHARSET);
#endif
            tmp_str.mem_calc();
            if (tmp_str.reserve(1))
              DBUG_RETURN(HA_ERR_OUT_OF_MEM);
            tmp_ptr = tmp_str.c_ptr_quick();
            DBUG_PRINT("info",("spider tmp_ptr = %s", tmp_ptr));
            while ((tmp_ptr2 = strstr(tmp_ptr, SPIDER_SQL_AS_BINARY_STR)))
              tmp_ptr = tmp_ptr2 + 1;
            last_str = tmp_ptr - 1;
            last_str_length = strlen(last_str) - SPIDER_SQL_CLOSE_PAREN_LEN;
          }
          break;
        } else if (!strncasecmp("cast_as_signed", func_name, func_name_length))
        {
          if (str)
          {
            str->length(str->length() - SPIDER_SQL_OPEN_PAREN_LEN);
            if (str->reserve(SPIDER_SQL_CAST_LEN))
              DBUG_RETURN(HA_ERR_OUT_OF_MEM);
            str->q_append(SPIDER_SQL_CAST_STR, SPIDER_SQL_CAST_LEN);
          }
          last_str = SPIDER_SQL_AS_SIGNED_STR;
          last_str_length = SPIDER_SQL_AS_SIGNED_LEN;
          break;
        }
      } else if (func_name_length == 16)
      {
        if (!strncasecmp("cast_as_unsigned", func_name, func_name_length))
        {
          if (str)
          {
            str->length(str->length() - SPIDER_SQL_OPEN_PAREN_LEN);
            if (str->reserve(SPIDER_SQL_CAST_LEN))
              DBUG_RETURN(HA_ERR_OUT_OF_MEM);
            str->q_append(SPIDER_SQL_CAST_STR, SPIDER_SQL_CAST_LEN);
          }
          last_str = SPIDER_SQL_AS_UNSIGNED_STR;
          last_str_length = SPIDER_SQL_AS_UNSIGNED_LEN;
          break;
        } else if (!strncasecmp("decimal_typecast", func_name,
          func_name_length))
        {
          if (str)
          {
            char tmp_buf[MAX_FIELD_WIDTH], *tmp_ptr, *tmp_ptr2;
            spider_string tmp_str(tmp_buf, MAX_FIELD_WIDTH, str->charset());
            tmp_str.init_calc_mem(124);
            tmp_str.length(0);
            str->length(str->length() - SPIDER_SQL_OPEN_PAREN_LEN);
            if (str->reserve(SPIDER_SQL_CAST_LEN))
              DBUG_RETURN(HA_ERR_OUT_OF_MEM);
            str->q_append(SPIDER_SQL_CAST_STR, SPIDER_SQL_CAST_LEN);
#if MYSQL_VERSION_ID < 50500
            item_func->print(tmp_str.get_str(), QT_IS);
#else
            item_func->print(tmp_str.get_str(), QT_TO_SYSTEM_CHARSET);
#endif
            tmp_str.mem_calc();
            if (tmp_str.reserve(1))
              DBUG_RETURN(HA_ERR_OUT_OF_MEM);
            tmp_ptr = tmp_str.c_ptr_quick();
            DBUG_PRINT("info",("spider tmp_ptr = %s", tmp_ptr));
            while ((tmp_ptr2 = strstr(tmp_ptr, SPIDER_SQL_AS_DECIMAL_STR)))
              tmp_ptr = tmp_ptr2 + 1;
            last_str = tmp_ptr - 1;
            last_str_length = strlen(last_str) - SPIDER_SQL_CLOSE_PAREN_LEN;
          }
          break;
        } else if (!strncasecmp("cast_as_datetime", func_name,
          func_name_length))
        {
          if (str)
          {
            str->length(str->length() - SPIDER_SQL_OPEN_PAREN_LEN);
            if (str->reserve(SPIDER_SQL_CAST_LEN))
              DBUG_RETURN(HA_ERR_OUT_OF_MEM);
            str->q_append(SPIDER_SQL_CAST_STR, SPIDER_SQL_CAST_LEN);
          }
          last_str = SPIDER_SQL_AS_DATETIME_STR;
          last_str_length = SPIDER_SQL_AS_DATETIME_LEN;
          break;
        }
      } else if (func_name_length == 17)
      {
        if (!strncasecmp("date_add_interval", func_name, func_name_length))
        {
          Item_date_add_interval *item_date_add_interval =
            (Item_date_add_interval *) item_func;
          func_name = spider_db_timefunc_interval_str[
            item_date_add_interval->int_type];
          func_name_length = strlen(func_name);
          if ((error_num = spider_db_print_item_type(item_list[0], spider, str,
            alias, alias_length, dbton_id)))
            DBUG_RETURN(error_num);
          if (str)
          {
            if (item_date_add_interval->date_sub_interval)
            {
              if (str->reserve(SPIDER_SQL_NEGINTERVAL_LEN))
                DBUG_RETURN(HA_ERR_OUT_OF_MEM);
              str->q_append(SPIDER_SQL_NEGINTERVAL_STR,
                SPIDER_SQL_NEGINTERVAL_LEN);
            } else {
              if (str->reserve(SPIDER_SQL_INTERVAL_LEN))
                DBUG_RETURN(HA_ERR_OUT_OF_MEM);
              str->q_append(SPIDER_SQL_INTERVAL_STR, SPIDER_SQL_INTERVAL_LEN);
            }
          }
          if ((error_num = spider_db_print_item_type(item_list[1], spider, str,
            alias, alias_length, dbton_id)))
            DBUG_RETURN(error_num);
          if (str)
          {
            if (str->reserve(func_name_length + SPIDER_SQL_CLOSE_PAREN_LEN))
              DBUG_RETURN(HA_ERR_OUT_OF_MEM);
            str->q_append(func_name, func_name_length);
            str->q_append(SPIDER_SQL_CLOSE_PAREN_STR,
              SPIDER_SQL_CLOSE_PAREN_LEN);
          }
          DBUG_RETURN(0);
        }
      }
      if (str)
      {
        if (str->reserve(func_name_length + SPIDER_SQL_OPEN_PAREN_LEN))
          DBUG_RETURN(HA_ERR_OUT_OF_MEM);
        str->q_append(func_name, func_name_length);
        str->q_append(SPIDER_SQL_OPEN_PAREN_STR, SPIDER_SQL_OPEN_PAREN_LEN);
      }
      func_name = SPIDER_SQL_COMMA_STR;
      func_name_length = SPIDER_SQL_COMMA_LEN;
      separete_str = SPIDER_SQL_COMMA_STR;
      separete_str_length = SPIDER_SQL_COMMA_LEN;
      last_str = SPIDER_SQL_CLOSE_PAREN_STR;
      last_str_length = SPIDER_SQL_CLOSE_PAREN_LEN;
      break;
    case Item_func::NOW_FUNC:
      if (str)
        str->length(str->length() - SPIDER_SQL_OPEN_PAREN_LEN);
      DBUG_RETURN(spider_db_open_item_string(item_func, spider, str,
        alias, alias_length, dbton_id));
    case Item_func::CHAR_TYPECAST_FUNC:
      {
        if (str)
        {
          char tmp_buf[MAX_FIELD_WIDTH], *tmp_ptr, *tmp_ptr2;
          spider_string tmp_str(tmp_buf, MAX_FIELD_WIDTH, str->charset());
          tmp_str.init_calc_mem(125);
          tmp_str.length(0);
          str->length(str->length() - SPIDER_SQL_OPEN_PAREN_LEN);
          if (str->reserve(SPIDER_SQL_CAST_LEN))
            DBUG_RETURN(HA_ERR_OUT_OF_MEM);
          str->q_append(SPIDER_SQL_CAST_STR, SPIDER_SQL_CAST_LEN);
#if MYSQL_VERSION_ID < 50500
          item_func->print(tmp_str.get_str(), QT_IS);
#else
          item_func->print(tmp_str.get_str(), QT_TO_SYSTEM_CHARSET);
#endif
          tmp_str.mem_calc();
          if (tmp_str.reserve(1))
            DBUG_RETURN(HA_ERR_OUT_OF_MEM);
          tmp_ptr = tmp_str.c_ptr_quick();
          DBUG_PRINT("info",("spider tmp_ptr = %s", tmp_ptr));
          while ((tmp_ptr2 = strstr(tmp_ptr, SPIDER_SQL_AS_CHAR_STR)))
            tmp_ptr = tmp_ptr2 + 1;
          last_str = tmp_ptr - 1;
          last_str_length = strlen(last_str) - SPIDER_SQL_CLOSE_PAREN_LEN;
        }
      }
      break;
    case Item_func::NOT_FUNC:
    case Item_func::NEG_FUNC:
      if (str)
      {
        func_name = (char*) item_func->func_name();
        func_name_length = strlen(func_name);
        if (str->reserve(func_name_length + SPIDER_SQL_SPACE_LEN))
          DBUG_RETURN(HA_ERR_OUT_OF_MEM);
        str->q_append(func_name, func_name_length);
        str->q_append(SPIDER_SQL_SPACE_STR, SPIDER_SQL_SPACE_LEN);
      }
      break;
    case Item_func::IN_FUNC:
      if (((Item_func_opt_neg *) item_func)->negated)
      {
        func_name = SPIDER_SQL_NOT_IN_STR;
        func_name_length = SPIDER_SQL_NOT_IN_LEN;
        separete_str = SPIDER_SQL_COMMA_STR;
        separete_str_length = SPIDER_SQL_COMMA_LEN;
        last_str = SPIDER_SQL_CLOSE_PAREN_STR;
        last_str_length = SPIDER_SQL_CLOSE_PAREN_LEN;
      } else {
        func_name = SPIDER_SQL_IN_STR;
        func_name_length = SPIDER_SQL_IN_LEN;
        separete_str = SPIDER_SQL_COMMA_STR;
        separete_str_length = SPIDER_SQL_COMMA_LEN;
        last_str = SPIDER_SQL_CLOSE_PAREN_STR;
        last_str_length = SPIDER_SQL_CLOSE_PAREN_LEN;
      }
      break;
    case Item_func::BETWEEN:
      if (((Item_func_opt_neg *) item_func)->negated)
      {
        func_name = SPIDER_SQL_NOT_BETWEEN_STR;
        func_name_length = SPIDER_SQL_NOT_BETWEEN_LEN;
        separete_str = SPIDER_SQL_AND_STR;
        separete_str_length = SPIDER_SQL_AND_LEN;
      } else {
        func_name = (char*) item_func->func_name();
        func_name_length = strlen(func_name);
        separete_str = SPIDER_SQL_AND_STR;
        separete_str_length = SPIDER_SQL_AND_LEN;
      }
      break;
    case Item_func::UDF_FUNC:
      use_pushdown_udf = spider_param_use_pushdown_udf(spider->trx->thd,
        spider->share->use_pushdown_udf);
      if (!use_pushdown_udf)
        DBUG_RETURN(ER_SPIDER_COND_SKIP_NUM);
      if (str)
      {
        func_name = (char*) item_func->func_name();
        func_name_length = strlen(func_name);
        DBUG_PRINT("info",("spider func_name = %s", func_name));
        DBUG_PRINT("info",("spider func_name_length = %d", func_name_length));
        if (str->reserve(func_name_length + SPIDER_SQL_OPEN_PAREN_LEN))
          DBUG_RETURN(HA_ERR_OUT_OF_MEM);
        str->q_append(func_name, func_name_length);
        str->q_append(SPIDER_SQL_OPEN_PAREN_STR, SPIDER_SQL_OPEN_PAREN_LEN);
      }
      func_name = SPIDER_SQL_COMMA_STR;
      func_name_length = SPIDER_SQL_COMMA_LEN;
      separete_str = SPIDER_SQL_COMMA_STR;
      separete_str_length = SPIDER_SQL_COMMA_LEN;
      last_str = SPIDER_SQL_CLOSE_PAREN_STR;
      last_str_length = SPIDER_SQL_CLOSE_PAREN_LEN;
      break;
#ifdef MARIADB_BASE_VERSION
    case Item_func::XOR_FUNC:
#else
    case Item_func::COND_XOR_FUNC:
#endif
      if (str)
        str->length(str->length() - SPIDER_SQL_OPEN_PAREN_LEN);
      DBUG_RETURN(
        spider_db_open_item_cond((Item_cond *) item_func, spider, str,
          alias, alias_length, dbton_id));
    case Item_func::TRIG_COND_FUNC:
      DBUG_RETURN(ER_SPIDER_COND_SKIP_NUM);
    case Item_func::GUSERVAR_FUNC:
      if (str)
        str->length(str->length() - SPIDER_SQL_OPEN_PAREN_LEN);
      if (item_func->result_type() == STRING_RESULT)
        DBUG_RETURN(spider_db_open_item_string(item_func, spider, str,
          alias, alias_length, dbton_id));
      else
        DBUG_RETURN(spider_db_open_item_int(item_func, spider, str,
          alias, alias_length, dbton_id));
    case Item_func::FT_FUNC:
      if (spider_db_check_ft_idx(item_func, spider) == MAX_KEY)
        DBUG_RETURN(ER_SPIDER_COND_SKIP_NUM);
      start_item = 1;
      if (str)
      {
        if (str->reserve(SPIDER_SQL_MATCH_LEN))
          DBUG_RETURN(HA_ERR_OUT_OF_MEM);
        str->q_append(SPIDER_SQL_MATCH_STR, SPIDER_SQL_MATCH_LEN);
      }
      separete_str = SPIDER_SQL_COMMA_STR;
      separete_str_length = SPIDER_SQL_COMMA_LEN;
      last_str = SPIDER_SQL_CLOSE_PAREN_STR;
      last_str_length = SPIDER_SQL_CLOSE_PAREN_LEN;
      break;
    case Item_func::SP_EQUALS_FUNC:
      if (str)
      {
        func_name = SPIDER_SQL_MBR_EQUAL_STR;
        func_name_length = SPIDER_SQL_MBR_EQUAL_LEN;
        DBUG_PRINT("info",("spider func_name = %s", func_name));
        DBUG_PRINT("info",("spider func_name_length = %d", func_name_length));
        if (str->reserve(func_name_length))
          DBUG_RETURN(HA_ERR_OUT_OF_MEM);
        str->q_append(func_name, func_name_length);
      }
      func_name = SPIDER_SQL_COMMA_STR;
      func_name_length = SPIDER_SQL_COMMA_LEN;
      separete_str = SPIDER_SQL_COMMA_STR;
      separete_str_length = SPIDER_SQL_COMMA_LEN;
      last_str = SPIDER_SQL_CLOSE_PAREN_STR;
      last_str_length = SPIDER_SQL_CLOSE_PAREN_LEN;
      break;
    case Item_func::SP_DISJOINT_FUNC:
    case Item_func::SP_INTERSECTS_FUNC:
    case Item_func::SP_TOUCHES_FUNC:
    case Item_func::SP_CROSSES_FUNC:
    case Item_func::SP_WITHIN_FUNC:
    case Item_func::SP_CONTAINS_FUNC:
    case Item_func::SP_OVERLAPS_FUNC:
      if (str)
      {
        func_name = (char*) item_func->func_name();
        func_name_length = strlen(func_name);
        DBUG_PRINT("info",("spider func_name = %s", func_name));
        DBUG_PRINT("info",("spider func_name_length = %d", func_name_length));
        if (str->reserve(
#ifndef SPIDER_ITEM_GEOFUNC_NAME_HAS_MBR
          SPIDER_SQL_MBR_LEN +
#endif
          func_name_length + SPIDER_SQL_OPEN_PAREN_LEN))
          DBUG_RETURN(HA_ERR_OUT_OF_MEM);
#ifndef SPIDER_ITEM_GEOFUNC_NAME_HAS_MBR
        str->q_append(SPIDER_SQL_MBR_STR, SPIDER_SQL_MBR_LEN);
#endif
        str->q_append(func_name, func_name_length);
        str->q_append(SPIDER_SQL_OPEN_PAREN_STR, SPIDER_SQL_OPEN_PAREN_LEN);
      }
      func_name = SPIDER_SQL_COMMA_STR;
      func_name_length = SPIDER_SQL_COMMA_LEN;
      separete_str = SPIDER_SQL_COMMA_STR;
      separete_str_length = SPIDER_SQL_COMMA_LEN;
      last_str = SPIDER_SQL_CLOSE_PAREN_STR;
      last_str_length = SPIDER_SQL_CLOSE_PAREN_LEN;
      break;
    case Item_func::EQ_FUNC:
    case Item_func::EQUAL_FUNC:
    case Item_func::NE_FUNC:
    case Item_func::LT_FUNC:
    case Item_func::LE_FUNC:
    case Item_func::GE_FUNC:
    case Item_func::GT_FUNC:
    case Item_func::LIKE_FUNC:
      if (str)
      {
        func_name = (char*) item_func->func_name();
        func_name_length = strlen(func_name);
      }
      break;
    default:
      THD *thd = spider->trx->thd;
      SPIDER_SHARE *share = spider->share;
      if (spider_param_skip_default_condition(thd,
        share->skip_default_condition))
        DBUG_RETURN(ER_SPIDER_COND_SKIP_NUM);
      if (str)
      {
        func_name = (char*) item_func->func_name();
        func_name_length = strlen(func_name);
      }
      break;
  }
  DBUG_PRINT("info",("spider func_name = %s", func_name));
  DBUG_PRINT("info",("spider func_name_length = %d", func_name_length));
  DBUG_PRINT("info",("spider separete_str = %s", separete_str));
  DBUG_PRINT("info",("spider separete_str_length = %d", separete_str_length));
  DBUG_PRINT("info",("spider last_str = %s", last_str));
  DBUG_PRINT("info",("spider last_str_length = %d", last_str_length));
  if (item_count)
  {
    item_count--;
    for (roop_count = start_item; roop_count < item_count; roop_count++)
    {
      item = item_list[roop_count];
      if ((error_num = spider_db_print_item_type(item, spider, str,
        alias, alias_length, dbton_id)))
        DBUG_RETURN(error_num);
      if (roop_count == 1)
      {
        func_name = separete_str;
        func_name_length = separete_str_length;
      }
      if (str)
      {
        if (str->reserve(func_name_length + SPIDER_SQL_SPACE_LEN * 2))
          DBUG_RETURN(HA_ERR_OUT_OF_MEM);
        str->q_append(SPIDER_SQL_SPACE_STR, SPIDER_SQL_SPACE_LEN);
        str->q_append(func_name, func_name_length);
        str->q_append(SPIDER_SQL_SPACE_STR, SPIDER_SQL_SPACE_LEN);
      }
    }
    item = item_list[roop_count];
    if ((error_num = spider_db_print_item_type(item, spider, str,
      alias, alias_length, dbton_id)))
      DBUG_RETURN(error_num);
  }
  if (item_func->functype() == Item_func::FT_FUNC)
  {
    Item_func_match *item_func_match = (Item_func_match *)item_func;
    if (str)
    {
      if (str->reserve(SPIDER_SQL_AGAINST_LEN))
        DBUG_RETURN(HA_ERR_OUT_OF_MEM);
      str->q_append(SPIDER_SQL_AGAINST_STR, SPIDER_SQL_AGAINST_LEN);
    }
    item = item_list[0];
    if ((error_num = spider_db_print_item_type(item, spider, str,
      alias, alias_length, dbton_id)))
      DBUG_RETURN(error_num);
    if (str)
    {
      if (str->reserve(
        ((item_func_match->flags & FT_BOOL) ?
          SPIDER_SQL_IN_BOOLEAN_MODE_LEN : 0) +
        ((item_func_match->flags & FT_EXPAND) ?
          SPIDER_SQL_WITH_QUERY_EXPANSION_LEN : 0)
      ))
        DBUG_RETURN(HA_ERR_OUT_OF_MEM);
      if (item_func_match->flags & FT_BOOL)
        str->q_append(SPIDER_SQL_IN_BOOLEAN_MODE_STR,
          SPIDER_SQL_IN_BOOLEAN_MODE_LEN);
      if (item_func_match->flags & FT_EXPAND)
        str->q_append(SPIDER_SQL_WITH_QUERY_EXPANSION_STR,
          SPIDER_SQL_WITH_QUERY_EXPANSION_LEN);
    }
  } else if (item_func->functype() == Item_func::UNKNOWN_FUNC)
  {
    if (
      func_name_length == 7 &&
      !strncasecmp("convert", func_name, func_name_length)
    ) {
      if (str)
      {
        Item_func_conv_charset *item_func_conv_charset =
          (Item_func_conv_charset *)item_func;
        CHARSET_INFO *conv_charset = item_func_conv_charset->conv_charset;
        uint cset_length = strlen(conv_charset->csname);
        if (str->reserve(SPIDER_SQL_USING_LEN + cset_length))
          DBUG_RETURN(HA_ERR_OUT_OF_MEM);
        str->q_append(SPIDER_SQL_USING_STR, SPIDER_SQL_USING_LEN);
        str->q_append(conv_charset->csname, cset_length);
      }
    }
  }
  if (str)
  {
    if (str->reserve(last_str_length + SPIDER_SQL_CLOSE_PAREN_LEN))
      DBUG_RETURN(HA_ERR_OUT_OF_MEM);
    str->q_append(last_str, last_str_length);
    str->q_append(SPIDER_SQL_CLOSE_PAREN_STR, SPIDER_SQL_CLOSE_PAREN_LEN);
  }
  DBUG_RETURN(0);
}

#ifdef HANDLER_HAS_DIRECT_AGGREGATE
int spider_db_mysql_util::open_item_sum_func(
  Item_sum *item_sum,
  ha_spider *spider,
  spider_string *str,
  const char *alias,
  uint alias_length
) {
  uint dbton_id = spider_dbton_mysql.dbton_id;
  uint roop_count, item_count = item_sum->get_arg_count();
  int error_num;
  DBUG_ENTER("spider_db_mysql_util::open_item_sum_func");
  DBUG_PRINT("info",("spider Sumfunctype = %d", item_sum->sum_func()));
  switch (item_sum->sum_func())
  {
    case Item_sum::COUNT_FUNC:
    case Item_sum::SUM_FUNC:
    case Item_sum::MIN_FUNC:
    case Item_sum::MAX_FUNC:
      {
        const char *func_name = item_sum->func_name();
        uint func_name_length = strlen(func_name);
        Item *item, **args = item_sum->get_args();
        if (str)
        {
          if (str->reserve(func_name_length))
            DBUG_RETURN(HA_ERR_OUT_OF_MEM);
          str->q_append(func_name, func_name_length);
        }
        if (item_count)
        {
          item_count--;
          for (roop_count = 0; roop_count < item_count; roop_count++)
          {
            item = args[roop_count];
            if ((error_num = spider_db_print_item_type(item, spider, str,
              alias, alias_length, dbton_id)))
              DBUG_RETURN(error_num);
            if (str)
            {
              if (str->reserve(SPIDER_SQL_COMMA_LEN))
                DBUG_RETURN(HA_ERR_OUT_OF_MEM);
              str->q_append(SPIDER_SQL_COMMA_STR, SPIDER_SQL_COMMA_LEN);
            }
          }
          item = args[roop_count];
          if ((error_num = spider_db_print_item_type(item, spider, str,
            alias, alias_length, dbton_id)))
            DBUG_RETURN(error_num);
        }
        if (str)
        {
          if (str->reserve(SPIDER_SQL_CLOSE_PAREN_LEN))
            DBUG_RETURN(HA_ERR_OUT_OF_MEM);
          str->q_append(SPIDER_SQL_CLOSE_PAREN_STR,
            SPIDER_SQL_CLOSE_PAREN_LEN);
        }
      }
      break;
    case Item_sum::COUNT_DISTINCT_FUNC:
    case Item_sum::SUM_DISTINCT_FUNC:
    case Item_sum::AVG_FUNC:
    case Item_sum::AVG_DISTINCT_FUNC:
    case Item_sum::STD_FUNC:
    case Item_sum::VARIANCE_FUNC:
    case Item_sum::SUM_BIT_FUNC:
    case Item_sum::UDF_SUM_FUNC:
    case Item_sum::GROUP_CONCAT_FUNC:
    default:
      DBUG_RETURN(ER_SPIDER_COND_SKIP_NUM);
  }
  DBUG_RETURN(0);
}
#endif

int spider_db_mysql_util::append_escaped_util(
  spider_string *to,
  String *from
) {
  DBUG_ENTER("spider_db_mysql_util::append_escaped_util");
  DBUG_PRINT("info",("spider this=%p", this));
  append_escaped(to->get_str(), from);
  to->mem_calc();
  DBUG_RETURN(0);
}

spider_mysql_share::spider_mysql_share(
  st_spider_share *share
) : spider_db_share(
  share
),
  table_select(NULL),
  table_select_pos(0),
  key_select(NULL),
  key_select_pos(NULL),
  key_hint(NULL),
  show_table_status(NULL),
  show_records(NULL),
  show_index(NULL),
  table_names_str(NULL),
  db_names_str(NULL),
  db_table_str(NULL),
#ifdef SPIDER_HAS_HASH_VALUE_TYPE
  db_table_str_hash_value(NULL),
#endif
  table_nm_max_length(0),
  db_nm_max_length(0),
  column_name_str(NULL),
  same_db_table_name(TRUE),
  first_all_link_idx(-1)
{
  DBUG_ENTER("spider_mysql_share::spider_mysql_share");
  DBUG_PRINT("info",("spider this=%p", this));
  spider_alloc_calc_mem_init(mem_calc, 71);
  spider_alloc_calc_mem(spider_current_trx, mem_calc, sizeof(*this));
  DBUG_VOID_RETURN;
}

spider_mysql_share::~spider_mysql_share()
{
  DBUG_ENTER("spider_mysql_share::~spider_mysql_share");
  DBUG_PRINT("info",("spider this=%p", this));
  if (table_select)
    delete [] table_select;
  if (key_select)
    delete [] key_select;
  if (key_hint)
    delete [] key_hint;
  free_show_table_status();
  free_show_records();
  free_show_index();
  free_column_name_str();
  free_table_names_str();
  if (key_select_pos)
  {
    spider_free(spider_current_trx, key_select_pos, MYF(0));
  }
  spider_free_mem_calc(spider_current_trx, mem_calc_id, sizeof(*this));
  DBUG_VOID_RETURN;
}

int spider_mysql_share::init()
{
  int error_num;
  uint roop_count;
  TABLE_SHARE *table_share = spider_share->table_share;
  uint keys = table_share ? table_share->keys : 0;
  DBUG_ENTER("spider_mysql_share::init");
  DBUG_PRINT("info",("spider this=%p", this));
  if (!(key_select_pos = (int *)
    spider_bulk_alloc_mem(spider_current_trx, 112,
      __func__, __FILE__, __LINE__, MYF(MY_WME | MY_ZEROFILL),
      &key_select_pos,
        sizeof(int) * keys,
#ifdef SPIDER_HAS_HASH_VALUE_TYPE
      &db_table_str_hash_value,
        sizeof(my_hash_value_type) * spider_share->all_link_count,
#endif
      NullS))
  ) {
    DBUG_RETURN(HA_ERR_OUT_OF_MEM);
  }

  if (keys > 0 &&
    !(key_hint = new spider_string[keys])
  ) {
    DBUG_RETURN(HA_ERR_OUT_OF_MEM);
  }
  for (roop_count = 0; roop_count < keys; roop_count++)
  {
    key_hint[roop_count].init_calc_mem(189);
    key_hint[roop_count].set_charset(spider_share->access_charset);
  }
  DBUG_PRINT("info",("spider key_hint=%p", key_hint));

  if (
    !(table_select = new spider_string[1]) ||
    (keys > 0 &&
      !(key_select = new spider_string[keys])
    ) ||
    (error_num = create_table_names_str()) ||
    (table_share &&
      (
        (error_num = create_column_name_str()) ||
        (error_num = convert_key_hint_str()) ||
        (error_num = append_show_table_status()) ||
        (error_num = append_show_records()) ||
        (error_num = append_show_index())
      )
    )
  ) {
    DBUG_RETURN(HA_ERR_OUT_OF_MEM);
  }

  table_select->init_calc_mem(96);
  if (table_share && (error_num = append_table_select()))
    DBUG_RETURN(error_num);

  for (roop_count = 0; roop_count < keys; roop_count++)
  {
    key_select[roop_count].init_calc_mem(97);
    if ((error_num = append_key_select(roop_count)))
      DBUG_RETURN(error_num);
  }

  DBUG_RETURN(error_num);
}

uint spider_mysql_share::get_column_name_length(
  uint field_index
) {
  DBUG_ENTER("spider_mysql_share::get_column_name_length");
  DBUG_PRINT("info",("spider this=%p", this));
  DBUG_RETURN(column_name_str[field_index].length());
}

int spider_mysql_share::append_column_name(
  spider_string *str,
  uint field_index
) {
  int error_num;
  DBUG_ENTER("spider_mysql_share::append_column_name");
  DBUG_PRINT("info",("spider this=%p", this));
  error_num = spider_db_mysql_utility.append_name(str,
    column_name_str[field_index].ptr(), column_name_str[field_index].length());
  DBUG_RETURN(error_num);
}

int spider_mysql_share::append_column_name_with_alias(
  spider_string *str,
  uint field_index,
  const char *alias,
  uint alias_length
) {
  DBUG_ENTER("spider_mysql_share::append_column_name_with_alias");
  DBUG_PRINT("info",("spider this=%p", this));
  if (str->reserve(
    alias_length +
    column_name_str[field_index].length() +
    /* SPIDER_SQL_NAME_QUOTE_LEN */ 2))
    DBUG_RETURN(HA_ERR_OUT_OF_MEM);
  str->q_append(alias, alias_length);
  append_column_name(str, field_index);
  DBUG_RETURN(0);
}

int spider_mysql_share::append_table_name(
  spider_string *str,
  int all_link_idx
) {
  const char *db_nm = db_names_str[all_link_idx].ptr();
  uint db_nm_len = db_names_str[all_link_idx].length();
  const char *table_nm = table_names_str[all_link_idx].ptr();
  uint table_nm_len = table_names_str[all_link_idx].length();
  DBUG_ENTER("spider_mysql_share::append_table_name");
  DBUG_PRINT("info",("spider this=%p", this));
  if (str->reserve(db_nm_len + SPIDER_SQL_DOT_LEN + table_nm_len +
    /* SPIDER_SQL_NAME_QUOTE_LEN */ 4))
  {
    DBUG_RETURN(HA_ERR_OUT_OF_MEM);
  }
  spider_db_mysql_utility.append_name(str, db_nm, db_nm_len);
  str->q_append(SPIDER_SQL_DOT_STR, SPIDER_SQL_DOT_LEN);
  spider_db_mysql_utility.append_name(str, table_nm, table_nm_len);
  DBUG_RETURN(0);
}

int spider_mysql_share::append_table_name_with_adjusting(
  spider_string *str,
  int all_link_idx
) {
  const char *db_nm = db_names_str[all_link_idx].ptr();
  uint db_nm_len = db_names_str[all_link_idx].length();
  uint db_nm_max_len = db_nm_max_length;
  const char *table_nm = table_names_str[all_link_idx].ptr();
  uint table_nm_len = table_names_str[all_link_idx].length();
  uint table_nm_max_len = table_nm_max_length;
  DBUG_ENTER("spider_mysql_share::append_table_name_with_adjusting");
  DBUG_PRINT("info",("spider this=%p", this));
  spider_db_mysql_utility.append_name(str, db_nm, db_nm_len);
  str->q_append(SPIDER_SQL_DOT_STR, SPIDER_SQL_DOT_LEN);
  spider_db_mysql_utility.append_name(str, table_nm, table_nm_len);
  uint length =
    db_nm_max_len - db_nm_len +
    table_nm_max_len - table_nm_len;
  memset((char *) str->ptr() + str->length(), ' ', length);
  str->length(str->length() + length);
  DBUG_RETURN(0);
}

int spider_mysql_share::append_from_with_adjusted_table_name(
  spider_string *str,
  int *table_name_pos
) {
  const char *db_nm = db_names_str[0].ptr();
  uint db_nm_len = db_names_str[0].length();
  uint db_nm_max_len = db_nm_max_length;
  const char *table_nm = table_names_str[0].ptr();
  uint table_nm_len = table_names_str[0].length();
  uint table_nm_max_len = table_nm_max_length;
  DBUG_ENTER("spider_mysql_share::append_from_with_adjusted_table_name");
  DBUG_PRINT("info",("spider this=%p", this));
  if (str->reserve(SPIDER_SQL_FROM_LEN + db_nm_max_length +
    SPIDER_SQL_DOT_LEN + table_nm_max_length +
    /* SPIDER_SQL_NAME_QUOTE_LEN */ 4))
  {
    DBUG_RETURN(HA_ERR_OUT_OF_MEM);
  }
  str->q_append(SPIDER_SQL_FROM_STR, SPIDER_SQL_FROM_LEN);
  *table_name_pos = str->length();
  spider_db_mysql_utility.append_name(str, db_nm, db_nm_len);
  str->q_append(SPIDER_SQL_DOT_STR, SPIDER_SQL_DOT_LEN);
  spider_db_mysql_utility.append_name(str, table_nm, table_nm_len);
  uint length =
    db_nm_max_len - db_nm_len +
    table_nm_max_len - table_nm_len;
  memset((char *) str->ptr() + str->length(), ' ', length);
  str->length(str->length() + length);
  DBUG_RETURN(0);
}

int spider_mysql_share::create_table_names_str()
{
  int error_num, roop_count;
  uint table_nm_len, db_nm_len;
  spider_string *str, *first_tbl_nm_str, *first_db_nm_str, *first_db_tbl_str;
  char *first_tbl_nm, *first_db_nm;
  uint dbton_id = spider_dbton_mysql.dbton_id;
  DBUG_ENTER("spider_mysql_share::create_table_names_str");
  table_names_str = NULL;
  db_names_str = NULL;
  db_table_str = NULL;
  if (
    !(table_names_str = new spider_string[spider_share->all_link_count]) ||
    !(db_names_str = new spider_string[spider_share->all_link_count]) ||
    !(db_table_str = new spider_string[spider_share->all_link_count])
  ) {
    error_num = HA_ERR_OUT_OF_MEM;
    goto error;
  }

  same_db_table_name = TRUE;
  first_tbl_nm = spider_share->tgt_table_names[0];
  first_db_nm = spider_share->tgt_dbs[0];
  table_nm_len = spider_share->tgt_table_names_lengths[0];
  db_nm_len = spider_share->tgt_dbs_lengths[0];
  first_tbl_nm_str = &table_names_str[0];
  first_db_nm_str = &db_names_str[0];
  first_db_tbl_str = &db_table_str[0];
  for (roop_count = 0; roop_count < (int) spider_share->all_link_count;
    roop_count++)
  {
    table_names_str[roop_count].init_calc_mem(86);
    db_names_str[roop_count].init_calc_mem(87);
    db_table_str[roop_count].init_calc_mem(88);
    if (spider_share->sql_dbton_ids[roop_count] != dbton_id)
      continue;
    if (first_all_link_idx == -1)
      first_all_link_idx = roop_count;

    str = &table_names_str[roop_count];
    if (
      roop_count != 0 &&
      same_db_table_name &&
      spider_share->tgt_table_names_lengths[roop_count] == table_nm_len &&
      !memcmp(first_tbl_nm, spider_share->tgt_table_names[roop_count],
        table_nm_len)
    ) {
      if (str->copy(*first_tbl_nm_str))
      {
        error_num = HA_ERR_OUT_OF_MEM;
        goto error;
      }
    } else {
      str->set_charset(spider_share->access_charset);
      if ((error_num = spider_db_append_name_with_quote_str(str,
        spider_share->tgt_table_names[roop_count], dbton_id)))
        goto error;
      if (roop_count)
      {
        same_db_table_name = FALSE;
        DBUG_PRINT("info", ("spider found different table name %s",
          spider_share->tgt_table_names[roop_count]));
        if (str->length() > table_nm_max_length)
          table_nm_max_length = str->length();
      } else
        table_nm_max_length = str->length();
    }

    str = &db_names_str[roop_count];
    if (
      roop_count != 0 &&
      same_db_table_name &&
      spider_share->tgt_dbs_lengths[roop_count] == db_nm_len &&
      !memcmp(first_db_nm, spider_share->tgt_dbs[roop_count],
        db_nm_len)
    ) {
      if (str->copy(*first_db_nm_str))
      {
        error_num = HA_ERR_OUT_OF_MEM;
        goto error;
      }
    } else {
      str->set_charset(spider_share->access_charset);
      if ((error_num = spider_db_append_name_with_quote_str(str,
        spider_share->tgt_dbs[roop_count], dbton_id)))
        goto error;
      if (roop_count)
      {
        same_db_table_name = FALSE;
        DBUG_PRINT("info", ("spider found different db name %s",
          spider_share->tgt_dbs[roop_count]));
        if (str->length() > db_nm_max_length)
          db_nm_max_length = str->length();
      } else
        db_nm_max_length = str->length();
    }

    str = &db_table_str[roop_count];
    if (
      roop_count != 0 &&
      same_db_table_name
    ) {
      if (str->copy(*first_db_tbl_str))
      {
        error_num = HA_ERR_OUT_OF_MEM;
        goto error;
      }
    } else {
      str->set_charset(spider_share->access_charset);
      if ((error_num = append_table_name(str, roop_count)))
        goto error;
    }
#ifdef SPIDER_HAS_HASH_VALUE_TYPE
    db_table_str_hash_value[roop_count] = my_calc_hash(
      &spider_open_connections, (uchar*) str->ptr(), str->length());
#endif
  }
  DBUG_RETURN(0);

error:
  if (db_table_str)
  {
    delete [] db_table_str;
    db_table_str = NULL;
  }
  if (db_names_str)
  {
    delete [] db_names_str;
    db_names_str = NULL;
  }
  if (table_names_str)
  {
    delete [] table_names_str;
    table_names_str = NULL;
  }
  DBUG_RETURN(error_num);
}

void spider_mysql_share::free_table_names_str()
{
  DBUG_ENTER("spider_mysql_share::free_table_names_str");
  if (db_table_str)
  {
    delete [] db_table_str;
    db_table_str = NULL;
  }
  if (db_names_str)
  {
    delete [] db_names_str;
    db_names_str = NULL;
  }
  if (table_names_str)
  {
    delete [] table_names_str;
    table_names_str = NULL;
  }
  DBUG_VOID_RETURN;
}

int spider_mysql_share::create_column_name_str()
{
  spider_string *str;
  int error_num;
  Field **field;
  TABLE_SHARE *table_share = spider_share->table_share;
  uint dbton_id = spider_dbton_mysql.dbton_id;
  DBUG_ENTER("spider_mysql_share::create_column_name_str");
  if (
    table_share->fields &&
    !(column_name_str = new spider_string[table_share->fields])
  )
    DBUG_RETURN(HA_ERR_OUT_OF_MEM);
  for (field = table_share->field, str = column_name_str;
   *field; field++, str++)
  {
    str->init_calc_mem(89);
    str->set_charset(spider_share->access_charset);
    if ((error_num = spider_db_append_name_with_quote_str(str,
      (char *) (*field)->field_name, dbton_id)))
      goto error;
  }
  DBUG_RETURN(0);

error:
  if (column_name_str)
  {
    delete [] column_name_str;
    column_name_str = NULL;
  }
  DBUG_RETURN(error_num);
}

void spider_mysql_share::free_column_name_str()
{
  DBUG_ENTER("spider_mysql_share::free_column_name_str");
  if (column_name_str)
  {
    delete [] column_name_str;
    column_name_str = NULL;
  }
  DBUG_VOID_RETURN;
}

int spider_mysql_share::convert_key_hint_str()
{
  spider_string *tmp_key_hint;
  int roop_count;
  TABLE_SHARE *table_share = spider_share->table_share;
  DBUG_ENTER("spider_mysql_share::convert_key_hint_str");
  if (spider_share->access_charset->cset != system_charset_info->cset)
  {
    /* need convertion */
    for (roop_count = 0, tmp_key_hint = key_hint;
      roop_count < (int) table_share->keys; roop_count++, tmp_key_hint++)
    {
      tmp_key_hint->length(0);
      if (tmp_key_hint->append(spider_share->key_hint->ptr(),
        spider_share->key_hint->length(), system_charset_info))
        DBUG_RETURN(HA_ERR_OUT_OF_MEM);
    }
  } else {
    for (roop_count = 0, tmp_key_hint = key_hint;
      roop_count < (int) table_share->keys; roop_count++, tmp_key_hint++)
    {
      if (tmp_key_hint->copy(spider_share->key_hint[roop_count]))
        DBUG_RETURN(HA_ERR_OUT_OF_MEM);
    }
  }
  DBUG_RETURN(0);
}

int spider_mysql_share::append_show_table_status()
{
  int roop_count;
  spider_string *str;
  uint dbton_id = spider_dbton_mysql.dbton_id;
  DBUG_ENTER("spider_mysql_append_show_table_status");
  if (!(show_table_status =
    new spider_string[2 * spider_share->all_link_count]))
    goto error;

  for (roop_count = 0; roop_count < (int) spider_share->all_link_count;
    roop_count++)
  {
    show_table_status[0 + (2 * roop_count)].init_calc_mem(90);
    show_table_status[1 + (2 * roop_count)].init_calc_mem(91);
    if (spider_share->sql_dbton_ids[roop_count] != dbton_id)
      continue;

    if (
      show_table_status[0 + (2 * roop_count)].reserve(
        SPIDER_SQL_SHOW_TABLE_STATUS_LEN +
        db_names_str[roop_count].length() +
        SPIDER_SQL_LIKE_LEN + table_names_str[roop_count].length() +
        ((SPIDER_SQL_NAME_QUOTE_LEN) * 2) +
        ((SPIDER_SQL_VALUE_QUOTE_LEN) * 2)) ||
      show_table_status[1 + (2 * roop_count)].reserve(
        SPIDER_SQL_SELECT_TABLES_STATUS_LEN +
        db_names_str[roop_count].length() +
        SPIDER_SQL_AND_LEN + SPIDER_SQL_TABLE_NAME_LEN + SPIDER_SQL_EQUAL_LEN +
        table_names_str[roop_count].length() +
        ((SPIDER_SQL_VALUE_QUOTE_LEN) * 4))
    )
      goto error;
    str = &show_table_status[0 + (2 * roop_count)];
    str->q_append(
      SPIDER_SQL_SHOW_TABLE_STATUS_STR, SPIDER_SQL_SHOW_TABLE_STATUS_LEN);
    str->q_append(SPIDER_SQL_NAME_QUOTE_STR, SPIDER_SQL_NAME_QUOTE_LEN);
    str->q_append(db_names_str[roop_count].ptr(),
      db_names_str[roop_count].length());
    str->q_append(SPIDER_SQL_NAME_QUOTE_STR, SPIDER_SQL_NAME_QUOTE_LEN);
    str->q_append(SPIDER_SQL_LIKE_STR, SPIDER_SQL_LIKE_LEN);
    str->q_append(SPIDER_SQL_VALUE_QUOTE_STR, SPIDER_SQL_VALUE_QUOTE_LEN);
    str->q_append(table_names_str[roop_count].ptr(),
      table_names_str[roop_count].length());
    str->q_append(SPIDER_SQL_VALUE_QUOTE_STR, SPIDER_SQL_VALUE_QUOTE_LEN);
    str = &show_table_status[1 + (2 * roop_count)];
    str->q_append(
      SPIDER_SQL_SELECT_TABLES_STATUS_STR,
      SPIDER_SQL_SELECT_TABLES_STATUS_LEN);
    str->q_append(SPIDER_SQL_VALUE_QUOTE_STR, SPIDER_SQL_VALUE_QUOTE_LEN);
    str->q_append(db_names_str[roop_count].ptr(),
      db_names_str[roop_count].length());
    str->q_append(SPIDER_SQL_VALUE_QUOTE_STR, SPIDER_SQL_VALUE_QUOTE_LEN);
    str->q_append(SPIDER_SQL_AND_STR, SPIDER_SQL_AND_LEN);
    str->q_append(SPIDER_SQL_TABLE_NAME_STR, SPIDER_SQL_TABLE_NAME_LEN);
    str->q_append(SPIDER_SQL_EQUAL_STR, SPIDER_SQL_EQUAL_LEN);
    str->q_append(SPIDER_SQL_VALUE_QUOTE_STR, SPIDER_SQL_VALUE_QUOTE_LEN);
    str->q_append(table_names_str[roop_count].ptr(),
      table_names_str[roop_count].length());
    str->q_append(SPIDER_SQL_VALUE_QUOTE_STR, SPIDER_SQL_VALUE_QUOTE_LEN);
  }
  DBUG_RETURN(0);

error:
  if (show_table_status)
  {
    delete [] show_table_status;
    show_table_status = NULL;
  }
  DBUG_RETURN(HA_ERR_OUT_OF_MEM);
}

void spider_mysql_share::free_show_table_status()
{
  DBUG_ENTER("spider_mysql_free_show_table_status");
  if (show_table_status)
  {
    delete [] show_table_status;
    show_table_status = NULL;
  }
  DBUG_VOID_RETURN;
}

int spider_mysql_share::append_show_records()
{
  int roop_count;
  spider_string *str;
  uint dbton_id = spider_dbton_mysql.dbton_id;
  DBUG_ENTER("spider_mysql_share::append_show_records");
  if (!(show_records = new spider_string[spider_share->all_link_count]))
    goto error;

  for (roop_count = 0; roop_count < (int) spider_share->all_link_count;
    roop_count++)
  {
    show_records[roop_count].init_calc_mem(92);
    if (spider_share->sql_dbton_ids[roop_count] != dbton_id)
      continue;

    if (
      show_records[roop_count].reserve(
        SPIDER_SQL_SHOW_RECORDS_LEN +
        db_names_str[roop_count].length() +
        SPIDER_SQL_DOT_LEN +
        table_names_str[roop_count].length() +
        /* SPIDER_SQL_NAME_QUOTE_LEN */ 4)
    )
      goto error;
    str = &show_records[roop_count];
    str->q_append(SPIDER_SQL_SHOW_RECORDS_STR, SPIDER_SQL_SHOW_RECORDS_LEN);
    append_table_name(str, roop_count);
  }
  DBUG_RETURN(0);

error:
  if (show_records)
  {
    delete [] show_records;
    show_records = NULL;
  }
  DBUG_RETURN(HA_ERR_OUT_OF_MEM);
}

void spider_mysql_share::free_show_records()
{
  DBUG_ENTER("spider_mysql_share::free_show_records");
  if (show_records)
  {
    delete [] show_records;
    show_records = NULL;
  }
  DBUG_VOID_RETURN;
}

int spider_mysql_share::append_show_index()
{
  int roop_count;
  spider_string *str;
  uint dbton_id = spider_dbton_mysql.dbton_id;
  DBUG_ENTER("spider_mysql_share::append_show_index");
  if (!(show_index = new spider_string[2 * spider_share->all_link_count]))
    goto error;

  for (roop_count = 0; roop_count < (int) spider_share->all_link_count;
    roop_count++)
  {
    show_index[0 + (2 * roop_count)].init_calc_mem(93);
    show_index[1 + (2 * roop_count)].init_calc_mem(94);
    if (spider_share->sql_dbton_ids[roop_count] != dbton_id)
      continue;

    if (
      show_index[0 + (2 * roop_count)].reserve(
        SPIDER_SQL_SHOW_INDEX_LEN + db_names_str[roop_count].length() +
        SPIDER_SQL_DOT_LEN +
        table_names_str[roop_count].length() +
        /* SPIDER_SQL_NAME_QUOTE_LEN */ 4) ||
      show_index[1 + (2 * roop_count)].reserve(
        SPIDER_SQL_SELECT_STATISTICS_LEN +
        db_names_str[roop_count].length() +
        SPIDER_SQL_AND_LEN + SPIDER_SQL_TABLE_NAME_LEN + SPIDER_SQL_EQUAL_LEN +
        table_names_str[roop_count].length() +
        ((SPIDER_SQL_VALUE_QUOTE_LEN) * 4) +
        SPIDER_SQL_GROUP_LEN + SPIDER_SQL_COLUMN_NAME_LEN)
    )
      goto error;
    str = &show_index[0 + (2 * roop_count)];
    str->q_append(
      SPIDER_SQL_SHOW_INDEX_STR, SPIDER_SQL_SHOW_INDEX_LEN);
    append_table_name(str, roop_count);
    str = &show_index[1 + (2 * roop_count)];
    str->q_append(
      SPIDER_SQL_SELECT_STATISTICS_STR, SPIDER_SQL_SELECT_STATISTICS_LEN);
    str->q_append(SPIDER_SQL_VALUE_QUOTE_STR, SPIDER_SQL_VALUE_QUOTE_LEN);
    str->q_append(db_names_str[roop_count].ptr(),
      db_names_str[roop_count].length());
    str->q_append(SPIDER_SQL_VALUE_QUOTE_STR, SPIDER_SQL_VALUE_QUOTE_LEN);
    str->q_append(SPIDER_SQL_AND_STR, SPIDER_SQL_AND_LEN);
    str->q_append(SPIDER_SQL_TABLE_NAME_STR, SPIDER_SQL_TABLE_NAME_LEN);
    str->q_append(SPIDER_SQL_EQUAL_STR, SPIDER_SQL_EQUAL_LEN);
    str->q_append(SPIDER_SQL_VALUE_QUOTE_STR, SPIDER_SQL_VALUE_QUOTE_LEN);
    str->q_append(table_names_str[roop_count].ptr(),
      table_names_str[roop_count].length());
    str->q_append(SPIDER_SQL_VALUE_QUOTE_STR, SPIDER_SQL_VALUE_QUOTE_LEN);
    str->q_append(SPIDER_SQL_GROUP_STR, SPIDER_SQL_GROUP_LEN);
    str->q_append(SPIDER_SQL_COLUMN_NAME_STR, SPIDER_SQL_COLUMN_NAME_LEN);
  }
  DBUG_RETURN(0);

error:
  if (show_index)
  {
    delete [] show_index;
    show_index = NULL;
  }
  DBUG_RETURN(HA_ERR_OUT_OF_MEM);
}

void spider_mysql_share::free_show_index()
{
  DBUG_ENTER("spider_mysql_share::free_show_index");
  if (show_index)
  {
    delete [] show_index;
    show_index = NULL;
  }
  DBUG_VOID_RETURN;
}

int spider_mysql_share::append_table_select()
{
  Field **field;
  uint field_length;
  spider_string *str = table_select;
  TABLE_SHARE *table_share = spider_share->table_share;
  DBUG_ENTER("spider_mysql_share::append_table_select");
  for (field = table_share->field; *field; field++)
  {
    field_length = column_name_str[(*field)->field_index].length();
    if (str->reserve(field_length +
      /* SPIDER_SQL_NAME_QUOTE_LEN */ 2 + SPIDER_SQL_COMMA_LEN))
      DBUG_RETURN(HA_ERR_OUT_OF_MEM);
    append_column_name(str, (*field)->field_index);
    str->q_append(SPIDER_SQL_COMMA_STR, SPIDER_SQL_COMMA_LEN);
  }
  str->length(str->length() - SPIDER_SQL_COMMA_LEN);
  DBUG_RETURN(append_from_with_adjusted_table_name(str, &table_select_pos));
}

int spider_mysql_share::append_key_select(
  uint idx
) {
  KEY_PART_INFO *key_part;
  Field *field;
  uint part_num;
  uint field_length;
  spider_string *str = &key_select[idx];
  TABLE_SHARE *table_share = spider_share->table_share;
  const KEY *key_info = &table_share->key_info[idx];
  DBUG_ENTER("spider_mysql_share::append_key_select");
  for (key_part = key_info->key_part, part_num = 0;
    part_num < spider_user_defined_key_parts(key_info); key_part++, part_num++)
  {
    field = key_part->field;
    field_length = column_name_str[field->field_index].length();
    if (str->reserve(field_length +
      /* SPIDER_SQL_NAME_QUOTE_LEN */ 2 + SPIDER_SQL_COMMA_LEN))
      DBUG_RETURN(HA_ERR_OUT_OF_MEM);
    append_column_name(str, field->field_index);
    str->q_append(SPIDER_SQL_COMMA_STR, SPIDER_SQL_COMMA_LEN);
  }
  str->length(str->length() - SPIDER_SQL_COMMA_LEN);
  DBUG_RETURN(append_from_with_adjusted_table_name(str, &key_select_pos[idx]));
}

bool spider_mysql_share::need_change_db_table_name()
{
  DBUG_ENTER("spider_mysql_share::need_change_db_table_name");
  DBUG_RETURN(!same_db_table_name);
}

#ifdef SPIDER_HAS_DISCOVER_TABLE_STRUCTURE
int spider_mysql_share::discover_table_structure(
  SPIDER_TRX *trx,
  SPIDER_SHARE *spider_share,
  spider_string *str
) {
  int roop_count, error_num = HA_ERR_WRONG_COMMAND;
  char sql_buf[MAX_FIELD_WIDTH];
  spider_string sql_str(sql_buf, sizeof(sql_buf), system_charset_info);
  uint dbton_id = spider_dbton_mysql.dbton_id;
  uint strlen = str->length();
  DBUG_ENTER("spider_mysql_share::discover_table_structure");
  DBUG_PRINT("info",("spider this=%p", this));
  sql_str.init_calc_mem(228);
  for (roop_count = 0; roop_count < (int) spider_share->all_link_count;
    roop_count++)
  {
    if (spider_share->sql_dbton_ids[roop_count] != dbton_id)
    {
      DBUG_PRINT("info",("spider spider_share->sql_dbton_ids[%d]=%u",
        roop_count, spider_share->sql_dbton_ids[roop_count]));
      DBUG_PRINT("info",("spider dbton_id=%u", dbton_id));
      continue;
    }

    str->length(strlen);
    sql_str.length(0);
    if (sql_str.reserve(
      SPIDER_SQL_SHOW_COLUMNS_LEN + db_names_str[roop_count].length() +
      SPIDER_SQL_DOT_LEN + table_names_str[roop_count].length() +
      /* SPIDER_SQL_NAME_QUOTE_LEN */ 4 +
      SPIDER_SQL_SEMICOLON_LEN +
      SPIDER_SQL_SHOW_INDEX_LEN + db_names_str[roop_count].length() +
      SPIDER_SQL_DOT_LEN + table_names_str[roop_count].length() +
      /* SPIDER_SQL_NAME_QUOTE_LEN */ 4
    )) {
      DBUG_PRINT("info",("spider alloc sql_str error"));
      DBUG_RETURN(HA_ERR_OUT_OF_MEM);
    }
    sql_str.q_append(SPIDER_SQL_SHOW_COLUMNS_STR, SPIDER_SQL_SHOW_COLUMNS_LEN);
    append_table_name(&sql_str, roop_count);
    sql_str.q_append(SPIDER_SQL_SEMICOLON_STR, SPIDER_SQL_SEMICOLON_LEN);
    sql_str.q_append(SPIDER_SQL_SHOW_INDEX_STR, SPIDER_SQL_SHOW_INDEX_LEN);
    append_table_name(&sql_str, roop_count);

    SPIDER_CONN *conn;
    int need_mon;
    if (!(conn = spider_get_conn(
      spider_share, 0, spider_share->conn_keys[roop_count], trx, NULL, FALSE,
      FALSE, SPIDER_CONN_KIND_MYSQL, &error_num))
    ) {
      DBUG_RETURN(error_num);
    }
    pthread_mutex_lock(&conn->mta_conn_mutex);
    SPIDER_SET_FILE_POS(&conn->mta_conn_mutex_file_pos);
    conn->need_mon = &need_mon;
    conn->mta_conn_mutex_lock_already = TRUE;
    conn->mta_conn_mutex_unlock_later = TRUE;
    spider_conn_queue_connect_rewrite(spider_share, conn, roop_count);
    spider_conn_set_timeout_from_share(conn, roop_count, trx->thd,
      spider_share);
    if (
      (error_num = spider_db_set_names_internal(trx, spider_share, conn,
        roop_count, &need_mon)) ||
      (
        spider_db_query(
          conn,
          sql_str.ptr(),
          sql_str.length(),
          -1,
          &need_mon) &&
        (error_num = spider_db_errorno(conn))
      )
    ) {
      DBUG_PRINT("info",("spider spider_get_trx error"));
      conn->mta_conn_mutex_lock_already = FALSE;
      conn->mta_conn_mutex_unlock_later = FALSE;
      SPIDER_CLEAR_FILE_POS(&conn->mta_conn_mutex_file_pos);
      pthread_mutex_unlock(&conn->mta_conn_mutex);
      continue;
    }
    st_spider_db_request_key request_key;
    request_key.spider_thread_id = trx->spider_thread_id;
    request_key.query_id = trx->thd->query_id;
    request_key.handler = NULL;
    request_key.request_id = 1;
    request_key.next = NULL;
    spider_db_result *res;
    /* get column list */
    if (!(res = conn->db_conn->store_result(NULL, &request_key, &error_num)))
    {
      if (error_num || (error_num = spider_db_errorno(conn)))
      {
        DBUG_PRINT("info",("spider column store error"));
        conn->mta_conn_mutex_lock_already = FALSE;
        conn->mta_conn_mutex_unlock_later = FALSE;
        SPIDER_CLEAR_FILE_POS(&conn->mta_conn_mutex_file_pos);
        pthread_mutex_unlock(&conn->mta_conn_mutex);
        continue;
      }
      /* no record */
      DBUG_PRINT("info",("spider column no record error"));
      conn->mta_conn_mutex_lock_already = FALSE;
      conn->mta_conn_mutex_unlock_later = FALSE;
      SPIDER_CLEAR_FILE_POS(&conn->mta_conn_mutex_file_pos);
      pthread_mutex_unlock(&conn->mta_conn_mutex);
      continue;
    }
    if ((error_num = res->fetch_columns_for_discover_table_structure(str,
      spider_share->access_charset)))
    {
      DBUG_PRINT("info",("spider column fetch error"));
      res->free_result();
      delete res;
      conn->mta_conn_mutex_lock_already = FALSE;
      conn->mta_conn_mutex_unlock_later = FALSE;
      SPIDER_CLEAR_FILE_POS(&conn->mta_conn_mutex_file_pos);
      pthread_mutex_unlock(&conn->mta_conn_mutex);
      continue;
    }
    res->free_result();
    delete res;
    if (conn->db_conn->next_result())
    {
      DBUG_PRINT("info",("spider single result error"));
      conn->mta_conn_mutex_lock_already = FALSE;
      conn->mta_conn_mutex_unlock_later = FALSE;
      SPIDER_CLEAR_FILE_POS(&conn->mta_conn_mutex_file_pos);
      pthread_mutex_unlock(&conn->mta_conn_mutex);
      continue;
    }
    /* get index list */
    if (!(res = conn->db_conn->store_result(NULL, &request_key, &error_num)))
    {
      if (error_num || (error_num = spider_db_errorno(conn)))
      {
        DBUG_PRINT("info",("spider index store error"));
        conn->mta_conn_mutex_lock_already = FALSE;
        conn->mta_conn_mutex_unlock_later = FALSE;
        SPIDER_CLEAR_FILE_POS(&conn->mta_conn_mutex_file_pos);
        pthread_mutex_unlock(&conn->mta_conn_mutex);
        continue;
      }
      /* no record */
      DBUG_PRINT("info",("spider index no record error"));
      conn->mta_conn_mutex_lock_already = FALSE;
      conn->mta_conn_mutex_unlock_later = FALSE;
      SPIDER_CLEAR_FILE_POS(&conn->mta_conn_mutex_file_pos);
      pthread_mutex_unlock(&conn->mta_conn_mutex);
      continue;
    }
    if ((error_num = res->fetch_index_for_discover_table_structure(str,
      spider_share->access_charset)))
    {
      DBUG_PRINT("info",("spider index fetch error"));
      res->free_result();
      delete res;
      conn->mta_conn_mutex_lock_already = FALSE;
      conn->mta_conn_mutex_unlock_later = FALSE;
      SPIDER_CLEAR_FILE_POS(&conn->mta_conn_mutex_file_pos);
      pthread_mutex_unlock(&conn->mta_conn_mutex);
      continue;
    }
    res->free_result();
    delete res;
    conn->mta_conn_mutex_lock_already = FALSE;
    conn->mta_conn_mutex_unlock_later = FALSE;
    SPIDER_CLEAR_FILE_POS(&conn->mta_conn_mutex_file_pos);
    pthread_mutex_unlock(&conn->mta_conn_mutex);
    if (!error_num)
      break;
  }
  DBUG_RETURN(error_num);
}
#endif

spider_mysql_handler::spider_mysql_handler(
  ha_spider *spider,
  spider_mysql_share *db_share
) : spider_db_handler(
  spider,
  db_share
),
  where_pos(0),
  order_pos(0),
  limit_pos(0),
  table_name_pos(0),
  ha_read_pos(0),
  ha_next_pos(0),
  ha_where_pos(0),
  ha_limit_pos(0),
  ha_table_name_pos(0),
  insert_pos(0),
  insert_table_name_pos(0),
  upd_tmp_tbl(NULL),
  tmp_sql_pos1(0),
  tmp_sql_pos2(0),
  tmp_sql_pos3(0),
  tmp_sql_pos4(0),
  tmp_sql_pos5(0),
  reading_from_bulk_tmp_table(FALSE),
  union_table_name_pos_first(NULL),
  union_table_name_pos_current(NULL),
  mysql_share(db_share),
  link_for_hash(NULL)
{
  DBUG_ENTER("spider_mysql_handler::spider_mysql_handler");
  DBUG_PRINT("info",("spider this=%p", this));
  spider_alloc_calc_mem_init(mem_calc, 183);
  spider_alloc_calc_mem(spider_current_trx, mem_calc, sizeof(*this));
  DBUG_VOID_RETURN;
}

spider_mysql_handler::~spider_mysql_handler()
{
  DBUG_ENTER("spider_mysql_handler::~spider_mysql_handler");
  DBUG_PRINT("info",("spider this=%p", this));
  while (union_table_name_pos_first)
  {
    SPIDER_INT_HLD *tmp_pos = union_table_name_pos_first;
    union_table_name_pos_first = tmp_pos->next;
    spider_free(spider_current_trx, tmp_pos, MYF(0));
  }
  if (link_for_hash)
  {
    spider_free(spider_current_trx, link_for_hash, MYF(0));
  }
  spider_free_mem_calc(spider_current_trx, mem_calc_id, sizeof(*this));
  DBUG_VOID_RETURN;
}

int spider_mysql_handler::init()
{
  uint roop_count;
  THD *thd = spider->trx->thd;
  st_spider_share *share = spider->share;
  int init_sql_alloc_size =
    spider_param_init_sql_alloc_size(thd, share->init_sql_alloc_size);
  TABLE *table = spider->get_table();
  DBUG_ENTER("spider_mysql_handler::init");
  DBUG_PRINT("info",("spider this=%p", this));
  sql.init_calc_mem(59);
  sql_part.init_calc_mem(60);
  sql_part2.init_calc_mem(61);
  ha_sql.init_calc_mem(62);
  insert_sql.init_calc_mem(64);
  update_sql.init_calc_mem(65);
  tmp_sql.init_calc_mem(66);
  dup_update_sql.init_calc_mem(166);
  if (
    (sql.real_alloc(init_sql_alloc_size)) ||
    (insert_sql.real_alloc(init_sql_alloc_size)) ||
    (update_sql.real_alloc(init_sql_alloc_size)) ||
    (tmp_sql.real_alloc(init_sql_alloc_size))
  ) {
    DBUG_RETURN(HA_ERR_OUT_OF_MEM);
  }
  sql.set_charset(share->access_charset);
  sql_part.set_charset(share->access_charset);
  ha_sql.set_charset(share->access_charset);
  insert_sql.set_charset(share->access_charset);
  update_sql.set_charset(share->access_charset);
  tmp_sql.set_charset(share->access_charset);
  upd_tmp_tbl_prm.init();
  upd_tmp_tbl_prm.field_count = 1;
  if (!(link_for_hash = (SPIDER_LINK_FOR_HASH *)
    spider_bulk_alloc_mem(spider_current_trx, 141,
      __func__, __FILE__, __LINE__, MYF(MY_WME | MY_ZEROFILL),
      &link_for_hash,
        sizeof(SPIDER_LINK_FOR_HASH) * share->link_count,
      &minimum_select_bitmap,
        table ? sizeof(uchar) * no_bytes_in_map(table->read_set) : 0,
      NullS))
  ) {
    DBUG_RETURN(HA_ERR_OUT_OF_MEM);
  }
  for (roop_count = 0; roop_count < share->link_count; roop_count++)
  {
    link_for_hash[roop_count].spider = spider;
    link_for_hash[roop_count].link_idx = roop_count;
    link_for_hash[roop_count].db_table_str =
      &mysql_share->db_table_str[roop_count];
#ifdef SPIDER_HAS_HASH_VALUE_TYPE
    link_for_hash[roop_count].db_table_str_hash_value =
      mysql_share->db_table_str_hash_value[roop_count];
#endif
  }
#if defined(HS_HAS_SQLCOM) && defined(HAVE_HANDLERSOCKET)
  hs_upds.init();
#endif
  DBUG_RETURN(0);
}

int spider_mysql_handler::append_table_name_with_adjusting(
  spider_string *str,
  int link_idx,
  ulong sql_type
) {
  int error_num = 0;
  DBUG_ENTER("spider_mysql_handler::append_table_name_with_adjusting");
  DBUG_PRINT("info",("spider this=%p", this));
  if (sql_type == SPIDER_SQL_TYPE_HANDLER)
  {
    str->q_append(spider->m_handler_cid[link_idx], SPIDER_SQL_HANDLER_CID_LEN);
  } else {
    error_num = mysql_share->append_table_name_with_adjusting(str,
      spider->conn_link_idx[link_idx]);
  }
  DBUG_RETURN(error_num);
}

int spider_mysql_handler::append_key_column_types(
  const key_range *start_key,
  spider_string *str
) {
  SPIDER_RESULT_LIST *result_list = &spider->result_list;
  KEY *key_info = result_list->key_info;
  uint key_name_length, key_count;
  key_part_map full_key_part_map =
    make_prev_keypart_map(spider_user_defined_key_parts(key_info));
  key_part_map start_key_part_map;
  KEY_PART_INFO *key_part;
  Field *field;
  char tmp_buf[MAX_FIELD_WIDTH];
  spider_string tmp_str(tmp_buf, sizeof(tmp_buf), system_charset_info);
  DBUG_ENTER("spider_mysql_handler::append_key_column_types");
  DBUG_PRINT("info",("spider this=%p", this));
  tmp_str.init_calc_mem(115);

  start_key_part_map = start_key->keypart_map & full_key_part_map;
  DBUG_PRINT("info", ("spider spider_user_defined_key_parts=%u",
    spider_user_defined_key_parts(key_info)));
  DBUG_PRINT("info", ("spider full_key_part_map=%lu", full_key_part_map));
  DBUG_PRINT("info", ("spider start_key_part_map=%lu", start_key_part_map));

  if (!start_key_part_map)
    DBUG_RETURN(0);

  for (
    key_part = key_info->key_part,
    key_count = 0;
    start_key_part_map;
    start_key_part_map >>= 1,
    key_part++,
    key_count++
  ) {
    field = key_part->field;
    key_name_length = my_sprintf(tmp_buf, (tmp_buf, "c%u", key_count));
    if (str->reserve(key_name_length + SPIDER_SQL_SPACE_LEN))
      DBUG_RETURN(HA_ERR_OUT_OF_MEM);
    str->q_append(tmp_buf, key_name_length);
    str->q_append(SPIDER_SQL_SPACE_STR, SPIDER_SQL_SPACE_LEN);

    if (tmp_str.ptr() != tmp_buf)
      tmp_str.set(tmp_buf, sizeof(tmp_buf), system_charset_info);
    else
      tmp_str.set_charset(system_charset_info);
    field->sql_type(*tmp_str.get_str());
    tmp_str.mem_calc();
    str->append(tmp_str);
    if (field->has_charset())
    {
      CHARSET_INFO *cs = field->charset();
      uint coll_length = strlen(cs->name);
      if (str->reserve(SPIDER_SQL_COLLATE_LEN + coll_length))
        DBUG_RETURN(HA_ERR_OUT_OF_MEM);
      str->q_append(SPIDER_SQL_COLLATE_STR, SPIDER_SQL_COLLATE_LEN);
      str->q_append(cs->name, coll_length);
    }

    if (str->reserve(SPIDER_SQL_COMMA_LEN))
      DBUG_RETURN(HA_ERR_OUT_OF_MEM);
    str->q_append(SPIDER_SQL_COMMA_STR, SPIDER_SQL_COMMA_LEN);
  }
  str->length(str->length() - SPIDER_SQL_COMMA_LEN);

  DBUG_RETURN(0);
}

int spider_mysql_handler::append_key_join_columns_for_bka(
  const key_range *start_key,
  spider_string *str,
  const char **table_aliases,
  uint *table_alias_lengths
) {
  KEY *key_info = spider->result_list.key_info;
  uint length, key_name_length, key_count;
  key_part_map full_key_part_map =
    make_prev_keypart_map(spider_user_defined_key_parts(key_info));
  key_part_map start_key_part_map;
  KEY_PART_INFO *key_part;
  Field *field;
  char tmp_buf[MAX_FIELD_WIDTH];
  bool start_where = ((int) str->length() == where_pos);
  DBUG_ENTER("spider_mysql_handler::append_key_join_columns_for_bka");
  DBUG_PRINT("info",("spider this=%p", this));
  start_key_part_map = start_key->keypart_map & full_key_part_map;
  DBUG_PRINT("info", ("spider spider_user_defined_key_parts=%u",
    spider_user_defined_key_parts(key_info)));
  DBUG_PRINT("info", ("spider full_key_part_map=%lu", full_key_part_map));
  DBUG_PRINT("info", ("spider start_key_part_map=%lu", start_key_part_map));

  if (!start_key_part_map)
    DBUG_RETURN(0);

  if (start_where)
  {
    if (str->reserve(SPIDER_SQL_WHERE_LEN))
      DBUG_RETURN(HA_ERR_OUT_OF_MEM);
    str->q_append(SPIDER_SQL_WHERE_STR, SPIDER_SQL_WHERE_LEN);
  } else {
    if (str->reserve(SPIDER_SQL_AND_LEN))
      DBUG_RETURN(HA_ERR_OUT_OF_MEM);
    str->q_append(SPIDER_SQL_AND_STR, SPIDER_SQL_AND_LEN);
  }

  for (
    key_part = key_info->key_part,
    key_count = 0;
    start_key_part_map;
    start_key_part_map >>= 1,
    key_part++,
    key_count++
  ) {
    field = key_part->field;
    key_name_length =
      mysql_share->column_name_str[field->field_index].length();
    length = my_sprintf(tmp_buf, (tmp_buf, "c%u", key_count));
    if (str->reserve(length + table_alias_lengths[0] + key_name_length +
      /* SPIDER_SQL_NAME_QUOTE_LEN */ 2 +
      table_alias_lengths[1] + SPIDER_SQL_PF_EQUAL_LEN + SPIDER_SQL_AND_LEN))
      DBUG_RETURN(HA_ERR_OUT_OF_MEM);
    str->q_append(table_aliases[0], table_alias_lengths[0]);
    str->q_append(tmp_buf, length);
    str->q_append(SPIDER_SQL_PF_EQUAL_STR, SPIDER_SQL_PF_EQUAL_LEN);
    str->q_append(table_aliases[1], table_alias_lengths[1]);
    mysql_share->append_column_name(str, field->field_index);
    str->q_append(SPIDER_SQL_AND_STR, SPIDER_SQL_AND_LEN);
  }
  str->length(str->length() - SPIDER_SQL_AND_LEN);
  DBUG_RETURN(0);
}

int spider_mysql_handler::append_tmp_table_and_sql_for_bka(
  const key_range *start_key
) {
  int error_num;
  DBUG_ENTER("spider_mysql_handler::append_tmp_table_and_sql_for_bka");
  DBUG_PRINT("info",("spider this=%p", this));
  char tmp_table_name[MAX_FIELD_WIDTH * 2],
    tgt_table_name[MAX_FIELD_WIDTH * 2];
  int tmp_table_name_length;
  spider_string tgt_table_name_str(tgt_table_name, MAX_FIELD_WIDTH * 2,
    mysql_share->db_names_str[0].charset());
  const char *table_names[2], *table_aliases[2], *table_dot_aliases[2];
  uint table_name_lengths[2], table_alias_lengths[2],
    table_dot_alias_lengths[2];
  tgt_table_name_str.init_calc_mem(99);
  tgt_table_name_str.length(0);
  create_tmp_bka_table_name(tmp_table_name, &tmp_table_name_length,
    first_link_idx);
  if ((error_num = append_table_name_with_adjusting(&tgt_table_name_str,
    first_link_idx, SPIDER_SQL_TYPE_SELECT_SQL)))
  {
    DBUG_RETURN(error_num);
  }
  table_names[0] = tmp_table_name;
  table_names[1] = tgt_table_name_str.c_ptr_safe();
  table_name_lengths[0] = tmp_table_name_length;
  table_name_lengths[1] = tgt_table_name_str.length();
  table_aliases[0] = SPIDER_SQL_A_STR;
  table_aliases[1] = SPIDER_SQL_B_STR;
  table_alias_lengths[0] = SPIDER_SQL_A_LEN;
  table_alias_lengths[1] = SPIDER_SQL_B_LEN;
  table_dot_aliases[0] = SPIDER_SQL_A_DOT_STR;
  table_dot_aliases[1] = SPIDER_SQL_B_DOT_STR;
  table_dot_alias_lengths[0] = SPIDER_SQL_A_DOT_LEN;
  table_dot_alias_lengths[1] = SPIDER_SQL_B_DOT_LEN;
  if (
    (error_num = append_drop_tmp_bka_table(
      &tmp_sql, tmp_table_name, tmp_table_name_length,
      &tmp_sql_pos1, &tmp_sql_pos5, TRUE)) ||
    (error_num = append_create_tmp_bka_table(
      start_key,
      &tmp_sql, tmp_table_name,
      tmp_table_name_length,
      &tmp_sql_pos2, spider->share->table_share->table_charset)) ||
    (error_num = append_insert_tmp_bka_table(
      start_key,
      &tmp_sql, tmp_table_name,
      tmp_table_name_length, &tmp_sql_pos3))
  )
    DBUG_RETURN(error_num);
  tmp_sql_pos4 = tmp_sql.length();
  if ((error_num = spider_db_append_select(spider)))
    DBUG_RETURN(error_num);
  if (sql.reserve(SPIDER_SQL_A_DOT_LEN + SPIDER_SQL_ID_LEN +
    SPIDER_SQL_COMMA_LEN))
    DBUG_RETURN(HA_ERR_OUT_OF_MEM);
  sql.q_append(SPIDER_SQL_A_DOT_STR, SPIDER_SQL_A_DOT_LEN);
  sql.q_append(SPIDER_SQL_ID_STR, SPIDER_SQL_ID_LEN);
  sql.q_append(SPIDER_SQL_COMMA_STR, SPIDER_SQL_COMMA_LEN);
  if (
    (error_num = append_select_columns_with_alias(&sql,
      SPIDER_SQL_B_DOT_STR, SPIDER_SQL_B_DOT_LEN)) ||
    (error_num = spider_db_mysql_utility.append_from_with_alias(&sql,
      table_names, table_name_lengths,
      table_aliases, table_alias_lengths, 2,
      &table_name_pos, FALSE))
  )
    DBUG_RETURN(error_num);
  if (
    mysql_share->key_hint &&
    (error_num = spider_db_append_hint_after_table(spider,
      &sql, &mysql_share->key_hint[spider->active_index]))
  )
    DBUG_RETURN(HA_ERR_OUT_OF_MEM);
  where_pos = sql.length();
  if (
    (error_num = append_key_join_columns_for_bka(
      start_key, &sql,
      table_dot_aliases, table_dot_alias_lengths)) ||
    (error_num = append_condition_part(
      SPIDER_SQL_B_DOT_STR, SPIDER_SQL_B_DOT_LEN,
      SPIDER_SQL_TYPE_SELECT_SQL, FALSE))
  )
    DBUG_RETURN(error_num);
  if (spider->result_list.direct_order_limit)
  {
    if ((error_num = append_key_order_for_direct_order_limit_with_alias(&sql,
      SPIDER_SQL_B_DOT_STR, SPIDER_SQL_B_DOT_LEN)))
      DBUG_RETURN(error_num);
  }
#ifdef HANDLER_HAS_DIRECT_AGGREGATE
  else if (spider->result_list.direct_aggregate)
  {
    if ((error_num =
      append_group_by(&sql, SPIDER_SQL_B_DOT_STR, SPIDER_SQL_B_DOT_LEN)))
      DBUG_RETURN(error_num);
  }
#endif

  DBUG_RETURN(0);
}

int spider_mysql_handler::reuse_tmp_table_and_sql_for_bka()
{
  DBUG_ENTER("spider_mysql_handler::reuse_tmp_table_and_sql_for_bka");
  DBUG_PRINT("info",("spider this=%p", this));
  tmp_sql.length(tmp_sql_pos4);
  sql.length(limit_pos);
  ha_sql.length(ha_limit_pos);
  DBUG_RETURN(0);
}

void spider_mysql_handler::create_tmp_bka_table_name(
  char *tmp_table_name,
  int *tmp_table_name_length,
  int link_idx
) {
  uint adjust_length =
    mysql_share->db_nm_max_length -
    mysql_share->db_names_str[spider->conn_link_idx[link_idx]].length() +
    mysql_share->table_nm_max_length -
    mysql_share->table_names_str[spider->conn_link_idx[link_idx]].length(),
    length;
  DBUG_ENTER("spider_mysql_handler::create_tmp_bka_table_name");
  *tmp_table_name_length = mysql_share->db_nm_max_length +
    mysql_share->table_nm_max_length;
  memset(tmp_table_name, ' ', adjust_length);
  tmp_table_name += adjust_length;
  memcpy(tmp_table_name, mysql_share->db_names_str[link_idx].c_ptr(),
    mysql_share->db_names_str[link_idx].length());
  tmp_table_name += mysql_share->db_names_str[link_idx].length();
  length = my_sprintf(tmp_table_name, (tmp_table_name,
    "%s%s%p%s", SPIDER_SQL_DOT_STR, SPIDER_SQL_TMP_BKA_STR, spider,
    SPIDER_SQL_UNDERSCORE_STR));
  *tmp_table_name_length += length;
  tmp_table_name += length;
  memcpy(tmp_table_name,
    mysql_share->table_names_str[spider->conn_link_idx[link_idx]].c_ptr(),
    mysql_share->table_names_str[spider->conn_link_idx[link_idx]].length());
  DBUG_VOID_RETURN;
}

int spider_mysql_handler::append_create_tmp_bka_table(
  const key_range *start_key,
  spider_string *str,
  char *tmp_table_name,
  int tmp_table_name_length,
  int *db_name_pos,
  CHARSET_INFO *table_charset
) {
  int error_num;
  SPIDER_SHARE *share = spider->share;
  THD *thd = spider->trx->thd;
  char *bka_engine = spider_param_bka_engine(thd, share->bka_engine);
  uint bka_engine_length = strlen(bka_engine),
    cset_length = strlen(table_charset->csname),
    coll_length = strlen(table_charset->name);
  DBUG_ENTER("spider_mysql_handler::append_create_tmp_bka_table");
  if (str->reserve(SPIDER_SQL_CREATE_TMP_LEN + tmp_table_name_length +
    SPIDER_SQL_OPEN_PAREN_LEN + SPIDER_SQL_ID_LEN + SPIDER_SQL_ID_TYPE_LEN +
    SPIDER_SQL_COMMA_LEN))
    DBUG_RETURN(HA_ERR_OUT_OF_MEM);
  str->q_append(SPIDER_SQL_CREATE_TMP_STR, SPIDER_SQL_CREATE_TMP_LEN);
  *db_name_pos = str->length();
  str->q_append(tmp_table_name, tmp_table_name_length);
  str->q_append(SPIDER_SQL_OPEN_PAREN_STR, SPIDER_SQL_OPEN_PAREN_LEN);
  str->q_append(SPIDER_SQL_ID_STR, SPIDER_SQL_ID_LEN);
  str->q_append(SPIDER_SQL_ID_TYPE_STR, SPIDER_SQL_ID_TYPE_LEN);
  str->q_append(SPIDER_SQL_COMMA_STR, SPIDER_SQL_COMMA_LEN);
  if ((error_num = append_key_column_types(start_key, str)))
    DBUG_RETURN(error_num);
  if (str->reserve(SPIDER_SQL_ENGINE_LEN + bka_engine_length +
    SPIDER_SQL_DEF_CHARSET_LEN + cset_length + SPIDER_SQL_COLLATE_LEN +
    coll_length + SPIDER_SQL_SEMICOLON_LEN))
    DBUG_RETURN(HA_ERR_OUT_OF_MEM);
  str->q_append(SPIDER_SQL_ENGINE_STR, SPIDER_SQL_ENGINE_LEN);
  str->q_append(bka_engine, bka_engine_length);
  str->q_append(SPIDER_SQL_DEF_CHARSET_STR, SPIDER_SQL_DEF_CHARSET_LEN);
  str->q_append(table_charset->csname, cset_length);
  str->q_append(SPIDER_SQL_COLLATE_STR, SPIDER_SQL_COLLATE_LEN);
  str->q_append(table_charset->name, coll_length);
  str->q_append(SPIDER_SQL_SEMICOLON_STR, SPIDER_SQL_SEMICOLON_LEN);
  DBUG_RETURN(0);
}

int spider_mysql_handler::append_drop_tmp_bka_table(
  spider_string *str,
  char *tmp_table_name,
  int tmp_table_name_length,
  int *db_name_pos,
  int *drop_table_end_pos,
  bool with_semicolon
) {
  DBUG_ENTER("spider_mysql_handler::append_drop_tmp_bka_table");
  if (str->reserve(SPIDER_SQL_DROP_TMP_LEN + tmp_table_name_length +
    (with_semicolon ? SPIDER_SQL_SEMICOLON_LEN : 0)))
    DBUG_RETURN(HA_ERR_OUT_OF_MEM);
  str->q_append(SPIDER_SQL_DROP_TMP_STR, SPIDER_SQL_DROP_TMP_LEN);
  *db_name_pos = str->length();
  str->q_append(tmp_table_name, tmp_table_name_length);
  *drop_table_end_pos = str->length();
  if (with_semicolon)
    str->q_append(SPIDER_SQL_SEMICOLON_STR, SPIDER_SQL_SEMICOLON_LEN);
  DBUG_RETURN(0);
}

int spider_mysql_handler::append_insert_tmp_bka_table(
  const key_range *start_key,
  spider_string *str,
  char *tmp_table_name,
  int tmp_table_name_length,
  int *db_name_pos
) {
  int error_num;
  DBUG_ENTER("spider_mysql_handler::append_insert_tmp_bka_table");
  if (str->reserve(SPIDER_SQL_INSERT_LEN + SPIDER_SQL_INTO_LEN +
    tmp_table_name_length + SPIDER_SQL_OPEN_PAREN_LEN + SPIDER_SQL_ID_LEN +
    SPIDER_SQL_COMMA_LEN))
    DBUG_RETURN(HA_ERR_OUT_OF_MEM);
  str->q_append(SPIDER_SQL_INSERT_STR, SPIDER_SQL_INSERT_LEN);
  str->q_append(SPIDER_SQL_INTO_STR, SPIDER_SQL_INTO_LEN);
  *db_name_pos = str->length();
  str->q_append(tmp_table_name, tmp_table_name_length);
  str->q_append(SPIDER_SQL_OPEN_PAREN_STR, SPIDER_SQL_OPEN_PAREN_LEN);
  str->q_append(SPIDER_SQL_ID_STR, SPIDER_SQL_ID_LEN);
  str->q_append(SPIDER_SQL_COMMA_STR, SPIDER_SQL_COMMA_LEN);
  if ((error_num = spider_db_append_key_columns(start_key, spider, str)))
    DBUG_RETURN(error_num);
  if (str->reserve(SPIDER_SQL_VALUES_LEN + SPIDER_SQL_OPEN_PAREN_LEN))
    DBUG_RETURN(HA_ERR_OUT_OF_MEM);
  str->q_append(SPIDER_SQL_VALUES_STR, SPIDER_SQL_VALUES_LEN);
  str->q_append(SPIDER_SQL_OPEN_PAREN_STR, SPIDER_SQL_OPEN_PAREN_LEN);
  DBUG_RETURN(0);
}

int spider_mysql_handler::append_union_table_and_sql_for_bka(
  const key_range *start_key
) {
  int error_num;
  DBUG_ENTER("spider_mysql_handler::append_union_table_and_sql_for_bka");
  DBUG_PRINT("info",("spider this=%p", this));
  char tgt_table_name[MAX_FIELD_WIDTH * 2];
  spider_string tgt_table_name_str(tgt_table_name, MAX_FIELD_WIDTH * 2,
    mysql_share->db_names_str[0].charset());
  const char *table_names[2], *table_aliases[2], *table_dot_aliases[2];
  uint table_name_lengths[2], table_alias_lengths[2],
    table_dot_alias_lengths[2];
  tgt_table_name_str.init_calc_mem(233);
  tgt_table_name_str.length(0);
  if ((error_num = append_table_name_with_adjusting(&tgt_table_name_str,
    first_link_idx, SPIDER_SQL_TYPE_SELECT_SQL)))
  {
    DBUG_RETURN(error_num);
  }
  table_names[0] = "";
  table_names[1] = tgt_table_name_str.c_ptr_safe();
  table_name_lengths[0] = 0;
  table_name_lengths[1] = tgt_table_name_str.length();
  table_aliases[0] = SPIDER_SQL_A_STR;
  table_aliases[1] = SPIDER_SQL_B_STR;
  table_alias_lengths[0] = SPIDER_SQL_A_LEN;
  table_alias_lengths[1] = SPIDER_SQL_B_LEN;
  table_dot_aliases[0] = SPIDER_SQL_A_DOT_STR;
  table_dot_aliases[1] = SPIDER_SQL_B_DOT_STR;
  table_dot_alias_lengths[0] = SPIDER_SQL_A_DOT_LEN;
  table_dot_alias_lengths[1] = SPIDER_SQL_B_DOT_LEN;

  if ((error_num = spider_db_append_select(spider)))
    DBUG_RETURN(error_num);
  if (sql.reserve(SPIDER_SQL_A_DOT_LEN + SPIDER_SQL_ID_LEN +
    SPIDER_SQL_COMMA_LEN))
    DBUG_RETURN(HA_ERR_OUT_OF_MEM);
  sql.q_append(SPIDER_SQL_A_DOT_STR, SPIDER_SQL_A_DOT_LEN);
  sql.q_append(SPIDER_SQL_ID_STR, SPIDER_SQL_ID_LEN);
  sql.q_append(SPIDER_SQL_COMMA_STR, SPIDER_SQL_COMMA_LEN);
  if ((error_num = append_select_columns_with_alias(&sql,
    SPIDER_SQL_B_DOT_STR, SPIDER_SQL_B_DOT_LEN)))
    DBUG_RETURN(error_num);
  if (sql.reserve(SPIDER_SQL_FROM_LEN + (SPIDER_SQL_OPEN_PAREN_LEN * 2)))
    DBUG_RETURN(HA_ERR_OUT_OF_MEM);
  sql.q_append(SPIDER_SQL_FROM_STR, SPIDER_SQL_FROM_LEN);
  sql.q_append(SPIDER_SQL_OPEN_PAREN_STR, SPIDER_SQL_OPEN_PAREN_LEN);
  sql.q_append(SPIDER_SQL_OPEN_PAREN_STR, SPIDER_SQL_OPEN_PAREN_LEN);
  tmp_sql_pos1 = sql.length();

  if (
    (error_num = spider_db_mysql_utility.append_from_with_alias(&tmp_sql,
      table_names, table_name_lengths,
      table_aliases, table_alias_lengths, 2,
      &table_name_pos, FALSE))
  )
    DBUG_RETURN(error_num);
  if (
    mysql_share->key_hint &&
    (error_num = spider_db_append_hint_after_table(spider,
      &tmp_sql, &mysql_share->key_hint[spider->active_index]))
  )
    DBUG_RETURN(HA_ERR_OUT_OF_MEM);
  where_pos = tmp_sql.length();
  if (
    (error_num = append_key_join_columns_for_bka(
      start_key, &tmp_sql,
      table_dot_aliases, table_dot_alias_lengths)) ||
    (error_num = append_condition_part(
      SPIDER_SQL_B_DOT_STR, SPIDER_SQL_B_DOT_LEN,
      SPIDER_SQL_TYPE_TMP_SQL, FALSE))
  )
    DBUG_RETURN(error_num);
  if (spider->result_list.direct_order_limit)
  {
    if ((error_num =
      append_key_order_for_direct_order_limit_with_alias(&tmp_sql,
        SPIDER_SQL_B_DOT_STR, SPIDER_SQL_B_DOT_LEN))
    )
      DBUG_RETURN(error_num);
  }
#ifdef HANDLER_HAS_DIRECT_AGGREGATE
  else if (spider->result_list.direct_aggregate)
  {
    if ((error_num =
      append_group_by(&tmp_sql, SPIDER_SQL_B_DOT_STR, SPIDER_SQL_B_DOT_LEN)))
      DBUG_RETURN(error_num);
  }
#endif

  DBUG_RETURN(0);
}

int spider_mysql_handler::reuse_union_table_and_sql_for_bka()
{
  DBUG_ENTER("spider_mysql_handler::reuse_union_table_and_sql_for_bka");
  DBUG_PRINT("info",("spider this=%p", this));
  sql.length(tmp_sql_pos1);
  DBUG_RETURN(0);
}

int spider_mysql_handler::append_insert_for_recovery(
  ulong sql_type,
  int link_idx
) {
  const TABLE *table = spider->get_table();
  SPIDER_SHARE *share = spider->share;
  Field **field;
  uint field_name_length = 0;
  bool add_value = FALSE;
  spider_string *insert_sql;
  DBUG_ENTER("spider_mysql_handler::append_insert_for_recovery");
  DBUG_PRINT("info",("spider this=%p", this));
  if (sql_type == SPIDER_SQL_TYPE_INSERT_SQL)
  {
    insert_sql = &spider->result_list.insert_sqls[link_idx];
    insert_sql->length(0);
  } else {
    insert_sql = &spider->result_list.update_sqls[link_idx];
  }
  if (insert_sql->reserve(
    SPIDER_SQL_INSERT_LEN + SPIDER_SQL_SQL_IGNORE_LEN +
    SPIDER_SQL_INTO_LEN + mysql_share->db_nm_max_length +
    SPIDER_SQL_DOT_LEN + mysql_share->table_nm_max_length +
    /* SPIDER_SQL_NAME_QUOTE_LEN */ 4 + SPIDER_SQL_OPEN_PAREN_LEN))
    DBUG_RETURN(HA_ERR_OUT_OF_MEM);
  insert_sql->q_append(SPIDER_SQL_INSERT_STR, SPIDER_SQL_INSERT_LEN);
  insert_sql->q_append(SPIDER_SQL_SQL_IGNORE_STR, SPIDER_SQL_SQL_IGNORE_LEN);
  insert_sql->q_append(SPIDER_SQL_INTO_STR, SPIDER_SQL_INTO_LEN);
  mysql_share->append_table_name(insert_sql, spider->conn_link_idx[link_idx]);
  insert_sql->q_append(SPIDER_SQL_OPEN_PAREN_STR, SPIDER_SQL_OPEN_PAREN_LEN);
  for (field = table->field; *field; field++)
  {
    field_name_length =
      mysql_share->column_name_str[(*field)->field_index].length();
    if (insert_sql->reserve(field_name_length +
      /* SPIDER_SQL_NAME_QUOTE_LEN */ 2 + SPIDER_SQL_COMMA_LEN))
      DBUG_RETURN(HA_ERR_OUT_OF_MEM);
    mysql_share->append_column_name(insert_sql, (*field)->field_index);
    insert_sql->q_append(SPIDER_SQL_COMMA_STR, SPIDER_SQL_COMMA_LEN);
  }
  if (field_name_length)
    insert_sql->length(insert_sql->length() - SPIDER_SQL_COMMA_LEN);
  if (insert_sql->reserve(SPIDER_SQL_VALUES_LEN + SPIDER_SQL_OPEN_PAREN_LEN))
    DBUG_RETURN(HA_ERR_OUT_OF_MEM);
  insert_sql->q_append(SPIDER_SQL_VALUES_STR, SPIDER_SQL_VALUES_LEN);
  insert_sql->q_append(SPIDER_SQL_OPEN_PAREN_STR, SPIDER_SQL_OPEN_PAREN_LEN);
  for (field = table->field; *field; field++)
  {
    add_value = TRUE;
    if ((*field)->is_null())
    {
      if (insert_sql->reserve(SPIDER_SQL_NULL_LEN + SPIDER_SQL_COMMA_LEN))
        DBUG_RETURN(HA_ERR_OUT_OF_MEM);
      insert_sql->q_append(SPIDER_SQL_NULL_STR, SPIDER_SQL_NULL_LEN);
    } else {
      if (
        spider_db_mysql_utility.
          append_column_value(spider, insert_sql, *field, NULL,
            share->access_charset) ||
        insert_sql->reserve(SPIDER_SQL_COMMA_LEN)
      )
        DBUG_RETURN(HA_ERR_OUT_OF_MEM);
    }
    insert_sql->q_append(SPIDER_SQL_COMMA_STR, SPIDER_SQL_COMMA_LEN);
  }
  if (add_value)
    insert_sql->length(insert_sql->length() - SPIDER_SQL_COMMA_LEN);
  if (insert_sql->reserve(SPIDER_SQL_CLOSE_PAREN_LEN, SPIDER_SQL_COMMA_LEN))
    DBUG_RETURN(HA_ERR_OUT_OF_MEM);
  insert_sql->q_append(SPIDER_SQL_CLOSE_PAREN_STR, SPIDER_SQL_CLOSE_PAREN_LEN);
  if (sql_type == SPIDER_SQL_TYPE_INSERT_SQL)
  {
    exec_insert_sql = insert_sql;
  }
  DBUG_RETURN(0);
}

int spider_mysql_handler::append_update(
  const TABLE *table,
  my_ptrdiff_t ptr_diff
) {
  int error_num;
  spider_string *str = &update_sql;
  DBUG_ENTER("spider_mysql_handler::append_update");
  DBUG_PRINT("info",("spider this=%p", this));
  if (str->length() > 0)
  {
    if (str->reserve(SPIDER_SQL_SEMICOLON_LEN))
      DBUG_RETURN(HA_ERR_OUT_OF_MEM);
    str->q_append(SPIDER_SQL_SEMICOLON_STR, SPIDER_SQL_SEMICOLON_LEN);
  }

  if (
    (error_num = append_update(str, 0)) ||
    (error_num = append_update_set(str)) ||
    (error_num = append_update_where(str, table, ptr_diff))
  )
    DBUG_RETURN(error_num);
  filled_up = (str->length() >= (uint) spider->result_list.bulk_update_size);
  DBUG_RETURN(0);
}

int spider_mysql_handler::append_update(
  const TABLE *table,
  my_ptrdiff_t ptr_diff,
  int link_idx
) {
  int error_num;
  SPIDER_SHARE *share = spider->share;
  spider_string *str = &spider->result_list.update_sqls[link_idx];
  DBUG_ENTER("spider_mysql_handler::append_update");
  DBUG_PRINT("info",("spider this=%p", this));
  if (str->length() > 0)
  {
    if (str->reserve(SPIDER_SQL_SEMICOLON_LEN))
      DBUG_RETURN(HA_ERR_OUT_OF_MEM);
    str->q_append(SPIDER_SQL_SEMICOLON_STR, SPIDER_SQL_SEMICOLON_LEN);
  }

  if (
    (error_num = append_update(str, link_idx)) ||
    (error_num = append_update_set(str)) ||
    (error_num = append_update_where(str, table, ptr_diff))
  )
    DBUG_RETURN(error_num);

  if (
    spider->pk_update &&
    share->link_statuses[link_idx] == SPIDER_LINK_STATUS_RECOVERY
  ) {
    if (str->reserve(SPIDER_SQL_SEMICOLON_LEN))
      DBUG_RETURN(HA_ERR_OUT_OF_MEM);
    str->q_append(SPIDER_SQL_SEMICOLON_STR, SPIDER_SQL_SEMICOLON_LEN);
    if ((error_num = append_insert_for_recovery(
      SPIDER_SQL_TYPE_UPDATE_SQL, link_idx)))
      DBUG_RETURN(error_num);
  }

  if (!filled_up)
    filled_up = (str->length() >= (uint) spider->result_list.bulk_update_size);
  DBUG_RETURN(0);
}

int spider_mysql_handler::append_delete(
  const TABLE *table,
  my_ptrdiff_t ptr_diff
) {
  int error_num;
  spider_string *str = &update_sql;
  DBUG_ENTER("spider_mysql_handler::append_delete");
  DBUG_PRINT("info",("spider this=%p", this));
  if (str->length() > 0)
  {
    if (str->reserve(SPIDER_SQL_SEMICOLON_LEN))
      DBUG_RETURN(HA_ERR_OUT_OF_MEM);
    str->q_append(SPIDER_SQL_SEMICOLON_STR, SPIDER_SQL_SEMICOLON_LEN);
  }

  if (
    (error_num = append_delete(str)) ||
    (error_num = append_from(str, SPIDER_SQL_TYPE_DELETE_SQL,
      first_link_idx)) ||
    (error_num = append_update_where(str, table, ptr_diff))
  )
    DBUG_RETURN(error_num);
  filled_up = (str->length() >= (uint) spider->result_list.bulk_update_size);
  DBUG_RETURN(0);
}

int spider_mysql_handler::append_delete(
  const TABLE *table,
  my_ptrdiff_t ptr_diff,
  int link_idx
) {
  int error_num;
  spider_string *str = &spider->result_list.update_sqls[link_idx];
  DBUG_ENTER("spider_mysql_handler::append_delete");
  DBUG_PRINT("info",("spider this=%p", this));
  if (str->length() > 0)
  {
    if (str->reserve(SPIDER_SQL_SEMICOLON_LEN))
      DBUG_RETURN(HA_ERR_OUT_OF_MEM);
    str->q_append(SPIDER_SQL_SEMICOLON_STR, SPIDER_SQL_SEMICOLON_LEN);
  }

  if (
    (error_num = append_delete(str)) ||
    (error_num = append_from(str, SPIDER_SQL_TYPE_DELETE_SQL, link_idx)) ||
    (error_num = append_update_where(str, table, ptr_diff))
  )
    DBUG_RETURN(error_num);
  if (!filled_up)
    filled_up = (str->length() >= (uint) spider->result_list.bulk_update_size);
  DBUG_RETURN(0);
}

int spider_mysql_handler::append_insert_part()
{
  int error_num;
  DBUG_ENTER("spider_mysql_handler::append_insert_part");
  DBUG_PRINT("info",("spider this=%p", this));
  error_num = append_insert(&insert_sql, 0);
  DBUG_RETURN(error_num);
}

int spider_mysql_handler::append_insert(
  spider_string *str,
  int link_idx
) {
  SPIDER_SHARE *share = spider->share;
  DBUG_ENTER("spider_mysql_handler::append_insert");
  if (
    (
      spider->write_can_replace ||
      /* for direct_dup_insert without patch for partition */
      spider->sql_command == SQLCOM_REPLACE ||
      spider->sql_command == SQLCOM_REPLACE_SELECT
    ) &&
    spider->direct_dup_insert
  ) {
    if (str->reserve(SPIDER_SQL_REPLACE_LEN))
      DBUG_RETURN(HA_ERR_OUT_OF_MEM);
    str->q_append(SPIDER_SQL_REPLACE_STR, SPIDER_SQL_REPLACE_LEN);
  } else {
    if (str->reserve(SPIDER_SQL_INSERT_LEN))
      DBUG_RETURN(HA_ERR_OUT_OF_MEM);
    str->q_append(SPIDER_SQL_INSERT_STR, SPIDER_SQL_INSERT_LEN);
  }
  if (spider->low_priority)
  {
    if (str->reserve(SPIDER_SQL_LOW_PRIORITY_LEN))
      DBUG_RETURN(HA_ERR_OUT_OF_MEM);
    str->q_append(SPIDER_SQL_LOW_PRIORITY_STR, SPIDER_SQL_LOW_PRIORITY_LEN);
  }
  else if (spider->insert_delayed)
  {
    if (share->internal_delayed)
    {
      if (str->reserve(SPIDER_SQL_SQL_DELAYED_LEN))
        DBUG_RETURN(HA_ERR_OUT_OF_MEM);
      str->q_append(SPIDER_SQL_SQL_DELAYED_STR, SPIDER_SQL_SQL_DELAYED_LEN);
    }
  }
  else if (
    spider->lock_type >= TL_WRITE &&
    !spider->write_can_replace &&
    /* for direct_dup_insert without patch for partition */
    spider->sql_command != SQLCOM_REPLACE &&
    spider->sql_command != SQLCOM_REPLACE_SELECT
  ) {
    if (str->reserve(SPIDER_SQL_HIGH_PRIORITY_LEN))
      DBUG_RETURN(HA_ERR_OUT_OF_MEM);
    str->q_append(SPIDER_SQL_HIGH_PRIORITY_STR, SPIDER_SQL_HIGH_PRIORITY_LEN);
  }
  if (
    spider->ignore_dup_key &&
    spider->direct_dup_insert &&
    !spider->write_can_replace &&
    !spider->insert_with_update &&
    /* for direct_dup_insert without patch for partition */
    spider->sql_command != SQLCOM_REPLACE &&
    spider->sql_command != SQLCOM_REPLACE_SELECT
  ) {
    if (str->reserve(SPIDER_SQL_SQL_IGNORE_LEN))
      DBUG_RETURN(HA_ERR_OUT_OF_MEM);
    str->q_append(SPIDER_SQL_SQL_IGNORE_STR, SPIDER_SQL_SQL_IGNORE_LEN);
  }
  DBUG_RETURN(0);
}

int spider_mysql_handler::append_update_part()
{
  int error_num;
  DBUG_ENTER("spider_mysql_handler::append_update_part");
  DBUG_PRINT("info",("spider this=%p", this));
  error_num = append_update(&update_sql, 0);
  DBUG_RETURN(error_num);
}

int spider_mysql_handler::append_update(
  spider_string *str,
  int link_idx
) {
  DBUG_ENTER("spider_mysql_handler::append_update");
  if (str->reserve(SPIDER_SQL_UPDATE_LEN))
    DBUG_RETURN(HA_ERR_OUT_OF_MEM);
  str->q_append(SPIDER_SQL_UPDATE_STR, SPIDER_SQL_UPDATE_LEN);
  if (spider->low_priority)
  {
    if (str->reserve(SPIDER_SQL_LOW_PRIORITY_LEN))
      DBUG_RETURN(HA_ERR_OUT_OF_MEM);
    str->q_append(SPIDER_SQL_LOW_PRIORITY_STR, SPIDER_SQL_LOW_PRIORITY_LEN);
  }
  if (
    spider->ignore_dup_key &&
    !spider->insert_with_update
  ) {
    if (str->reserve(SPIDER_SQL_SQL_IGNORE_LEN))
      DBUG_RETURN(HA_ERR_OUT_OF_MEM);
    str->q_append(SPIDER_SQL_SQL_IGNORE_STR, SPIDER_SQL_SQL_IGNORE_LEN);
  }
  if (str->reserve(mysql_share->db_nm_max_length +
    SPIDER_SQL_DOT_LEN + mysql_share->table_nm_max_length +
    /* SPIDER_SQL_NAME_QUOTE_LEN */ 4))
    DBUG_RETURN(HA_ERR_OUT_OF_MEM);
  table_name_pos = str->length();
  append_table_name_with_adjusting(str, link_idx, SPIDER_SQL_TYPE_UPDATE_SQL);
  DBUG_RETURN(0);
}

int spider_mysql_handler::append_delete_part()
{
  int error_num;
  DBUG_ENTER("spider_mysql_handler::append_delete_part");
  DBUG_PRINT("info",("spider this=%p", this));
  error_num = append_delete(&update_sql);
  DBUG_RETURN(error_num);
}

int spider_mysql_handler::append_delete(
  spider_string *str
) {
  DBUG_ENTER("spider_mysql_handler::append_delete");
  if (str->reserve(SPIDER_SQL_DELETE_LEN))
    DBUG_RETURN(HA_ERR_OUT_OF_MEM);
  str->q_append(SPIDER_SQL_DELETE_STR, SPIDER_SQL_DELETE_LEN);
  if (spider->low_priority)
  {
    if (str->reserve(SPIDER_SQL_LOW_PRIORITY_LEN))
      DBUG_RETURN(HA_ERR_OUT_OF_MEM);
    str->q_append(SPIDER_SQL_LOW_PRIORITY_STR, SPIDER_SQL_LOW_PRIORITY_LEN);
  }
  if (spider->quick_mode)
  {
    if (str->reserve(SPIDER_SQL_SQL_QUICK_MODE_LEN))
      DBUG_RETURN(HA_ERR_OUT_OF_MEM);
    str->q_append(SPIDER_SQL_SQL_QUICK_MODE_STR,
      SPIDER_SQL_SQL_QUICK_MODE_LEN);
  }
  if (spider->ignore_dup_key)
  {
    if (str->reserve(SPIDER_SQL_SQL_IGNORE_LEN))
      DBUG_RETURN(HA_ERR_OUT_OF_MEM);
    str->q_append(SPIDER_SQL_SQL_IGNORE_STR, SPIDER_SQL_SQL_IGNORE_LEN);
  }
  str->length(str->length() - 1);
  DBUG_RETURN(0);
}

#if defined(HS_HAS_SQLCOM) && defined(HAVE_HANDLERSOCKET)
#ifdef HANDLER_HAS_DIRECT_UPDATE_ROWS
int spider_mysql_handler::append_increment_update_set_part()
{
  int error_num;
  DBUG_ENTER("spider_mysql_handler::append_increment_update_set_part");
  DBUG_PRINT("info",("spider this=%p", this));
  error_num = append_increment_update_set(&update_sql);
  DBUG_RETURN(error_num);
}

int spider_mysql_handler::append_increment_update_set(
  spider_string *str
) {
  uint field_name_length;
  uint roop_count;
  Field *field;
  DBUG_ENTER("spider_mysql_handler::append_increment_update_set");
  if (str->reserve(SPIDER_SQL_SET_LEN))
    DBUG_RETURN(HA_ERR_OUT_OF_MEM);
  str->q_append(SPIDER_SQL_SET_STR, SPIDER_SQL_SET_LEN);
  const SPIDER_HS_STRING_REF *value = hs_upds.ptr();
  for (roop_count = 0; roop_count < hs_upds.size();
    roop_count++)
  {
    if (
      value[roop_count].size() == 1 &&
      *(value[roop_count].begin()) == '0'
    )
      continue;

    Field *top_table_field =
      spider->get_top_table_field(spider->hs_pushed_ret_fields[roop_count]);
    if (!(field = spider->field_exchange(top_table_field)))
      continue;
    field_name_length =
      mysql_share->column_name_str[field->field_index].length();

    if (str->reserve(field_name_length * 2 + /* SPIDER_SQL_NAME_QUOTE_LEN */
      4 + SPIDER_SQL_EQUAL_LEN + SPIDER_SQL_HS_INCREMENT_LEN +
      SPIDER_SQL_COMMA_LEN + value[roop_count].size()))
      DBUG_RETURN(HA_ERR_OUT_OF_MEM);

    mysql_share->append_column_name(str, field->field_index);
    str->q_append(SPIDER_SQL_EQUAL_STR, SPIDER_SQL_EQUAL_LEN);
    mysql_share->append_column_name(str, field->field_index);
    if (spider->hs_increment)
      str->q_append(SPIDER_SQL_HS_INCREMENT_STR,
        SPIDER_SQL_HS_INCREMENT_LEN);
    else
      str->q_append(SPIDER_SQL_HS_DECREMENT_STR,
        SPIDER_SQL_HS_DECREMENT_LEN);
    str->q_append(value[roop_count].begin(), value[roop_count].size());
    str->q_append(SPIDER_SQL_COMMA_STR, SPIDER_SQL_COMMA_LEN);
  }
  str->length(str->length() - SPIDER_SQL_COMMA_LEN);
  DBUG_RETURN(0);
}
#endif
#endif

int spider_mysql_handler::append_update_set_part()
{
  int error_num;
  DBUG_ENTER("spider_mysql_handler::append_update_set_part");
  DBUG_PRINT("info",("spider this=%p", this));
  error_num = append_update_set(&update_sql);
  where_pos = update_sql.length();
  DBUG_RETURN(error_num);
}

int spider_mysql_handler::append_update_set(
  spider_string *str
) {
  uint field_name_length;
  SPIDER_SHARE *share = spider->share;
  TABLE *table = spider->get_table();
  Field **fields;
  DBUG_ENTER("spider_mysql_handler::append_update_set");
  if (str->reserve(SPIDER_SQL_SET_LEN))
    DBUG_RETURN(HA_ERR_OUT_OF_MEM);
  str->q_append(SPIDER_SQL_SET_STR, SPIDER_SQL_SET_LEN);
  for (fields = table->field; *fields; fields++)
  {
    if (bitmap_is_set(table->write_set, (*fields)->field_index))
    {
      field_name_length =
        mysql_share->column_name_str[(*fields)->field_index].length();
      if ((*fields)->is_null())
      {
        if (str->reserve(field_name_length + /* SPIDER_SQL_NAME_QUOTE_LEN */
          2 + SPIDER_SQL_EQUAL_LEN + SPIDER_SQL_NULL_LEN +
          SPIDER_SQL_COMMA_LEN))
          DBUG_RETURN(HA_ERR_OUT_OF_MEM);
        mysql_share->append_column_name(str, (*fields)->field_index);
        str->q_append(SPIDER_SQL_EQUAL_STR, SPIDER_SQL_EQUAL_LEN);
        str->q_append(SPIDER_SQL_NULL_STR, SPIDER_SQL_NULL_LEN);
      } else {
        if (str->reserve(field_name_length + /* SPIDER_SQL_NAME_QUOTE_LEN */
          2 + SPIDER_SQL_EQUAL_LEN))
          DBUG_RETURN(HA_ERR_OUT_OF_MEM);
        mysql_share->append_column_name(str, (*fields)->field_index);
        str->q_append(SPIDER_SQL_EQUAL_STR, SPIDER_SQL_EQUAL_LEN);
#ifndef DBUG_OFF
        my_bitmap_map *tmp_map = dbug_tmp_use_all_columns(table,
          table->read_set);
#endif
        if (
          spider_db_mysql_utility.
            append_column_value(spider, str, *fields, NULL,
              share->access_charset) ||
          str->reserve(SPIDER_SQL_COMMA_LEN)
        ) {
#ifndef DBUG_OFF
          dbug_tmp_restore_column_map(table->read_set, tmp_map);
#endif
          DBUG_RETURN(HA_ERR_OUT_OF_MEM);
        }
#ifndef DBUG_OFF
        dbug_tmp_restore_column_map(table->read_set, tmp_map);
#endif
      }
      str->q_append(SPIDER_SQL_COMMA_STR, SPIDER_SQL_COMMA_LEN);
    }
  }
  str->length(str->length() - SPIDER_SQL_COMMA_LEN);
  DBUG_RETURN(0);
}

#ifdef HANDLER_HAS_DIRECT_UPDATE_ROWS
int spider_mysql_handler::append_direct_update_set_part()
{
  int error_num;
  DBUG_ENTER("spider_mysql_handler::append_direct_update_set_part");
  DBUG_PRINT("info",("spider this=%p", this));
  error_num = append_direct_update_set(&update_sql);
  where_pos = update_sql.length();
  DBUG_RETURN(error_num);
}

int spider_mysql_handler::append_direct_update_set(
  spider_string *str
) {
#if defined(HS_HAS_SQLCOM) && defined(HAVE_HANDLERSOCKET)
  uint field_name_length;
  SPIDER_SHARE *share = spider->share;
#ifndef DBUG_OFF
  TABLE *table = spider->get_table();
#endif
#endif
  DBUG_ENTER("spider_mysql_handler::append_direct_update_set");
  if (
    spider->direct_update_kinds == SPIDER_SQL_KIND_SQL &&
    spider->direct_update_fields
  ) {
    if (str->reserve(SPIDER_SQL_SET_LEN))
      DBUG_RETURN(HA_ERR_OUT_OF_MEM);
    str->q_append(SPIDER_SQL_SET_STR, SPIDER_SQL_SET_LEN);
    DBUG_RETURN(spider_db_append_update_columns(spider, str, NULL, 0,
      spider_dbton_mysql.dbton_id));
  }

  if (
    (spider->direct_update_kinds & SPIDER_SQL_KIND_SQL)
  ) {
#if defined(HS_HAS_SQLCOM) && defined(HAVE_HANDLERSOCKET)
    size_t roop_count;
    Field *field;
    if (str->reserve(SPIDER_SQL_SET_LEN))
      DBUG_RETURN(HA_ERR_OUT_OF_MEM);
    str->q_append(SPIDER_SQL_SET_STR, SPIDER_SQL_SET_LEN);
    for (roop_count = 0; roop_count < spider->hs_pushed_ret_fields_num;
      roop_count++)
    {
      Field *top_table_field =
        spider->get_top_table_field(spider->hs_pushed_ret_fields[roop_count]);
      if (!(field = spider->field_exchange(top_table_field)))
        continue;
      field_name_length =
        mysql_share->column_name_str[field->field_index].length();
      if (top_table_field->is_null())
      {
        if (str->reserve(field_name_length + /* SPIDER_SQL_NAME_QUOTE_LEN */
          2 + SPIDER_SQL_EQUAL_LEN + SPIDER_SQL_NULL_LEN +
          SPIDER_SQL_COMMA_LEN))
          DBUG_RETURN(HA_ERR_OUT_OF_MEM);
        mysql_share->append_column_name(str, field->field_index);
        str->q_append(SPIDER_SQL_EQUAL_STR, SPIDER_SQL_EQUAL_LEN);
        str->q_append(SPIDER_SQL_NULL_STR, SPIDER_SQL_NULL_LEN);
      } else {
        if (str->reserve(field_name_length + /* SPIDER_SQL_NAME_QUOTE_LEN */
          2 + SPIDER_SQL_EQUAL_LEN))
          DBUG_RETURN(HA_ERR_OUT_OF_MEM);
        mysql_share->append_column_name(str, field->field_index);
        str->q_append(SPIDER_SQL_EQUAL_STR, SPIDER_SQL_EQUAL_LEN);
#ifndef DBUG_OFF
        my_bitmap_map *tmp_map = dbug_tmp_use_all_columns(table,
          table->read_set);
#endif
        if (
          spider_db_mysql_utility.
            append_column_value(spider, str, top_table_field, NULL,
              share->access_charset) ||
          str->reserve(SPIDER_SQL_COMMA_LEN)
        ) {
#ifndef DBUG_OFF
          dbug_tmp_restore_column_map(table->read_set, tmp_map);
#endif
          DBUG_RETURN(HA_ERR_OUT_OF_MEM);
        }
#ifndef DBUG_OFF
        dbug_tmp_restore_column_map(table->read_set, tmp_map);
#endif
      }
      str->q_append(SPIDER_SQL_COMMA_STR, SPIDER_SQL_COMMA_LEN);
    }
    str->length(str->length() - SPIDER_SQL_COMMA_LEN);
#else
    DBUG_ASSERT(0);
#endif
  }
  DBUG_RETURN(0);
}

int spider_mysql_handler::append_dup_update_pushdown_part(
  const char *alias,
  uint alias_length
) {
  int error_num;
  DBUG_ENTER("spider_mysql_handler::append_dup_update_pushdown_part");
  DBUG_PRINT("info",("spider this=%p", this));
  dup_update_sql.length(0);
  error_num = append_update_columns(&dup_update_sql, alias, alias_length);
  DBUG_RETURN(error_num);
}

int spider_mysql_handler::append_update_columns_part(
  const char *alias,
  uint alias_length
) {
  int error_num;
  DBUG_ENTER("spider_mysql_handler::append_update_columns_part");
  DBUG_PRINT("info",("spider this=%p", this));
  error_num = append_update_columns(&update_sql, alias, alias_length);
  DBUG_RETURN(error_num);
}

int spider_mysql_handler::check_update_columns_part()
{
  int error_num;
  DBUG_ENTER("spider_mysql_handler::check_update_columns_part");
  DBUG_PRINT("info",("spider this=%p", this));
  error_num = append_update_columns(NULL, NULL, 0);
  DBUG_RETURN(error_num);
}

int spider_mysql_handler::append_update_columns(
  spider_string *str,
  const char *alias,
  uint alias_length
) {
  int error_num;
  DBUG_ENTER("spider_mysql_handler::append_update_columns");
  error_num = spider_db_append_update_columns(spider, str,
    alias, alias_length, spider_dbton_mysql.dbton_id);
  DBUG_RETURN(error_num);
}
#endif

int spider_mysql_handler::append_select_part(
  ulong sql_type
) {
  int error_num;
  spider_string *str;
  DBUG_ENTER("spider_mysql_handler::append_select_part");
  DBUG_PRINT("info",("spider this=%p", this));
  switch (sql_type)
  {
    case SPIDER_SQL_TYPE_SELECT_SQL:
      str = &sql;
      break;
    case SPIDER_SQL_TYPE_HANDLER:
      str = &ha_sql;
      break;
    default:
      DBUG_RETURN(0);
  }
  error_num = append_select(str, sql_type);
  DBUG_RETURN(error_num);
}

int spider_mysql_handler::append_select(
  spider_string *str,
  ulong sql_type
) {
  SPIDER_RESULT_LIST *result_list = &spider->result_list;
  DBUG_ENTER("spider_mysql_handler::append_select");
  if (sql_type == SPIDER_SQL_TYPE_HANDLER)
  {
    if (str->reserve(SPIDER_SQL_HANDLER_LEN))
      DBUG_RETURN(HA_ERR_OUT_OF_MEM);
    str->q_append(SPIDER_SQL_HANDLER_STR, SPIDER_SQL_HANDLER_LEN);
  } else {
    if (str->reserve(SPIDER_SQL_SELECT_LEN))
      DBUG_RETURN(HA_ERR_OUT_OF_MEM);
    str->q_append(SPIDER_SQL_SELECT_STR, SPIDER_SQL_SELECT_LEN);
    if (result_list->lock_type != F_WRLCK && spider->lock_mode < 1)
    {
      /* no lock */
      if (spider->share->query_cache == 1)
      {
        if (str->reserve(SPIDER_SQL_SQL_CACHE_LEN))
          DBUG_RETURN(HA_ERR_OUT_OF_MEM);
        str->q_append(SPIDER_SQL_SQL_CACHE_STR, SPIDER_SQL_SQL_CACHE_LEN);
      } else if (spider->share->query_cache == 2)
      {
        if (str->reserve(SPIDER_SQL_SQL_NO_CACHE_LEN))
          DBUG_RETURN(HA_ERR_OUT_OF_MEM);
        str->q_append(SPIDER_SQL_SQL_NO_CACHE_STR,
          SPIDER_SQL_SQL_NO_CACHE_LEN);
      }
    }
    if (spider->high_priority)
    {
      if (str->reserve(SPIDER_SQL_HIGH_PRIORITY_LEN))
        DBUG_RETURN(HA_ERR_OUT_OF_MEM);
      str->q_append(SPIDER_SQL_HIGH_PRIORITY_STR,
        SPIDER_SQL_HIGH_PRIORITY_LEN);
    }
  }
  DBUG_RETURN(0);
}

int spider_mysql_handler::append_table_select_part(
  ulong sql_type
) {
  int error_num;
  spider_string *str;
  DBUG_ENTER("spider_mysql_handler::append_table_select_part");
  DBUG_PRINT("info",("spider this=%p", this));
  switch (sql_type)
  {
    case SPIDER_SQL_TYPE_SELECT_SQL:
      str = &sql;
      break;
    default:
      DBUG_RETURN(0);
  }
  error_num = append_table_select(str);
  DBUG_RETURN(error_num);
}

int spider_mysql_handler::append_table_select(
  spider_string *str
) {
  DBUG_ENTER("spider_mysql_handler::append_table_select");
  table_name_pos = str->length() + mysql_share->table_select_pos;
  if (str->append(*(mysql_share->table_select)))
    DBUG_RETURN(HA_ERR_OUT_OF_MEM);
  DBUG_RETURN(0);
}

int spider_mysql_handler::append_key_select_part(
  ulong sql_type,
  uint idx
) {
  int error_num;
  spider_string *str;
  DBUG_ENTER("spider_mysql_handler::append_key_select_part");
  DBUG_PRINT("info",("spider this=%p", this));
  switch (sql_type)
  {
    case SPIDER_SQL_TYPE_SELECT_SQL:
      str = &sql;
      break;
    default:
      DBUG_RETURN(0);
  }
  error_num = append_key_select(str, idx);
  DBUG_RETURN(error_num);
}

int spider_mysql_handler::append_key_select(
  spider_string *str,
  uint idx
) {
  DBUG_ENTER("spider_mysql_handler::append_key_select");
  table_name_pos = str->length() + mysql_share->key_select_pos[idx];
  if (str->append(mysql_share->key_select[idx]))
    DBUG_RETURN(HA_ERR_OUT_OF_MEM);
  DBUG_RETURN(0);
}

int spider_mysql_handler::append_minimum_select_part(
  ulong sql_type
) {
  int error_num;
  spider_string *str;
  DBUG_ENTER("spider_mysql_handler::append_minimum_select_part");
  DBUG_PRINT("info",("spider this=%p", this));
  switch (sql_type)
  {
    case SPIDER_SQL_TYPE_SELECT_SQL:
      str = &sql;
      break;
    default:
      DBUG_RETURN(0);
  }
  error_num = append_minimum_select(str, sql_type);
  DBUG_RETURN(error_num);
}

int spider_mysql_handler::append_minimum_select(
  spider_string *str,
  ulong sql_type
) {
  TABLE *table = spider->get_table();
  Field **field;
  int field_length;
  bool appended = FALSE;
  DBUG_ENTER("spider_mysql_handler::append_minimum_select");
  minimum_select_bitmap_create();
  for (field = table->field; *field; field++)
  {
    if (minimum_select_bit_is_set((*field)->field_index))
    {
      spider_set_bit(minimum_select_bitmap, (*field)->field_index);
      field_length =
        mysql_share->column_name_str[(*field)->field_index].length();
      if (str->reserve(field_length +
        /* SPIDER_SQL_NAME_QUOTE_LEN */ 2 + SPIDER_SQL_COMMA_LEN))
        DBUG_RETURN(HA_ERR_OUT_OF_MEM);
      mysql_share->append_column_name(str, (*field)->field_index);
      str->q_append(SPIDER_SQL_COMMA_STR, SPIDER_SQL_COMMA_LEN);
      appended = TRUE;
    }
  }
  if (appended)
    str->length(str->length() - SPIDER_SQL_COMMA_LEN);
  else {
    if (str->reserve(SPIDER_SQL_ONE_LEN))
        DBUG_RETURN(HA_ERR_OUT_OF_MEM);
    str->q_append(SPIDER_SQL_ONE_STR, SPIDER_SQL_ONE_LEN);
  }
  DBUG_RETURN(append_from(str, sql_type, first_link_idx));
}

int spider_mysql_handler::append_table_select_with_alias(
  spider_string *str,
  const char *alias,
  uint alias_length
) {
  TABLE *table = spider->get_table();
  Field **field;
  int field_length;
  DBUG_ENTER("spider_mysql_handler::append_table_select_with_alias");
  for (field = table->field; *field; field++)
  {
    field_length =
      mysql_share->column_name_str[(*field)->field_index].length();
    if (str->reserve(alias_length + field_length +
      /* SPIDER_SQL_NAME_QUOTE_LEN */ 2 + SPIDER_SQL_COMMA_LEN))
      DBUG_RETURN(HA_ERR_OUT_OF_MEM);
    str->q_append(alias, alias_length);
    mysql_share->append_column_name(str, (*field)->field_index);
    str->q_append(SPIDER_SQL_COMMA_STR, SPIDER_SQL_COMMA_LEN);
  }
  str->length(str->length() - SPIDER_SQL_COMMA_LEN);
  DBUG_RETURN(0);
}

int spider_mysql_handler::append_key_select_with_alias(
  spider_string *str,
  const KEY *key_info,
  const char *alias,
  uint alias_length
) {
  KEY_PART_INFO *key_part;
  Field *field;
  uint part_num;
  int field_length;
  DBUG_ENTER("spider_mysql_handler::append_key_select_with_alias");
  for (key_part = key_info->key_part, part_num = 0;
    part_num < spider_user_defined_key_parts(key_info); key_part++, part_num++)
  {
    field = key_part->field;
    field_length = mysql_share->column_name_str[field->field_index].length();
    if (str->reserve(alias_length + field_length +
      /* SPIDER_SQL_NAME_QUOTE_LEN */ 2 + SPIDER_SQL_COMMA_LEN))
      DBUG_RETURN(HA_ERR_OUT_OF_MEM);
    str->q_append(alias, alias_length);
    mysql_share->append_column_name(str, field->field_index);
    str->q_append(SPIDER_SQL_COMMA_STR, SPIDER_SQL_COMMA_LEN);
  }
  str->length(str->length() - SPIDER_SQL_COMMA_LEN);
  DBUG_RETURN(0);
}

int spider_mysql_handler::append_minimum_select_with_alias(
  spider_string *str,
  const char *alias,
  uint alias_length
) {
  TABLE *table = spider->get_table();
  Field **field;
  int field_length;
  bool appended = FALSE;
  DBUG_ENTER("spider_mysql_handler::append_minimum_select_with_alias");
  minimum_select_bitmap_create();
  for (field = table->field; *field; field++)
  {
    if (minimum_select_bit_is_set((*field)->field_index))
    {
      spider_set_bit(minimum_select_bitmap, (*field)->field_index);
      field_length =
        mysql_share->column_name_str[(*field)->field_index].length();
      if (str->reserve(alias_length + field_length +
        /* SPIDER_SQL_NAME_QUOTE_LEN */ 2 + SPIDER_SQL_COMMA_LEN))
        DBUG_RETURN(HA_ERR_OUT_OF_MEM);
      str->q_append(alias, alias_length);
      mysql_share->append_column_name(str, (*field)->field_index);
      str->q_append(SPIDER_SQL_COMMA_STR, SPIDER_SQL_COMMA_LEN);
      appended = TRUE;
    }
  }
  if (appended)
    str->length(str->length() - SPIDER_SQL_COMMA_LEN);
  else {
    if (str->reserve(SPIDER_SQL_ONE_LEN))
      DBUG_RETURN(HA_ERR_OUT_OF_MEM);
    str->q_append(SPIDER_SQL_ONE_STR, SPIDER_SQL_ONE_LEN);
  }
  DBUG_RETURN(0);
}

int spider_mysql_handler::append_select_columns_with_alias(
  spider_string *str,
  const char *alias,
  uint alias_length
) {
  int error_num;
  SPIDER_RESULT_LIST *result_list = &spider->result_list;
  DBUG_ENTER("spider_mysql_handler::append_select_columns_with_alias");
#ifdef HANDLER_HAS_DIRECT_AGGREGATE
  if (
    result_list->direct_aggregate &&
    (error_num = append_sum_select(str, alias, alias_length))
  )
    DBUG_RETURN(error_num);
#endif
  if ((error_num = append_match_select(str, alias, alias_length)))
    DBUG_RETURN(error_num);
  if (!spider->select_column_mode)
  {
    if (result_list->keyread)
      DBUG_RETURN(append_key_select_with_alias(
        str, result_list->key_info, alias, alias_length));
    else
      DBUG_RETURN(append_table_select_with_alias(
        str, alias, alias_length));
  }
  DBUG_RETURN(append_minimum_select_with_alias(str, alias, alias_length));
}

int spider_mysql_handler::append_hint_after_table_part(
  ulong sql_type
) {
  int error_num;
  spider_string *str;
  DBUG_ENTER("spider_mysql_handler::append_hint_after_table_part");
  DBUG_PRINT("info",("spider this=%p", this));
  switch (sql_type)
  {
    case SPIDER_SQL_TYPE_SELECT_SQL:
    case SPIDER_SQL_TYPE_TMP_SQL:
      str = &sql;
      break;
    case SPIDER_SQL_TYPE_INSERT_SQL:
    case SPIDER_SQL_TYPE_UPDATE_SQL:
    case SPIDER_SQL_TYPE_DELETE_SQL:
    case SPIDER_SQL_TYPE_BULK_UPDATE_SQL:
      str = &update_sql;
      break;
    case SPIDER_SQL_TYPE_HANDLER:
      str = &ha_sql;
      break;
    default:
      DBUG_RETURN(0);
  }
  error_num = append_hint_after_table(str);
  DBUG_RETURN(error_num);
}

int spider_mysql_handler::append_hint_after_table(
  spider_string *str
) {
  int error_num;
  DBUG_ENTER("spider_mysql_handler::append_hint_after_table");
  DBUG_PRINT("info",("spider this=%p", this));
  if (
    mysql_share->key_hint &&
    (error_num = spider_db_append_hint_after_table(spider,
      str, &mysql_share->key_hint[spider->active_index]))
  )
    DBUG_RETURN(HA_ERR_OUT_OF_MEM);
  DBUG_RETURN(0);
}

void spider_mysql_handler::set_where_pos(
  ulong sql_type
) {
  DBUG_ENTER("spider_mysql_handler::set_where_pos");
  switch (sql_type)
  {
    case SPIDER_SQL_TYPE_SELECT_SQL:
    case SPIDER_SQL_TYPE_TMP_SQL:
      where_pos = sql.length();
      break;
    case SPIDER_SQL_TYPE_INSERT_SQL:
    case SPIDER_SQL_TYPE_UPDATE_SQL:
    case SPIDER_SQL_TYPE_DELETE_SQL:
    case SPIDER_SQL_TYPE_BULK_UPDATE_SQL:
      where_pos = update_sql.length();
      break;
    case SPIDER_SQL_TYPE_HANDLER:
      ha_read_pos = ha_sql.length();
      break;
    default:
      break;
  }
  DBUG_VOID_RETURN;
}

void spider_mysql_handler::set_where_to_pos(
  ulong sql_type
) {
  DBUG_ENTER("spider_mysql_handler::set_where_to_pos");
  switch (sql_type)
  {
    case SPIDER_SQL_TYPE_SELECT_SQL:
    case SPIDER_SQL_TYPE_TMP_SQL:
      sql.length(where_pos);
      break;
    case SPIDER_SQL_TYPE_INSERT_SQL:
    case SPIDER_SQL_TYPE_UPDATE_SQL:
    case SPIDER_SQL_TYPE_DELETE_SQL:
    case SPIDER_SQL_TYPE_BULK_UPDATE_SQL:
      update_sql.length(where_pos);
      break;
    case SPIDER_SQL_TYPE_HANDLER:
      ha_sql.length(ha_read_pos);
      break;
    default:
      break;
  }
  DBUG_VOID_RETURN;
}

int spider_mysql_handler::check_item_type(
  Item *item
) {
  int error_num;
  DBUG_ENTER("spider_mysql_handler::check_item_type");
  DBUG_PRINT("info",("spider this=%p", this));
  error_num = spider_db_print_item_type(item, spider, NULL, NULL, 0,
    spider_dbton_mysql.dbton_id);
  DBUG_RETURN(error_num);
}

int spider_mysql_handler::append_values_connector_part(
  ulong sql_type
) {
  int error_num;
  spider_string *str;
  DBUG_ENTER("spider_mysql_handler::append_values_connector_part");
  DBUG_PRINT("info",("spider this=%p", this));
  switch (sql_type)
  {
    case SPIDER_SQL_TYPE_SELECT_SQL:
      str = &sql;
      break;
    case SPIDER_SQL_TYPE_TMP_SQL:
      str = &tmp_sql;
      break;
    default:
      DBUG_RETURN(0);
  }
  error_num = append_values_connector(str);
  DBUG_RETURN(error_num);
}

int spider_mysql_handler::append_values_connector(
  spider_string *str
) {
  DBUG_ENTER("spider_mysql_handler::append_values_connector");
  DBUG_PRINT("info",("spider this=%p", this));
  if (str->reserve(SPIDER_SQL_CLOSE_PAREN_LEN +
    SPIDER_SQL_COMMA_LEN + SPIDER_SQL_OPEN_PAREN_LEN))
    DBUG_RETURN(HA_ERR_OUT_OF_MEM);
  str->q_append(SPIDER_SQL_CLOSE_PAREN_STR, SPIDER_SQL_CLOSE_PAREN_LEN);
  str->q_append(SPIDER_SQL_COMMA_STR, SPIDER_SQL_COMMA_LEN);
  str->q_append(SPIDER_SQL_OPEN_PAREN_STR, SPIDER_SQL_OPEN_PAREN_LEN);
  DBUG_RETURN(0);
}

int spider_mysql_handler::append_values_terminator_part(
  ulong sql_type
) {
  int error_num;
  spider_string *str;
  DBUG_ENTER("spider_mysql_handler::append_values_terminator_part");
  DBUG_PRINT("info",("spider this=%p", this));
  switch (sql_type)
  {
    case SPIDER_SQL_TYPE_SELECT_SQL:
      str = &sql;
      break;
    case SPIDER_SQL_TYPE_TMP_SQL:
      str = &tmp_sql;
      break;
    default:
      DBUG_RETURN(0);
  }
  error_num = append_values_terminator(str);
  DBUG_RETURN(error_num);
}

int spider_mysql_handler::append_values_terminator(
  spider_string *str
) {
  DBUG_ENTER("spider_mysql_handler::append_values_terminator");
  DBUG_PRINT("info",("spider this=%p", this));
  str->length(str->length() -
    SPIDER_SQL_COMMA_LEN - SPIDER_SQL_OPEN_PAREN_LEN);
  DBUG_RETURN(0);
}

int spider_mysql_handler::append_union_table_connector_part(
  ulong sql_type
) {
  int error_num;
  spider_string *str;
  DBUG_ENTER("spider_mysql_handler::append_union_table_connector_part");
  DBUG_PRINT("info",("spider this=%p", this));
  switch (sql_type)
  {
    case SPIDER_SQL_TYPE_SELECT_SQL:
      str = &sql;
      break;
    case SPIDER_SQL_TYPE_TMP_SQL:
      str = &tmp_sql;
      break;
    default:
      DBUG_RETURN(0);
  }
  error_num = append_union_table_connector(str);
  DBUG_RETURN(error_num);
}

int spider_mysql_handler::append_union_table_connector(
  spider_string *str
) {
  DBUG_ENTER("spider_mysql_handler::append_union_table_connector");
  DBUG_PRINT("info",("spider this=%p", this));
  if (str->reserve((SPIDER_SQL_SPACE_LEN * 2) + SPIDER_SQL_UNION_ALL_LEN))
    DBUG_RETURN(HA_ERR_OUT_OF_MEM);
  str->q_append(SPIDER_SQL_SPACE_STR, SPIDER_SQL_SPACE_LEN);
  str->q_append(SPIDER_SQL_UNION_ALL_STR, SPIDER_SQL_UNION_ALL_LEN);
  str->q_append(SPIDER_SQL_SPACE_STR, SPIDER_SQL_SPACE_LEN);
  DBUG_RETURN(0);
}

int spider_mysql_handler::append_union_table_terminator_part(
  ulong sql_type
) {
  int error_num;
  spider_string *str;
  DBUG_ENTER("spider_mysql_handler::append_union_table_terminator_part");
  DBUG_PRINT("info",("spider this=%p", this));
  switch (sql_type)
  {
    case SPIDER_SQL_TYPE_SELECT_SQL:
      str = &sql;
      break;
    default:
      DBUG_RETURN(0);
  }
  error_num = append_union_table_terminator(str);
  DBUG_RETURN(error_num);
}

int spider_mysql_handler::append_union_table_terminator(
  spider_string *str
) {
  DBUG_ENTER("spider_mysql_handler::append_union_table_terminator");
  DBUG_PRINT("info",("spider this=%p", this));
  str->length(str->length() -
    ((SPIDER_SQL_SPACE_LEN * 2) + SPIDER_SQL_UNION_ALL_LEN));
  str->q_append(SPIDER_SQL_CLOSE_PAREN_STR, SPIDER_SQL_CLOSE_PAREN_LEN);
  str->q_append(SPIDER_SQL_CLOSE_PAREN_STR, SPIDER_SQL_CLOSE_PAREN_LEN);
  table_name_pos = str->length() + SPIDER_SQL_SPACE_LEN + SPIDER_SQL_A_LEN +
    SPIDER_SQL_COMMA_LEN;
  if (str->reserve(tmp_sql.length() - SPIDER_SQL_FROM_LEN))
    DBUG_RETURN(HA_ERR_OUT_OF_MEM);
  str->q_append(tmp_sql.ptr() + SPIDER_SQL_FROM_LEN,
    tmp_sql.length() - SPIDER_SQL_FROM_LEN);
  DBUG_RETURN(0);
}

int spider_mysql_handler::append_key_column_values_part(
  const key_range *start_key,
  ulong sql_type
) {
  int error_num;
  spider_string *str;
  DBUG_ENTER("spider_mysql_handler::append_key_column_values_part");
  switch (sql_type)
  {
    case SPIDER_SQL_TYPE_SELECT_SQL:
      str = &sql;
      break;
    case SPIDER_SQL_TYPE_TMP_SQL:
      str = &tmp_sql;
      break;
    default:
      DBUG_RETURN(0);
  }
  error_num = append_key_column_values(str, start_key);
  DBUG_RETURN(error_num);
}

int spider_mysql_handler::append_key_column_values(
  spider_string *str,
  const key_range *start_key
) {
  int error_num;
  const uchar *ptr;
  SPIDER_RESULT_LIST *result_list = &spider->result_list;
  SPIDER_SHARE *share = spider->share;
  KEY *key_info = result_list->key_info;
  uint length;
  uint store_length;
  key_part_map full_key_part_map =
    make_prev_keypart_map(spider_user_defined_key_parts(key_info));
  key_part_map start_key_part_map;
  KEY_PART_INFO *key_part;
  Field *field;
  DBUG_ENTER("spider_mysql_handler::append_key_column_values");
  start_key_part_map = start_key->keypart_map & full_key_part_map;
  DBUG_PRINT("info", ("spider spider_user_defined_key_parts=%u",
    spider_user_defined_key_parts(key_info)));
  DBUG_PRINT("info", ("spider full_key_part_map=%lu", full_key_part_map));
  DBUG_PRINT("info", ("spider start_key_part_map=%lu", start_key_part_map));

  if (!start_key_part_map)
    DBUG_RETURN(0);

  for (
    key_part = key_info->key_part,
    length = 0;
    start_key_part_map;
    start_key_part_map >>= 1,
    key_part++,
    length += store_length
  ) {
    store_length = key_part->store_length;
    ptr = start_key->key + length;
    field = key_part->field;
    if ((error_num = spider_db_append_null_value(str, key_part, &ptr)))
    {
      if (error_num > 0)
        DBUG_RETURN(error_num);
    } else {
      if (spider_db_mysql_utility.append_column_value(spider, str, field, ptr,
        share->access_charset))
        DBUG_RETURN(HA_ERR_OUT_OF_MEM);
    }

    if (str->reserve(SPIDER_SQL_COMMA_LEN))
      DBUG_RETURN(HA_ERR_OUT_OF_MEM);
    str->q_append(SPIDER_SQL_COMMA_STR, SPIDER_SQL_COMMA_LEN);
  }
  str->length(str->length() - SPIDER_SQL_COMMA_LEN);
  DBUG_RETURN(0);
}

int spider_mysql_handler::append_key_column_values_with_name_part(
  const key_range *start_key,
  ulong sql_type
) {
  int error_num;
  spider_string *str;
  DBUG_ENTER("spider_mysql_handler::append_key_column_values_with_name_part");
  switch (sql_type)
  {
    case SPIDER_SQL_TYPE_SELECT_SQL:
      str = &sql;
      break;
    case SPIDER_SQL_TYPE_TMP_SQL:
      str = &tmp_sql;
      break;
    default:
      DBUG_RETURN(0);
  }
  error_num = append_key_column_values_with_name(str, start_key);
  DBUG_RETURN(error_num);
}

int spider_mysql_handler::append_key_column_values_with_name(
  spider_string *str,
  const key_range *start_key
) {
  int error_num;
  const uchar *ptr;
  SPIDER_RESULT_LIST *result_list = &spider->result_list;
  SPIDER_SHARE *share = spider->share;
  KEY *key_info = result_list->key_info;
  uint length;
  uint key_name_length, key_count;
  uint store_length;
  key_part_map full_key_part_map =
    make_prev_keypart_map(spider_user_defined_key_parts(key_info));
  key_part_map start_key_part_map;
  KEY_PART_INFO *key_part;
  Field *field;
  char tmp_buf[MAX_FIELD_WIDTH];
  DBUG_ENTER("spider_mysql_handler::append_key_column_values_with_name");
  start_key_part_map = start_key->keypart_map & full_key_part_map;
  DBUG_PRINT("info", ("spider spider_user_defined_key_parts=%u",
    spider_user_defined_key_parts(key_info)));
  DBUG_PRINT("info", ("spider full_key_part_map=%lu", full_key_part_map));
  DBUG_PRINT("info", ("spider start_key_part_map=%lu", start_key_part_map));

  if (!start_key_part_map)
    DBUG_RETURN(0);

  for (
    key_part = key_info->key_part,
    length = 0,
    key_count = 0;
    start_key_part_map;
    start_key_part_map >>= 1,
    key_part++,
    length += store_length,
    key_count++
  ) {
    store_length = key_part->store_length;
    ptr = start_key->key + length;
    field = key_part->field;
    if ((error_num = spider_db_append_null_value(str, key_part, &ptr)))
    {
      if (error_num > 0)
        DBUG_RETURN(error_num);
    } else {
      if (spider_db_mysql_utility.append_column_value(spider, str, field, ptr,
        share->access_charset))
        DBUG_RETURN(HA_ERR_OUT_OF_MEM);
    }

    key_name_length = my_sprintf(tmp_buf, (tmp_buf, "c%u", key_count));
    if (str->reserve(SPIDER_SQL_SPACE_LEN + key_name_length +
      SPIDER_SQL_COMMA_LEN))
      DBUG_RETURN(HA_ERR_OUT_OF_MEM);
    str->q_append(SPIDER_SQL_SPACE_STR, SPIDER_SQL_SPACE_LEN);
    str->q_append(tmp_buf, key_name_length);
    str->q_append(SPIDER_SQL_COMMA_STR, SPIDER_SQL_COMMA_LEN);
  }
  str->length(str->length() - SPIDER_SQL_COMMA_LEN);
  DBUG_RETURN(0);
}

int spider_mysql_handler::append_key_where_part(
  const key_range *start_key,
  const key_range *end_key,
  ulong sql_type
) {
  int error_num;
  spider_string *str, *str_part = NULL, *str_part2 = NULL;
  bool set_order;
  DBUG_ENTER("spider_mysql_handler::append_key_where_part");
  switch (sql_type)
  {
    case SPIDER_SQL_TYPE_SELECT_SQL:
      str = &sql;
      set_order = FALSE;
      break;
    case SPIDER_SQL_TYPE_TMP_SQL:
      str = &tmp_sql;
      set_order = FALSE;
      break;
    case SPIDER_SQL_TYPE_INSERT_SQL:
    case SPIDER_SQL_TYPE_UPDATE_SQL:
    case SPIDER_SQL_TYPE_DELETE_SQL:
    case SPIDER_SQL_TYPE_BULK_UPDATE_SQL:
      str = &update_sql;
      set_order = FALSE;
      break;
    case SPIDER_SQL_TYPE_HANDLER:
      str = &ha_sql;
      ha_read_pos = str->length();
      str_part = &sql_part;
      str_part2 = &sql_part2;
      str_part->length(0);
      str_part2->length(0);
      set_order = TRUE;
      break;
    default:
      DBUG_RETURN(0);
  }
  error_num = append_key_where(str, str_part, str_part2, start_key, end_key,
    sql_type, set_order);
  DBUG_RETURN(error_num);
}

int spider_mysql_handler::append_key_where(
  spider_string *str,
  spider_string *str_part,
  spider_string *str_part2,
  const key_range *start_key,
  const key_range *end_key,
  ulong sql_type,
  bool set_order
) {
  int error_num;
  DBUG_ENTER("spider_mysql_handler::append_key_where");
  error_num = spider_db_append_key_where_internal(str, str_part, str_part2,
    start_key, end_key, spider, set_order, sql_type,
    spider_dbton_mysql.dbton_id);
  DBUG_RETURN(error_num);
}

int spider_mysql_handler::append_is_null_part(
  ulong sql_type,
  KEY_PART_INFO *key_part,
  const key_range *key,
  const uchar **ptr,
  bool key_eq,
  bool tgt_final
) {
  int error_num;
  spider_string *str, *str_part = NULL, *str_part2 = NULL;
  DBUG_ENTER("spider_mysql_handler::append_is_null_part");
  DBUG_PRINT("info",("spider this=%p", this));
  switch (sql_type)
  {
    case SPIDER_SQL_TYPE_SELECT_SQL:
    case SPIDER_SQL_TYPE_TMP_SQL:
      str = &sql;
      break;
    case SPIDER_SQL_TYPE_INSERT_SQL:
    case SPIDER_SQL_TYPE_UPDATE_SQL:
    case SPIDER_SQL_TYPE_DELETE_SQL:
    case SPIDER_SQL_TYPE_BULK_UPDATE_SQL:
      str = &update_sql;
      break;
    case SPIDER_SQL_TYPE_HANDLER:
      str = &ha_sql;
      str_part = &sql_part;
      str_part2 = &sql_part2;
      break;
    default:
      DBUG_RETURN(0);
  }
  error_num = append_is_null(sql_type, str, str_part, str_part2,
    key_part, key, ptr, key_eq, tgt_final);
  DBUG_RETURN(error_num);
}

int spider_mysql_handler::append_is_null(
  ulong sql_type,
  spider_string *str,
  spider_string *str_part,
  spider_string *str_part2,
  KEY_PART_INFO *key_part,
  const key_range *key,
  const uchar **ptr,
  bool key_eq,
  bool tgt_final
) {
  DBUG_ENTER("spider_mysql_handler::append_is_null");
  DBUG_PRINT("info",("spider this=%p", this));
  DBUG_PRINT("info",("spider key_eq=%s", key_eq ? "TRUE" : "FALSE"));
  if (key_part->null_bit)
  {
    if (*(*ptr)++)
    {
      if (sql_type == SPIDER_SQL_TYPE_HANDLER)
      {
        if (
          key_eq ||
          key->flag == HA_READ_KEY_EXACT ||
          key->flag == HA_READ_KEY_OR_NEXT
        ) {
          if (tgt_final)
          {
            if (str->reserve(SPIDER_SQL_EQUAL_LEN))
              DBUG_RETURN(HA_ERR_OUT_OF_MEM);
            str->q_append(SPIDER_SQL_EQUAL_STR, SPIDER_SQL_EQUAL_LEN);
          }
          str = str_part;
          if (str->reserve(SPIDER_SQL_NULL_LEN))
            DBUG_RETURN(HA_ERR_OUT_OF_MEM);
          str->q_append(SPIDER_SQL_NULL_STR, SPIDER_SQL_NULL_LEN);
        } else {
          if (str_part->length() == SPIDER_SQL_OPEN_PAREN_LEN)
          {
            str = str_part;
            /* first index column */
            str->length(str->length() - SPIDER_SQL_OPEN_PAREN_LEN);
            ha_next_pos = str->length();
            if (str->reserve(SPIDER_SQL_FIRST_LEN))
              DBUG_RETURN(HA_ERR_OUT_OF_MEM);
            str->q_append(SPIDER_SQL_FIRST_STR, SPIDER_SQL_FIRST_LEN);
            spider->result_list.ha_read_kind = 1;
          } else if (tgt_final)
          {
            if (str->reserve(SPIDER_SQL_GT_LEN))
              DBUG_RETURN(HA_ERR_OUT_OF_MEM);
            str->q_append(SPIDER_SQL_GT_STR, SPIDER_SQL_GT_LEN);
            str = str_part;
            if (str->reserve(SPIDER_SQL_NULL_LEN))
              DBUG_RETURN(HA_ERR_OUT_OF_MEM);
            str->q_append(SPIDER_SQL_NULL_STR, SPIDER_SQL_NULL_LEN);
          }
        }
        str = str_part2;
      }
      if (
        key_eq ||
        key->flag == HA_READ_KEY_EXACT ||
        key->flag == HA_READ_KEY_OR_NEXT
      ) {
        if (str->reserve(SPIDER_SQL_IS_NULL_LEN +
          /* SPIDER_SQL_NAME_QUOTE_LEN */ 2 +
          mysql_share->column_name_str[key_part->field->field_index].length()))
          DBUG_RETURN(HA_ERR_OUT_OF_MEM);
        mysql_share->append_column_name(str, key_part->field->field_index);
        str->q_append(SPIDER_SQL_IS_NULL_STR, SPIDER_SQL_IS_NULL_LEN);
      } else {
        if (str->reserve(SPIDER_SQL_IS_NOT_NULL_LEN +
          /* SPIDER_SQL_NAME_QUOTE_LEN */ 2 +
          mysql_share->column_name_str[key_part->field->field_index].length()))
          DBUG_RETURN(HA_ERR_OUT_OF_MEM);
        mysql_share->append_column_name(str, key_part->field->field_index);
        str->q_append(SPIDER_SQL_IS_NOT_NULL_STR, SPIDER_SQL_IS_NOT_NULL_LEN);
      }
      DBUG_RETURN(-1);
    }
  }
  DBUG_RETURN(0);
}

int spider_mysql_handler::append_where_terminator_part(
  ulong sql_type,
  bool set_order,
  int key_count
) {
  int error_num;
  spider_string *str, *str_part = NULL, *str_part2 = NULL;
  DBUG_ENTER("spider_mysql_handler::append_where_terminator_part");
  DBUG_PRINT("info",("spider this=%p", this));
  switch (sql_type)
  {
    case SPIDER_SQL_TYPE_SELECT_SQL:
    case SPIDER_SQL_TYPE_TMP_SQL:
      str = &sql;
      break;
    case SPIDER_SQL_TYPE_INSERT_SQL:
    case SPIDER_SQL_TYPE_UPDATE_SQL:
    case SPIDER_SQL_TYPE_DELETE_SQL:
    case SPIDER_SQL_TYPE_BULK_UPDATE_SQL:
      str = &update_sql;
      break;
    case SPIDER_SQL_TYPE_HANDLER:
      str = &ha_sql;
      str_part = &sql_part;
      str_part2 = &sql_part2;
      break;
    default:
      DBUG_RETURN(0);
  }
  error_num = append_where_terminator(sql_type, str, str_part, str_part2,
    set_order, key_count);
  DBUG_RETURN(error_num);
}

int spider_mysql_handler::append_where_terminator(
  ulong sql_type,
  spider_string *str,
  spider_string *str_part,
  spider_string *str_part2,
  bool set_order,
  int key_count
) {
  SPIDER_RESULT_LIST *result_list = &spider->result_list;
  DBUG_ENTER("spider_mysql_handler::append_where_terminator");
  DBUG_PRINT("info",("spider this=%p", this));
  if (sql_type != SPIDER_SQL_TYPE_HANDLER)
  {
    str->length(str->length() - SPIDER_SQL_AND_LEN);
    if (!set_order)
      result_list->key_order = key_count;
  } else {
    str_part2->length(str_part2->length() - SPIDER_SQL_AND_LEN);

    str_part->length(str_part->length() - SPIDER_SQL_COMMA_LEN);
    if (!result_list->ha_read_kind)
      str_part->q_append(SPIDER_SQL_CLOSE_PAREN_STR,
        SPIDER_SQL_CLOSE_PAREN_LEN);
    if (str->append(*str_part))
      DBUG_RETURN(HA_ERR_OUT_OF_MEM);
    uint clause_length = str->length() - ha_next_pos;
    if (clause_length < SPIDER_SQL_NEXT_LEN)
    {
      int roop_count;
      clause_length = SPIDER_SQL_NEXT_LEN - clause_length;
      if (str->reserve(clause_length))
        DBUG_RETURN(HA_ERR_OUT_OF_MEM);
      for (roop_count = 0; roop_count < (int) clause_length; roop_count++)
        str->q_append(SPIDER_SQL_SPACE_STR, SPIDER_SQL_SPACE_LEN);
    }
  }
  DBUG_RETURN(0);
}

int spider_mysql_handler::append_match_where_part(
  ulong sql_type
) {
  int error_num;
  spider_string *str;
  DBUG_ENTER("spider_mysql_handler::append_match_where_part");
  switch (sql_type)
  {
    case SPIDER_SQL_TYPE_SELECT_SQL:
      str = &sql;
      break;
    default:
      DBUG_ASSERT(0);
      DBUG_RETURN(0);
  }
  error_num = append_match_where(str);
  DBUG_RETURN(error_num);
}

int spider_mysql_handler::append_match_where(
  spider_string *str
) {
  int error_num;
  bool first = TRUE;
  st_spider_ft_info *ft_info = spider->ft_first;
  DBUG_ENTER("spider_mysql_handler::append_match_where");
  if (spider->ft_current)
  {
    while (TRUE)
    {
      if (ft_info->used_in_where)
      {
        if (first)
        {
          if (str->reserve(SPIDER_SQL_WHERE_LEN))
            DBUG_RETURN(HA_ERR_OUT_OF_MEM);
          str->q_append(SPIDER_SQL_WHERE_STR, SPIDER_SQL_WHERE_LEN);
          first = FALSE;
        }
        if ((error_num = append_match_against(str, ft_info, NULL, 0)))
          DBUG_RETURN(error_num);
        if (str->reserve(SPIDER_SQL_AND_LEN))
          DBUG_RETURN(HA_ERR_OUT_OF_MEM);
        str->q_append(SPIDER_SQL_AND_STR, SPIDER_SQL_AND_LEN);
      }

      if (ft_info == spider->ft_current)
        break;
      ft_info = ft_info->next;
    }
    if (!first)
      str->length(str->length() - SPIDER_SQL_AND_LEN);
  }
  DBUG_RETURN(0);
}

int spider_mysql_handler::append_update_where(
  spider_string *str,
  const TABLE *table,
  my_ptrdiff_t ptr_diff
) {
  uint field_name_length;
  Field **field;
  SPIDER_SHARE *share = spider->share;
  DBUG_ENTER("spider_mysql_handler::append_update_where");
  if (str->reserve(SPIDER_SQL_WHERE_LEN))
    DBUG_RETURN(HA_ERR_OUT_OF_MEM);
  str->q_append(SPIDER_SQL_WHERE_STR, SPIDER_SQL_WHERE_LEN);
  for (field = table->field; *field; field++)
  {
    if (
      table->s->primary_key == MAX_KEY ||
      bitmap_is_set(table->read_set, (*field)->field_index)
    ) {
      field_name_length =
        mysql_share->column_name_str[(*field)->field_index].length();
      if ((*field)->is_null(ptr_diff))
      {
        if (str->reserve(field_name_length +
          /* SPIDER_SQL_NAME_QUOTE_LEN */ 2 +
          SPIDER_SQL_IS_NULL_LEN + SPIDER_SQL_AND_LEN))
          DBUG_RETURN(HA_ERR_OUT_OF_MEM);
        mysql_share->append_column_name(str, (*field)->field_index);
        str->q_append(SPIDER_SQL_IS_NULL_STR, SPIDER_SQL_IS_NULL_LEN);
      } else {
        if (str->reserve(field_name_length +
          /* SPIDER_SQL_NAME_QUOTE_LEN */ 2 +
          SPIDER_SQL_EQUAL_LEN))
          DBUG_RETURN(HA_ERR_OUT_OF_MEM);
        mysql_share->append_column_name(str, (*field)->field_index);
        str->q_append(SPIDER_SQL_EQUAL_STR, SPIDER_SQL_EQUAL_LEN);
        (*field)->move_field_offset(ptr_diff);
        if (
          spider_db_mysql_utility.
            append_column_value(spider, str, *field, NULL,
              share->access_charset) ||
          str->reserve(SPIDER_SQL_AND_LEN)
        )
          DBUG_RETURN(HA_ERR_OUT_OF_MEM);
        (*field)->move_field_offset(-ptr_diff);
      }
      str->q_append(SPIDER_SQL_AND_STR, SPIDER_SQL_AND_LEN);
    }
  }
  str->length(str->length() - SPIDER_SQL_AND_LEN);
  if (str->reserve(SPIDER_SQL_LIMIT1_LEN))
    DBUG_RETURN(HA_ERR_OUT_OF_MEM);
  str->q_append(SPIDER_SQL_LIMIT1_STR, SPIDER_SQL_LIMIT1_LEN);
  DBUG_RETURN(0);
}

int spider_mysql_handler::append_condition_part(
  const char *alias,
  uint alias_length,
  ulong sql_type,
  bool test_flg
) {
  int error_num;
  spider_string *str;
  bool start_where = FALSE;
  DBUG_ENTER("spider_mysql_handler::append_condition_part");
  switch (sql_type)
  {
    case SPIDER_SQL_TYPE_SELECT_SQL:
      if (test_flg)
      {
        str = NULL;
      } else {
        str = &sql;
        start_where = ((int) str->length() == where_pos);
      }
      break;
    case SPIDER_SQL_TYPE_TMP_SQL:
      if (test_flg)
      {
        str = NULL;
      } else {
        str = &tmp_sql;
        start_where = ((int) str->length() == where_pos);
      }
      break;
    case SPIDER_SQL_TYPE_INSERT_SQL:
    case SPIDER_SQL_TYPE_UPDATE_SQL:
    case SPIDER_SQL_TYPE_DELETE_SQL:
    case SPIDER_SQL_TYPE_BULK_UPDATE_SQL:
      if (test_flg)
      {
        str = NULL;
      } else {
        str = &update_sql;
        start_where = ((int) str->length() == where_pos);
      }
      break;
    case SPIDER_SQL_TYPE_HANDLER:
      if (test_flg)
      {
        str = NULL;
      } else {
        str = &ha_sql;
        start_where = TRUE;
        if (spider->active_index == MAX_KEY)
        {
          set_where_pos(SPIDER_SQL_TYPE_HANDLER);
          if (str->reserve(SPIDER_SQL_READ_LEN + SPIDER_SQL_FIRST_LEN))
            DBUG_RETURN(HA_ERR_OUT_OF_MEM);
          str->q_append(SPIDER_SQL_READ_STR, SPIDER_SQL_READ_LEN);
          ha_next_pos = str->length();
          str->q_append(SPIDER_SQL_FIRST_STR, SPIDER_SQL_FIRST_LEN);
          sql_part2.length(0);
        }
        ha_where_pos = str->length();

        if (
          spider->sql_command == SQLCOM_HA_READ ||
          !spider->result_list.use_both_key
        ) {
          if (sql_part2.length())
          {
            str->append(sql_part2);
            start_where = FALSE;
          }
        } else {
          DBUG_RETURN(0);
        }
      }
      break;
    default:
      DBUG_RETURN(0);
  }
  error_num = append_condition(str, alias, alias_length, start_where,
    sql_type);
  DBUG_RETURN(error_num);
}

int spider_mysql_handler::append_condition(
  spider_string *str,
  const char *alias,
  uint alias_length,
  bool start_where,
  ulong sql_type
) {
  int error_num, restart_pos = 0, start_where_pos;
  SPIDER_CONDITION *tmp_cond = spider->condition;
  DBUG_ENTER("spider_mysql_handler::append_condition");
  if (str && start_where)
  {
    start_where_pos = str->length();
  } else {
    start_where_pos = 0;
  }

  if (spider->is_clone && !tmp_cond)
  {
    tmp_cond = spider->pt_clone_source_handler->condition;
  }

  while (tmp_cond)
  {
    if (str)
    {
      restart_pos = str->length();
      if (start_where)
      {
        if (str->reserve(SPIDER_SQL_WHERE_LEN))
          DBUG_RETURN(HA_ERR_OUT_OF_MEM);
        str->q_append(SPIDER_SQL_WHERE_STR, SPIDER_SQL_WHERE_LEN);
        start_where = FALSE;
      } else {
        if (str->reserve(SPIDER_SQL_AND_LEN))
          DBUG_RETURN(HA_ERR_OUT_OF_MEM);
        str->q_append(SPIDER_SQL_AND_STR, SPIDER_SQL_AND_LEN);
      }
    }
    if ((error_num = spider_db_print_item_type(
      (Item *) tmp_cond->cond, spider, str, alias, alias_length,
      spider_dbton_mysql.dbton_id)))
    {
      if (str && error_num == ER_SPIDER_COND_SKIP_NUM)
      {
        DBUG_PRINT("info",("spider COND skip"));
        str->length(restart_pos);
        start_where = (restart_pos == start_where_pos);
      } else
        DBUG_RETURN(error_num);
    }
    tmp_cond = tmp_cond->next;
  }
  DBUG_RETURN(0);
}

int spider_mysql_handler::append_match_against_part(
  ulong sql_type,
  st_spider_ft_info *ft_info,
  const char *alias,
  uint alias_length
) {
  int error_num;
  spider_string *str;
  DBUG_ENTER("spider_mysql_handler::append_match_against_part");
  DBUG_PRINT("info",("spider this=%p", this));
  switch (sql_type)
  {
    case SPIDER_SQL_TYPE_SELECT_SQL:
      str = &sql;
      break;
    default:
      DBUG_RETURN(0);
  }
  error_num = append_match_against(str, ft_info, alias, alias_length);
  DBUG_RETURN(error_num);
}

int spider_mysql_handler::append_match_against(
  spider_string *str,
  st_spider_ft_info  *ft_info,
  const char *alias,
  uint alias_length
) {
  SPIDER_SHARE *share = spider->share;
  TABLE *table = spider->get_table();
  String *ft_init_key;
  KEY *key_info;
  uint key_name_length;
  int key_count;
  KEY_PART_INFO *key_part;
  Field *field;
  DBUG_ENTER("spider_mysql_handler::append_match_against");
  DBUG_PRINT("info",("spider this=%p", this));
  if (str->reserve(SPIDER_SQL_MATCH_LEN))
    DBUG_RETURN(HA_ERR_OUT_OF_MEM);
  str->q_append(SPIDER_SQL_MATCH_STR, SPIDER_SQL_MATCH_LEN);

  ft_init_key = ft_info->key;
  key_info = &table->key_info[ft_info->inx];
  DBUG_PRINT("info", ("spider spider_user_defined_key_parts=%u",
    spider_user_defined_key_parts(key_info)));

  for (
    key_part = key_info->key_part,
    key_count = 0;
    key_count < (int) spider_user_defined_key_parts(key_info);
    key_part++,
    key_count++
  ) {
    field = key_part->field;
    key_name_length =
      mysql_share->column_name_str[field->field_index].length();
    if (alias_length)
    {
      if (str->reserve(alias_length + key_name_length +
        /* SPIDER_SQL_NAME_QUOTE_LEN */ 2 + SPIDER_SQL_COMMA_LEN))
        DBUG_RETURN(HA_ERR_OUT_OF_MEM);
      str->q_append(alias, alias_length);
    } else {
      if (str->reserve(key_name_length +
        /* SPIDER_SQL_NAME_QUOTE_LEN */ 2 + SPIDER_SQL_COMMA_LEN))
        DBUG_RETURN(HA_ERR_OUT_OF_MEM);
    }
    mysql_share->append_column_name(str, field->field_index);
    str->q_append(SPIDER_SQL_COMMA_STR, SPIDER_SQL_COMMA_LEN);
  }
  str->length(str->length() - SPIDER_SQL_COMMA_LEN);
  if (str->reserve(SPIDER_SQL_AGAINST_LEN + SPIDER_SQL_VALUE_QUOTE_LEN))
    DBUG_RETURN(HA_ERR_OUT_OF_MEM);
  str->q_append(SPIDER_SQL_AGAINST_STR, SPIDER_SQL_AGAINST_LEN);
  str->q_append(SPIDER_SQL_VALUE_QUOTE_STR, SPIDER_SQL_VALUE_QUOTE_LEN);

  char buf[MAX_FIELD_WIDTH];
  spider_string tmp_str(buf, MAX_FIELD_WIDTH, share->access_charset);
  tmp_str.init_calc_mem(116);
  tmp_str.length(0);
  if (
    tmp_str.append(ft_init_key->ptr(), ft_init_key->length(),
      ft_init_key->charset()) ||
    str->reserve(tmp_str.length() * 2) ||
    spider_db_mysql_utility.append_escaped_util(str, tmp_str.get_str())
  )
    DBUG_RETURN(HA_ERR_OUT_OF_MEM);
  str->mem_calc();

  if (str->reserve(
    SPIDER_SQL_VALUE_QUOTE_LEN + SPIDER_SQL_CLOSE_PAREN_LEN +
    ((ft_info->flags & FT_BOOL) ? SPIDER_SQL_IN_BOOLEAN_MODE_LEN : 0) +
    ((ft_info->flags & FT_EXPAND) ?
      SPIDER_SQL_WITH_QUERY_EXPANSION_LEN : 0)
  ))
    DBUG_RETURN(HA_ERR_OUT_OF_MEM);
  str->q_append(SPIDER_SQL_VALUE_QUOTE_STR, SPIDER_SQL_VALUE_QUOTE_LEN);
  if (ft_info->flags & FT_BOOL)
    str->q_append(SPIDER_SQL_IN_BOOLEAN_MODE_STR,
      SPIDER_SQL_IN_BOOLEAN_MODE_LEN);
  if (ft_info->flags & FT_EXPAND)
    str->q_append(SPIDER_SQL_WITH_QUERY_EXPANSION_STR,
      SPIDER_SQL_WITH_QUERY_EXPANSION_LEN);
  str->q_append(SPIDER_SQL_CLOSE_PAREN_STR, SPIDER_SQL_CLOSE_PAREN_LEN);
  DBUG_RETURN(0);
}

int spider_mysql_handler::append_match_select_part(
  ulong sql_type,
  const char *alias,
  uint alias_length
) {
  int error_num;
  spider_string *str;
  DBUG_ENTER("spider_mysql_handler::append_match_select_part");
  DBUG_PRINT("info",("spider this=%p", this));
  switch (sql_type)
  {
    case SPIDER_SQL_TYPE_SELECT_SQL:
      str = &sql;
      break;
    default:
      DBUG_RETURN(0);
  }
  error_num = append_match_select(str, alias, alias_length);
  DBUG_RETURN(error_num);
}

int spider_mysql_handler::append_match_select(
  spider_string *str,
  const char *alias,
  uint alias_length
) {
  int error_num;
  DBUG_ENTER("spider_mysql_handler::append_match_select");
  DBUG_PRINT("info",("spider this=%p", this));
  if (spider->ft_current)
  {
    st_spider_ft_info *ft_info = spider->ft_first;
    while (TRUE)
    {
      if ((error_num = append_match_against(str, ft_info,
        alias, alias_length)))
        DBUG_RETURN(error_num);
      if (str->reserve(SPIDER_SQL_COMMA_LEN))
        DBUG_RETURN(HA_ERR_OUT_OF_MEM);
      str->q_append(SPIDER_SQL_COMMA_STR, SPIDER_SQL_COMMA_LEN);
      if (ft_info == spider->ft_current)
        break;
      ft_info = ft_info->next;
    }
  }
  DBUG_RETURN(0);
}

#ifdef HANDLER_HAS_DIRECT_AGGREGATE
int spider_mysql_handler::append_sum_select_part(
  ulong sql_type,
  const char *alias,
  uint alias_length
) {
  int error_num;
  spider_string *str;
  DBUG_ENTER("spider_mysql_handler::append_sum_select_part");
  DBUG_PRINT("info",("spider this=%p", this));
  switch (sql_type)
  {
    case SPIDER_SQL_TYPE_SELECT_SQL:
      str = &sql;
      break;
    default:
      DBUG_RETURN(0);
  }
  error_num = append_sum_select(str, alias, alias_length);
  DBUG_RETURN(error_num);
}

int spider_mysql_handler::append_sum_select(
  spider_string *str,
  const char *alias,
  uint alias_length
) {
  int error_num;
  st_select_lex *select_lex;
  DBUG_ENTER("spider_mysql_handler::append_sum_select");
  DBUG_PRINT("info",("spider this=%p", this));
  select_lex = spider_get_select_lex(spider);
  JOIN *join = select_lex->join;
  Item_sum **item_sum_ptr;
  for (item_sum_ptr = join->sum_funcs; *item_sum_ptr; ++item_sum_ptr)
  {
    if ((error_num = spider_db_mysql_utility.open_item_sum_func(*item_sum_ptr,
      spider, str, alias, alias_length)))
    {
      DBUG_RETURN(error_num);
    }
    if (str->reserve(SPIDER_SQL_COMMA_LEN))
      DBUG_RETURN(HA_ERR_OUT_OF_MEM);
    str->q_append(SPIDER_SQL_COMMA_STR, SPIDER_SQL_COMMA_LEN);
  }
  DBUG_RETURN(0);
}
#endif

void spider_mysql_handler::set_order_pos(
  ulong sql_type
) {
  DBUG_ENTER("spider_mysql_handler::set_order_pos");
  switch (sql_type)
  {
    case SPIDER_SQL_TYPE_SELECT_SQL:
    case SPIDER_SQL_TYPE_TMP_SQL:
      order_pos = sql.length();
      break;
    case SPIDER_SQL_TYPE_INSERT_SQL:
    case SPIDER_SQL_TYPE_UPDATE_SQL:
    case SPIDER_SQL_TYPE_DELETE_SQL:
    case SPIDER_SQL_TYPE_BULK_UPDATE_SQL:
      order_pos = update_sql.length();
      break;
    case SPIDER_SQL_TYPE_HANDLER:
      ha_next_pos = ha_sql.length();
      break;
    default:
      DBUG_ASSERT(0);
      break;
  }
  DBUG_VOID_RETURN;
}

void spider_mysql_handler::set_order_to_pos(
  ulong sql_type
) {
  DBUG_ENTER("spider_mysql_handler::set_order_to_pos");
  switch (sql_type)
  {
    case SPIDER_SQL_TYPE_SELECT_SQL:
    case SPIDER_SQL_TYPE_TMP_SQL:
      sql.length(order_pos);
      break;
    case SPIDER_SQL_TYPE_INSERT_SQL:
    case SPIDER_SQL_TYPE_UPDATE_SQL:
    case SPIDER_SQL_TYPE_DELETE_SQL:
    case SPIDER_SQL_TYPE_BULK_UPDATE_SQL:
      update_sql.length(order_pos);
      break;
    case SPIDER_SQL_TYPE_HANDLER:
      ha_sql.length(ha_next_pos);
      break;
    default:
      DBUG_ASSERT(0);
      break;
  }
  DBUG_VOID_RETURN;
}

#ifdef HANDLER_HAS_DIRECT_AGGREGATE
int spider_mysql_handler::append_group_by_part(
  const char *alias,
  uint alias_length,
  ulong sql_type
) {
  int error_num;
  spider_string *str;
  DBUG_ENTER("spider_mysql_handler::append_group_by_part");
  DBUG_PRINT("info",("spider this=%p", this));
  switch (sql_type)
  {
    case SPIDER_SQL_TYPE_SELECT_SQL:
    case SPIDER_SQL_TYPE_TMP_SQL:
      str = &sql;
      break;
    case SPIDER_SQL_TYPE_INSERT_SQL:
    case SPIDER_SQL_TYPE_UPDATE_SQL:
    case SPIDER_SQL_TYPE_DELETE_SQL:
    case SPIDER_SQL_TYPE_BULK_UPDATE_SQL:
      str = &update_sql;
      break;
    case SPIDER_SQL_TYPE_HANDLER:
      str = &ha_sql;
      break;
    default:
      DBUG_RETURN(0);
  }
  error_num = append_group_by(str, alias, alias_length);
  DBUG_RETURN(error_num);
}

int spider_mysql_handler::append_group_by(
  spider_string *str,
  const char *alias,
  uint alias_length
) {
  int error_num;
  st_select_lex *select_lex;
  DBUG_ENTER("spider_mysql_handler::append_group_by");
  DBUG_PRINT("info",("spider this=%p", this));
  select_lex = spider_get_select_lex(spider);
  ORDER *group = (ORDER *) select_lex->group_list.first;
  if (group)
  {
    if (str->reserve(SPIDER_SQL_GROUP_LEN))
      DBUG_RETURN(HA_ERR_OUT_OF_MEM);
    str->q_append(SPIDER_SQL_GROUP_STR, SPIDER_SQL_GROUP_LEN);
    for (; group; group = group->next)
    {
      if ((error_num = spider_db_print_item_type((*group->item), spider, str,
        alias, alias_length, spider_dbton_mysql.dbton_id)))
      {
        DBUG_RETURN(error_num);
      }
      if (str->reserve(SPIDER_SQL_COMMA_LEN))
        DBUG_RETURN(HA_ERR_OUT_OF_MEM);
      str->q_append(SPIDER_SQL_COMMA_STR, SPIDER_SQL_COMMA_LEN);
    }
    str->length(str->length() - SPIDER_SQL_COMMA_LEN);
  }
  DBUG_RETURN(0);
}
#endif

int spider_mysql_handler::append_key_order_for_merge_with_alias_part(
  const char *alias,
  uint alias_length,
  ulong sql_type
) {
  int error_num;
  spider_string *str;
  DBUG_ENTER("spider_mysql_handler::append_key_order_for_merge_with_alias_part");
  DBUG_PRINT("info",("spider this=%p", this));
  switch (sql_type)
  {
    case SPIDER_SQL_TYPE_SELECT_SQL:
    case SPIDER_SQL_TYPE_TMP_SQL:
      str = &sql;
      break;
    case SPIDER_SQL_TYPE_INSERT_SQL:
    case SPIDER_SQL_TYPE_UPDATE_SQL:
    case SPIDER_SQL_TYPE_DELETE_SQL:
    case SPIDER_SQL_TYPE_BULK_UPDATE_SQL:
      str = &update_sql;
      break;
    case SPIDER_SQL_TYPE_HANDLER:
      str = &ha_sql;
      ha_limit_pos = ha_sql.length();
      break;
    default:
      DBUG_RETURN(0);
  }
  error_num = append_key_order_for_merge_with_alias(str, alias, alias_length);
  DBUG_RETURN(error_num);
}

int spider_mysql_handler::append_key_order_for_merge_with_alias(
  spider_string *str,
  const char *alias,
  uint alias_length
) {
  /* sort for index merge */
  TABLE *table = spider->get_table();
  int length;
  Field *field;
  uint key_name_length;
  DBUG_ENTER("spider_mysql_handler::append_key_order_for_merge_with_alias");
  DBUG_PRINT("info",("spider this=%p", this));
#ifdef HANDLER_HAS_DIRECT_AGGREGATE
  if (spider->result_list.direct_aggregate)
  {
    int error_num;
    if ((error_num = append_group_by(str, alias, alias_length)))
      DBUG_RETURN(error_num);
  }
#endif
  if (table->s->primary_key < MAX_KEY)
  {
    /* sort by primary key */
    KEY *key_info = &table->key_info[table->s->primary_key];
    KEY_PART_INFO *key_part;
    for (
      key_part = key_info->key_part,
      length = 1;
      length <= (int) spider_user_defined_key_parts(key_info);
      key_part++,
      length++
    ) {
      field = key_part->field;
      key_name_length =
        mysql_share->column_name_str[field->field_index].length();
      if (length == 1)
      {
        if (str->reserve(SPIDER_SQL_ORDER_LEN))
          DBUG_RETURN(HA_ERR_OUT_OF_MEM);
        str->q_append(SPIDER_SQL_ORDER_STR, SPIDER_SQL_ORDER_LEN);
      }
      if (str->reserve(alias_length + key_name_length +
        /* SPIDER_SQL_NAME_QUOTE_LEN */ 2 + SPIDER_SQL_COMMA_LEN))
        DBUG_RETURN(HA_ERR_OUT_OF_MEM);
      str->q_append(alias, alias_length);
      mysql_share->append_column_name(str, field->field_index);
      str->q_append(SPIDER_SQL_COMMA_STR, SPIDER_SQL_COMMA_LEN);
    }
    if (length > 1)
    {
      str->length(str->length() - SPIDER_SQL_COMMA_LEN);
    }
  } else {
    /* sort by all columns */
    Field **fieldp;
    for (
      fieldp = table->field, length = 1;
      *fieldp;
      fieldp++, length++
    ) {
      key_name_length =
        mysql_share->column_name_str[(*fieldp)->field_index].length();
      if (length == 1)
      {
        if (str->reserve(SPIDER_SQL_ORDER_LEN))
          DBUG_RETURN(HA_ERR_OUT_OF_MEM);
        str->q_append(SPIDER_SQL_ORDER_STR, SPIDER_SQL_ORDER_LEN);
      }
      if (str->reserve(alias_length + key_name_length +
        /* SPIDER_SQL_NAME_QUOTE_LEN */ 2 + SPIDER_SQL_COMMA_LEN))
        DBUG_RETURN(HA_ERR_OUT_OF_MEM);
      str->q_append(alias, alias_length);
      mysql_share->append_column_name(str, (*fieldp)->field_index);
      str->q_append(SPIDER_SQL_COMMA_STR, SPIDER_SQL_COMMA_LEN);
    }
    if (length > 1)
    {
      str->length(str->length() - SPIDER_SQL_COMMA_LEN);
    }
  }
  limit_pos = str->length();
  DBUG_RETURN(0);
}

int spider_mysql_handler::append_key_order_for_direct_order_limit_with_alias_part(
  const char *alias,
  uint alias_length,
  ulong sql_type
) {
  int error_num;
  spider_string *str;
  DBUG_ENTER("spider_mysql_handler::append_key_order_for_direct_order_limit_with_alias_part");
  DBUG_PRINT("info",("spider this=%p", this));
  switch (sql_type)
  {
    case SPIDER_SQL_TYPE_SELECT_SQL:
    case SPIDER_SQL_TYPE_TMP_SQL:
      str = &sql;
      break;
    case SPIDER_SQL_TYPE_INSERT_SQL:
    case SPIDER_SQL_TYPE_UPDATE_SQL:
    case SPIDER_SQL_TYPE_DELETE_SQL:
    case SPIDER_SQL_TYPE_BULK_UPDATE_SQL:
      str = &update_sql;
      break;
    case SPIDER_SQL_TYPE_HANDLER:
      str = &ha_sql;
      break;
    default:
      DBUG_RETURN(0);
  }
  error_num = append_key_order_for_direct_order_limit_with_alias(
    str, alias, alias_length);
  DBUG_RETURN(error_num);
}

int spider_mysql_handler::append_key_order_for_direct_order_limit_with_alias(
  spider_string *str,
  const char *alias,
  uint alias_length
) {
  int error_num;
  ORDER *order;
  st_select_lex *select_lex;
  longlong select_limit;
  longlong offset_limit;
  DBUG_ENTER("spider_mysql_handler::append_key_order_for_direct_order_limit_with_alias");
  DBUG_PRINT("info",("spider this=%p", this));
#ifdef HANDLER_HAS_DIRECT_AGGREGATE
  if (spider->result_list.direct_aggregate)
  {
    if ((error_num = append_group_by(str, alias, alias_length)))
      DBUG_RETURN(error_num);
  }
#endif
  spider_get_select_limit(spider, &select_lex, &select_limit,
    &offset_limit);
  if (select_lex->order_list.first)
  {
    if (str->reserve(SPIDER_SQL_ORDER_LEN))
      DBUG_RETURN(HA_ERR_OUT_OF_MEM);
    str->q_append(SPIDER_SQL_ORDER_STR, SPIDER_SQL_ORDER_LEN);
    for (order = (ORDER *) select_lex->order_list.first; order;
      order = order->next)
    {
      if ((error_num =
        spider_db_print_item_type((*order->item), spider, str, alias,
          alias_length, spider_dbton_mysql.dbton_id)))
      {
        DBUG_PRINT("info",("spider error=%d", error_num));
        DBUG_RETURN(error_num);
      }
      if (order->asc)
      {
        if (str->reserve(SPIDER_SQL_COMMA_LEN))
          DBUG_RETURN(HA_ERR_OUT_OF_MEM);
        str->q_append(SPIDER_SQL_COMMA_STR, SPIDER_SQL_COMMA_LEN);
      } else {
        if (str->reserve(SPIDER_SQL_DESC_LEN + SPIDER_SQL_COMMA_LEN))
          DBUG_RETURN(HA_ERR_OUT_OF_MEM);
        str->q_append(SPIDER_SQL_DESC_STR, SPIDER_SQL_DESC_LEN);
        str->q_append(SPIDER_SQL_COMMA_STR, SPIDER_SQL_COMMA_LEN);
      }
    }
    str->length(str->length() - SPIDER_SQL_COMMA_LEN);
  }
  limit_pos = str->length();
  DBUG_RETURN(0);
}

int spider_mysql_handler::append_key_order_with_alias_part(
  const char *alias,
  uint alias_length,
  ulong sql_type
) {
  int error_num;
  spider_string *str;
  DBUG_ENTER("spider_mysql_handler::append_key_order_with_alias_part");
  DBUG_PRINT("info",("spider this=%p", this));
  switch (sql_type)
  {
    case SPIDER_SQL_TYPE_SELECT_SQL:
    case SPIDER_SQL_TYPE_TMP_SQL:
      str = &sql;
      break;
    case SPIDER_SQL_TYPE_INSERT_SQL:
    case SPIDER_SQL_TYPE_UPDATE_SQL:
    case SPIDER_SQL_TYPE_DELETE_SQL:
    case SPIDER_SQL_TYPE_BULK_UPDATE_SQL:
      str = &update_sql;
      break;
    case SPIDER_SQL_TYPE_HANDLER:
      str = &ha_sql;
      error_num = append_key_order_for_handler(str, alias, alias_length);
      DBUG_RETURN(error_num);
    default:
      DBUG_RETURN(0);
  }
  error_num = append_key_order_with_alias(str, alias, alias_length);
  DBUG_RETURN(error_num);
}

int spider_mysql_handler::append_key_order_for_handler(
  spider_string *str,
  const char *alias,
  uint alias_length
) {
  DBUG_ENTER("spider_mysql_handler::append_key_order_for_handler");
  DBUG_PRINT("info",("spider this=%p", this));
  DBUG_PRINT("info",("spider ha_next_pos=%d", ha_next_pos));
  DBUG_PRINT("info",("spider ha_where_pos=%d", ha_where_pos));
  str->q_append(alias, alias_length);
  memset((char *) str->ptr() + str->length(), ' ',
    ha_where_pos - ha_next_pos - alias_length);
  DBUG_RETURN(0);
}

int spider_mysql_handler::append_key_order_with_alias(
  spider_string *str,
  const char *alias,
  uint alias_length
) {
  SPIDER_RESULT_LIST *result_list = &spider->result_list;
  KEY *key_info = result_list->key_info;
  int length;
  KEY_PART_INFO *key_part;
  Field *field;
  uint key_name_length;
  DBUG_ENTER("spider_mysql_handler::append_key_order_with_alias");
  DBUG_PRINT("info",("spider this=%p", this));
#ifdef HANDLER_HAS_DIRECT_AGGREGATE
  if (spider->result_list.direct_aggregate)
  {
    int error_num;
    if ((error_num = append_group_by(str, alias, alias_length)))
      DBUG_RETURN(error_num);
  }
#endif
  if (result_list->sorted == TRUE)
  {
    if (result_list->desc_flg == TRUE)
    {
      for (
        key_part = key_info->key_part + result_list->key_order,
        length = 1;
        length + result_list->key_order <
          (int) spider_user_defined_key_parts(key_info) &&
        length < result_list->max_order;
        key_part++,
        length++
      ) {
        field = key_part->field;
        key_name_length =
          mysql_share->column_name_str[field->field_index].length();
        if (length == 1)
        {
          if (str->reserve(SPIDER_SQL_ORDER_LEN))
            DBUG_RETURN(HA_ERR_OUT_OF_MEM);
          str->q_append(SPIDER_SQL_ORDER_STR, SPIDER_SQL_ORDER_LEN);
        }
        if (key_part->key_part_flag & HA_REVERSE_SORT)
        {
          if (str->reserve(alias_length + key_name_length +
            /* SPIDER_SQL_NAME_QUOTE_LEN */ 2 + SPIDER_SQL_COMMA_LEN))
            DBUG_RETURN(HA_ERR_OUT_OF_MEM);
          str->q_append(alias, alias_length);
          mysql_share->append_column_name(str, field->field_index);
          str->q_append(SPIDER_SQL_COMMA_STR, SPIDER_SQL_COMMA_LEN);
        } else {
          if (str->reserve(alias_length + key_name_length +
            /* SPIDER_SQL_NAME_QUOTE_LEN */ 2 +
            SPIDER_SQL_DESC_LEN + SPIDER_SQL_COMMA_LEN))
            DBUG_RETURN(HA_ERR_OUT_OF_MEM);
          str->q_append(alias, alias_length);
          mysql_share->append_column_name(str, field->field_index);
          str->q_append(SPIDER_SQL_DESC_STR, SPIDER_SQL_DESC_LEN);
          str->q_append(SPIDER_SQL_COMMA_STR, SPIDER_SQL_COMMA_LEN);
        }
      }
      if (
        length + result_list->key_order <=
          (int) spider_user_defined_key_parts(key_info) &&
        length <= result_list->max_order
      ) {
        field = key_part->field;
        key_name_length =
          mysql_share->column_name_str[field->field_index].length();
        if (length == 1)
        {
          if (str->reserve(SPIDER_SQL_ORDER_LEN))
            DBUG_RETURN(HA_ERR_OUT_OF_MEM);
          str->q_append(SPIDER_SQL_ORDER_STR, SPIDER_SQL_ORDER_LEN);
        }
        if (key_part->key_part_flag & HA_REVERSE_SORT)
        {
          if (str->reserve(alias_length + key_name_length +
            /* SPIDER_SQL_NAME_QUOTE_LEN */ 2))
            DBUG_RETURN(HA_ERR_OUT_OF_MEM);
          str->q_append(alias, alias_length);
          mysql_share->append_column_name(str, field->field_index);
        } else {
          if (str->reserve(alias_length + key_name_length +
            /* SPIDER_SQL_NAME_QUOTE_LEN */ 2 + SPIDER_SQL_DESC_LEN))
            DBUG_RETURN(HA_ERR_OUT_OF_MEM);
          str->q_append(alias, alias_length);
          mysql_share->append_column_name(str, field->field_index);
          str->q_append(SPIDER_SQL_DESC_STR, SPIDER_SQL_DESC_LEN);
        }
      }
    } else {
      for (
        key_part = key_info->key_part + result_list->key_order,
        length = 1;
        length + result_list->key_order <
          (int) spider_user_defined_key_parts(key_info) &&
        length < result_list->max_order;
        key_part++,
        length++
      ) {
        field = key_part->field;
        key_name_length =
          mysql_share->column_name_str[field->field_index].length();
        if (length == 1)
        {
          if (str->reserve(SPIDER_SQL_ORDER_LEN))
            DBUG_RETURN(HA_ERR_OUT_OF_MEM);
          str->q_append(SPIDER_SQL_ORDER_STR, SPIDER_SQL_ORDER_LEN);
        }
        if (key_part->key_part_flag & HA_REVERSE_SORT)
        {
          if (str->reserve(alias_length + key_name_length +
            /* SPIDER_SQL_NAME_QUOTE_LEN */ 2 +
            SPIDER_SQL_DESC_LEN + SPIDER_SQL_COMMA_LEN))
            DBUG_RETURN(HA_ERR_OUT_OF_MEM);
          str->q_append(alias, alias_length);
          mysql_share->append_column_name(str, field->field_index);
          str->q_append(SPIDER_SQL_DESC_STR, SPIDER_SQL_DESC_LEN);
          str->q_append(SPIDER_SQL_COMMA_STR, SPIDER_SQL_COMMA_LEN);
        } else {
          if (str->reserve(alias_length + key_name_length +
            /* SPIDER_SQL_NAME_QUOTE_LEN */ 2 + SPIDER_SQL_COMMA_LEN))
            DBUG_RETURN(HA_ERR_OUT_OF_MEM);
          str->q_append(alias, alias_length);
          mysql_share->append_column_name(str, field->field_index);
          str->q_append(SPIDER_SQL_COMMA_STR, SPIDER_SQL_COMMA_LEN);
        }
      }
      if (
        length + result_list->key_order <=
          (int) spider_user_defined_key_parts(key_info) &&
        length <= result_list->max_order
      ) {
        field = key_part->field;
        key_name_length =
          mysql_share->column_name_str[field->field_index].length();
        if (length == 1)
        {
          if (str->reserve(SPIDER_SQL_ORDER_LEN))
            DBUG_RETURN(HA_ERR_OUT_OF_MEM);
          str->q_append(SPIDER_SQL_ORDER_STR, SPIDER_SQL_ORDER_LEN);
        }
        if (key_part->key_part_flag & HA_REVERSE_SORT)
        {
          if (str->reserve(alias_length + key_name_length +
            /* SPIDER_SQL_NAME_QUOTE_LEN */ 2 + SPIDER_SQL_DESC_LEN))
            DBUG_RETURN(HA_ERR_OUT_OF_MEM);
          str->q_append(alias, alias_length);
          mysql_share->append_column_name(str, field->field_index);
          str->q_append(SPIDER_SQL_DESC_STR, SPIDER_SQL_DESC_LEN);
        } else {
          if (str->reserve(alias_length + key_name_length +
            /* SPIDER_SQL_NAME_QUOTE_LEN */ 2))
            DBUG_RETURN(HA_ERR_OUT_OF_MEM);
          str->q_append(alias, alias_length);
          mysql_share->append_column_name(str, field->field_index);
        }
      }
    }
  }
  limit_pos = str->length();
  DBUG_RETURN(0);
}

int spider_mysql_handler::append_limit_part(
  longlong offset,
  longlong limit,
  ulong sql_type
) {
  int error_num;
  spider_string *str;
  DBUG_ENTER("spider_mysql_handler::append_limit_part");
  DBUG_PRINT("info",("spider this=%p", this));
  switch (sql_type)
  {
    case SPIDER_SQL_TYPE_SELECT_SQL:
      str = &sql;
      limit_pos = str->length();
      break;
    case SPIDER_SQL_TYPE_TMP_SQL:
      str = &tmp_sql;
      limit_pos = str->length();
      break;
    case SPIDER_SQL_TYPE_INSERT_SQL:
    case SPIDER_SQL_TYPE_UPDATE_SQL:
    case SPIDER_SQL_TYPE_DELETE_SQL:
    case SPIDER_SQL_TYPE_BULK_UPDATE_SQL:
      str = &update_sql;
      limit_pos = str->length();
      break;
    case SPIDER_SQL_TYPE_HANDLER:
      str = &ha_sql;
      ha_limit_pos = str->length();
      break;
    default:
      DBUG_RETURN(0);
  }
  error_num = append_limit(str, offset, limit);
  DBUG_RETURN(error_num);
}

int spider_mysql_handler::reappend_limit_part(
  longlong offset,
  longlong limit,
  ulong sql_type
) {
  int error_num;
  spider_string *str;
  DBUG_ENTER("spider_mysql_handler::reappend_limit_part");
  DBUG_PRINT("info",("spider this=%p", this));
  switch (sql_type)
  {
    case SPIDER_SQL_TYPE_SELECT_SQL:
      str = &sql;
      str->length(limit_pos);
      break;
    case SPIDER_SQL_TYPE_TMP_SQL:
      str = &tmp_sql;
      str->length(limit_pos);
      break;
    case SPIDER_SQL_TYPE_INSERT_SQL:
    case SPIDER_SQL_TYPE_UPDATE_SQL:
    case SPIDER_SQL_TYPE_DELETE_SQL:
    case SPIDER_SQL_TYPE_BULK_UPDATE_SQL:
      str = &update_sql;
      str->length(limit_pos);
      break;
    case SPIDER_SQL_TYPE_HANDLER:
      str = &ha_sql;
      str->length(ha_limit_pos);
      break;
    default:
      DBUG_RETURN(0);
  }
  error_num = append_limit(str, offset, limit);
  DBUG_RETURN(error_num);
}

int spider_mysql_handler::append_limit(
  spider_string *str,
  longlong offset,
  longlong limit
) {
  char buf[SPIDER_LONGLONG_LEN + 1];
  uint32 length;
  DBUG_ENTER("spider_mysql_handler::append_limit");
  DBUG_PRINT("info",("spider this=%p", this));
  DBUG_PRINT("info", ("spider offset=%lld", offset));
  DBUG_PRINT("info", ("spider limit=%lld", limit));
  if (offset || limit < 9223372036854775807LL)
  {
    if (str->reserve(SPIDER_SQL_LIMIT_LEN + SPIDER_SQL_COMMA_LEN +
      ((SPIDER_LONGLONG_LEN) * 2)))
      DBUG_RETURN(HA_ERR_OUT_OF_MEM);
    str->q_append(SPIDER_SQL_LIMIT_STR, SPIDER_SQL_LIMIT_LEN);
    if (offset)
    {
      length = (uint32) (my_charset_bin.cset->longlong10_to_str)(
        &my_charset_bin, buf, SPIDER_LONGLONG_LEN + 1, -10, offset);
      str->q_append(buf, length);
      str->q_append(SPIDER_SQL_COMMA_STR, SPIDER_SQL_COMMA_LEN);
    }
    length = (uint32) (my_charset_bin.cset->longlong10_to_str)(
      &my_charset_bin, buf, SPIDER_LONGLONG_LEN + 1, -10, limit);
    str->q_append(buf, length);
  }
  DBUG_RETURN(0);
}

int spider_mysql_handler::append_select_lock_part(
  ulong sql_type
) {
  int error_num;
  spider_string *str;
  DBUG_ENTER("spider_mysql_handler::append_select_lock_part");
  DBUG_PRINT("info",("spider this=%p", this));
  switch (sql_type)
  {
    case SPIDER_SQL_TYPE_SELECT_SQL:
      str = &sql;
      break;
    default:
      DBUG_RETURN(0);
  }
  error_num = append_select_lock(str);
  DBUG_RETURN(error_num);
}

int spider_mysql_handler::append_select_lock(
  spider_string *str
) {
  int lock_mode = spider_conn_lock_mode(spider);
  DBUG_ENTER("spider_mysql_handler::append_select_lock");
  DBUG_PRINT("info",("spider this=%p", this));
  if (lock_mode == SPIDER_LOCK_MODE_EXCLUSIVE)
  {
    if (str->reserve(SPIDER_SQL_FOR_UPDATE_LEN))
      DBUG_RETURN(HA_ERR_OUT_OF_MEM);
    str->q_append(SPIDER_SQL_FOR_UPDATE_STR, SPIDER_SQL_FOR_UPDATE_LEN);
  } else if (lock_mode == SPIDER_LOCK_MODE_SHARED)
  {
    if (str->reserve(SPIDER_SQL_SHARED_LOCK_LEN))
      DBUG_RETURN(HA_ERR_OUT_OF_MEM);
    str->q_append(SPIDER_SQL_SHARED_LOCK_STR, SPIDER_SQL_SHARED_LOCK_LEN);
  }
  DBUG_RETURN(0);
}

int spider_mysql_handler::append_union_all_start_part(
  ulong sql_type
) {
  int error_num;
  spider_string *str;
  DBUG_ENTER("spider_mysql_handler::append_union_all_start_part");
  DBUG_PRINT("info",("spider this=%p", this));
  switch (sql_type)
  {
    case SPIDER_SQL_TYPE_SELECT_SQL:
      str = &sql;
      break;
    default:
      DBUG_RETURN(0);
  }
  error_num = append_union_all_start(str);
  DBUG_RETURN(error_num);
}

int spider_mysql_handler::append_union_all_start(
  spider_string *str
) {
  DBUG_ENTER("spider_mysql_handler::append_union_all_start");
  DBUG_PRINT("info",("spider this=%p", this));
  if (str->reserve(SPIDER_SQL_OPEN_PAREN_LEN))
    DBUG_RETURN(HA_ERR_OUT_OF_MEM);
  str->q_append(SPIDER_SQL_OPEN_PAREN_STR, SPIDER_SQL_OPEN_PAREN_LEN);
  DBUG_RETURN(0);
}

int spider_mysql_handler::append_union_all_part(
  ulong sql_type
) {
  int error_num;
  spider_string *str;
  DBUG_ENTER("spider_mysql_handler::append_union_all_part");
  DBUG_PRINT("info",("spider this=%p", this));
  switch (sql_type)
  {
    case SPIDER_SQL_TYPE_SELECT_SQL:
      str = &sql;
      break;
    default:
      DBUG_RETURN(0);
  }
  error_num = append_union_all(str);
  DBUG_RETURN(error_num);
}

int spider_mysql_handler::append_union_all(
  spider_string *str
) {
  DBUG_ENTER("spider_mysql_handler::append_union_all");
  DBUG_PRINT("info",("spider this=%p", this));
  if (str->reserve(SPIDER_SQL_UNION_ALL_LEN))
    DBUG_RETURN(HA_ERR_OUT_OF_MEM);
  str->q_append(SPIDER_SQL_UNION_ALL_STR, SPIDER_SQL_UNION_ALL_LEN);
  DBUG_RETURN(0);
}

int spider_mysql_handler::append_union_all_end_part(
  ulong sql_type
) {
  int error_num;
  spider_string *str;
  DBUG_ENTER("spider_mysql_handler::append_union_all_end_part");
  DBUG_PRINT("info",("spider this=%p", this));
  switch (sql_type)
  {
    case SPIDER_SQL_TYPE_SELECT_SQL:
      str = &sql;
      break;
    default:
      DBUG_RETURN(0);
  }
  error_num = append_union_all_end(str);
  DBUG_RETURN(error_num);
}

int spider_mysql_handler::append_union_all_end(
  spider_string *str
) {
  DBUG_ENTER("spider_mysql_handler::append_union_all_end");
  DBUG_PRINT("info",("spider this=%p", this));
  str->length(str->length() -
    SPIDER_SQL_UNION_ALL_LEN + SPIDER_SQL_CLOSE_PAREN_LEN);
  DBUG_RETURN(0);
}

int spider_mysql_handler::append_multi_range_cnt_part(
  ulong sql_type,
  uint multi_range_cnt,
  bool with_comma
) {
  int error_num;
  spider_string *str;
  DBUG_ENTER("spider_mysql_handler::append_multi_range_cnt_part");
  DBUG_PRINT("info",("spider this=%p", this));
  switch (sql_type)
  {
    case SPIDER_SQL_TYPE_SELECT_SQL:
      str = &sql;
      break;
    case SPIDER_SQL_TYPE_TMP_SQL:
      str = &tmp_sql;
      break;
    default:
      DBUG_RETURN(0);
  }
  error_num = append_multi_range_cnt(str, multi_range_cnt, with_comma);
  DBUG_RETURN(error_num);
}

int spider_mysql_handler::append_multi_range_cnt(
  spider_string *str,
  uint multi_range_cnt,
  bool with_comma
) {
  int range_cnt_length;
  char range_cnt_str[SPIDER_SQL_INT_LEN];
  DBUG_ENTER("spider_mysql_handler::append_multi_range_cnt");
  DBUG_PRINT("info",("spider this=%p", this));
  range_cnt_length = my_sprintf(range_cnt_str, (range_cnt_str, "%u",
    multi_range_cnt));
  if (with_comma)
  {
    if (str->reserve(range_cnt_length + SPIDER_SQL_COMMA_LEN))
      DBUG_RETURN(HA_ERR_OUT_OF_MEM);
    str->q_append(range_cnt_str, range_cnt_length);
    str->q_append(SPIDER_SQL_COMMA_STR, SPIDER_SQL_COMMA_LEN);
  } else {
    if (str->reserve(range_cnt_length))
      DBUG_RETURN(HA_ERR_OUT_OF_MEM);
    str->q_append(range_cnt_str, range_cnt_length);
  }
  DBUG_RETURN(0);
}

int spider_mysql_handler::append_multi_range_cnt_with_name_part(
  ulong sql_type,
  uint multi_range_cnt
) {
  int error_num;
  spider_string *str;
  DBUG_ENTER("spider_mysql_handler::append_multi_range_cnt_with_name_part");
  DBUG_PRINT("info",("spider this=%p", this));
  switch (sql_type)
  {
    case SPIDER_SQL_TYPE_SELECT_SQL:
      str = &sql;
      break;
    case SPIDER_SQL_TYPE_TMP_SQL:
      str = &tmp_sql;
      break;
    default:
      DBUG_RETURN(0);
  }
  error_num = append_multi_range_cnt_with_name(str, multi_range_cnt);
  DBUG_RETURN(error_num);
}

int spider_mysql_handler::append_multi_range_cnt_with_name(
  spider_string *str,
  uint multi_range_cnt
) {
  int range_cnt_length;
  char range_cnt_str[SPIDER_SQL_INT_LEN];
  DBUG_ENTER("spider_mysql_handler::append_multi_range_cnt_with_name");
  DBUG_PRINT("info",("spider this=%p", this));
  range_cnt_length = my_sprintf(range_cnt_str, (range_cnt_str, "%u",
    multi_range_cnt));
  if (str->reserve(range_cnt_length + SPIDER_SQL_SPACE_LEN +
    SPIDER_SQL_ID_LEN + SPIDER_SQL_COMMA_LEN))
    DBUG_RETURN(HA_ERR_OUT_OF_MEM);
  str->q_append(range_cnt_str, range_cnt_length);
  str->q_append(SPIDER_SQL_SPACE_STR, SPIDER_SQL_SPACE_LEN);
  str->q_append(SPIDER_SQL_ID_STR, SPIDER_SQL_ID_LEN);
  str->q_append(SPIDER_SQL_COMMA_STR, SPIDER_SQL_COMMA_LEN);
  DBUG_RETURN(0);
}

int spider_mysql_handler::append_open_handler_part(
  ulong sql_type,
  uint handler_id,
  SPIDER_CONN *conn,
  int link_idx
) {
  int error_num;
  spider_string *str;
  DBUG_ENTER("spider_mysql_handler::append_open_handler_part");
  DBUG_PRINT("info",("spider this=%p", this));
  switch (sql_type)
  {
    case SPIDER_SQL_TYPE_HANDLER:
      str = &ha_sql;
      break;
    default:
      DBUG_RETURN(0);
  }
  error_num = append_open_handler(str, handler_id, conn, link_idx);
  exec_ha_sql = str;
  DBUG_RETURN(error_num);
}

int spider_mysql_handler::append_open_handler(
  spider_string *str,
  uint handler_id,
  SPIDER_CONN *conn,
  int link_idx
) {
  int error_num;
  DBUG_ENTER("spider_mysql_handler::append_open_handler");
  DBUG_PRINT("info",("spider this=%p", this));
  DBUG_PRINT("info",("spider link_idx=%d", link_idx));
  DBUG_PRINT("info",("spider m_handler_cid=%s",
    spider->m_handler_cid[link_idx]));
  if (str->reserve(SPIDER_SQL_HANDLER_LEN))
  {
    DBUG_RETURN(HA_ERR_OUT_OF_MEM);
  }
  str->q_append(SPIDER_SQL_HANDLER_STR, SPIDER_SQL_HANDLER_LEN);
  if ((error_num = mysql_share->append_table_name(str,
      spider->conn_link_idx[link_idx])))
    DBUG_RETURN(error_num);
  if (str->reserve(SPIDER_SQL_OPEN_LEN + SPIDER_SQL_AS_LEN +
    SPIDER_SQL_HANDLER_CID_LEN))
  {
    DBUG_RETURN(HA_ERR_OUT_OF_MEM);
  }
  str->q_append(SPIDER_SQL_OPEN_STR, SPIDER_SQL_OPEN_LEN);
  str->q_append(SPIDER_SQL_AS_STR, SPIDER_SQL_AS_LEN);
  str->q_append(spider->m_handler_cid[link_idx], SPIDER_SQL_HANDLER_CID_LEN);
  DBUG_RETURN(0);
}

int spider_mysql_handler::append_close_handler_part(
  ulong sql_type,
  int link_idx
) {
  int error_num;
  spider_string *str;
  DBUG_ENTER("spider_mysql_handler::append_close_handler_part");
  DBUG_PRINT("info",("spider this=%p", this));
  switch (sql_type)
  {
    case SPIDER_SQL_TYPE_HANDLER:
      str = &ha_sql;
      break;
    default:
      DBUG_RETURN(0);
  }
  error_num = append_close_handler(str, link_idx);
  exec_ha_sql = str;
  DBUG_RETURN(error_num);
}

int spider_mysql_handler::append_close_handler(
  spider_string *str,
  int link_idx
) {
  DBUG_ENTER("spider_mysql_handler::append_close_handler");
  DBUG_PRINT("info",("spider this=%p", this));
  if (str->reserve(SPIDER_SQL_HANDLER_LEN + SPIDER_SQL_CLOSE_LEN +
    SPIDER_SQL_HANDLER_CID_LEN))
    DBUG_RETURN(HA_ERR_OUT_OF_MEM);
  str->q_append(SPIDER_SQL_HANDLER_STR, SPIDER_SQL_HANDLER_LEN);
  str->q_append(spider->m_handler_cid[link_idx],
    SPIDER_SQL_HANDLER_CID_LEN);
  str->q_append(SPIDER_SQL_CLOSE_STR, SPIDER_SQL_CLOSE_LEN);
  DBUG_RETURN(0);
}

int spider_mysql_handler::append_insert_terminator_part(
  ulong sql_type
) {
  int error_num;
  spider_string *str;
  DBUG_ENTER("spider_mysql_handler::append_insert_terminator_part");
  DBUG_PRINT("info",("spider this=%p", this));
  switch (sql_type)
  {
    case SPIDER_SQL_TYPE_INSERT_SQL:
      str = &insert_sql;
      break;
    default:
      DBUG_RETURN(0);
  }
  error_num = append_insert_terminator(str);
  DBUG_RETURN(error_num);
}

int spider_mysql_handler::append_insert_terminator(
  spider_string *str
) {
  DBUG_ENTER("spider_mysql_handler::append_insert_terminator");
  DBUG_PRINT("info",("spider this=%p", this));
  if (spider->result_list.insert_dup_update_pushdown)
  {
    DBUG_PRINT("info",("spider add duplicate key update"));
    str->length(str->length() - SPIDER_SQL_COMMA_LEN);
    if (str->reserve(SPIDER_SQL_DUPLICATE_KEY_UPDATE_LEN +
      dup_update_sql.length()))
    {
      str->length(0);
      DBUG_RETURN(HA_ERR_OUT_OF_MEM);
    }
    str->q_append(SPIDER_SQL_DUPLICATE_KEY_UPDATE_STR,
      SPIDER_SQL_DUPLICATE_KEY_UPDATE_LEN);
    if (str->append(dup_update_sql))
      DBUG_RETURN(HA_ERR_OUT_OF_MEM);
  } else {
    str->length(str->length() - SPIDER_SQL_COMMA_LEN);
  }
  DBUG_RETURN(0);
}

int spider_mysql_handler::append_insert_values_part(
  ulong sql_type
) {
  int error_num;
  spider_string *str;
  DBUG_ENTER("spider_mysql_handler::append_insert_values_part");
  DBUG_PRINT("info",("spider this=%p", this));
  switch (sql_type)
  {
    case SPIDER_SQL_TYPE_INSERT_SQL:
      str = &insert_sql;
      break;
    default:
      DBUG_RETURN(0);
  }
  error_num = append_insert_values(str);
  DBUG_RETURN(error_num);
}

int spider_mysql_handler::append_insert_values(
  spider_string *str
) {
  SPIDER_SHARE *share = spider->share;
  TABLE *table = spider->get_table();
  Field **field;
  bool add_value = FALSE;
  DBUG_ENTER("spider_mysql_handler::append_insert_values");
  DBUG_PRINT("info",("spider this=%p", this));
  if (str->reserve(SPIDER_SQL_OPEN_PAREN_LEN))
  {
    str->length(0);
    DBUG_RETURN(HA_ERR_OUT_OF_MEM);
  }
  str->q_append(SPIDER_SQL_OPEN_PAREN_STR, SPIDER_SQL_OPEN_PAREN_LEN);
  for (field = table->field; *field; field++)
  {
    DBUG_PRINT("info",("spider field_index=%u", (*field)->field_index));
    if (
      bitmap_is_set(table->write_set, (*field)->field_index) ||
      bitmap_is_set(table->read_set, (*field)->field_index)
    ) {
#ifndef DBUG_OFF
      my_bitmap_map *tmp_map =
        dbug_tmp_use_all_columns(table, table->read_set);
#endif
      add_value = TRUE;
      DBUG_PRINT("info",("spider is_null()=%s",
        (*field)->is_null() ? "TRUE" : "FALSE"));
      DBUG_PRINT("info",("spider table->next_number_field=%p",
        table->next_number_field));
      DBUG_PRINT("info",("spider *field=%p", *field));
      DBUG_PRINT("info",("spider force_auto_increment=%s",
        (table->next_number_field && spider->force_auto_increment) ?
        "TRUE" : "FALSE"));
      if (
        (*field)->is_null() ||
        (
          table->next_number_field == *field &&
          !table->auto_increment_field_not_null &&
          !spider->force_auto_increment
        )
      ) {
        if (str->reserve(SPIDER_SQL_NULL_LEN + SPIDER_SQL_COMMA_LEN))
        {
#ifndef DBUG_OFF
          dbug_tmp_restore_column_map(table->read_set, tmp_map);
#endif
          str->length(0);
          DBUG_RETURN(HA_ERR_OUT_OF_MEM);
        }
        str->q_append(SPIDER_SQL_NULL_STR, SPIDER_SQL_NULL_LEN);
      } else {
        if (
          spider_db_mysql_utility.
            append_column_value(spider, str, *field, NULL,
              share->access_charset) ||
          str->reserve(SPIDER_SQL_COMMA_LEN)
        ) {
#ifndef DBUG_OFF
          dbug_tmp_restore_column_map(table->read_set, tmp_map);
#endif
          str->length(0);
          DBUG_RETURN(HA_ERR_OUT_OF_MEM);
        }
      }
      str->q_append(SPIDER_SQL_COMMA_STR, SPIDER_SQL_COMMA_LEN);
#ifndef DBUG_OFF
      dbug_tmp_restore_column_map(table->read_set, tmp_map);
#endif
    }
  }
  if (add_value)
    str->length(str->length() - SPIDER_SQL_COMMA_LEN);
  if (str->reserve(SPIDER_SQL_CLOSE_PAREN_LEN + SPIDER_SQL_COMMA_LEN))
  {
    str->length(0);
    DBUG_RETURN(HA_ERR_OUT_OF_MEM);
  }
  str->q_append(SPIDER_SQL_CLOSE_PAREN_STR, SPIDER_SQL_CLOSE_PAREN_LEN);
  str->q_append(SPIDER_SQL_COMMA_STR, SPIDER_SQL_COMMA_LEN);
  DBUG_RETURN(0);
}

int spider_mysql_handler::append_into_part(
  ulong sql_type
) {
  int error_num;
  spider_string *str;
  DBUG_ENTER("spider_mysql_handler::append_into_part");
  DBUG_PRINT("info",("spider this=%p", this));
  switch (sql_type)
  {
    case SPIDER_SQL_TYPE_INSERT_SQL:
      str = &insert_sql;
      break;
    default:
      DBUG_RETURN(0);
  }
  error_num = append_into(str);
  DBUG_RETURN(error_num);
}

int spider_mysql_handler::append_into(
  spider_string *str
) {
  const TABLE *table = spider->get_table();
  Field **field;
  uint field_name_length = 0;
  DBUG_ENTER("spider_mysql_handler::append_into");
  DBUG_PRINT("info",("spider this=%p", this));
  if (str->reserve(SPIDER_SQL_INTO_LEN + mysql_share->db_nm_max_length +
    SPIDER_SQL_DOT_LEN + mysql_share->table_nm_max_length +
    /* SPIDER_SQL_NAME_QUOTE_LEN */ 4 + SPIDER_SQL_OPEN_PAREN_LEN))
    DBUG_RETURN(HA_ERR_OUT_OF_MEM);
  str->q_append(SPIDER_SQL_INTO_STR, SPIDER_SQL_INTO_LEN);
  insert_table_name_pos = str->length();
  append_table_name_with_adjusting(str, first_link_idx,
    SPIDER_SQL_TYPE_INSERT_SQL);
  str->q_append(SPIDER_SQL_OPEN_PAREN_STR, SPIDER_SQL_OPEN_PAREN_LEN);
  for (field = table->field; *field; field++)
  {
    if (
      bitmap_is_set(table->write_set, (*field)->field_index) ||
      bitmap_is_set(table->read_set, (*field)->field_index)
    ) {
      field_name_length =
        mysql_share->column_name_str[(*field)->field_index].length();
      if (str->reserve(field_name_length +
        /* SPIDER_SQL_NAME_QUOTE_LEN */ 2 + SPIDER_SQL_COMMA_LEN))
        DBUG_RETURN(HA_ERR_OUT_OF_MEM);
      mysql_share->append_column_name(str, (*field)->field_index);
      str->q_append(SPIDER_SQL_COMMA_STR, SPIDER_SQL_COMMA_LEN);
    }
  }
  if (field_name_length)
    str->length(str->length() - SPIDER_SQL_COMMA_LEN);
  if (str->reserve(SPIDER_SQL_VALUES_LEN))
    DBUG_RETURN(HA_ERR_OUT_OF_MEM);
  str->q_append(SPIDER_SQL_VALUES_STR, SPIDER_SQL_VALUES_LEN);
  insert_pos = str->length();
  DBUG_RETURN(0);
}

void spider_mysql_handler::set_insert_to_pos(
  ulong sql_type
) {
  DBUG_ENTER("spider_mysql_handler::set_insert_to_pos");
  switch (sql_type)
  {
    case SPIDER_SQL_TYPE_INSERT_SQL:
      insert_sql.length(insert_pos);
      break;
    default:
      DBUG_ASSERT(0);
      break;
  }
  DBUG_VOID_RETURN;
}

int spider_mysql_handler::append_from_part(
  ulong sql_type,
  int link_idx
) {
  int error_num;
  spider_string *str;
  DBUG_ENTER("spider_mysql_handler::append_from_part");
  DBUG_PRINT("info",("spider this=%p", this));
  switch (sql_type)
  {
    case SPIDER_SQL_TYPE_HANDLER:
      str = &ha_sql;
      break;
    case SPIDER_SQL_TYPE_UPDATE_SQL:
    case SPIDER_SQL_TYPE_DELETE_SQL:
    case SPIDER_SQL_TYPE_BULK_UPDATE_SQL:
      str = &update_sql;
      break;
    default:
      str = &sql;
      break;
  }
  error_num = append_from(str, sql_type, link_idx);
  DBUG_RETURN(error_num);
}

int spider_mysql_handler::append_from(
  spider_string *str,
  ulong sql_type,
  int link_idx
) {
  DBUG_ENTER("spider_mysql_handler::append_from");
  DBUG_PRINT("info",("spider this=%p", this));
  DBUG_PRINT("info",("spider link_idx=%d", link_idx));
  if (sql_type == SPIDER_SQL_TYPE_HANDLER)
  {
    ha_table_name_pos = str->length();
    DBUG_PRINT("info",("spider ha_table_name_pos=%u", ha_table_name_pos));
    ha_sql_handler_id = spider->m_handler_id[link_idx];
    DBUG_PRINT("info",("spider ha_sql_handler_id=%u", ha_sql_handler_id));
    if (str->reserve(SPIDER_SQL_HANDLER_CID_LEN))
      DBUG_RETURN(HA_ERR_OUT_OF_MEM);
    str->q_append(spider->m_handler_cid[link_idx], SPIDER_SQL_HANDLER_CID_LEN);
    DBUG_PRINT("info",("spider m_handler_cid=%s",
      spider->m_handler_cid[link_idx]));
  } else {
    if (str->reserve(SPIDER_SQL_FROM_LEN + mysql_share->db_nm_max_length +
      SPIDER_SQL_DOT_LEN + mysql_share->table_nm_max_length +
      /* SPIDER_SQL_NAME_QUOTE_LEN */ 4 + SPIDER_SQL_OPEN_PAREN_LEN))
      DBUG_RETURN(HA_ERR_OUT_OF_MEM);
    str->q_append(SPIDER_SQL_FROM_STR, SPIDER_SQL_FROM_LEN);
    table_name_pos = str->length();
    append_table_name_with_adjusting(str, link_idx, sql_type);
  }
  DBUG_RETURN(0);
}

int spider_mysql_handler::append_flush_tables_part(
  ulong sql_type,
  int link_idx,
  bool lock
) {
  int error_num;
  spider_string *str;
  DBUG_ENTER("spider_mysql_handler::append_flush_tables_part");
  DBUG_PRINT("info",("spider this=%p", this));
  switch (sql_type)
  {
    case SPIDER_SQL_TYPE_OTHER_SQL:
      str = &spider->result_list.sqls[link_idx];
      break;
    default:
      DBUG_RETURN(0);
  }
  error_num = append_flush_tables(str, link_idx, lock);
  DBUG_RETURN(error_num);
}

int spider_mysql_handler::append_flush_tables(
  spider_string *str,
  int link_idx,
  bool lock
) {
  DBUG_ENTER("spider_mysql_handler::append_flush_tables");
  DBUG_PRINT("info",("spider this=%p", this));
  if (lock)
  {
    if (str->reserve(SPIDER_SQL_FLUSH_TABLES_LEN +
      SPIDER_SQL_WITH_READ_LOCK_LEN))
      DBUG_RETURN(HA_ERR_OUT_OF_MEM);
    str->q_append(SPIDER_SQL_FLUSH_TABLES_STR, SPIDER_SQL_FLUSH_TABLES_LEN);
    str->q_append(SPIDER_SQL_WITH_READ_LOCK_STR,
      SPIDER_SQL_WITH_READ_LOCK_LEN);
  } else {
    if (str->reserve(SPIDER_SQL_FLUSH_TABLES_LEN))
      DBUG_RETURN(HA_ERR_OUT_OF_MEM);
    str->q_append(SPIDER_SQL_FLUSH_TABLES_STR, SPIDER_SQL_FLUSH_TABLES_LEN);
  }
  DBUG_RETURN(0);
}

int spider_mysql_handler::append_optimize_table_part(
  ulong sql_type,
  int link_idx
) {
  int error_num;
  spider_string *str;
  DBUG_ENTER("spider_mysql_handler::append_optimize_table_part");
  DBUG_PRINT("info",("spider this=%p", this));
  switch (sql_type)
  {
    case SPIDER_SQL_TYPE_OTHER_SQL:
      str = &spider->result_list.sqls[link_idx];
      break;
    default:
      DBUG_RETURN(0);
  }
  error_num = append_optimize_table(str, link_idx);
  DBUG_RETURN(error_num);
}

int spider_mysql_handler::append_optimize_table(
  spider_string *str,
  int link_idx
) {
  SPIDER_SHARE *share = spider->share;
  int conn_link_idx = spider->conn_link_idx[link_idx];
  int local_length = spider_param_internal_optimize_local(spider->trx->thd,
    share->internal_optimize_local) * SPIDER_SQL_SQL_LOCAL_LEN;
  DBUG_ENTER("spider_mysql_handler::append_optimize_table");
  DBUG_PRINT("info",("spider this=%p", this));
  if (str->reserve(SPIDER_SQL_SQL_OPTIMIZE_LEN + SPIDER_SQL_SQL_TABLE_LEN +
    local_length +
    mysql_share->db_names_str[conn_link_idx].length() +
    SPIDER_SQL_DOT_LEN +
    mysql_share->table_names_str[conn_link_idx].length() +
    /* SPIDER_SQL_NAME_QUOTE_LEN */ 4))
    DBUG_RETURN(HA_ERR_OUT_OF_MEM);
  str->q_append(SPIDER_SQL_SQL_OPTIMIZE_STR, SPIDER_SQL_SQL_OPTIMIZE_LEN);
  if (local_length)
    str->q_append(SPIDER_SQL_SQL_LOCAL_STR, SPIDER_SQL_SQL_LOCAL_LEN);
  str->q_append(SPIDER_SQL_SQL_TABLE_STR, SPIDER_SQL_SQL_TABLE_LEN);
  mysql_share->append_table_name(str, conn_link_idx);
  DBUG_RETURN(0);
}

int spider_mysql_handler::append_analyze_table_part(
  ulong sql_type,
  int link_idx
) {
  int error_num;
  spider_string *str;
  DBUG_ENTER("spider_mysql_handler::append_analyze_table_part");
  DBUG_PRINT("info",("spider this=%p", this));
  switch (sql_type)
  {
    case SPIDER_SQL_TYPE_OTHER_SQL:
      str = &spider->result_list.sqls[link_idx];
      break;
    default:
      DBUG_RETURN(0);
  }
  error_num = append_analyze_table(str, link_idx);
  DBUG_RETURN(error_num);
}

int spider_mysql_handler::append_analyze_table(
  spider_string *str,
  int link_idx
) {
  SPIDER_SHARE *share = spider->share;
  int conn_link_idx = spider->conn_link_idx[link_idx];
  int local_length = spider_param_internal_optimize_local(spider->trx->thd,
    share->internal_optimize_local) * SPIDER_SQL_SQL_LOCAL_LEN;
  DBUG_ENTER("spider_mysql_handler::append_analyze_table");
  DBUG_PRINT("info",("spider this=%p", this));
  if (str->reserve(SPIDER_SQL_SQL_ANALYZE_LEN + SPIDER_SQL_SQL_TABLE_LEN +
    local_length +
    mysql_share->db_names_str[conn_link_idx].length() +
    SPIDER_SQL_DOT_LEN +
    mysql_share->table_names_str[conn_link_idx].length() +
    /* SPIDER_SQL_NAME_QUOTE_LEN */ 4))
    DBUG_RETURN(HA_ERR_OUT_OF_MEM);
  str->q_append(SPIDER_SQL_SQL_ANALYZE_STR, SPIDER_SQL_SQL_ANALYZE_LEN);
  if (local_length)
    str->q_append(SPIDER_SQL_SQL_LOCAL_STR, SPIDER_SQL_SQL_LOCAL_LEN);
  str->q_append(SPIDER_SQL_SQL_TABLE_STR, SPIDER_SQL_SQL_TABLE_LEN);
  mysql_share->append_table_name(str, conn_link_idx);
  DBUG_RETURN(0);
}

int spider_mysql_handler::append_repair_table_part(
  ulong sql_type,
  int link_idx,
  HA_CHECK_OPT* check_opt
) {
  int error_num;
  spider_string *str;
  DBUG_ENTER("spider_mysql_handler::append_repair_table_part");
  DBUG_PRINT("info",("spider this=%p", this));
  switch (sql_type)
  {
    case SPIDER_SQL_TYPE_OTHER_SQL:
      str = &spider->result_list.sqls[link_idx];
      break;
    default:
      DBUG_RETURN(0);
  }
  error_num = append_repair_table(str, link_idx, check_opt);
  DBUG_RETURN(error_num);
}

int spider_mysql_handler::append_repair_table(
  spider_string *str,
  int link_idx,
  HA_CHECK_OPT* check_opt
) {
  SPIDER_SHARE *share = spider->share;
  int conn_link_idx = spider->conn_link_idx[link_idx];
  int local_length = spider_param_internal_optimize_local(spider->trx->thd,
    share->internal_optimize_local) * SPIDER_SQL_SQL_LOCAL_LEN;
  DBUG_ENTER("spider_mysql_handler::append_repair_table");
  DBUG_PRINT("info",("spider this=%p", this));
  if (str->reserve(SPIDER_SQL_SQL_REPAIR_LEN + SPIDER_SQL_SQL_TABLE_LEN +
    local_length +
    mysql_share->db_names_str[conn_link_idx].length() +
    SPIDER_SQL_DOT_LEN +
    mysql_share->table_names_str[conn_link_idx].length() +
    /* SPIDER_SQL_NAME_QUOTE_LEN */ 4))
    DBUG_RETURN(HA_ERR_OUT_OF_MEM);
  str->q_append(SPIDER_SQL_SQL_REPAIR_STR, SPIDER_SQL_SQL_REPAIR_LEN);
  if (local_length)
    str->q_append(SPIDER_SQL_SQL_LOCAL_STR, SPIDER_SQL_SQL_LOCAL_LEN);
  str->q_append(SPIDER_SQL_SQL_TABLE_STR, SPIDER_SQL_SQL_TABLE_LEN);
  mysql_share->append_table_name(str, conn_link_idx);
  if (check_opt->flags & T_QUICK)
  {
    if (str->reserve(SPIDER_SQL_SQL_QUICK_LEN))
      DBUG_RETURN(HA_ERR_OUT_OF_MEM);
    str->q_append(SPIDER_SQL_SQL_QUICK_STR, SPIDER_SQL_SQL_QUICK_LEN);
  }
  if (check_opt->flags & T_EXTEND)
  {
    if (str->reserve(SPIDER_SQL_SQL_EXTENDED_LEN))
      DBUG_RETURN(HA_ERR_OUT_OF_MEM);
    str->q_append(SPIDER_SQL_SQL_EXTENDED_STR, SPIDER_SQL_SQL_EXTENDED_LEN);
  }
  if (check_opt->sql_flags & TT_USEFRM)
  {
    if (str->reserve(SPIDER_SQL_SQL_USE_FRM_LEN))
      DBUG_RETURN(HA_ERR_OUT_OF_MEM);
    str->q_append(SPIDER_SQL_SQL_USE_FRM_STR, SPIDER_SQL_SQL_USE_FRM_LEN);
  }
  DBUG_RETURN(0);
}

int spider_mysql_handler::append_check_table_part(
  ulong sql_type,
  int link_idx,
  HA_CHECK_OPT* check_opt
) {
  int error_num;
  spider_string *str;
  DBUG_ENTER("spider_mysql_handler::append_check_table_part");
  DBUG_PRINT("info",("spider this=%p", this));
  switch (sql_type)
  {
    case SPIDER_SQL_TYPE_OTHER_SQL:
      str = &spider->result_list.sqls[link_idx];
      break;
    default:
      DBUG_RETURN(0);
  }
  error_num = append_check_table(str, link_idx, check_opt);
  DBUG_RETURN(error_num);
}

int spider_mysql_handler::append_check_table(
  spider_string *str,
  int link_idx,
  HA_CHECK_OPT* check_opt
) {
  int conn_link_idx = spider->conn_link_idx[link_idx];
  DBUG_ENTER("spider_mysql_handler::append_check_table");
  DBUG_PRINT("info",("spider this=%p", this));
  if (str->reserve(SPIDER_SQL_SQL_CHECK_TABLE_LEN +
    mysql_share->db_names_str[conn_link_idx].length() +
    SPIDER_SQL_DOT_LEN +
    mysql_share->table_names_str[conn_link_idx].length() +
    /* SPIDER_SQL_NAME_QUOTE_LEN */ 4))
    DBUG_RETURN(HA_ERR_OUT_OF_MEM);
  str->q_append(SPIDER_SQL_SQL_CHECK_TABLE_STR,
    SPIDER_SQL_SQL_CHECK_TABLE_LEN);
  mysql_share->append_table_name(str, conn_link_idx);
  if (check_opt->flags & T_QUICK)
  {
    if (str->reserve(SPIDER_SQL_SQL_QUICK_LEN))
      DBUG_RETURN(HA_ERR_OUT_OF_MEM);
    str->q_append(SPIDER_SQL_SQL_QUICK_STR, SPIDER_SQL_SQL_QUICK_LEN);
  }
  if (check_opt->flags & T_FAST)
  {
    if (str->reserve(SPIDER_SQL_SQL_FAST_LEN))
      DBUG_RETURN(HA_ERR_OUT_OF_MEM);
    str->q_append(SPIDER_SQL_SQL_FAST_STR, SPIDER_SQL_SQL_FAST_LEN);
  }
  if (check_opt->flags & T_MEDIUM)
  {
    if (str->reserve(SPIDER_SQL_SQL_MEDIUM_LEN))
      DBUG_RETURN(HA_ERR_OUT_OF_MEM);
    str->q_append(SPIDER_SQL_SQL_MEDIUM_STR, SPIDER_SQL_SQL_MEDIUM_LEN);
  }
  if (check_opt->flags & T_EXTEND)
  {
    if (str->reserve(SPIDER_SQL_SQL_EXTENDED_LEN))
      DBUG_RETURN(HA_ERR_OUT_OF_MEM);
    str->q_append(SPIDER_SQL_SQL_EXTENDED_STR, SPIDER_SQL_SQL_EXTENDED_LEN);
  }
  DBUG_RETURN(0);
}

int spider_mysql_handler::append_enable_keys_part(
  ulong sql_type,
  int link_idx
) {
  int error_num;
  spider_string *str;
  DBUG_ENTER("spider_mysql_handler::append_enable_keys_part");
  DBUG_PRINT("info",("spider this=%p", this));
  switch (sql_type)
  {
    case SPIDER_SQL_TYPE_OTHER_SQL:
      str = &spider->result_list.sqls[link_idx];
      break;
    default:
      DBUG_RETURN(0);
  }
  error_num = append_enable_keys(str, link_idx);
  DBUG_RETURN(error_num);
}

int spider_mysql_handler::append_enable_keys(
  spider_string *str,
  int link_idx
) {
  int conn_link_idx = spider->conn_link_idx[link_idx];
  DBUG_ENTER("spider_mysql_handler::append_enable_keys");
  DBUG_PRINT("info",("spider this=%p", this));
  if (str->reserve(SPIDER_SQL_SQL_ALTER_TABLE_LEN +
    mysql_share->db_names_str[conn_link_idx].length() +
    SPIDER_SQL_DOT_LEN +
    mysql_share->table_names_str[conn_link_idx].length() +
    /* SPIDER_SQL_NAME_QUOTE_LEN */ 4 + SPIDER_SQL_SQL_ENABLE_KEYS_LEN))
    DBUG_RETURN(HA_ERR_OUT_OF_MEM);
  str->q_append(SPIDER_SQL_SQL_ALTER_TABLE_STR,
    SPIDER_SQL_SQL_ALTER_TABLE_LEN);
  mysql_share->append_table_name(str, conn_link_idx);
  str->q_append(SPIDER_SQL_SQL_ENABLE_KEYS_STR,
    SPIDER_SQL_SQL_ENABLE_KEYS_LEN);
  DBUG_RETURN(0);
}

int spider_mysql_handler::append_disable_keys_part(
  ulong sql_type,
  int link_idx
) {
  int error_num;
  spider_string *str;
  DBUG_ENTER("spider_mysql_handler::append_disable_keys_part");
  DBUG_PRINT("info",("spider this=%p", this));
  switch (sql_type)
  {
    case SPIDER_SQL_TYPE_OTHER_SQL:
      str = &spider->result_list.sqls[link_idx];
      break;
    default:
      DBUG_RETURN(0);
  }
  error_num = append_disable_keys(str, link_idx);
  DBUG_RETURN(error_num);
}

int spider_mysql_handler::append_disable_keys(
  spider_string *str,
  int link_idx
) {
  int conn_link_idx = spider->conn_link_idx[link_idx];
  DBUG_ENTER("spider_mysql_handler::append_disable_keys");
  DBUG_PRINT("info",("spider this=%p", this));
  if (str->reserve(SPIDER_SQL_SQL_ALTER_TABLE_LEN +
    mysql_share->db_names_str[conn_link_idx].length() +
    SPIDER_SQL_DOT_LEN +
    mysql_share->table_names_str[conn_link_idx].length() +
    /* SPIDER_SQL_NAME_QUOTE_LEN */ 4 + SPIDER_SQL_SQL_DISABLE_KEYS_LEN))
    DBUG_RETURN(HA_ERR_OUT_OF_MEM);
  str->q_append(SPIDER_SQL_SQL_ALTER_TABLE_STR,
    SPIDER_SQL_SQL_ALTER_TABLE_LEN);
  mysql_share->append_table_name(str, conn_link_idx);
  str->q_append(SPIDER_SQL_SQL_DISABLE_KEYS_STR,
    SPIDER_SQL_SQL_DISABLE_KEYS_LEN);
  DBUG_RETURN(0);
}

int spider_mysql_handler::append_delete_all_rows_part(
  ulong sql_type
) {
  int error_num;
  spider_string *str;
  DBUG_ENTER("spider_mysql_handler::append_delete_all_rows_part");
  DBUG_PRINT("info",("spider this=%p", this));
  switch (sql_type)
  {
    case SPIDER_SQL_TYPE_DELETE_SQL:
      str = &update_sql;
      break;
    default:
      DBUG_RETURN(0);
  }
  error_num = append_delete_all_rows(str, sql_type);
  DBUG_RETURN(error_num);
}

int spider_mysql_handler::append_delete_all_rows(
  spider_string *str,
  ulong sql_type
) {
  int error_num;
  DBUG_ENTER("spider_mysql_handler::append_delete_all_rows");
  DBUG_PRINT("info",("spider this=%p", this));
  if (spider->sql_command == SQLCOM_TRUNCATE)
  {
    if ((error_num = append_truncate(str, sql_type, first_link_idx)))
      DBUG_RETURN(error_num);
  } else {
    if (
      (error_num = append_delete(str)) ||
      (error_num = append_from(str, sql_type, first_link_idx))
    )
      DBUG_RETURN(error_num);
  }
  DBUG_RETURN(0);
}

int spider_mysql_handler::append_truncate(
  spider_string *str,
  ulong sql_type,
  int link_idx
) {
  DBUG_ENTER("spider_mysql_handler::append_truncate");
  if (str->reserve(SPIDER_SQL_TRUNCATE_TABLE_LEN +
    mysql_share->db_nm_max_length +
    SPIDER_SQL_DOT_LEN + mysql_share->table_nm_max_length +
    /* SPIDER_SQL_NAME_QUOTE_LEN */ 4 + SPIDER_SQL_OPEN_PAREN_LEN))
    DBUG_RETURN(HA_ERR_OUT_OF_MEM);
  str->q_append(SPIDER_SQL_TRUNCATE_TABLE_STR, SPIDER_SQL_TRUNCATE_TABLE_LEN);
  table_name_pos = str->length();
  append_table_name_with_adjusting(str, link_idx, sql_type);
  DBUG_RETURN(0);
}

int spider_mysql_handler::append_explain_select_part(
  key_range *start_key,
  key_range *end_key,
  ulong sql_type,
  int link_idx
) {
  int error_num;
  spider_string *str;
  DBUG_ENTER("spider_mysql_handler::append_explain_select_part");
  DBUG_PRINT("info",("spider this=%p", this));
  switch (sql_type)
  {
    case SPIDER_SQL_TYPE_OTHER_SQL:
      str = &spider->result_list.sqls[link_idx];
      break;
    default:
      DBUG_RETURN(0);
  }
  error_num =
    append_explain_select(str, start_key, end_key, sql_type, link_idx);
  DBUG_RETURN(error_num);
}

int spider_mysql_handler::append_explain_select(
  spider_string *str,
  key_range *start_key,
  key_range *end_key,
  ulong sql_type,
  int link_idx
) {
  int error_num;
  DBUG_ENTER("spider_mysql_handler::append_explain_select");
  DBUG_PRINT("info",("spider this=%p", this));
  if (str->reserve(SPIDER_SQL_EXPLAIN_SELECT_LEN))
  {
    DBUG_RETURN(HA_ERR_OUT_OF_MEM);
  }
  str->q_append(SPIDER_SQL_EXPLAIN_SELECT_STR, SPIDER_SQL_EXPLAIN_SELECT_LEN);
  if (
    (error_num = append_from(str, sql_type, link_idx)) ||
    (error_num = append_key_where(str, NULL, NULL, start_key, end_key,
      sql_type, FALSE))
  ) {
    DBUG_RETURN(HA_ERR_OUT_OF_MEM);
  }
  DBUG_RETURN(0);
}

bool spider_mysql_handler::is_bulk_insert_exec_period(
  bool bulk_end
) {
  DBUG_ENTER("spider_mysql_handler::is_bulk_insert_exec_period");
  DBUG_PRINT("info",("spider this=%p", this));
  DBUG_PRINT("info",("spider insert_sql.length=%u", insert_sql.length()));
  DBUG_PRINT("info",("spider insert_pos=%d", insert_pos));
  DBUG_PRINT("info",("spider insert_sql=%s", insert_sql.c_ptr_safe()));
  if (
    (bulk_end || (int) insert_sql.length() >= spider->bulk_size) &&
    (int) insert_sql.length() > insert_pos
  ) {
    DBUG_RETURN(TRUE);
  }
  DBUG_RETURN(FALSE);
}

bool spider_mysql_handler::sql_is_filled_up(
  ulong sql_type
) {
  DBUG_ENTER("spider_mysql_handler::sql_is_filled_up");
  DBUG_PRINT("info",("spider this=%p", this));
  DBUG_RETURN(filled_up);
}

bool spider_mysql_handler::sql_is_empty(
  ulong sql_type
) {
  bool is_empty;
  DBUG_ENTER("spider_mysql_handler::sql_is_empty");
  DBUG_PRINT("info",("spider this=%p", this));
  switch (sql_type)
  {
    case SPIDER_SQL_TYPE_SELECT_SQL:
      is_empty = (sql.length() == 0);
      break;
    case SPIDER_SQL_TYPE_INSERT_SQL:
      is_empty = (insert_sql.length() == 0);
      break;
    case SPIDER_SQL_TYPE_UPDATE_SQL:
    case SPIDER_SQL_TYPE_DELETE_SQL:
    case SPIDER_SQL_TYPE_BULK_UPDATE_SQL:
      is_empty = (update_sql.length() == 0);
      break;
    case SPIDER_SQL_TYPE_TMP_SQL:
      is_empty = (tmp_sql.length() == 0);
      break;
    case SPIDER_SQL_TYPE_HANDLER:
      is_empty = (ha_sql.length() == 0);
      break;
    default:
      is_empty = TRUE;
      break;
  }
  DBUG_RETURN(is_empty);
}

bool spider_mysql_handler::support_multi_split_read()
{
  DBUG_ENTER("spider_mysql_handler::support_multi_split_read");
  DBUG_PRINT("info",("spider this=%p", this));
  DBUG_RETURN(TRUE);
}

bool spider_mysql_handler::support_bulk_update()
{
  DBUG_ENTER("spider_mysql_handler::support_bulk_update");
  DBUG_PRINT("info",("spider this=%p", this));
  DBUG_RETURN(TRUE);
}

int spider_mysql_handler::bulk_tmp_table_insert()
{
  int error_num;
  DBUG_ENTER("spider_mysql_handler::bulk_tmp_table_insert");
  DBUG_PRINT("info",("spider this=%p", this));
  error_num = store_sql_to_bulk_tmp_table(&update_sql, upd_tmp_tbl);
  DBUG_RETURN(error_num);
}

int spider_mysql_handler::bulk_tmp_table_insert(
  int link_idx
) {
  int error_num;
  DBUG_ENTER("spider_mysql_handler::bulk_tmp_table_insert");
  DBUG_PRINT("info",("spider this=%p", this));
  error_num = store_sql_to_bulk_tmp_table(
    &spider->result_list.update_sqls[link_idx],
    spider->result_list.upd_tmp_tbls[link_idx]);
  DBUG_RETURN(error_num);
}

int spider_mysql_handler::bulk_tmp_table_end_bulk_insert()
{
  int error_num;
  DBUG_ENTER("spider_mysql_handler::bulk_tmp_table_end_bulk_insert");
  DBUG_PRINT("info",("spider this=%p", this));
  if ((error_num = upd_tmp_tbl->file->ha_end_bulk_insert()))
  {
    DBUG_RETURN(error_num);
  }
  DBUG_RETURN(0);
}

int spider_mysql_handler::bulk_tmp_table_rnd_init()
{
  int error_num;
  DBUG_ENTER("spider_mysql_handler::bulk_tmp_table_rnd_init");
  DBUG_PRINT("info",("spider this=%p", this));
  upd_tmp_tbl->file->extra(HA_EXTRA_CACHE);
  if ((error_num = upd_tmp_tbl->file->ha_rnd_init(TRUE)))
  {
    DBUG_RETURN(error_num);
  }
  reading_from_bulk_tmp_table = TRUE;
  DBUG_RETURN(0);
}

int spider_mysql_handler::bulk_tmp_table_rnd_next()
{
  int error_num;
  DBUG_ENTER("spider_mysql_handler::bulk_tmp_table_rnd_next");
  DBUG_PRINT("info",("spider this=%p", this));
#if defined(MARIADB_BASE_VERSION) && MYSQL_VERSION_ID >= 50200
  error_num = upd_tmp_tbl->file->ha_rnd_next(upd_tmp_tbl->record[0]);
#else
  error_num = upd_tmp_tbl->file->rnd_next(upd_tmp_tbl->record[0]);
#endif
  if (!error_num)
  {
    error_num = restore_sql_from_bulk_tmp_table(&insert_sql, upd_tmp_tbl);
  }
  DBUG_RETURN(error_num);
}

int spider_mysql_handler::bulk_tmp_table_rnd_end()
{
  int error_num;
  DBUG_ENTER("spider_mysql_handler::bulk_tmp_table_rnd_end");
  DBUG_PRINT("info",("spider this=%p", this));
  reading_from_bulk_tmp_table = FALSE;
  if ((error_num = upd_tmp_tbl->file->ha_rnd_end()))
  {
    DBUG_RETURN(error_num);
  }
  DBUG_RETURN(0);
}

bool spider_mysql_handler::need_copy_for_update(
  int link_idx
) {
  int all_link_idx = spider->conn_link_idx[link_idx];
  DBUG_ENTER("spider_mysql_handler::need_copy_for_update");
  DBUG_PRINT("info",("spider this=%p", this));
  DBUG_RETURN(!mysql_share->same_db_table_name ||
    spider->share->link_statuses[all_link_idx] == SPIDER_LINK_STATUS_RECOVERY);
}

bool spider_mysql_handler::bulk_tmp_table_created()
{
  DBUG_ENTER("spider_mysql_handler::bulk_tmp_table_created");
  DBUG_PRINT("info",("spider this=%p", this));
  DBUG_RETURN(upd_tmp_tbl);
}

int spider_mysql_handler::mk_bulk_tmp_table_and_bulk_start()
{
  THD *thd = spider->trx->thd;
  TABLE *table = spider->get_table();
  DBUG_ENTER("spider_mysql_handler::mk_bulk_tmp_table_and_bulk_start");
  DBUG_PRINT("info",("spider this=%p", this));
  if (!upd_tmp_tbl)
  {
    if (!(upd_tmp_tbl = spider_mk_sys_tmp_table(
      thd, table, &upd_tmp_tbl_prm, "a", update_sql.charset())))
    {
      DBUG_RETURN(HA_ERR_OUT_OF_MEM);
    }
    upd_tmp_tbl->file->extra(HA_EXTRA_WRITE_CACHE);
    upd_tmp_tbl->file->ha_start_bulk_insert((ha_rows) 0);
  }
  DBUG_RETURN(0);
}

void spider_mysql_handler::rm_bulk_tmp_table()
{
  DBUG_ENTER("spider_mysql_handler::rm_bulk_tmp_table");
  DBUG_PRINT("info",("spider this=%p", this));
  if (upd_tmp_tbl)
  {
    spider_rm_sys_tmp_table(spider->trx->thd, upd_tmp_tbl, &upd_tmp_tbl_prm);
    upd_tmp_tbl = NULL;
  }
  DBUG_VOID_RETURN;
}

int spider_mysql_handler::store_sql_to_bulk_tmp_table(
  spider_string *str,
  TABLE *tmp_table
) {
  int error_num;
  DBUG_ENTER("spider_mysql_handler::store_sql_to_bulk_tmp_table");
  DBUG_PRINT("info",("spider this=%p", this));
  tmp_table->field[0]->set_notnull();
  tmp_table->field[0]->store(str->ptr(), str->length(), str->charset());
  if ((error_num = tmp_table->file->ha_write_row(tmp_table->record[0])))
    DBUG_RETURN(error_num);
  DBUG_RETURN(0);
}

int spider_mysql_handler::restore_sql_from_bulk_tmp_table(
  spider_string *str,
  TABLE *tmp_table
) {
  DBUG_ENTER("spider_mysql_handler::restore_sql_from_bulk_tmp_table");
  DBUG_PRINT("info",("spider this=%p", this));
  tmp_table->field[0]->val_str(str->get_str());
  str->mem_calc();
  DBUG_RETURN(0);
}

int spider_mysql_handler::insert_lock_tables_list(
  SPIDER_CONN *conn,
  int link_idx
) {
  spider_db_mysql *db_conn = (spider_db_mysql *) conn->db_conn;
  SPIDER_LINK_FOR_HASH *tmp_link_for_hash2 = &link_for_hash[link_idx];
  DBUG_ENTER("spider_mysql_handler::insert_lock_tables_list");
  DBUG_PRINT("info",("spider this=%p", this));
  uint old_elements =
    db_conn->lock_table_hash.array.max_element;
#ifdef HASH_UPDATE_WITH_HASH_VALUE
  if (my_hash_insert_with_hash_value(
    &db_conn->lock_table_hash,
    tmp_link_for_hash2->db_table_str_hash_value,
    (uchar*) tmp_link_for_hash2))
#else
  if (my_hash_insert(&db_conn->lock_table_hash,
    (uchar*) tmp_link_for_hash2))
#endif
  {
    DBUG_RETURN(HA_ERR_OUT_OF_MEM);
  }
  if (db_conn->lock_table_hash.array.max_element > old_elements)
  {
    spider_alloc_calc_mem(spider_current_trx,
      db_conn->lock_table_hash,
      (db_conn->lock_table_hash.array.max_element - old_elements) *
      db_conn->lock_table_hash.array.size_of_element);
  }
  DBUG_RETURN(0);
}

int spider_mysql_handler::append_lock_tables_list(
  SPIDER_CONN *conn,
  int link_idx,
  int *appended
) {
  int error_num;
  SPIDER_LINK_FOR_HASH *tmp_link_for_hash, *tmp_link_for_hash2;
  int conn_link_idx = spider->conn_link_idx[link_idx];
  spider_db_mysql *db_conn = (spider_db_mysql *) conn->db_conn;
  DBUG_ENTER("spider_mysql_handler::append_lock_tables_list");
  DBUG_PRINT("info",("spider this=%p", this));
  tmp_link_for_hash2 = &link_for_hash[link_idx];
  tmp_link_for_hash2->db_table_str =
    &mysql_share->db_table_str[conn_link_idx];
#ifdef SPIDER_HAS_HASH_VALUE_TYPE
  tmp_link_for_hash2->db_table_str_hash_value =
    mysql_share->db_table_str_hash_value[conn_link_idx];
  if (!(tmp_link_for_hash = (SPIDER_LINK_FOR_HASH *)
    my_hash_search_using_hash_value(
      &db_conn->lock_table_hash,
      tmp_link_for_hash2->db_table_str_hash_value,
      (uchar*) tmp_link_for_hash2->db_table_str->ptr(),
      tmp_link_for_hash2->db_table_str->length())))
#else
  if (!(tmp_link_for_hash = (SPIDER_LINK_FOR_HASH *) my_hash_search(
    &db_conn->lock_table_hash,
    (uchar*) tmp_link_for_hash2->db_table_str->ptr(),
    tmp_link_for_hash2->db_table_str->length())))
#endif
  {
    if ((error_num = insert_lock_tables_list(conn, link_idx)))
      DBUG_RETURN(error_num);
    *appended = 1;
  } else {
    if (tmp_link_for_hash->spider->lock_type < spider->lock_type)
    {
#ifdef HASH_UPDATE_WITH_HASH_VALUE
      my_hash_delete_with_hash_value(
        &db_conn->lock_table_hash,
        tmp_link_for_hash->db_table_str_hash_value,
        (uchar*) tmp_link_for_hash);
#else
      my_hash_delete(&db_conn->lock_table_hash,
        (uchar*) tmp_link_for_hash);
#endif
      uint old_elements =
        db_conn->lock_table_hash.array.max_element;
#ifdef HASH_UPDATE_WITH_HASH_VALUE
      if (my_hash_insert_with_hash_value(
        &db_conn->lock_table_hash,
        tmp_link_for_hash2->db_table_str_hash_value,
        (uchar*) tmp_link_for_hash2))
#else
      if (my_hash_insert(&db_conn->lock_table_hash,
        (uchar*) tmp_link_for_hash2))
#endif
      {
        DBUG_RETURN(HA_ERR_OUT_OF_MEM);
      }
      if (db_conn->lock_table_hash.array.max_element > old_elements)
      {
        spider_alloc_calc_mem(spider_current_trx,
          db_conn->lock_table_hash,
          (db_conn->lock_table_hash.array.max_element - old_elements) *
          db_conn->lock_table_hash.array.size_of_element);
      }
    }
  }
  DBUG_RETURN(0);
}

int spider_mysql_handler::realloc_sql(
  ulong *realloced
) {
  THD *thd = spider->trx->thd;
  st_spider_share *share = spider->share;
  int init_sql_alloc_size =
    spider_param_init_sql_alloc_size(thd, share->init_sql_alloc_size);
  DBUG_ENTER("spider_mysql_handler::realloc_sql");
  DBUG_PRINT("info",("spider this=%p", this));
  if ((int) sql.alloced_length() > init_sql_alloc_size * 2)
  {
    sql.free();
    if (sql.real_alloc(init_sql_alloc_size))
      DBUG_RETURN(HA_ERR_OUT_OF_MEM);
    *realloced |= SPIDER_SQL_TYPE_SELECT_SQL;
  }
  if ((int) ha_sql.alloced_length() > init_sql_alloc_size * 2)
  {
    ha_sql.free();
    if (ha_sql.real_alloc(init_sql_alloc_size))
      DBUG_RETURN(HA_ERR_OUT_OF_MEM);
    *realloced |= SPIDER_SQL_TYPE_SELECT_SQL;
  }
  if ((int) dup_update_sql.alloced_length() > init_sql_alloc_size * 2)
  {
    dup_update_sql.free();
    if (dup_update_sql.real_alloc(init_sql_alloc_size))
      DBUG_RETURN(HA_ERR_OUT_OF_MEM);
  }
  if ((int) insert_sql.alloced_length() > init_sql_alloc_size * 2)
  {
    insert_sql.free();
    if (insert_sql.real_alloc(init_sql_alloc_size))
      DBUG_RETURN(HA_ERR_OUT_OF_MEM);
    *realloced |= SPIDER_SQL_TYPE_INSERT_SQL;
  }
  if ((int) update_sql.alloced_length() > init_sql_alloc_size * 2)
  {
    update_sql.free();
    if (update_sql.real_alloc(init_sql_alloc_size))
      DBUG_RETURN(HA_ERR_OUT_OF_MEM);
    *realloced |= (SPIDER_SQL_TYPE_UPDATE_SQL | SPIDER_SQL_TYPE_DELETE_SQL);
  }
  update_sql.length(0);
  if ((int) tmp_sql.alloced_length() > init_sql_alloc_size * 2)
  {
    tmp_sql.free();
    if (tmp_sql.real_alloc(init_sql_alloc_size))
      DBUG_RETURN(HA_ERR_OUT_OF_MEM);
    *realloced |= SPIDER_SQL_TYPE_TMP_SQL;
  }
  DBUG_RETURN(0);
}

int spider_mysql_handler::reset_sql(
  ulong sql_type
) {
  DBUG_ENTER("spider_mysql_handler::reset_sql");
  DBUG_PRINT("info",("spider this=%p", this));
  if (sql_type & SPIDER_SQL_TYPE_SELECT_SQL)
  {
    sql.length(0);
  }
  if (sql_type & SPIDER_SQL_TYPE_INSERT_SQL)
  {
    insert_sql.length(0);
  }
  if (sql_type & (SPIDER_SQL_TYPE_UPDATE_SQL | SPIDER_SQL_TYPE_DELETE_SQL |
    SPIDER_SQL_TYPE_BULK_UPDATE_SQL))
  {
    update_sql.length(0);
  }
  if (sql_type & SPIDER_SQL_TYPE_TMP_SQL)
  {
    tmp_sql.length(0);
  }
  if (sql_type & SPIDER_SQL_TYPE_HANDLER)
  {
    ha_sql.length(0);
  }
  DBUG_RETURN(0);
}

#if defined(HS_HAS_SQLCOM) && defined(HAVE_HANDLERSOCKET)
int spider_mysql_handler::reset_keys(
  ulong sql_type
) {
  DBUG_ENTER("spider_mysql_handler::reset_keys");
  DBUG_PRINT("info",("spider this=%p", this));
  DBUG_ASSERT(0);
  DBUG_RETURN(0);
}

int spider_mysql_handler::reset_upds(
  ulong sql_type
) {
  DBUG_ENTER("spider_mysql_handler::reset_upds");
  DBUG_PRINT("info",("spider this=%p", this));
  hs_upds.clear();
  DBUG_RETURN(0);
}

int spider_mysql_handler::reset_strs(
  ulong sql_type
) {
  DBUG_ENTER("spider_mysql_handler::reset_strs");
  DBUG_PRINT("info",("spider this=%p", this));
  DBUG_ASSERT(0);
  DBUG_RETURN(0);
}

int spider_mysql_handler::reset_strs_pos(
  ulong sql_type
) {
  DBUG_ENTER("spider_mysql_handler::reset_strs_pos");
  DBUG_PRINT("info",("spider this=%p", this));
  DBUG_ASSERT(0);
  DBUG_RETURN(0);
}

int spider_mysql_handler::push_back_upds(
  SPIDER_HS_STRING_REF &info
) {
  int error_num;
  DBUG_ENTER("spider_mysql_handler::push_back_upds");
  DBUG_PRINT("info",("spider this=%p", this));
  error_num = hs_upds.push_back(info);
  DBUG_RETURN(error_num);
}
#endif

bool spider_mysql_handler::need_lock_before_set_sql_for_exec(
  ulong sql_type
) {
  DBUG_ENTER("spider_mysql_handler::need_lock_before_set_sql_for_exec");
  DBUG_PRINT("info",("spider this=%p", this));
  DBUG_RETURN(FALSE);
}

int spider_mysql_handler::set_sql_for_exec(
  ulong sql_type,
  int link_idx
) {
  int error_num;
  uint tmp_pos;
  SPIDER_SHARE *share = spider->share;
  SPIDER_RESULT_LIST *result_list = &spider->result_list;
  int all_link_idx = spider->conn_link_idx[link_idx];
  DBUG_ENTER("spider_mysql_handler::set_sql_for_exec");
  DBUG_PRINT("info",("spider this=%p", this));
  if (sql_type & (SPIDER_SQL_TYPE_SELECT_SQL | SPIDER_SQL_TYPE_TMP_SQL))
  {
    if (mysql_share->same_db_table_name || link_idx == first_link_idx)
    {
      if (sql_type & SPIDER_SQL_TYPE_SELECT_SQL)
        exec_sql = &sql;
      if (sql_type & SPIDER_SQL_TYPE_TMP_SQL)
        exec_tmp_sql = &tmp_sql;
    } else {
      char tmp_table_name[MAX_FIELD_WIDTH * 2],
        tgt_table_name[MAX_FIELD_WIDTH * 2];
      int tmp_table_name_length;
      spider_string tgt_table_name_str(tgt_table_name,
        MAX_FIELD_WIDTH * 2,
        mysql_share->db_names_str[link_idx].charset());
      const char *table_names[2], *table_aliases[2];
      uint table_name_lengths[2], table_alias_lengths[2];
      tgt_table_name_str.init_calc_mem(104);
      tgt_table_name_str.length(0);
      if (result_list->tmp_table_join && spider->bka_mode != 2)
      {
        create_tmp_bka_table_name(tmp_table_name, &tmp_table_name_length,
          link_idx);
        append_table_name_with_adjusting(&tgt_table_name_str, link_idx,
          SPIDER_SQL_TYPE_TMP_SQL);
        table_names[0] = tmp_table_name;
        table_names[1] = tgt_table_name_str.ptr();
        table_name_lengths[0] = tmp_table_name_length;
        table_name_lengths[1] = tgt_table_name_str.length();
        table_aliases[0] = SPIDER_SQL_A_STR;
        table_aliases[1] = SPIDER_SQL_B_STR;
        table_alias_lengths[0] = SPIDER_SQL_A_LEN;
        table_alias_lengths[1] = SPIDER_SQL_B_LEN;
      }
      if (sql_type & SPIDER_SQL_TYPE_SELECT_SQL)
      {
        exec_sql = &result_list->sqls[link_idx];
        if (exec_sql->copy(sql))
          DBUG_RETURN(HA_ERR_OUT_OF_MEM);
        else if (result_list->use_union)
        {
          if ((error_num = reset_union_table_name(exec_sql, link_idx,
            SPIDER_SQL_TYPE_SELECT_SQL)))
            DBUG_RETURN(error_num);
        } else {
          tmp_pos = exec_sql->length();
          exec_sql->length(table_name_pos);
          if (result_list->tmp_table_join && spider->bka_mode != 2)
          {
            if ((error_num = spider_db_mysql_utility.append_from_with_alias(
              exec_sql, table_names, table_name_lengths,
              table_aliases, table_alias_lengths, 2,
              &table_name_pos, TRUE))
            )
              DBUG_RETURN(error_num);
            exec_sql->q_append(SPIDER_SQL_SPACE_STR, SPIDER_SQL_SPACE_LEN);
          } else {
            append_table_name_with_adjusting(exec_sql, link_idx,
              SPIDER_SQL_TYPE_SELECT_SQL);
          }
          exec_sql->length(tmp_pos);
        }
      }
      if (sql_type & SPIDER_SQL_TYPE_TMP_SQL)
      {
        exec_tmp_sql = &result_list->tmp_sqls[link_idx];
        if (result_list->tmp_table_join && spider->bka_mode != 2)
        {
          if (exec_tmp_sql->copy(tmp_sql))
            DBUG_RETURN(HA_ERR_OUT_OF_MEM);
          else {
            tmp_pos = exec_tmp_sql->length();
            exec_tmp_sql->length(tmp_sql_pos1);
            exec_tmp_sql->q_append(tmp_table_name, tmp_table_name_length);
            exec_tmp_sql->length(tmp_sql_pos2);
            exec_tmp_sql->q_append(tmp_table_name, tmp_table_name_length);
            exec_tmp_sql->length(tmp_sql_pos3);
            exec_tmp_sql->q_append(tmp_table_name, tmp_table_name_length);
            exec_tmp_sql->length(tmp_pos);
          }
        }
      }
    }
  }
  if (sql_type & SPIDER_SQL_TYPE_INSERT_SQL)
  {
    if (mysql_share->same_db_table_name || link_idx == first_link_idx)
      exec_insert_sql = &insert_sql;
    else {
      exec_insert_sql = &result_list->insert_sqls[link_idx];
      if (exec_insert_sql->copy(insert_sql))
        DBUG_RETURN(HA_ERR_OUT_OF_MEM);
      DBUG_PRINT("info",("spider exec_insert_sql=%s",
        exec_insert_sql->c_ptr_safe()));
      tmp_pos = exec_insert_sql->length();
      exec_insert_sql->length(insert_table_name_pos);
      append_table_name_with_adjusting(exec_insert_sql, link_idx,
        sql_type);
      exec_insert_sql->length(tmp_pos);
      DBUG_PRINT("info",("spider exec_insert_sql->length=%u",
        exec_insert_sql->length()));
      DBUG_PRINT("info",("spider exec_insert_sql=%s",
        exec_insert_sql->c_ptr_safe()));
    }
  }
  if (sql_type & SPIDER_SQL_TYPE_BULK_UPDATE_SQL)
  {
    if (reading_from_bulk_tmp_table)
    {
      if (
        mysql_share->same_db_table_name &&
        share->link_statuses[all_link_idx] != SPIDER_LINK_STATUS_RECOVERY
      ) {
        exec_update_sql = &insert_sql;
      } else if (!spider->result_list.upd_tmp_tbls[link_idx])
      {
        DBUG_RETURN(ER_SPIDER_COND_SKIP_NUM);
      } else {
        exec_update_sql = &spider->result_list.insert_sqls[link_idx];
        if ((error_num = restore_sql_from_bulk_tmp_table(exec_update_sql,
          spider->result_list.upd_tmp_tbls[link_idx])))
        {
          DBUG_RETURN(error_num);
        }
      }
    } else {
      if (
        mysql_share->same_db_table_name &&
        share->link_statuses[all_link_idx] != SPIDER_LINK_STATUS_RECOVERY
      ) {
        exec_update_sql = &update_sql;
      } else {
        exec_update_sql = &spider->result_list.update_sqls[link_idx];
      }
    }
  } else if (sql_type &
    (SPIDER_SQL_TYPE_UPDATE_SQL | SPIDER_SQL_TYPE_DELETE_SQL))
  {
    if (mysql_share->same_db_table_name || link_idx == first_link_idx)
      exec_update_sql = &update_sql;
    else {
      exec_update_sql = &spider->result_list.update_sqls[link_idx];
      if (exec_update_sql->copy(update_sql))
        DBUG_RETURN(HA_ERR_OUT_OF_MEM);
      tmp_pos = exec_update_sql->length();
      exec_update_sql->length(table_name_pos);
      append_table_name_with_adjusting(exec_update_sql, link_idx,
        sql_type);
      exec_update_sql->length(tmp_pos);
    }
  }
  if (sql_type & SPIDER_SQL_TYPE_HANDLER)
  {
    if (spider->m_handler_id[link_idx] == ha_sql_handler_id)
      exec_ha_sql = &ha_sql;
    else {
      exec_ha_sql = &result_list->sqls[link_idx];
      if (exec_ha_sql->copy(ha_sql))
        DBUG_RETURN(HA_ERR_OUT_OF_MEM);
      else {
        tmp_pos = exec_ha_sql->length();
        exec_ha_sql->length(ha_table_name_pos);
        append_table_name_with_adjusting(exec_ha_sql, link_idx,
          SPIDER_SQL_TYPE_HANDLER);
        exec_ha_sql->length(tmp_pos);
      }
    }
  }
  DBUG_RETURN(0);
}

int spider_mysql_handler::set_sql_for_exec(
  spider_db_copy_table *tgt_ct,
  ulong sql_type
) {
  spider_mysql_copy_table *mysql_ct = (spider_mysql_copy_table *) tgt_ct;
  DBUG_ENTER("spider_mysql_handler::set_sql_for_exec");
  DBUG_PRINT("info",("spider this=%p", this));
  switch (sql_type)
  {
    case SPIDER_SQL_TYPE_INSERT_SQL:
      exec_insert_sql = &mysql_ct->sql;
      break;
    default:
      DBUG_ASSERT(0);
      break;
  }
  DBUG_RETURN(0);
}

int spider_mysql_handler::execute_sql(
  ulong sql_type,
  SPIDER_CONN *conn,
  int quick_mode,
  int *need_mon
) {
  spider_string *tgt_sql;
  uint tgt_length;
  DBUG_ENTER("spider_mysql_handler::execute_sql");
  DBUG_PRINT("info",("spider this=%p", this));
  switch (sql_type)
  {
    case SPIDER_SQL_TYPE_SELECT_SQL:
      DBUG_PRINT("info",("spider SPIDER_SQL_TYPE_SELECT_SQL"));
      tgt_sql = exec_sql;
      tgt_length = tgt_sql->length();
      break;
    case SPIDER_SQL_TYPE_INSERT_SQL:
      DBUG_PRINT("info",("spider SPIDER_SQL_TYPE_SELECT_SQL"));
      tgt_sql = exec_insert_sql;
      tgt_length = tgt_sql->length();
      break;
    case SPIDER_SQL_TYPE_UPDATE_SQL:
    case SPIDER_SQL_TYPE_DELETE_SQL:
    case SPIDER_SQL_TYPE_BULK_UPDATE_SQL:
      DBUG_PRINT("info",("spider %s",
        sql_type == SPIDER_SQL_TYPE_UPDATE_SQL ? "SPIDER_SQL_TYPE_UPDATE_SQL" :
        sql_type == SPIDER_SQL_TYPE_DELETE_SQL ? "SPIDER_SQL_TYPE_DELETE_SQL" :
        "SPIDER_SQL_TYPE_BULK_UPDATE_SQL"
      ));
      tgt_sql = exec_update_sql;
      tgt_length = tgt_sql->length();
      break;
    case SPIDER_SQL_TYPE_TMP_SQL:
      DBUG_PRINT("info",("spider SPIDER_SQL_TYPE_TMP_SQL"));
      tgt_sql = exec_tmp_sql;
      tgt_length = tgt_sql->length();
      break;
    case SPIDER_SQL_TYPE_DROP_TMP_TABLE_SQL:
      DBUG_PRINT("info",("spider SPIDER_SQL_TYPE_DROP_TMP_TABLE_SQL"));
      tgt_sql = exec_tmp_sql;
      tgt_length = tmp_sql_pos5;
      break;
    case SPIDER_SQL_TYPE_HANDLER:
      DBUG_PRINT("info",("spider SPIDER_SQL_TYPE_HANDLER"));
      tgt_sql = exec_ha_sql;
      tgt_length = tgt_sql->length();
      break;
    default:
      /* nothing to do */
      DBUG_PRINT("info",("spider default"));
      DBUG_RETURN(0);
  }
  DBUG_RETURN(spider_db_query(
    conn,
    tgt_sql->ptr(),
    tgt_length,
    quick_mode,
    need_mon
  ));
}

int spider_mysql_handler::reset()
{
  DBUG_ENTER("spider_mysql_handler::reset");
  DBUG_PRINT("info",("spider this=%p", this));
  update_sql.length(0);
  DBUG_RETURN(0);
}

int spider_mysql_handler::sts_mode_exchange(
  int sts_mode
) {
  DBUG_ENTER("spider_mysql_handler::sts_mode_exchange");
  DBUG_PRINT("info",("spider sts_mode=%d", sts_mode));
  DBUG_RETURN(sts_mode);
}

int spider_mysql_handler::show_table_status(
  int link_idx,
  int sts_mode,
  uint flag
) {
  int error_num;
  SPIDER_CONN *conn = spider->conns[link_idx];
  SPIDER_DB_RESULT *res;
  SPIDER_SHARE *share = spider->share;
  uint pos = (2 * spider->conn_link_idx[link_idx]);
  DBUG_ENTER("spider_mysql_handler::show_table_status");
  DBUG_PRINT("info",("spider sts_mode=%d", sts_mode));
  if (sts_mode == 1)
  {
    pthread_mutex_lock(&conn->mta_conn_mutex);
    SPIDER_SET_FILE_POS(&conn->mta_conn_mutex_file_pos);
    conn->need_mon = &spider->need_mons[link_idx];
    conn->mta_conn_mutex_lock_already = TRUE;
    conn->mta_conn_mutex_unlock_later = TRUE;
    spider_conn_queue_connect_rewrite(share, conn, link_idx);
    spider_conn_set_timeout_from_share(conn, link_idx, spider->trx->thd,
      share);
    if (
      (error_num = spider_db_set_names(spider, conn, link_idx)) ||
      (
        spider_db_query(
          conn,
          mysql_share->show_table_status[0 + pos].ptr(),
          mysql_share->show_table_status[0 + pos].length(),
          -1,
          &spider->need_mons[link_idx]) &&
        (error_num = spider_db_errorno(conn))
      )
    ) {
      if (
        error_num == ER_SPIDER_REMOTE_SERVER_GONE_AWAY_NUM &&
        !conn->disable_reconnect
      ) {
        /* retry */
        if ((error_num = spider_db_ping(spider, conn, link_idx)))
        {
          conn->mta_conn_mutex_lock_already = FALSE;
          conn->mta_conn_mutex_unlock_later = FALSE;
          SPIDER_CLEAR_FILE_POS(&conn->mta_conn_mutex_file_pos);
          pthread_mutex_unlock(&conn->mta_conn_mutex);
          DBUG_RETURN(error_num);
        }
        if ((error_num = spider_db_set_names(spider, conn, link_idx)))
        {
          conn->mta_conn_mutex_lock_already = FALSE;
          conn->mta_conn_mutex_unlock_later = FALSE;
          SPIDER_CLEAR_FILE_POS(&conn->mta_conn_mutex_file_pos);
          pthread_mutex_unlock(&conn->mta_conn_mutex);
          DBUG_RETURN(error_num);
        }
        spider_conn_set_timeout_from_share(conn, link_idx, spider->trx->thd,
          share);
        if (spider_db_query(
          conn,
          mysql_share->show_table_status[0 + pos].ptr(),
          mysql_share->show_table_status[0 + pos].length(),
          -1,
          &spider->need_mons[link_idx])
        ) {
          conn->mta_conn_mutex_lock_already = FALSE;
          conn->mta_conn_mutex_unlock_later = FALSE;
          DBUG_RETURN(spider_db_errorno(conn));
        }
      } else {
        conn->mta_conn_mutex_lock_already = FALSE;
        conn->mta_conn_mutex_unlock_later = FALSE;
        SPIDER_CLEAR_FILE_POS(&conn->mta_conn_mutex_file_pos);
        pthread_mutex_unlock(&conn->mta_conn_mutex);
        DBUG_RETURN(error_num);
      }
    }
    st_spider_db_request_key request_key;
    request_key.spider_thread_id = spider->trx->spider_thread_id;
    request_key.query_id = spider->trx->thd->query_id;
    request_key.handler = spider;
    request_key.request_id = 1;
    request_key.next = NULL;
    if (spider_param_dry_access())
    {
      conn->mta_conn_mutex_lock_already = FALSE;
      conn->mta_conn_mutex_unlock_later = FALSE;
      SPIDER_CLEAR_FILE_POS(&conn->mta_conn_mutex_file_pos);
      pthread_mutex_unlock(&conn->mta_conn_mutex);
      DBUG_RETURN(0);
    }
    if (!(res = conn->db_conn->store_result(NULL, &request_key, &error_num)))
    {
      conn->mta_conn_mutex_lock_already = FALSE;
      conn->mta_conn_mutex_unlock_later = FALSE;
      if (error_num || (error_num = spider_db_errorno(conn)))
        DBUG_RETURN(error_num);
      else {
        my_printf_error(ER_SPIDER_REMOTE_TABLE_NOT_FOUND_NUM,
          ER_SPIDER_REMOTE_TABLE_NOT_FOUND_STR, MYF(0),
          mysql_share->db_names_str[spider->conn_link_idx[link_idx]].ptr(),
          mysql_share->table_names_str[spider->conn_link_idx[
            link_idx]].ptr());
        DBUG_RETURN(ER_SPIDER_REMOTE_TABLE_NOT_FOUND_NUM);
      }
    }
    conn->mta_conn_mutex_lock_already = FALSE;
    conn->mta_conn_mutex_unlock_later = FALSE;
    SPIDER_CLEAR_FILE_POS(&conn->mta_conn_mutex_file_pos);
    pthread_mutex_unlock(&conn->mta_conn_mutex);
    error_num = res->fetch_table_status(
      sts_mode,
      share->records,
      share->mean_rec_length,
      share->data_file_length,
      share->max_data_file_length,
      share->index_file_length,
      share->auto_increment_value,
      share->create_time,
      share->update_time,
      share->check_time
    );
    res->free_result();
    delete res;
    if (error_num)
    {
      switch (error_num)
      {
        case ER_SPIDER_REMOTE_TABLE_NOT_FOUND_NUM:
          my_printf_error(ER_SPIDER_REMOTE_TABLE_NOT_FOUND_NUM,
            ER_SPIDER_REMOTE_TABLE_NOT_FOUND_STR, MYF(0),
            mysql_share->db_names_str[spider->conn_link_idx[link_idx]].ptr(),
            mysql_share->table_names_str[spider->conn_link_idx[
              link_idx]].ptr());
          break;
        case ER_SPIDER_INVALID_REMOTE_TABLE_INFO_NUM:
          my_printf_error(ER_SPIDER_INVALID_REMOTE_TABLE_INFO_NUM,
            ER_SPIDER_INVALID_REMOTE_TABLE_INFO_STR, MYF(0),
            mysql_share->db_names_str[spider->conn_link_idx[link_idx]].ptr(),
            mysql_share->table_names_str[spider->conn_link_idx[
              link_idx]].ptr());
          break;
        default:
          break;
      }
      DBUG_RETURN(error_num);
    }
  } else {
    pthread_mutex_lock(&conn->mta_conn_mutex);
    SPIDER_SET_FILE_POS(&conn->mta_conn_mutex_file_pos);
    conn->need_mon = &spider->need_mons[link_idx];
    conn->mta_conn_mutex_lock_already = TRUE;
    conn->mta_conn_mutex_unlock_later = TRUE;
    spider_conn_queue_connect_rewrite(share, conn, link_idx);
    spider_conn_set_timeout_from_share(conn, link_idx, spider->trx->thd,
      share);
    if (
      (error_num = spider_db_set_names(spider, conn, link_idx)) ||
      (
        spider_db_query(
          conn,
          mysql_share->show_table_status[1 + pos].ptr(),
          mysql_share->show_table_status[1 + pos].length(),
          -1,
          &spider->need_mons[link_idx]) &&
        (error_num = spider_db_errorno(conn))
      )
    ) {
      if (
        error_num == ER_SPIDER_REMOTE_SERVER_GONE_AWAY_NUM &&
        !conn->disable_reconnect
      ) {
        /* retry */
        if ((error_num = spider_db_ping(spider, conn, link_idx)))
        {
          conn->mta_conn_mutex_lock_already = FALSE;
          conn->mta_conn_mutex_unlock_later = FALSE;
          SPIDER_CLEAR_FILE_POS(&conn->mta_conn_mutex_file_pos);
          pthread_mutex_unlock(&conn->mta_conn_mutex);
          DBUG_RETURN(error_num);
        }
        if ((error_num = spider_db_set_names(spider, conn, link_idx)))
        {
          conn->mta_conn_mutex_lock_already = FALSE;
          conn->mta_conn_mutex_unlock_later = FALSE;
          SPIDER_CLEAR_FILE_POS(&conn->mta_conn_mutex_file_pos);
          pthread_mutex_unlock(&conn->mta_conn_mutex);
          DBUG_RETURN(error_num);
        }
        spider_conn_set_timeout_from_share(conn, link_idx, spider->trx->thd,
          share);
        if (spider_db_query(
          conn,
          mysql_share->show_table_status[1 + pos].ptr(),
          mysql_share->show_table_status[1 + pos].length(),
          -1,
          &spider->need_mons[link_idx])
        ) {
          conn->mta_conn_mutex_lock_already = FALSE;
          conn->mta_conn_mutex_unlock_later = FALSE;
          DBUG_RETURN(spider_db_errorno(conn));
        }
      } else {
        conn->mta_conn_mutex_lock_already = FALSE;
        conn->mta_conn_mutex_unlock_later = FALSE;
        SPIDER_CLEAR_FILE_POS(&conn->mta_conn_mutex_file_pos);
        pthread_mutex_unlock(&conn->mta_conn_mutex);
        DBUG_RETURN(error_num);
      }
    }
    st_spider_db_request_key request_key;
    request_key.spider_thread_id = spider->trx->spider_thread_id;
    request_key.query_id = spider->trx->thd->query_id;
    request_key.handler = spider;
    request_key.request_id = 1;
    request_key.next = NULL;
    if (spider_param_dry_access())
    {
      conn->mta_conn_mutex_lock_already = FALSE;
      conn->mta_conn_mutex_unlock_later = FALSE;
      SPIDER_CLEAR_FILE_POS(&conn->mta_conn_mutex_file_pos);
      pthread_mutex_unlock(&conn->mta_conn_mutex);
      DBUG_RETURN(0);
    }
    if (!(res = conn->db_conn->store_result(NULL, &request_key, &error_num)))
    {
      conn->mta_conn_mutex_lock_already = FALSE;
      conn->mta_conn_mutex_unlock_later = FALSE;
      if (error_num || (error_num = spider_db_errorno(conn)))
        DBUG_RETURN(error_num);
      else
        DBUG_RETURN(ER_QUERY_ON_FOREIGN_DATA_SOURCE);
    }
    conn->mta_conn_mutex_lock_already = FALSE;
    conn->mta_conn_mutex_unlock_later = FALSE;
    SPIDER_CLEAR_FILE_POS(&conn->mta_conn_mutex_file_pos);
    pthread_mutex_unlock(&conn->mta_conn_mutex);
    error_num = res->fetch_table_status(
      sts_mode,
      share->records,
      share->mean_rec_length,
      share->data_file_length,
      share->max_data_file_length,
      share->index_file_length,
      share->auto_increment_value,
      share->create_time,
      share->update_time,
      share->check_time
    );
    res->free_result();
    delete res;
    if (error_num)
    {
      switch (error_num)
      {
        case ER_SPIDER_REMOTE_TABLE_NOT_FOUND_NUM:
          my_printf_error(ER_SPIDER_REMOTE_TABLE_NOT_FOUND_NUM,
            ER_SPIDER_REMOTE_TABLE_NOT_FOUND_STR, MYF(0),
            mysql_share->db_names_str[spider->conn_link_idx[link_idx]].ptr(),
            mysql_share->table_names_str[spider->conn_link_idx[
              link_idx]].ptr());
          break;
        case ER_SPIDER_INVALID_REMOTE_TABLE_INFO_NUM:
          my_printf_error(ER_SPIDER_INVALID_REMOTE_TABLE_INFO_NUM,
            ER_SPIDER_INVALID_REMOTE_TABLE_INFO_STR, MYF(0),
            mysql_share->db_names_str[spider->conn_link_idx[link_idx]].ptr(),
            mysql_share->table_names_str[spider->conn_link_idx[
              link_idx]].ptr());
          break;
        default:
          break;
      }
      DBUG_RETURN(error_num);
    }
  }
  DBUG_RETURN(0);
}

int spider_mysql_handler::crd_mode_exchange(
  int crd_mode
) {
  DBUG_ENTER("spider_mysql_handler::crd_mode_exchange");
  DBUG_PRINT("info",("spider crd_mode=%d", crd_mode));
  DBUG_RETURN(crd_mode);
}

int spider_mysql_handler::show_index(
  int link_idx,
  int crd_mode
) {
  int error_num;
  SPIDER_CONN *conn = spider->conns[link_idx];
  SPIDER_SHARE *share = spider->share;
  TABLE *table = spider->get_table();
  SPIDER_DB_RESULT *res;
  int roop_count;
  longlong *tmp_cardinality;
  uint pos = (2 * spider->conn_link_idx[link_idx]);
  DBUG_ENTER("spider_mysql_handler::show_index");
  DBUG_PRINT("info",("spider crd_mode=%d", crd_mode));
  if (crd_mode == 1)
  {
    pthread_mutex_lock(&conn->mta_conn_mutex);
    SPIDER_SET_FILE_POS(&conn->mta_conn_mutex_file_pos);
    conn->need_mon = &spider->need_mons[link_idx];
    conn->mta_conn_mutex_lock_already = TRUE;
    conn->mta_conn_mutex_unlock_later = TRUE;
    spider_conn_queue_connect_rewrite(share, conn, link_idx);
    spider_conn_set_timeout_from_share(conn, link_idx, spider->trx->thd,
      share);
    if (
      (error_num = spider_db_set_names(spider, conn, link_idx)) ||
      (
        spider_db_query(
          conn,
          mysql_share->show_index[0 + pos].ptr(),
          mysql_share->show_index[0 + pos].length(),
          -1,
          &spider->need_mons[link_idx]) &&
        (error_num = spider_db_errorno(conn))
      )
    ) {
      if (
        error_num == ER_SPIDER_REMOTE_SERVER_GONE_AWAY_NUM &&
        !conn->disable_reconnect
      ) {
        /* retry */
        if ((error_num = spider_db_ping(spider, conn, link_idx)))
        {
          conn->mta_conn_mutex_lock_already = FALSE;
          conn->mta_conn_mutex_unlock_later = FALSE;
          SPIDER_CLEAR_FILE_POS(&conn->mta_conn_mutex_file_pos);
          pthread_mutex_unlock(&conn->mta_conn_mutex);
          DBUG_RETURN(error_num);
        }
        if ((error_num = spider_db_set_names(spider, conn, link_idx)))
        {
          conn->mta_conn_mutex_lock_already = FALSE;
          conn->mta_conn_mutex_unlock_later = FALSE;
          SPIDER_CLEAR_FILE_POS(&conn->mta_conn_mutex_file_pos);
          pthread_mutex_unlock(&conn->mta_conn_mutex);
          DBUG_RETURN(error_num);
        }
        spider_conn_set_timeout_from_share(conn, link_idx, spider->trx->thd,
          share);
        if (spider_db_query(
          conn,
          mysql_share->show_index[0 + pos].ptr(),
          mysql_share->show_index[0 + pos].length(),
          -1,
          &spider->need_mons[link_idx])
        ) {
          conn->mta_conn_mutex_lock_already = FALSE;
          conn->mta_conn_mutex_unlock_later = FALSE;
          DBUG_RETURN(spider_db_errorno(conn));
        }
      } else {
        conn->mta_conn_mutex_lock_already = FALSE;
        conn->mta_conn_mutex_unlock_later = FALSE;
        SPIDER_CLEAR_FILE_POS(&conn->mta_conn_mutex_file_pos);
        pthread_mutex_unlock(&conn->mta_conn_mutex);
        DBUG_RETURN(error_num);
      }
    }
    st_spider_db_request_key request_key;
    request_key.spider_thread_id = spider->trx->spider_thread_id;
    request_key.query_id = spider->trx->thd->query_id;
    request_key.handler = spider;
    request_key.request_id = 1;
    request_key.next = NULL;
    if (!(res = conn->db_conn->store_result(NULL, &request_key, &error_num)))
    {
      if (error_num || (error_num = spider_db_errorno(conn)))
      {
        conn->mta_conn_mutex_lock_already = FALSE;
        conn->mta_conn_mutex_unlock_later = FALSE;
        SPIDER_CLEAR_FILE_POS(&conn->mta_conn_mutex_file_pos);
        pthread_mutex_unlock(&conn->mta_conn_mutex);
        DBUG_RETURN(error_num);
      }
      /* no record is ok */
    }
    conn->mta_conn_mutex_lock_already = FALSE;
    conn->mta_conn_mutex_unlock_later = FALSE;
    SPIDER_CLEAR_FILE_POS(&conn->mta_conn_mutex_file_pos);
    pthread_mutex_unlock(&conn->mta_conn_mutex);
    if (res)
    {
      error_num = res->fetch_table_cardinality(
        crd_mode,
        table,
        share->cardinality,
        share->cardinality_upd,
        share->bitmap_size
      );
    }
    for (roop_count = 0, tmp_cardinality = share->cardinality;
      roop_count < (int) table->s->fields;
      roop_count++, tmp_cardinality++)
    {
      if (!spider_bit_is_set(share->cardinality_upd, roop_count))
      {
        DBUG_PRINT("info",
          ("spider init column cardinality id=%d", roop_count));
        *tmp_cardinality = 1;
      }
    }
    if (res)
    {
      res->free_result();
      delete res;
    }
    if (error_num)
    {
      switch (error_num)
      {
        case ER_SPIDER_REMOTE_TABLE_NOT_FOUND_NUM:
          my_printf_error(ER_SPIDER_REMOTE_TABLE_NOT_FOUND_NUM,
            ER_SPIDER_REMOTE_TABLE_NOT_FOUND_STR, MYF(0),
            mysql_share->db_names_str[spider->conn_link_idx[link_idx]].ptr(),
            mysql_share->table_names_str[spider->conn_link_idx[
              link_idx]].ptr());
          break;
        case ER_SPIDER_INVALID_REMOTE_TABLE_INFO_NUM:
          my_printf_error(ER_SPIDER_INVALID_REMOTE_TABLE_INFO_NUM,
            ER_SPIDER_INVALID_REMOTE_TABLE_INFO_STR, MYF(0),
            mysql_share->db_names_str[spider->conn_link_idx[link_idx]].ptr(),
            mysql_share->table_names_str[spider->conn_link_idx[
              link_idx]].ptr());
          break;
        default:
          break;
      }
      DBUG_RETURN(error_num);
    }
  } else {
    pthread_mutex_lock(&conn->mta_conn_mutex);
    SPIDER_SET_FILE_POS(&conn->mta_conn_mutex_file_pos);
    conn->need_mon = &spider->need_mons[link_idx];
    conn->mta_conn_mutex_lock_already = TRUE;
    conn->mta_conn_mutex_unlock_later = TRUE;
    spider_conn_queue_connect_rewrite(share, conn, link_idx);
    spider_conn_set_timeout_from_share(conn, link_idx, spider->trx->thd,
      share);
    if (
      (error_num = spider_db_set_names(spider, conn, link_idx)) ||
      (
        spider_db_query(
          conn,
          mysql_share->show_index[1 + pos].ptr(),
          mysql_share->show_index[1 + pos].length(),
          -1,
          &spider->need_mons[link_idx]) &&
        (error_num = spider_db_errorno(conn))
      )
    ) {
      if (
        error_num == ER_SPIDER_REMOTE_SERVER_GONE_AWAY_NUM &&
        !conn->disable_reconnect
      ) {
        /* retry */
        if ((error_num = spider_db_ping(spider, conn, link_idx)))
        {
          conn->mta_conn_mutex_lock_already = FALSE;
          conn->mta_conn_mutex_unlock_later = FALSE;
          SPIDER_CLEAR_FILE_POS(&conn->mta_conn_mutex_file_pos);
          pthread_mutex_unlock(&conn->mta_conn_mutex);
          DBUG_RETURN(error_num);
        }
        if ((error_num = spider_db_set_names(spider, conn, link_idx)))
        {
          conn->mta_conn_mutex_lock_already = FALSE;
          conn->mta_conn_mutex_unlock_later = FALSE;
          SPIDER_CLEAR_FILE_POS(&conn->mta_conn_mutex_file_pos);
          pthread_mutex_unlock(&conn->mta_conn_mutex);
          DBUG_RETURN(error_num);
        }
        spider_conn_set_timeout_from_share(conn, link_idx, spider->trx->thd,
          share);
        if (spider_db_query(
          conn,
          mysql_share->show_index[1 + pos].ptr(),
          mysql_share->show_index[1 + pos].length(),
          -1,
          &spider->need_mons[link_idx])
        ) {
          conn->mta_conn_mutex_lock_already = FALSE;
          conn->mta_conn_mutex_unlock_later = FALSE;
          DBUG_RETURN(spider_db_errorno(conn));
        }
      } else {
        conn->mta_conn_mutex_lock_already = FALSE;
        conn->mta_conn_mutex_unlock_later = FALSE;
        SPIDER_CLEAR_FILE_POS(&conn->mta_conn_mutex_file_pos);
        pthread_mutex_unlock(&conn->mta_conn_mutex);
        DBUG_RETURN(error_num);
      }
    }
    st_spider_db_request_key request_key;
    request_key.spider_thread_id = spider->trx->spider_thread_id;
    request_key.query_id = spider->trx->thd->query_id;
    request_key.handler = spider;
    request_key.request_id = 1;
    request_key.next = NULL;
    if (!(res = conn->db_conn->store_result(NULL, &request_key, &error_num)))
    {
      if (error_num || (error_num = spider_db_errorno(conn)))
      {
        conn->mta_conn_mutex_lock_already = FALSE;
        conn->mta_conn_mutex_unlock_later = FALSE;
        SPIDER_CLEAR_FILE_POS(&conn->mta_conn_mutex_file_pos);
        pthread_mutex_unlock(&conn->mta_conn_mutex);
        DBUG_RETURN(error_num);
      }
      /* no record is ok */
    }
    conn->mta_conn_mutex_lock_already = FALSE;
    conn->mta_conn_mutex_unlock_later = FALSE;
    SPIDER_CLEAR_FILE_POS(&conn->mta_conn_mutex_file_pos);
    pthread_mutex_unlock(&conn->mta_conn_mutex);
    if (res)
    {
      error_num = res->fetch_table_cardinality(
        crd_mode,
        table,
        share->cardinality,
        share->cardinality_upd,
        share->bitmap_size
      );
    }
    for (roop_count = 0, tmp_cardinality = share->cardinality;
      roop_count < (int) table->s->fields;
      roop_count++, tmp_cardinality++)
    {
      if (!spider_bit_is_set(share->cardinality_upd, roop_count))
      {
        DBUG_PRINT("info",
          ("spider init column cardinality id=%d", roop_count));
        *tmp_cardinality = 1;
      }
    }
    if (res)
    {
      res->free_result();
      delete res;
    }
    if (error_num)
    {
      switch (error_num)
      {
        case ER_SPIDER_REMOTE_TABLE_NOT_FOUND_NUM:
          my_printf_error(ER_SPIDER_REMOTE_TABLE_NOT_FOUND_NUM,
            ER_SPIDER_REMOTE_TABLE_NOT_FOUND_STR, MYF(0),
            mysql_share->db_names_str[spider->conn_link_idx[link_idx]].ptr(),
            mysql_share->table_names_str[spider->conn_link_idx[
              link_idx]].ptr());
          break;
        case ER_SPIDER_INVALID_REMOTE_TABLE_INFO_NUM:
          my_printf_error(ER_SPIDER_INVALID_REMOTE_TABLE_INFO_NUM,
            ER_SPIDER_INVALID_REMOTE_TABLE_INFO_STR, MYF(0),
            mysql_share->db_names_str[spider->conn_link_idx[link_idx]].ptr(),
            mysql_share->table_names_str[spider->conn_link_idx[
              link_idx]].ptr());
          break;
        default:
          break;
      }
      DBUG_RETURN(error_num);
    }
  }
  DBUG_RETURN(0);
}

int spider_mysql_handler::show_records(
  int link_idx
) {
  int error_num;
  SPIDER_CONN *conn = spider->conns[link_idx];
  SPIDER_DB_RESULT *res;
  SPIDER_SHARE *share = spider->share;
  uint pos = spider->conn_link_idx[link_idx];
  DBUG_ENTER("spider_mysql_handler::show_records");
  pthread_mutex_lock(&conn->mta_conn_mutex);
  SPIDER_SET_FILE_POS(&conn->mta_conn_mutex_file_pos);
  conn->need_mon = &spider->need_mons[link_idx];
  conn->mta_conn_mutex_lock_already = TRUE;
  conn->mta_conn_mutex_unlock_later = TRUE;
  spider_conn_queue_connect_rewrite(share, conn, link_idx);
  spider_conn_set_timeout_from_share(conn, link_idx, spider->trx->thd,
    share);
  if (
    (error_num = spider_db_set_names(spider, conn, link_idx)) ||
    (
      spider_db_query(
        conn,
        mysql_share->show_records[pos].ptr(),
        mysql_share->show_records[pos].length(),
        -1,
        &spider->need_mons[link_idx]) &&
      (error_num = spider_db_errorno(conn))
    )
  ) {
    if (
      error_num == ER_SPIDER_REMOTE_SERVER_GONE_AWAY_NUM &&
      !conn->disable_reconnect
    ) {
      /* retry */
      if ((error_num = spider_db_ping(spider, conn, link_idx)))
      {
        conn->mta_conn_mutex_lock_already = FALSE;
        conn->mta_conn_mutex_unlock_later = FALSE;
        SPIDER_CLEAR_FILE_POS(&conn->mta_conn_mutex_file_pos);
        pthread_mutex_unlock(&conn->mta_conn_mutex);
        DBUG_PRINT("info", ("spider error_num=%d 1", error_num));
        DBUG_RETURN(error_num);
      }
      if ((error_num = spider_db_set_names(spider, conn, link_idx)))
      {
        conn->mta_conn_mutex_lock_already = FALSE;
        conn->mta_conn_mutex_unlock_later = FALSE;
        SPIDER_CLEAR_FILE_POS(&conn->mta_conn_mutex_file_pos);
        pthread_mutex_unlock(&conn->mta_conn_mutex);
        DBUG_PRINT("info", ("spider error_num=%d 2", error_num));
        DBUG_RETURN(error_num);
      }
      spider_conn_set_timeout_from_share(conn, link_idx, spider->trx->thd,
        share);
      if (spider_db_query(
        conn,
        mysql_share->show_records[pos].ptr(),
        mysql_share->show_records[pos].length(),
        -1,
        &spider->need_mons[link_idx])
      ) {
        conn->mta_conn_mutex_lock_already = FALSE;
        conn->mta_conn_mutex_unlock_later = FALSE;
        DBUG_PRINT("info", ("spider error_num=%d 3", error_num));
        DBUG_RETURN(spider_db_errorno(conn));
      }
    } else {
      conn->mta_conn_mutex_lock_already = FALSE;
      conn->mta_conn_mutex_unlock_later = FALSE;
      SPIDER_CLEAR_FILE_POS(&conn->mta_conn_mutex_file_pos);
      pthread_mutex_unlock(&conn->mta_conn_mutex);
      DBUG_PRINT("info", ("spider error_num=%d 4", error_num));
      DBUG_RETURN(error_num);
    }
  }
  st_spider_db_request_key request_key;
  request_key.spider_thread_id = spider->trx->spider_thread_id;
  request_key.query_id = spider->trx->thd->query_id;
  request_key.handler = spider;
  request_key.request_id = 1;
  request_key.next = NULL;
  if (!(res = conn->db_conn->store_result(NULL, &request_key, &error_num)))
  {
    conn->mta_conn_mutex_lock_already = FALSE;
    conn->mta_conn_mutex_unlock_later = FALSE;
    if (error_num || (error_num = spider_db_errorno(conn)))
    {
      DBUG_PRINT("info", ("spider error_num=%d 5", error_num));
      DBUG_RETURN(error_num);
    } else {
      DBUG_PRINT("info", ("spider error_num=%d 6",
        ER_QUERY_ON_FOREIGN_DATA_SOURCE));
      DBUG_RETURN(ER_QUERY_ON_FOREIGN_DATA_SOURCE);
    }
  }
  conn->mta_conn_mutex_lock_already = FALSE;
  conn->mta_conn_mutex_unlock_later = FALSE;
  SPIDER_CLEAR_FILE_POS(&conn->mta_conn_mutex_file_pos);
  pthread_mutex_unlock(&conn->mta_conn_mutex);
  error_num = res->fetch_table_records(
    1,
    spider->table_rows
  );
  res->free_result();
  delete res;
  if (error_num)
  {
    DBUG_PRINT("info", ("spider error_num=%d 7", error_num));
    DBUG_RETURN(error_num);
  }
  spider->trx->direct_aggregate_count++;
  DBUG_RETURN(0);
}

int spider_mysql_handler::show_last_insert_id(
  int link_idx,
  ulonglong &last_insert_id
) {
  SPIDER_CONN *conn = spider->conns[link_idx];
  DBUG_ENTER("spider_mysql_handler::show_last_insert_id");
  last_insert_id = conn->db_conn->last_insert_id();
  DBUG_RETURN(0);
}

ha_rows spider_mysql_handler::explain_select(
  key_range *start_key,
  key_range *end_key,
  int link_idx
) {
  int error_num;
  SPIDER_CONN *conn = spider->conns[link_idx];
  SPIDER_RESULT_LIST *result_list = &spider->result_list;
  spider_string *str = &result_list->sqls[link_idx];
  SPIDER_DB_RESULT *res;
  ha_rows rows;
  spider_db_handler *dbton_hdl = spider->dbton_handler[conn->dbton_id];
  DBUG_ENTER("spider_mysql_handler::explain_select");
  if ((error_num = dbton_hdl->append_explain_select_part(
    start_key, end_key, SPIDER_SQL_TYPE_OTHER_SQL, link_idx)))
  {
    my_errno = error_num;
    DBUG_RETURN(HA_POS_ERROR);
  }

  pthread_mutex_lock(&conn->mta_conn_mutex);
  SPIDER_SET_FILE_POS(&conn->mta_conn_mutex_file_pos);
  conn->need_mon = &spider->need_mons[link_idx];
  conn->mta_conn_mutex_lock_already = TRUE;
  conn->mta_conn_mutex_unlock_later = TRUE;
  spider_conn_queue_connect_rewrite(spider->share, conn, link_idx);
  spider_conn_set_timeout_from_share(conn, link_idx, spider->trx->thd,
    spider->share);
  if (
    (error_num = spider_db_set_names(spider, conn, link_idx)) ||
    (
      spider_db_query(
        conn,
        str->ptr(),
        str->length(),
        -1,
        &spider->need_mons[link_idx]) &&
      (error_num = spider_db_errorno(conn))
    )
  ) {
    if (
      error_num == ER_SPIDER_REMOTE_SERVER_GONE_AWAY_NUM &&
      !conn->disable_reconnect
    ) {
      /* retry */
      if ((error_num = spider_db_ping(spider, conn, link_idx)))
      {
        if (spider->check_error_mode(error_num))
          my_errno = error_num;
        conn->mta_conn_mutex_lock_already = FALSE;
        conn->mta_conn_mutex_unlock_later = FALSE;
        SPIDER_CLEAR_FILE_POS(&conn->mta_conn_mutex_file_pos);
        pthread_mutex_unlock(&conn->mta_conn_mutex);
        DBUG_RETURN(HA_POS_ERROR);
      }
      if ((error_num = spider_db_set_names(spider, conn, link_idx)))
      {
        if (spider->check_error_mode(error_num))
          my_errno = error_num;
        conn->mta_conn_mutex_lock_already = FALSE;
        conn->mta_conn_mutex_unlock_later = FALSE;
        SPIDER_CLEAR_FILE_POS(&conn->mta_conn_mutex_file_pos);
        pthread_mutex_unlock(&conn->mta_conn_mutex);
        DBUG_RETURN(HA_POS_ERROR);
      }
      spider_conn_set_timeout_from_share(conn, link_idx, spider->trx->thd,
        spider->share);
      if (spider_db_query(
        conn,
        str->ptr(),
        str->length(),
        -1,
        &spider->need_mons[link_idx])
      ) {
        error_num = spider_db_errorno(conn);
        if (spider->check_error_mode(error_num))
          my_errno = error_num;
        conn->mta_conn_mutex_lock_already = FALSE;
        conn->mta_conn_mutex_unlock_later = FALSE;
        SPIDER_CLEAR_FILE_POS(&conn->mta_conn_mutex_file_pos);
        pthread_mutex_unlock(&conn->mta_conn_mutex);
        DBUG_RETURN(HA_POS_ERROR);
      }
    } else {
      if (spider->check_error_mode(error_num))
        my_errno = error_num;
      conn->mta_conn_mutex_lock_already = FALSE;
      conn->mta_conn_mutex_unlock_later = FALSE;
      SPIDER_CLEAR_FILE_POS(&conn->mta_conn_mutex_file_pos);
      pthread_mutex_unlock(&conn->mta_conn_mutex);
      DBUG_RETURN(HA_POS_ERROR);
    }
  }
  st_spider_db_request_key request_key;
  request_key.spider_thread_id = spider->trx->spider_thread_id;
  request_key.query_id = spider->trx->thd->query_id;
  request_key.handler = spider;
  request_key.request_id = 1;
  request_key.next = NULL;
  if (!(res = conn->db_conn->store_result(NULL, &request_key, &error_num)))
  {
    if (error_num || (error_num = spider_db_errorno(conn)))
    {
      if (spider->check_error_mode(error_num))
        my_errno = error_num;
      conn->mta_conn_mutex_lock_already = FALSE;
      conn->mta_conn_mutex_unlock_later = FALSE;
      SPIDER_CLEAR_FILE_POS(&conn->mta_conn_mutex_file_pos);
      pthread_mutex_unlock(&conn->mta_conn_mutex);
      DBUG_RETURN(HA_POS_ERROR);
    } else {
      my_errno = ER_QUERY_ON_FOREIGN_DATA_SOURCE;
      conn->mta_conn_mutex_lock_already = FALSE;
      conn->mta_conn_mutex_unlock_later = FALSE;
      SPIDER_CLEAR_FILE_POS(&conn->mta_conn_mutex_file_pos);
      pthread_mutex_unlock(&conn->mta_conn_mutex);
      DBUG_RETURN(HA_POS_ERROR);
    }
  }
  conn->mta_conn_mutex_lock_already = FALSE;
  conn->mta_conn_mutex_unlock_later = FALSE;
  SPIDER_CLEAR_FILE_POS(&conn->mta_conn_mutex_file_pos);
  pthread_mutex_unlock(&conn->mta_conn_mutex);
  error_num = res->fetch_table_records(
    2,
    rows
  );
  res->free_result();
  delete res;
  if (error_num)
  {
    my_errno = error_num;
    DBUG_RETURN(HA_POS_ERROR);
  }
  DBUG_RETURN(rows);
}

int spider_mysql_handler::lock_tables(
  int link_idx
) {
  int error_num;
  SPIDER_CONN *conn = spider->conns[link_idx];
  spider_string *str = &sql;
  DBUG_ENTER("spider_mysql_handler::lock_tables");
  str->length(0);
  if ((error_num = conn->db_conn->append_lock_tables(str)))
  {
    DBUG_RETURN(error_num);
  }
  if (str->length())
  {
    pthread_mutex_lock(&conn->mta_conn_mutex);
    SPIDER_SET_FILE_POS(&conn->mta_conn_mutex_file_pos);
    conn->need_mon = &spider->need_mons[link_idx];
    conn->mta_conn_mutex_lock_already = TRUE;
    conn->mta_conn_mutex_unlock_later = TRUE;
    if ((error_num = spider_db_set_names(spider, conn, link_idx)))
    {
      conn->mta_conn_mutex_lock_already = FALSE;
      conn->mta_conn_mutex_unlock_later = FALSE;
      SPIDER_CLEAR_FILE_POS(&conn->mta_conn_mutex_file_pos);
      pthread_mutex_unlock(&conn->mta_conn_mutex);
      DBUG_RETURN(error_num);
    }
    spider_conn_set_timeout_from_share(conn, link_idx, spider->trx->thd,
      spider->share);
    if (spider_db_query(
      conn,
      str->ptr(),
      str->length(),
      -1,
      &spider->need_mons[link_idx])
    ) {
      conn->mta_conn_mutex_lock_already = FALSE;
      conn->mta_conn_mutex_unlock_later = FALSE;
      DBUG_RETURN(spider_db_errorno(conn));
    }
    conn->mta_conn_mutex_lock_already = FALSE;
    conn->mta_conn_mutex_unlock_later = FALSE;
    SPIDER_CLEAR_FILE_POS(&conn->mta_conn_mutex_file_pos);
    pthread_mutex_unlock(&conn->mta_conn_mutex);
  }
  if (!conn->table_locked)
  {
    conn->table_locked = TRUE;
    spider->trx->locked_connections++;
  }
  DBUG_RETURN(0);
}

int spider_mysql_handler::unlock_tables(
  int link_idx
) {
  int error_num;
  SPIDER_CONN *conn = spider->conns[link_idx];
  DBUG_ENTER("spider_mysql_handler::unlock_tables");
  if (conn->table_locked)
  {
    spider_string *str = &sql;
    conn->table_locked = FALSE;
    spider->trx->locked_connections--;

    str->length(0);
    if ((error_num = conn->db_conn->append_unlock_tables(str)))
    {
      DBUG_RETURN(error_num);
    }
    if (str->length())
    {
      spider_conn_set_timeout_from_share(conn, link_idx, spider->trx->thd,
        spider->share);
      if (spider_db_query(
        conn,
        str->ptr(),
        str->length(),
        -1,
        &spider->need_mons[link_idx])
      )
        DBUG_RETURN(spider_db_errorno(conn));
      SPIDER_CLEAR_FILE_POS(&conn->mta_conn_mutex_file_pos);
      pthread_mutex_unlock(&conn->mta_conn_mutex);
    }
  }
  DBUG_RETURN(0);
}

int spider_mysql_handler::disable_keys(
  SPIDER_CONN *conn,
  int link_idx
) {
  int error_num;
  SPIDER_SHARE *share = spider->share;
  spider_string *str = &spider->result_list.sqls[link_idx];
  DBUG_ENTER("spider_mysql_handler::disable_keys");
  DBUG_PRINT("info",("spider this=%p", this));
  str->length(0);
  if ((error_num = append_disable_keys_part(SPIDER_SQL_TYPE_OTHER_HS,
    link_idx)))
  {
    DBUG_RETURN(error_num);
  }
  pthread_mutex_lock(&conn->mta_conn_mutex);
  SPIDER_SET_FILE_POS(&conn->mta_conn_mutex_file_pos);
  conn->need_mon = &spider->need_mons[link_idx];
  conn->mta_conn_mutex_lock_already = TRUE;
  conn->mta_conn_mutex_unlock_later = TRUE;
  if ((error_num = spider_db_set_names(spider, conn, link_idx)))
  {
    conn->mta_conn_mutex_lock_already = FALSE;
    conn->mta_conn_mutex_unlock_later = FALSE;
    SPIDER_CLEAR_FILE_POS(&conn->mta_conn_mutex_file_pos);
    pthread_mutex_unlock(&conn->mta_conn_mutex);
    DBUG_RETURN(error_num);
  }
  spider_conn_set_timeout_from_share(conn, link_idx, spider->trx->thd,
    share);
  if (spider_db_query(
    conn,
    str->ptr(),
    str->length(),
    -1,
    &spider->need_mons[link_idx])
  ) {
    conn->mta_conn_mutex_lock_already = FALSE;
    conn->mta_conn_mutex_unlock_later = FALSE;
    error_num = spider_db_errorno(conn);
    DBUG_RETURN(error_num);
  }
  conn->mta_conn_mutex_lock_already = FALSE;
  conn->mta_conn_mutex_unlock_later = FALSE;
  SPIDER_CLEAR_FILE_POS(&conn->mta_conn_mutex_file_pos);
  pthread_mutex_unlock(&conn->mta_conn_mutex);
  DBUG_RETURN(0);
}

int spider_mysql_handler::enable_keys(
  SPIDER_CONN *conn,
  int link_idx
) {
  int error_num;
  SPIDER_SHARE *share = spider->share;
  spider_string *str = &spider->result_list.sqls[link_idx];
  DBUG_ENTER("spider_mysql_handler::enable_keys");
  DBUG_PRINT("info",("spider this=%p", this));
  str->length(0);
  if ((error_num = append_enable_keys_part(SPIDER_SQL_TYPE_OTHER_HS,
    link_idx)))
  {
    DBUG_RETURN(error_num);
  }
  pthread_mutex_lock(&conn->mta_conn_mutex);
  SPIDER_SET_FILE_POS(&conn->mta_conn_mutex_file_pos);
  conn->need_mon = &spider->need_mons[link_idx];
  conn->mta_conn_mutex_lock_already = TRUE;
  conn->mta_conn_mutex_unlock_later = TRUE;
  if ((error_num = spider_db_set_names(spider, conn, link_idx)))
  {
    conn->mta_conn_mutex_lock_already = FALSE;
    conn->mta_conn_mutex_unlock_later = FALSE;
    SPIDER_CLEAR_FILE_POS(&conn->mta_conn_mutex_file_pos);
    pthread_mutex_unlock(&conn->mta_conn_mutex);
    DBUG_RETURN(error_num);
  }
  spider_conn_set_timeout_from_share(conn, link_idx, spider->trx->thd,
    share);
  if (spider_db_query(
    conn,
    str->ptr(),
    str->length(),
    -1,
    &spider->need_mons[link_idx])
  ) {
    conn->mta_conn_mutex_lock_already = FALSE;
    conn->mta_conn_mutex_unlock_later = FALSE;
    error_num = spider_db_errorno(conn);
    DBUG_RETURN(error_num);
  }
  conn->mta_conn_mutex_lock_already = FALSE;
  conn->mta_conn_mutex_unlock_later = FALSE;
  SPIDER_CLEAR_FILE_POS(&conn->mta_conn_mutex_file_pos);
  pthread_mutex_unlock(&conn->mta_conn_mutex);
  DBUG_RETURN(0);
}

int spider_mysql_handler::check_table(
  SPIDER_CONN *conn,
  int link_idx,
  HA_CHECK_OPT* check_opt
) {
  int error_num;
  SPIDER_SHARE *share = spider->share;
  spider_string *str = &spider->result_list.sqls[link_idx];
  DBUG_ENTER("spider_mysql_handler::check_table");
  DBUG_PRINT("info",("spider this=%p", this));
  str->length(0);
  if ((error_num = append_check_table_part(SPIDER_SQL_TYPE_OTHER_HS,
    link_idx, check_opt)))
  {
    DBUG_RETURN(error_num);
  }
  pthread_mutex_lock(&conn->mta_conn_mutex);
  SPIDER_SET_FILE_POS(&conn->mta_conn_mutex_file_pos);
  conn->need_mon = &spider->need_mons[link_idx];
  conn->mta_conn_mutex_lock_already = TRUE;
  conn->mta_conn_mutex_unlock_later = TRUE;
  if ((error_num = spider_db_set_names(spider, conn, link_idx)))
  {
    conn->mta_conn_mutex_lock_already = FALSE;
    conn->mta_conn_mutex_unlock_later = FALSE;
    SPIDER_CLEAR_FILE_POS(&conn->mta_conn_mutex_file_pos);
    pthread_mutex_unlock(&conn->mta_conn_mutex);
    DBUG_RETURN(error_num);
  }
  spider_conn_set_timeout_from_share(conn, link_idx, spider->trx->thd,
    share);
  if (spider_db_query(
    conn,
    str->ptr(),
    str->length(),
    -1,
    &spider->need_mons[link_idx])
  ) {
    conn->mta_conn_mutex_lock_already = FALSE;
    conn->mta_conn_mutex_unlock_later = FALSE;
    error_num = spider_db_errorno(conn);
    DBUG_RETURN(error_num);
  }
  conn->mta_conn_mutex_lock_already = FALSE;
  conn->mta_conn_mutex_unlock_later = FALSE;
  SPIDER_CLEAR_FILE_POS(&conn->mta_conn_mutex_file_pos);
  pthread_mutex_unlock(&conn->mta_conn_mutex);
  DBUG_RETURN(0);
}

int spider_mysql_handler::repair_table(
  SPIDER_CONN *conn,
  int link_idx,
  HA_CHECK_OPT* check_opt
) {
  int error_num;
  SPIDER_SHARE *share = spider->share;
  spider_string *str = &spider->result_list.sqls[link_idx];
  DBUG_ENTER("spider_mysql_handler::repair_table");
  DBUG_PRINT("info",("spider this=%p", this));
  str->length(0);
  if ((error_num = append_repair_table_part(SPIDER_SQL_TYPE_OTHER_HS,
    link_idx, check_opt)))
  {
    DBUG_RETURN(error_num);
  }
  pthread_mutex_lock(&conn->mta_conn_mutex);
  SPIDER_SET_FILE_POS(&conn->mta_conn_mutex_file_pos);
  conn->need_mon = &spider->need_mons[link_idx];
  conn->mta_conn_mutex_lock_already = TRUE;
  conn->mta_conn_mutex_unlock_later = TRUE;
  if ((error_num = spider_db_set_names(spider, conn, link_idx)))
  {
    conn->mta_conn_mutex_lock_already = FALSE;
    conn->mta_conn_mutex_unlock_later = FALSE;
    SPIDER_CLEAR_FILE_POS(&conn->mta_conn_mutex_file_pos);
    pthread_mutex_unlock(&conn->mta_conn_mutex);
    DBUG_RETURN(error_num);
  }
  spider_conn_set_timeout_from_share(conn, link_idx, spider->trx->thd,
    share);
  if (spider_db_query(
    conn,
    str->ptr(),
    str->length(),
    -1,
    &spider->need_mons[link_idx])
  ) {
    conn->mta_conn_mutex_lock_already = FALSE;
    conn->mta_conn_mutex_unlock_later = FALSE;
    error_num = spider_db_errorno(conn);
    DBUG_RETURN(error_num);
  }
  conn->mta_conn_mutex_lock_already = FALSE;
  conn->mta_conn_mutex_unlock_later = FALSE;
  SPIDER_CLEAR_FILE_POS(&conn->mta_conn_mutex_file_pos);
  pthread_mutex_unlock(&conn->mta_conn_mutex);
  DBUG_RETURN(0);
}

int spider_mysql_handler::analyze_table(
  SPIDER_CONN *conn,
  int link_idx
) {
  int error_num;
  SPIDER_SHARE *share = spider->share;
  spider_string *str = &spider->result_list.sqls[link_idx];
  DBUG_ENTER("spider_mysql_handler::analyze_table");
  DBUG_PRINT("info",("spider this=%p", this));
  str->length(0);
  if ((error_num = append_analyze_table_part(SPIDER_SQL_TYPE_OTHER_HS,
    link_idx)))
  {
    DBUG_RETURN(error_num);
  }
  pthread_mutex_lock(&conn->mta_conn_mutex);
  SPIDER_SET_FILE_POS(&conn->mta_conn_mutex_file_pos);
  conn->need_mon = &spider->need_mons[link_idx];
  conn->mta_conn_mutex_lock_already = TRUE;
  conn->mta_conn_mutex_unlock_later = TRUE;
  if ((error_num = spider_db_set_names(spider, conn, link_idx)))
  {
    conn->mta_conn_mutex_lock_already = FALSE;
    conn->mta_conn_mutex_unlock_later = FALSE;
    SPIDER_CLEAR_FILE_POS(&conn->mta_conn_mutex_file_pos);
    pthread_mutex_unlock(&conn->mta_conn_mutex);
    DBUG_RETURN(error_num);
  }
  spider_conn_set_timeout_from_share(conn, link_idx, spider->trx->thd,
    share);
  if (spider_db_query(
    conn,
    str->ptr(),
    str->length(),
    -1,
    &spider->need_mons[link_idx])
  ) {
    conn->mta_conn_mutex_lock_already = FALSE;
    conn->mta_conn_mutex_unlock_later = FALSE;
    error_num = spider_db_errorno(conn);
    DBUG_RETURN(error_num);
  }
  conn->mta_conn_mutex_lock_already = FALSE;
  conn->mta_conn_mutex_unlock_later = FALSE;
  SPIDER_CLEAR_FILE_POS(&conn->mta_conn_mutex_file_pos);
  pthread_mutex_unlock(&conn->mta_conn_mutex);
  DBUG_RETURN(0);
}

int spider_mysql_handler::optimize_table(
  SPIDER_CONN *conn,
  int link_idx
) {
  int error_num;
  SPIDER_SHARE *share = spider->share;
  spider_string *str = &spider->result_list.sqls[link_idx];
  DBUG_ENTER("spider_mysql_handler::optimize_table");
  DBUG_PRINT("info",("spider this=%p", this));
  str->length(0);
  if ((error_num = append_optimize_table_part(SPIDER_SQL_TYPE_OTHER_HS,
    link_idx)))
  {
    DBUG_RETURN(error_num);
  }
  pthread_mutex_lock(&conn->mta_conn_mutex);
  SPIDER_SET_FILE_POS(&conn->mta_conn_mutex_file_pos);
  conn->need_mon = &spider->need_mons[link_idx];
  conn->mta_conn_mutex_lock_already = TRUE;
  conn->mta_conn_mutex_unlock_later = TRUE;
  if ((error_num = spider_db_set_names(spider, conn, link_idx)))
  {
    conn->mta_conn_mutex_lock_already = FALSE;
    conn->mta_conn_mutex_unlock_later = FALSE;
    SPIDER_CLEAR_FILE_POS(&conn->mta_conn_mutex_file_pos);
    pthread_mutex_unlock(&conn->mta_conn_mutex);
    DBUG_RETURN(error_num);
  }
  spider_conn_set_timeout_from_share(conn, link_idx, spider->trx->thd,
    share);
  if (spider_db_query(
    conn,
    str->ptr(),
    str->length(),
    -1,
    &spider->need_mons[link_idx])
  ) {
    conn->mta_conn_mutex_lock_already = FALSE;
    conn->mta_conn_mutex_unlock_later = FALSE;
    error_num = spider_db_errorno(conn);
    DBUG_RETURN(error_num);
  }
  conn->mta_conn_mutex_lock_already = FALSE;
  conn->mta_conn_mutex_unlock_later = FALSE;
  SPIDER_CLEAR_FILE_POS(&conn->mta_conn_mutex_file_pos);
  pthread_mutex_unlock(&conn->mta_conn_mutex);
  DBUG_RETURN(0);
}

int spider_mysql_handler::flush_tables(
  SPIDER_CONN *conn,
  int link_idx,
  bool lock
) {
  int error_num;
  SPIDER_SHARE *share = spider->share;
  spider_string *str = &spider->result_list.sqls[link_idx];
  DBUG_ENTER("spider_mysql_handler::flush_tables");
  DBUG_PRINT("info",("spider this=%p", this));
  str->length(0);
  if ((error_num = append_flush_tables_part(SPIDER_SQL_TYPE_OTHER_HS,
    link_idx, lock)))
  {
    DBUG_RETURN(error_num);
  }
  spider_conn_set_timeout_from_share(conn, link_idx, spider->trx->thd,
    share);
  if (spider_db_query(
    conn,
    str->ptr(),
    str->length(),
    -1,
    &spider->need_mons[link_idx])
  ) {
    error_num = spider_db_errorno(conn);
    DBUG_RETURN(error_num);
  }
  SPIDER_CLEAR_FILE_POS(&conn->mta_conn_mutex_file_pos);
  pthread_mutex_unlock(&conn->mta_conn_mutex);
  DBUG_RETURN(0);
}

int spider_mysql_handler::flush_logs(
  SPIDER_CONN *conn,
  int link_idx
) {
  int error_num;
  SPIDER_SHARE *share = spider->share;
  DBUG_ENTER("spider_mysql_handler::flush_logs");
  DBUG_PRINT("info",("spider this=%p", this));
  spider_conn_set_timeout_from_share(conn, link_idx, spider->trx->thd,
    share);
  if (spider_db_query(
    conn,
    SPIDER_SQL_FLUSH_LOGS_STR,
    SPIDER_SQL_FLUSH_LOGS_LEN,
    -1,
    &spider->need_mons[link_idx])
  ) {
    error_num = spider_db_errorno(conn);
    DBUG_RETURN(error_num);
  }
  SPIDER_CLEAR_FILE_POS(&conn->mta_conn_mutex_file_pos);
  pthread_mutex_unlock(&conn->mta_conn_mutex);
  DBUG_RETURN(0);
}

int spider_mysql_handler::insert_opened_handler(
  SPIDER_CONN *conn,
  int link_idx
) {
  spider_db_mysql *db_conn = (spider_db_mysql *) conn->db_conn;
  SPIDER_LINK_FOR_HASH *tmp_link_for_hash = &link_for_hash[link_idx];
  DBUG_ASSERT(tmp_link_for_hash->spider == spider);
  DBUG_ASSERT(tmp_link_for_hash->link_idx == link_idx);
  uint old_elements = db_conn->handler_open_array.max_element;
  DBUG_ENTER("spider_mysql_handler::insert_opened_handler");
  DBUG_PRINT("info",("spider this=%p", this));
  if (insert_dynamic(&db_conn->handler_open_array,
    (uchar*) &tmp_link_for_hash))
  {
    DBUG_RETURN(HA_ERR_OUT_OF_MEM);
  }
  if (db_conn->handler_open_array.max_element > old_elements)
  {
    spider_alloc_calc_mem(spider_current_trx,
      db_conn->handler_open_array,
      (db_conn->handler_open_array.max_element - old_elements) *
      db_conn->handler_open_array.size_of_element);
  }
  DBUG_RETURN(0);
}

int spider_mysql_handler::delete_opened_handler(
  SPIDER_CONN *conn,
  int link_idx
) {
  spider_db_mysql *db_conn = (spider_db_mysql *) conn->db_conn;
  uint roop_count, elements = db_conn->handler_open_array.elements;
  SPIDER_LINK_FOR_HASH *tmp_link_for_hash;
  DBUG_ENTER("spider_mysql_handler::delete_opened_handler");
  DBUG_PRINT("info",("spider this=%p", this));
  for (roop_count = 0; roop_count < elements; roop_count++)
  {
    get_dynamic(&db_conn->handler_open_array, (uchar *) &tmp_link_for_hash,
      roop_count);
    if (tmp_link_for_hash == &link_for_hash[link_idx])
    {
      delete_dynamic_element(&db_conn->handler_open_array, roop_count);
      break;
    }
  }
  DBUG_ASSERT(roop_count < elements);
  DBUG_RETURN(0);
}

int spider_mysql_handler::sync_from_clone_source(
  spider_db_handler *dbton_hdl
) {
  DBUG_ENTER("spider_mysql_handler::sync_from_clone_source");
  DBUG_PRINT("info",("spider this=%p", this));
  DBUG_RETURN(0);
}

bool spider_mysql_handler::support_use_handler(
  int use_handler
) {
  DBUG_ENTER("spider_mysql_handler::support_use_handler");
  DBUG_PRINT("info",("spider this=%p", this));
  DBUG_RETURN(TRUE);
}

void spider_mysql_handler::minimum_select_bitmap_create()
{
  TABLE *table = spider->get_table();
  Field **field_p;
  DBUG_ENTER("spider_mysql_handler::minimum_select_bitmap_create");
  DBUG_PRINT("info",("spider this=%p", this));
  memset(minimum_select_bitmap, 0, no_bytes_in_map(table->read_set));
  if (
    spider->has_clone_for_merge ||
#ifdef HA_CAN_BULK_ACCESS
    (spider->is_clone && !spider->is_bulk_access_clone)
#else
    spider->is_clone
#endif
  ) {
    /* need preparing for cmp_ref */
    TABLE_SHARE *table_share = table->s;
    if (
      table_share->primary_key == MAX_KEY
    ) {
      /* need all columns */
      memset(minimum_select_bitmap, 0xFF, no_bytes_in_map(table->read_set));
      DBUG_VOID_RETURN;
    } else {
      /* need primary key columns */
      uint roop_count;
      KEY *key_info;
      KEY_PART_INFO *key_part;
      Field *field;
      key_info = &table_share->key_info[table_share->primary_key];
      key_part = key_info->key_part;
      for (roop_count = 0;
        roop_count < spider_user_defined_key_parts(key_info);
        roop_count++)
      {
        field = key_part[roop_count].field;
        spider_set_bit(minimum_select_bitmap, field->field_index);
      }
    }
  }
  for (field_p = table->field; *field_p; field_p++)
  {
    uint field_index = (*field_p)->field_index;
    DBUG_PRINT("info",("spider field_index=%u", field_index));
    DBUG_PRINT("info",("spider ft_discard_bitmap=%s",
      spider_bit_is_set(spider->ft_discard_bitmap, field_index) ?
        "TRUE" : "FALSE"));
    DBUG_PRINT("info",("spider searched_bitmap=%s",
      spider_bit_is_set(spider->searched_bitmap, field_index) ?
        "TRUE" : "FALSE"));
    DBUG_PRINT("info",("spider read_set=%s",
      bitmap_is_set(table->read_set, field_index) ?
        "TRUE" : "FALSE"));
    DBUG_PRINT("info",("spider write_set=%s",
      bitmap_is_set(table->write_set, field_index) ?
        "TRUE" : "FALSE"));
    if (
      spider_bit_is_set(spider->ft_discard_bitmap, field_index) &
      (
        spider_bit_is_set(spider->searched_bitmap, field_index) |
        bitmap_is_set(table->read_set, field_index) |
        bitmap_is_set(table->write_set, field_index)
      )
    ) {
      spider_set_bit(minimum_select_bitmap, field_index);
    }
  }
  DBUG_VOID_RETURN;
}

bool spider_mysql_handler::minimum_select_bit_is_set(
  uint field_index
) {
  DBUG_ENTER("spider_mysql_handler::minimum_select_bit_is_set");
  DBUG_PRINT("info",("spider this=%p", this));
  DBUG_PRINT("info",("spider field_index=%u", field_index));
  DBUG_PRINT("info",("spider minimum_select_bitmap=%s",
    spider_bit_is_set(minimum_select_bitmap, field_index) ?
      "TRUE" : "FALSE"));
  DBUG_RETURN(spider_bit_is_set(minimum_select_bitmap, field_index));
}

void spider_mysql_handler::copy_minimum_select_bitmap(
  uchar *bitmap
) {
  int roop_count;
  TABLE *table = spider->get_table();
  DBUG_ENTER("spider_mysql_handler::copy_minimum_select_bitmap");
  for (roop_count = 0;
    roop_count < (int) ((table->s->fields + 7) / 8);
    roop_count++)
  {
    bitmap[roop_count] =
      minimum_select_bitmap[roop_count];
    DBUG_PRINT("info",("spider roop_count=%d", roop_count));
    DBUG_PRINT("info",("spider bitmap=%d",
      bitmap[roop_count]));
  }
  DBUG_VOID_RETURN;
}

int spider_mysql_handler::init_union_table_name_pos()
{
  DBUG_ENTER("spider_mysql_handler::init_union_table_name_pos");
  DBUG_PRINT("info",("spider this=%p", this));
  if (!union_table_name_pos_first)
  {
    if (!spider_bulk_malloc(spider_current_trx, 236, MYF(MY_WME),
      &union_table_name_pos_first, sizeof(SPIDER_INT_HLD),
      NullS)
    ) {
      DBUG_RETURN(HA_ERR_OUT_OF_MEM);
    }
    union_table_name_pos_first->next = NULL;
  }
  union_table_name_pos_current = union_table_name_pos_first;
  union_table_name_pos_current->tgt_num = 0;
  DBUG_RETURN(0);
}

int spider_mysql_handler::set_union_table_name_pos()
{
  DBUG_ENTER("spider_mysql_handler::set_union_table_name_pos");
  DBUG_PRINT("info",("spider this=%p", this));
  if (union_table_name_pos_current->tgt_num >= SPIDER_INT_HLD_TGT_SIZE)
  {
    if (!union_table_name_pos_current->next)
    {
      if (!spider_bulk_malloc(spider_current_trx, 237, MYF(MY_WME),
        &union_table_name_pos_current->next, sizeof(SPIDER_INT_HLD),
        NullS)
      ) {
        DBUG_RETURN(HA_ERR_OUT_OF_MEM);
      }
      union_table_name_pos_current->next->next = NULL;
    }
    union_table_name_pos_current = union_table_name_pos_current->next;
    union_table_name_pos_current->tgt_num = 0;
  }
  union_table_name_pos_current->tgt[union_table_name_pos_current->tgt_num] =
    table_name_pos;
  ++union_table_name_pos_current->tgt_num;
  DBUG_RETURN(0);
}

int spider_mysql_handler::reset_union_table_name(
  spider_string *str,
  int link_idx,
  ulong sql_type
) {
  DBUG_ENTER("spider_mysql_handler::reset_union_table_name");
  DBUG_PRINT("info",("spider this=%p", this));
  if (!union_table_name_pos_current)
    DBUG_RETURN(0);

  SPIDER_INT_HLD *tmp_pos = union_table_name_pos_first;
  uint cur_num, pos_backup = str->length();
  while(TRUE)
  {
    for (cur_num = 0; cur_num < tmp_pos->tgt_num; ++cur_num)
    {
      str->length(tmp_pos->tgt[cur_num]);
      append_table_name_with_adjusting(str, link_idx, sql_type);
    }
    if (tmp_pos == union_table_name_pos_current)
      break;
    tmp_pos = tmp_pos->next;
  }
  str->length(pos_backup);
  DBUG_RETURN(0);
}

spider_mysql_copy_table::spider_mysql_copy_table(
  spider_mysql_share *db_share
) : spider_db_copy_table(
  db_share
),
  mysql_share(db_share)
{
  DBUG_ENTER("spider_mysql_copy_table::spider_mysql_copy_table");
  DBUG_PRINT("info",("spider this=%p", this));
  DBUG_VOID_RETURN;
}

spider_mysql_copy_table::~spider_mysql_copy_table()
{
  DBUG_ENTER("spider_mysql_copy_table::~spider_mysql_copy_table");
  DBUG_PRINT("info",("spider this=%p", this));
  DBUG_VOID_RETURN;
}

int spider_mysql_copy_table::init()
{
  DBUG_ENTER("spider_mysql_copy_table::init");
  DBUG_PRINT("info",("spider this=%p", this));
  sql.init_calc_mem(78);
  DBUG_RETURN(0);
}

void spider_mysql_copy_table::set_sql_charset(
  CHARSET_INFO *cs
) {
  DBUG_ENTER("spider_mysql_copy_table::set_sql_charset");
  DBUG_PRINT("info",("spider this=%p", this));
  sql.set_charset(cs);
  DBUG_VOID_RETURN;
}

int spider_mysql_copy_table::append_select_str()
{
  DBUG_ENTER("spider_mysql_copy_table::append_select_str");
  DBUG_PRINT("info",("spider this=%p", this));
  if (sql.reserve(SPIDER_SQL_SELECT_LEN))
    DBUG_RETURN(HA_ERR_OUT_OF_MEM);
  sql.q_append(SPIDER_SQL_SELECT_STR, SPIDER_SQL_SELECT_LEN);
  DBUG_RETURN(0);
}

int spider_mysql_copy_table::append_insert_str(
  int insert_flg
) {
  DBUG_ENTER("spider_mysql_copy_table::append_insert_str");
  DBUG_PRINT("info",("spider this=%p", this));
  if (insert_flg & SPIDER_DB_INSERT_REPLACE)
  {
    if (sql.reserve(SPIDER_SQL_REPLACE_LEN))
      DBUG_RETURN(HA_ERR_OUT_OF_MEM);
    sql.q_append(SPIDER_SQL_REPLACE_STR, SPIDER_SQL_REPLACE_LEN);
  } else {
    if (sql.reserve(SPIDER_SQL_INSERT_LEN))
      DBUG_RETURN(HA_ERR_OUT_OF_MEM);
    sql.q_append(SPIDER_SQL_INSERT_STR, SPIDER_SQL_INSERT_LEN);
  }
  if (insert_flg & SPIDER_DB_INSERT_LOW_PRIORITY)
  {
    if (sql.reserve(SPIDER_SQL_LOW_PRIORITY_LEN))
      DBUG_RETURN(HA_ERR_OUT_OF_MEM);
    sql.q_append(SPIDER_SQL_LOW_PRIORITY_STR, SPIDER_SQL_LOW_PRIORITY_LEN);
  }
  else if (insert_flg & SPIDER_DB_INSERT_DELAYED)
  {
    if (sql.reserve(SPIDER_SQL_SQL_DELAYED_LEN))
      DBUG_RETURN(HA_ERR_OUT_OF_MEM);
    sql.q_append(SPIDER_SQL_SQL_DELAYED_STR, SPIDER_SQL_SQL_DELAYED_LEN);
  }
  else if (insert_flg & SPIDER_DB_INSERT_HIGH_PRIORITY)
  {
    if (sql.reserve(SPIDER_SQL_HIGH_PRIORITY_LEN))
      DBUG_RETURN(HA_ERR_OUT_OF_MEM);
    sql.q_append(SPIDER_SQL_HIGH_PRIORITY_STR, SPIDER_SQL_HIGH_PRIORITY_LEN);
  }
  if (insert_flg & SPIDER_DB_INSERT_IGNORE)
  {
    if (sql.reserve(SPIDER_SQL_SQL_IGNORE_LEN))
      DBUG_RETURN(HA_ERR_OUT_OF_MEM);
    sql.q_append(SPIDER_SQL_SQL_IGNORE_STR, SPIDER_SQL_SQL_IGNORE_LEN);
  }
  DBUG_RETURN(0);
}

int spider_mysql_copy_table::append_table_columns(
  TABLE_SHARE *table_share
) {
  int error_num;
  Field **field;
  DBUG_ENTER("spider_mysql_copy_table::append_table_columns");
  DBUG_PRINT("info",("spider this=%p", this));
  for (field = table_share->field; *field; field++)
  {
    if (sql.reserve(SPIDER_SQL_NAME_QUOTE_LEN))
      DBUG_RETURN(HA_ERR_OUT_OF_MEM);
    sql.q_append(SPIDER_SQL_NAME_QUOTE_STR, SPIDER_SQL_NAME_QUOTE_LEN);
    if ((error_num = spider_db_append_name_with_quote_str(&sql,
      (char *) (*field)->field_name, spider_dbton_mysql.dbton_id)))
      DBUG_RETURN(error_num);
    if (sql.reserve(SPIDER_SQL_NAME_QUOTE_LEN + SPIDER_SQL_COMMA_LEN))
      DBUG_RETURN(HA_ERR_OUT_OF_MEM);
    sql.q_append(SPIDER_SQL_NAME_QUOTE_STR, SPIDER_SQL_NAME_QUOTE_LEN);
    sql.q_append(SPIDER_SQL_COMMA_STR, SPIDER_SQL_COMMA_LEN);
  }
  sql.length(sql.length() - SPIDER_SQL_COMMA_LEN);
  DBUG_RETURN(0);
}

int spider_mysql_copy_table::append_from_str()
{
  DBUG_ENTER("spider_mysql_copy_table::append_from_str");
  DBUG_PRINT("info",("spider this=%p", this));
  if (sql.reserve(SPIDER_SQL_FROM_LEN))
    DBUG_RETURN(HA_ERR_OUT_OF_MEM);
  sql.q_append(SPIDER_SQL_FROM_STR, SPIDER_SQL_FROM_LEN);
  DBUG_RETURN(0);
}

int spider_mysql_copy_table::append_table_name(
  int link_idx
) {
  int error_num;
  DBUG_ENTER("spider_mysql_copy_table::append_table_name");
  DBUG_PRINT("info",("spider this=%p", this));
  error_num = mysql_share->append_table_name(&sql, link_idx);
  DBUG_RETURN(error_num);
}

void spider_mysql_copy_table::set_sql_pos()
{
  DBUG_ENTER("spider_mysql_copy_table::set_sql_pos");
  DBUG_PRINT("info",("spider this=%p", this));
  pos = sql.length();
  DBUG_VOID_RETURN;
}

void spider_mysql_copy_table::set_sql_to_pos()
{
  DBUG_ENTER("spider_mysql_copy_table::set_sql_to_pos");
  DBUG_PRINT("info",("spider this=%p", this));
  sql.length(pos);
  DBUG_VOID_RETURN;
}

int spider_mysql_copy_table::append_copy_where(
  spider_db_copy_table *source_ct,
  KEY *key_info,
  ulong *last_row_pos,
  ulong *last_lengths
) {
  int error_num, roop_count, roop_count2;
  DBUG_ENTER("spider_mysql_copy_table::append_copy_where");
  DBUG_PRINT("info",("spider this=%p", this));
  if (sql.reserve(SPIDER_SQL_WHERE_LEN + SPIDER_SQL_OPEN_PAREN_LEN))
  {
    DBUG_RETURN(HA_ERR_OUT_OF_MEM);
  }
  sql.q_append(SPIDER_SQL_WHERE_STR, SPIDER_SQL_WHERE_LEN);
  sql.q_append(SPIDER_SQL_OPEN_PAREN_STR, SPIDER_SQL_OPEN_PAREN_LEN);
  Field *field;
  KEY_PART_INFO *key_part = key_info->key_part;
  for (roop_count = spider_user_defined_key_parts(key_info) - 1;
    roop_count >= 0; roop_count--)
  {
    for (roop_count2 = 0; roop_count2 < roop_count; roop_count2++)
    {
      field = key_part[roop_count2].field;
      if ((error_num = copy_key_row(source_ct,
        field, &last_row_pos[field->field_index],
        &last_lengths[field->field_index],
        SPIDER_SQL_EQUAL_STR, SPIDER_SQL_EQUAL_LEN)))
      {
        DBUG_RETURN(error_num);
      }
    }
    field = key_part[roop_count2].field;
    if ((error_num = copy_key_row(source_ct,
      field, &last_row_pos[field->field_index],
      &last_lengths[field->field_index],
      SPIDER_SQL_GT_STR, SPIDER_SQL_GT_LEN)))
    {
      DBUG_RETURN(error_num);
    }
    sql.length(sql.length() - SPIDER_SQL_AND_LEN);
    if (sql.reserve(SPIDER_SQL_CLOSE_PAREN_LEN +
      SPIDER_SQL_OR_LEN + SPIDER_SQL_OPEN_PAREN_LEN))
    {
      DBUG_RETURN(HA_ERR_OUT_OF_MEM);
    }
    sql.q_append(SPIDER_SQL_CLOSE_PAREN_STR, SPIDER_SQL_CLOSE_PAREN_LEN);
    sql.q_append(SPIDER_SQL_OR_STR, SPIDER_SQL_OR_LEN);
    sql.q_append(SPIDER_SQL_OPEN_PAREN_STR, SPIDER_SQL_OPEN_PAREN_LEN);
  }
  sql.length(sql.length() - SPIDER_SQL_OR_LEN - SPIDER_SQL_OPEN_PAREN_LEN);
  DBUG_RETURN(0);
}

int spider_mysql_copy_table::append_key_order_str(
  KEY *key_info,
  int start_pos,
  bool desc_flg
) {
  int length, error_num;
  KEY_PART_INFO *key_part;
  Field *field;
  DBUG_ENTER("spider_mysql_copy_table::append_key_order_str");
  DBUG_PRINT("info",("spider this=%p", this));
  if ((int) spider_user_defined_key_parts(key_info) > start_pos)
  {
    if (sql.reserve(SPIDER_SQL_ORDER_LEN))
      DBUG_RETURN(HA_ERR_OUT_OF_MEM);
    sql.q_append(SPIDER_SQL_ORDER_STR, SPIDER_SQL_ORDER_LEN);
    if (desc_flg == TRUE)
    {
      for (
        key_part = key_info->key_part + start_pos,
        length = 0;
        length + start_pos < (int) spider_user_defined_key_parts(key_info);
        key_part++,
        length++
      ) {
        field = key_part->field;
        if (sql.reserve(SPIDER_SQL_NAME_QUOTE_LEN))
          DBUG_RETURN(HA_ERR_OUT_OF_MEM);
        sql.q_append(SPIDER_SQL_NAME_QUOTE_STR, SPIDER_SQL_NAME_QUOTE_LEN);
        if ((error_num = spider_db_append_name_with_quote_str(&sql,
          (char *) field->field_name, spider_dbton_mysql.dbton_id)))
          DBUG_RETURN(error_num);
        if (key_part->key_part_flag & HA_REVERSE_SORT)
        {
          if (sql.reserve(SPIDER_SQL_NAME_QUOTE_LEN + SPIDER_SQL_COMMA_LEN))
            DBUG_RETURN(HA_ERR_OUT_OF_MEM);
          sql.q_append(SPIDER_SQL_NAME_QUOTE_STR, SPIDER_SQL_NAME_QUOTE_LEN);
          sql.q_append(SPIDER_SQL_COMMA_STR, SPIDER_SQL_COMMA_LEN);
        } else {
          if (sql.reserve(SPIDER_SQL_NAME_QUOTE_LEN + SPIDER_SQL_DESC_LEN +
            SPIDER_SQL_COMMA_LEN))
            DBUG_RETURN(HA_ERR_OUT_OF_MEM);
          sql.q_append(SPIDER_SQL_NAME_QUOTE_STR, SPIDER_SQL_NAME_QUOTE_LEN);
          sql.q_append(SPIDER_SQL_DESC_STR, SPIDER_SQL_DESC_LEN);
          sql.q_append(SPIDER_SQL_COMMA_STR, SPIDER_SQL_COMMA_LEN);
        }
      }
    } else {
      for (
        key_part = key_info->key_part + start_pos,
        length = 0;
        length + start_pos < (int) spider_user_defined_key_parts(key_info);
        key_part++,
        length++
      ) {
        field = key_part->field;
        if (sql.reserve(SPIDER_SQL_NAME_QUOTE_LEN))
          DBUG_RETURN(HA_ERR_OUT_OF_MEM);
        sql.q_append(SPIDER_SQL_NAME_QUOTE_STR, SPIDER_SQL_NAME_QUOTE_LEN);
        if ((error_num = spider_db_append_name_with_quote_str(&sql,
          (char *) field->field_name, spider_dbton_mysql.dbton_id)))
          DBUG_RETURN(error_num);
        if (key_part->key_part_flag & HA_REVERSE_SORT)
        {
          if (sql.reserve(SPIDER_SQL_NAME_QUOTE_LEN + SPIDER_SQL_DESC_LEN +
            SPIDER_SQL_COMMA_LEN))
            DBUG_RETURN(HA_ERR_OUT_OF_MEM);
          sql.q_append(SPIDER_SQL_NAME_QUOTE_STR, SPIDER_SQL_NAME_QUOTE_LEN);
          sql.q_append(SPIDER_SQL_DESC_STR, SPIDER_SQL_DESC_LEN);
          sql.q_append(SPIDER_SQL_COMMA_STR, SPIDER_SQL_COMMA_LEN);
        } else {
          if (sql.reserve(SPIDER_SQL_NAME_QUOTE_LEN + SPIDER_SQL_COMMA_LEN))
            DBUG_RETURN(HA_ERR_OUT_OF_MEM);
          sql.q_append(SPIDER_SQL_NAME_QUOTE_STR, SPIDER_SQL_NAME_QUOTE_LEN);
          sql.q_append(SPIDER_SQL_COMMA_STR, SPIDER_SQL_COMMA_LEN);
        }
      }
    }
    sql.length(sql.length() - SPIDER_SQL_COMMA_LEN);
  }
  DBUG_RETURN(0);
}

int spider_mysql_copy_table::append_limit(
  longlong offset,
  longlong limit
) {
  char buf[SPIDER_LONGLONG_LEN + 1];
  uint32 length;
  DBUG_ENTER("spider_mysql_copy_table::append_limit");
  DBUG_PRINT("info",("spider this=%p", this));
  if (offset || limit < 9223372036854775807LL)
  {
    if (sql.reserve(SPIDER_SQL_LIMIT_LEN + SPIDER_SQL_COMMA_LEN +
      ((SPIDER_LONGLONG_LEN) * 2)))
      DBUG_RETURN(HA_ERR_OUT_OF_MEM);
    sql.q_append(SPIDER_SQL_LIMIT_STR, SPIDER_SQL_LIMIT_LEN);
    if (offset)
    {
      length = (uint32) (my_charset_bin.cset->longlong10_to_str)(
        &my_charset_bin, buf, SPIDER_LONGLONG_LEN + 1, -10, offset);
      sql.q_append(buf, length);
      sql.q_append(SPIDER_SQL_COMMA_STR, SPIDER_SQL_COMMA_LEN);
    }
    length = (uint32) (my_charset_bin.cset->longlong10_to_str)(
      &my_charset_bin, buf, SPIDER_LONGLONG_LEN + 1, -10, limit);
    sql.q_append(buf, length);
  }
  DBUG_RETURN(0);
}

int spider_mysql_copy_table::append_into_str()
{
  DBUG_ENTER("spider_mysql_copy_table::append_into_str");
  DBUG_PRINT("info",("spider this=%p", this));
  if (sql.reserve(SPIDER_SQL_INTO_LEN))
    DBUG_RETURN(HA_ERR_OUT_OF_MEM);
  sql.q_append(SPIDER_SQL_INTO_STR, SPIDER_SQL_INTO_LEN);
  DBUG_RETURN(0);
}

int spider_mysql_copy_table::append_open_paren_str()
{
  DBUG_ENTER("spider_mysql_copy_table::append_open_paren_str");
  DBUG_PRINT("info",("spider this=%p", this));
  if (sql.reserve(SPIDER_SQL_OPEN_PAREN_LEN))
    DBUG_RETURN(HA_ERR_OUT_OF_MEM);
  sql.q_append(SPIDER_SQL_OPEN_PAREN_STR, SPIDER_SQL_OPEN_PAREN_LEN);
  DBUG_RETURN(0);
}

int spider_mysql_copy_table::append_values_str()
{
  DBUG_ENTER("spider_mysql_copy_table::append_values_str");
  DBUG_PRINT("info",("spider this=%p", this));
  if (sql.reserve(SPIDER_SQL_VALUES_LEN + SPIDER_SQL_OPEN_PAREN_LEN))
    DBUG_RETURN(HA_ERR_OUT_OF_MEM);
  sql.q_append(SPIDER_SQL_VALUES_STR, SPIDER_SQL_VALUES_LEN);
  sql.q_append(SPIDER_SQL_OPEN_PAREN_STR, SPIDER_SQL_OPEN_PAREN_LEN);
  DBUG_RETURN(0);
}

int spider_mysql_copy_table::append_select_lock_str(
  int lock_mode
) {
  DBUG_ENTER("spider_mysql_copy_table::append_select_lock_str");
  DBUG_PRINT("info",("spider this=%p", this));
  if (lock_mode == SPIDER_LOCK_MODE_EXCLUSIVE)
  {
    if (sql.reserve(SPIDER_SQL_FOR_UPDATE_LEN))
      DBUG_RETURN(HA_ERR_OUT_OF_MEM);
    sql.q_append(SPIDER_SQL_FOR_UPDATE_STR, SPIDER_SQL_FOR_UPDATE_LEN);
  } else if (lock_mode == SPIDER_LOCK_MODE_SHARED)
  {
    if (sql.reserve(SPIDER_SQL_SHARED_LOCK_LEN))
      DBUG_RETURN(HA_ERR_OUT_OF_MEM);
    sql.q_append(SPIDER_SQL_SHARED_LOCK_STR, SPIDER_SQL_SHARED_LOCK_LEN);
  }
  DBUG_RETURN(0);
}

int spider_mysql_copy_table::exec_query(
  SPIDER_CONN *conn,
  int quick_mode,
  int *need_mon
) {
  int error_num;
  DBUG_ENTER("spider_mysql_copy_table::exec_query");
  DBUG_PRINT("info",("spider this=%p", this));
  error_num = spider_db_query(conn, sql.ptr(), sql.length(), quick_mode,
    need_mon);
  DBUG_RETURN(error_num);
}

int spider_mysql_copy_table::copy_key_row(
  spider_db_copy_table *source_ct,
  Field *field,
  ulong *row_pos,
  ulong *length,
  const char *joint_str,
  const int joint_length
) {
  int error_num;
  spider_string *source_str = &((spider_mysql_copy_table *) source_ct)->sql;
  DBUG_ENTER("spider_mysql_copy_table::copy_key_row");
  DBUG_PRINT("info",("spider this=%p", this));
  if (sql.reserve(SPIDER_SQL_NAME_QUOTE_LEN))
    DBUG_RETURN(HA_ERR_OUT_OF_MEM);
  sql.q_append(SPIDER_SQL_NAME_QUOTE_STR, SPIDER_SQL_NAME_QUOTE_LEN);
  if ((error_num = spider_db_append_name_with_quote_str(&sql,
    (char *) field->field_name, spider_dbton_mysql.dbton_id)))
    DBUG_RETURN(error_num);
  if (sql.reserve(SPIDER_SQL_NAME_QUOTE_LEN + joint_length + *length +
    SPIDER_SQL_AND_LEN))
    DBUG_RETURN(HA_ERR_OUT_OF_MEM);
  sql.q_append(SPIDER_SQL_NAME_QUOTE_STR, SPIDER_SQL_NAME_QUOTE_LEN);
  sql.q_append(joint_str, joint_length);
  sql.q_append(source_str->ptr() + *row_pos, *length);
  sql.q_append(SPIDER_SQL_AND_STR, SPIDER_SQL_AND_LEN);
  DBUG_RETURN(0);
}

int spider_mysql_copy_table::copy_row(
  Field *field,
  SPIDER_DB_ROW *row
) {
  int error_num;
  DBUG_ENTER("spider_mysql_copy_table::copy_row");
  DBUG_PRINT("info",("spider this=%p", this));
  if (row->is_null())
  {
    if (sql.reserve(SPIDER_SQL_NULL_LEN + SPIDER_SQL_COMMA_LEN))
      DBUG_RETURN(HA_ERR_OUT_OF_MEM);
    sql.q_append(SPIDER_SQL_NULL_STR, SPIDER_SQL_NULL_LEN);
  } else if (field->str_needs_quotes())
  {
    if (sql.reserve(SPIDER_SQL_VALUE_QUOTE_LEN))
      DBUG_RETURN(HA_ERR_OUT_OF_MEM);
    sql.q_append(SPIDER_SQL_VALUE_QUOTE_STR, SPIDER_SQL_VALUE_QUOTE_LEN);
    if ((error_num = row->append_escaped_to_str(&sql,
      spider_dbton_mysql.dbton_id)))
      DBUG_RETURN(error_num);
    if (sql.reserve(SPIDER_SQL_VALUE_QUOTE_LEN + SPIDER_SQL_COMMA_LEN))
      DBUG_RETURN(HA_ERR_OUT_OF_MEM);
    sql.q_append(SPIDER_SQL_VALUE_QUOTE_STR, SPIDER_SQL_VALUE_QUOTE_LEN);
  } else {
    if ((error_num = row->append_to_str(&sql)))
      DBUG_RETURN(error_num);
    if (sql.reserve(SPIDER_SQL_COMMA_LEN))
      DBUG_RETURN(HA_ERR_OUT_OF_MEM);
  }
  sql.q_append(SPIDER_SQL_COMMA_STR, SPIDER_SQL_COMMA_LEN);
  DBUG_RETURN(0);
}

int spider_mysql_copy_table::copy_rows(
  TABLE *table,
  SPIDER_DB_ROW *row,
  ulong **last_row_pos,
  ulong **last_lengths
) {
  int error_num;
  Field **field;
  ulong *lengths2, *row_pos2;
  DBUG_ENTER("spider_mysql_copy_table::copy_rows");
  DBUG_PRINT("info",("spider this=%p", this));
  row_pos2 = *last_row_pos;
  lengths2 = *last_lengths;

  for (
    field = table->field;
    *field;
    field++,
    lengths2++
  ) {
    *row_pos2 = sql.length();
    if ((error_num =
      copy_row(*field, row)))
      DBUG_RETURN(error_num);
    *lengths2 = sql.length() - *row_pos2 - SPIDER_SQL_COMMA_LEN;
    row->next();
    row_pos2++;
  }
  sql.length(sql.length() - SPIDER_SQL_COMMA_LEN);
  if (sql.reserve(SPIDER_SQL_CLOSE_PAREN_LEN +
    SPIDER_SQL_COMMA_LEN + SPIDER_SQL_OPEN_PAREN_LEN))
  {
    DBUG_RETURN(HA_ERR_OUT_OF_MEM);
  }
  sql.q_append(SPIDER_SQL_CLOSE_PAREN_STR, SPIDER_SQL_CLOSE_PAREN_LEN);
  sql.q_append(SPIDER_SQL_COMMA_STR, SPIDER_SQL_COMMA_LEN);
  sql.q_append(SPIDER_SQL_OPEN_PAREN_STR, SPIDER_SQL_OPEN_PAREN_LEN);
  DBUG_RETURN(0);
}

int spider_mysql_copy_table::copy_rows(
  TABLE *table,
  SPIDER_DB_ROW *row
) {
  int error_num;
  Field **field;
  DBUG_ENTER("spider_mysql_copy_table::copy_rows");
  DBUG_PRINT("info",("spider this=%p", this));
  for (
    field = table->field;
    *field;
    field++
  ) {
    if ((error_num =
      copy_row(*field, row)))
      DBUG_RETURN(error_num);
    row->next();
  }
  sql.length(sql.length() - SPIDER_SQL_COMMA_LEN);
  if (sql.reserve(SPIDER_SQL_CLOSE_PAREN_LEN +
    SPIDER_SQL_COMMA_LEN + SPIDER_SQL_OPEN_PAREN_LEN))
  {
    DBUG_RETURN(HA_ERR_OUT_OF_MEM);
  }
  sql.q_append(SPIDER_SQL_CLOSE_PAREN_STR, SPIDER_SQL_CLOSE_PAREN_LEN);
  sql.q_append(SPIDER_SQL_COMMA_STR, SPIDER_SQL_COMMA_LEN);
  sql.q_append(SPIDER_SQL_OPEN_PAREN_STR, SPIDER_SQL_OPEN_PAREN_LEN);
  DBUG_RETURN(0);
}

int spider_mysql_copy_table::append_insert_terminator()
{
  DBUG_ENTER("spider_mysql_copy_table::append_insert_terminator");
  DBUG_PRINT("info",("spider this=%p", this));
  sql.length(sql.length() - SPIDER_SQL_COMMA_LEN - SPIDER_SQL_OPEN_PAREN_LEN);
  DBUG_RETURN(0);
}

int spider_mysql_copy_table::copy_insert_values(
  spider_db_copy_table *source_ct
) {
  spider_mysql_copy_table *tmp_ct = (spider_mysql_copy_table *) source_ct;
  spider_string *source_str = &tmp_ct->sql;
  int values_length = source_str->length() - tmp_ct->pos;
  const char *values_ptr = source_str->ptr() + tmp_ct->pos;
  DBUG_ENTER("spider_mysql_copy_table::copy_insert_values");
  DBUG_PRINT("info",("spider this=%p", this));
  if (sql.reserve(values_length))
  {
    DBUG_RETURN(HA_ERR_OUT_OF_MEM);
  }
  sql.q_append(values_ptr, values_length);
  DBUG_RETURN(0);
}
>>>>>>> e105d8bc
<|MERGE_RESOLUTION|>--- conflicted
+++ resolved
@@ -1,5 +1,4 @@
-<<<<<<< HEAD
-/* Copyright (C) 2012-2013 Kentoku Shiba
+/* Copyright (C) 2012-2014 Kentoku Shiba
 
   This program is free software; you can redistribute it and/or modify
   it under the terms of the GNU General Public License as published by
@@ -110,6 +109,8 @@
 #define SPIDER_SQL_SHOW_TABLE_STATUS_LEN sizeof(SPIDER_SQL_SHOW_TABLE_STATUS_STR) - 1
 #define SPIDER_SQL_SELECT_TABLES_STATUS_STR "select `table_rows`,`avg_row_length`,`data_length`,`max_data_length`,`index_length`,`auto_increment`,`create_time`,`update_time`,`check_time` from `information_schema`.`tables` where `table_schema` = "
 #define SPIDER_SQL_SELECT_TABLES_STATUS_LEN sizeof(SPIDER_SQL_SELECT_TABLES_STATUS_STR) - 1
+#define SPIDER_SQL_SHOW_WARNINGS_STR "show warnings"
+#define SPIDER_SQL_SHOW_WARNINGS_LEN sizeof(SPIDER_SQL_SHOW_WARNINGS_STR) - 1
 
 #ifdef SPIDER_HAS_DISCOVER_TABLE_STRUCTURE
 #define SPIDER_SQL_SHOW_COLUMNS_STR "show columns from "
@@ -1442,16 +1443,19 @@
     if (connect_mutex)
       pthread_mutex_lock(&spider_open_conn_mutex);
     /* tgt_db not use */
-    if (!mysql_real_connect(
-      db_conn,
-      tgt_host,
-      tgt_username,
-      tgt_password,
-      NULL,
-      tgt_port,
-      tgt_socket,
-      CLIENT_MULTI_STATEMENTS
-    )) {
+    if (
+      !spider_param_dry_access() &&
+      !mysql_real_connect(
+        db_conn,
+        tgt_host,
+        tgt_username,
+        tgt_password,
+        NULL,
+        tgt_port,
+        tgt_socket,
+        CLIENT_MULTI_STATEMENTS
+      )
+    ) {
       if (connect_mutex)
         pthread_mutex_unlock(&spider_open_conn_mutex);
       error_num = mysql_errno(db_conn);
@@ -1483,6 +1487,8 @@
 ) {
   DBUG_ENTER("spider_db_mysql::ping");
   DBUG_PRINT("info",("spider this=%p", this));
+  if (spider_param_dry_access())
+    DBUG_RETURN(0);
   DBUG_RETURN(simple_command(db_conn, COM_PING, 0, 0, 0));
 }
 
@@ -1521,17 +1527,20 @@
   uint length,
   int quick_mode
 ) {
-  int error_num;
+  int error_num = 0;
+  uint log_result_errors = spider_param_log_result_errors();
   DBUG_ENTER("spider_db_mysql::exec_query");
   DBUG_PRINT("info",("spider this=%p", this));
   if (spider_param_general_log())
   {
     const char *tgt_str = conn->tgt_host;
     uint32 tgt_len = conn->tgt_host_length;
-    spider_string tmp_query_str(length + conn->tgt_wrapper_length +
-      tgt_len + (SPIDER_SQL_SPACE_LEN * 2));
+    spider_string tmp_query_str;
     tmp_query_str.init_calc_mem(230);
-    tmp_query_str.length(0);
+    if (tmp_query_str.reserve(
+      length + conn->tgt_wrapper_length +
+      tgt_len + (SPIDER_SQL_SPACE_LEN * 2)))
+      DBUG_RETURN(HA_ERR_OUT_OF_MEM);
     tmp_query_str.q_append(conn->tgt_wrapper, conn->tgt_wrapper_length);
     tmp_query_str.q_append(SPIDER_SQL_SPACE_STR, SPIDER_SQL_SPACE_LEN);
     tmp_query_str.q_append(tgt_str, tgt_len);
@@ -1540,33 +1549,86 @@
     general_log_write(current_thd, COM_QUERY, tmp_query_str.ptr(),
       tmp_query_str.length());
   }
-  error_num = mysql_real_query(db_conn, query, length);
-  if (spider_param_log_result_errors() >= 2 && db_conn->warning_count > 0)
-  {
-    time_t cur_time = (time_t) time((time_t*) 0);
-    struct tm lt;
-    struct tm *l_time = localtime_r(&cur_time, &lt);
-    fprintf(stderr, "%04d%02d%02d %02d:%02d:%02d [WARN SPIDER RESULT] "
-      "from [%s] %ld to %ld:  "
-      "affected_rows: %llu  id: %llu  status: %u  warning_count: %u\n",
-      l_time->tm_year + 1900, l_time->tm_mon + 1, l_time->tm_mday,
-      l_time->tm_hour, l_time->tm_min, l_time->tm_sec,
-      conn->tgt_host, db_conn->thread_id, current_thd->thread_id,
-      db_conn->affected_rows, db_conn->insert_id,
-      db_conn->server_status, db_conn->warning_count);
-  } else if (spider_param_log_result_errors() >= 4)
-  {
-    time_t cur_time = (time_t) time((time_t*) 0);
-    struct tm lt;
-    struct tm *l_time = localtime_r(&cur_time, &lt);
-    fprintf(stderr, "%04d%02d%02d %02d:%02d:%02d [INFO SPIDER RESULT] "
-      "from [%s] %ld to %ld:  "
-      "affected_rows: %llu  id: %llu  status: %u  warning_count: %u\n",
-      l_time->tm_year + 1900, l_time->tm_mon + 1, l_time->tm_mday,
-      l_time->tm_hour, l_time->tm_min, l_time->tm_sec,
-      conn->tgt_host, db_conn->thread_id, current_thd->thread_id,
-      db_conn->affected_rows, db_conn->insert_id,
-      db_conn->server_status, db_conn->warning_count);
+  if (!spider_param_dry_access())
+  {
+    error_num = mysql_real_query(db_conn, query, length);
+  }
+  if (
+    (error_num && log_result_errors >= 1) ||
+    (log_result_errors >= 2 && db_conn->warning_count > 0) ||
+    (log_result_errors >= 4)
+  ) {
+    THD *thd = current_thd;
+    uint log_result_error_with_sql = spider_param_log_result_error_with_sql();
+    if (log_result_error_with_sql)
+    {
+      time_t cur_time = (time_t) time((time_t*) 0);
+      struct tm lt;
+      struct tm *l_time = localtime_r(&cur_time, &lt);
+      spider_string tmp_query_str;
+      tmp_query_str.init_calc_mem(243);
+      uint query_length = thd->query_length();
+      if ((log_result_error_with_sql & 2) && query_length)
+      {
+        Security_context *security_ctx = thd->security_ctx;
+        tmp_query_str.length(0);
+        if (tmp_query_str.reserve(query_length + 1))
+          DBUG_RETURN(HA_ERR_OUT_OF_MEM);
+        tmp_query_str.q_append(thd->query(), query_length);
+        fprintf(stderr, "%04d%02d%02d %02d:%02d:%02d [RECV SPIDER SQL] "
+          "from [%s][%s] to %ld:  "
+          "sql: %s\n",
+          l_time->tm_year + 1900, l_time->tm_mon + 1, l_time->tm_mday,
+          l_time->tm_hour, l_time->tm_min, l_time->tm_sec,
+          security_ctx->user ? security_ctx->user : "system user",
+          security_ctx->host_or_ip,
+          thd->thread_id,
+          tmp_query_str.c_ptr_safe());
+      }
+      if (log_result_error_with_sql & 1)
+      {
+        tmp_query_str.length(0);
+        if (tmp_query_str.reserve(length + 1))
+          DBUG_RETURN(HA_ERR_OUT_OF_MEM);
+        tmp_query_str.q_append(query, length);
+        fprintf(stderr, "%04d%02d%02d %02d:%02d:%02d [SEND SPIDER SQL] "
+          "from %ld to [%s] %ld:  "
+          "sql: %s\n",
+          l_time->tm_year + 1900, l_time->tm_mon + 1, l_time->tm_mday,
+          l_time->tm_hour, l_time->tm_min, l_time->tm_sec,
+          thd->thread_id, conn->tgt_host, db_conn->thread_id,
+          tmp_query_str.c_ptr_safe());
+      }
+    }
+    if (log_result_errors >= 2 && db_conn->warning_count > 0)
+    {
+      time_t cur_time = (time_t) time((time_t*) 0);
+      struct tm lt;
+      struct tm *l_time = localtime_r(&cur_time, &lt);
+      fprintf(stderr, "%04d%02d%02d %02d:%02d:%02d [WARN SPIDER RESULT] "
+        "from [%s] %ld to %ld:  "
+        "affected_rows: %llu  id: %llu  status: %u  warning_count: %u\n",
+        l_time->tm_year + 1900, l_time->tm_mon + 1, l_time->tm_mday,
+        l_time->tm_hour, l_time->tm_min, l_time->tm_sec,
+        conn->tgt_host, db_conn->thread_id, thd->thread_id,
+        db_conn->affected_rows, db_conn->insert_id,
+        db_conn->server_status, db_conn->warning_count);
+      if (spider_param_log_result_errors() >= 3)
+        print_warnings(l_time);
+    } else if (log_result_errors >= 4)
+    {
+      time_t cur_time = (time_t) time((time_t*) 0);
+      struct tm lt;
+      struct tm *l_time = localtime_r(&cur_time, &lt);
+      fprintf(stderr, "%04d%02d%02d %02d:%02d:%02d [INFO SPIDER RESULT] "
+        "from [%s] %ld to %ld:  "
+        "affected_rows: %llu  id: %llu  status: %u  warning_count: %u\n",
+        l_time->tm_year + 1900, l_time->tm_mon + 1, l_time->tm_mday,
+        l_time->tm_hour, l_time->tm_min, l_time->tm_sec,
+        conn->tgt_host, db_conn->thread_id, thd->thread_id,
+        db_conn->affected_rows, db_conn->insert_id,
+        db_conn->server_status, db_conn->warning_count);
+    }
   }
   DBUG_RETURN(error_num);
 }
@@ -1634,6 +1696,81 @@
   DBUG_RETURN(xa_nota);
 }
 
+void spider_db_mysql::print_warnings(
+  struct tm *l_time
+) {
+  DBUG_ENTER("spider_db_mysql::print_warnings");
+  DBUG_PRINT("info",("spider this=%p", this));
+  if (db_conn->status == MYSQL_STATUS_READY)
+  {
+#if MYSQL_VERSION_ID < 50500
+    if (!(db_conn->last_used_con->server_status & SERVER_MORE_RESULTS_EXISTS))
+#else
+    if (!(db_conn->server_status & SERVER_MORE_RESULTS_EXISTS))
+#endif
+    {
+/*
+      pthread_mutex_lock(&conn->mta_conn_mutex);
+      SPIDER_SET_FILE_POS(&conn->mta_conn_mutex_file_pos);
+*/
+      if (
+        spider_param_dry_access() ||
+        !mysql_real_query(db_conn, SPIDER_SQL_SHOW_WARNINGS_STR,
+          SPIDER_SQL_SHOW_WARNINGS_LEN)
+      ) {
+        MYSQL_RES *res = NULL;
+        MYSQL_ROW row = NULL;
+        uint num_fields;
+        if (
+          spider_param_dry_access() ||
+          !(res = mysql_store_result(db_conn)) ||
+          !(row = mysql_fetch_row(res))
+        ) {
+          if (mysql_errno(db_conn))
+          {
+            if (res)
+              mysql_free_result(res);
+/*
+            SPIDER_CLEAR_FILE_POS(&conn->mta_conn_mutex_file_pos);
+            pthread_mutex_unlock(&conn->mta_conn_mutex);
+*/
+            DBUG_VOID_RETURN;
+          }
+          /* no record is ok */
+        }
+/*
+        SPIDER_CLEAR_FILE_POS(&conn->mta_conn_mutex_file_pos);
+        pthread_mutex_unlock(&conn->mta_conn_mutex);
+*/
+        num_fields = mysql_num_fields(res);
+        if (num_fields != 3)
+        {
+          mysql_free_result(res);
+          DBUG_VOID_RETURN;
+        }
+        while (row)
+        {
+          fprintf(stderr, "%04d%02d%02d %02d:%02d:%02d [WARN SPIDER RESULT] "
+            "from [%s] %ld to %ld: %s %s %s\n",
+            l_time->tm_year + 1900, l_time->tm_mon + 1, l_time->tm_mday,
+            l_time->tm_hour, l_time->tm_min, l_time->tm_sec,
+            conn->tgt_host, db_conn->thread_id,
+            current_thd->thread_id, row[0], row[1], row[2]);
+          row = mysql_fetch_row(res);
+        }
+        if (res)
+          mysql_free_result(res);
+      } else {
+/*
+        SPIDER_CLEAR_FILE_POS(&conn->mta_conn_mutex_file_pos);
+        pthread_mutex_unlock(&conn->mta_conn_mutex);
+*/
+      }
+    }
+  }
+  DBUG_VOID_RETURN;
+}
+
 spider_db_result *spider_db_mysql::store_result(
   spider_db_result_buffer **spider_res_buf,
   st_spider_db_request_key *request_key,
@@ -1646,8 +1783,10 @@
   if ((result = new spider_db_mysql_result()))
   {
     *error_num = 0;
-    if (!(result->db_result = mysql_store_result(db_conn)))
-    {
+    if (
+      spider_param_dry_access() ||
+      !(result->db_result = mysql_store_result(db_conn))
+    ) {
       delete result;
       result = NULL;
     } else {
@@ -1670,8 +1809,10 @@
   if ((result = new spider_db_mysql_result()))
   {
     *error_num = 0;
-    if (!(result->db_result = db_conn->methods->use_result(db_conn)))
-    {
+    if (
+      spider_param_dry_access() ||
+      !(result->db_result = db_conn->methods->use_result(db_conn))
+    ) {
       delete result;
       result = NULL;
     } else {
@@ -1743,6 +1884,8 @@
 ) {
   DBUG_ENTER("spider_db_mysql::set_character_set");
   DBUG_PRINT("info",("spider this=%p", this));
+  if (spider_param_dry_access())
+    DBUG_RETURN(0);
   DBUG_RETURN(mysql_set_character_set(db_conn, csname));
 }
 
@@ -1751,6 +1894,8 @@
 ) {
   DBUG_ENTER("spider_db_mysql::select_db");
   DBUG_PRINT("info",("spider this=%p", this));
+  if (spider_param_dry_access())
+    DBUG_RETURN(0);
   DBUG_RETURN(mysql_select_db(db_conn, dbname));
 }
 
@@ -3504,10 +3649,15 @@
         func_name_length = strlen(func_name);
         DBUG_PRINT("info",("spider func_name = %s", func_name));
         DBUG_PRINT("info",("spider func_name_length = %d", func_name_length));
-        if (str->reserve(SPIDER_SQL_MBR_LEN + func_name_length +
-          SPIDER_SQL_OPEN_PAREN_LEN))
+        if (str->reserve(
+#ifndef SPIDER_ITEM_GEOFUNC_NAME_HAS_MBR
+          SPIDER_SQL_MBR_LEN +
+#endif
+          func_name_length + SPIDER_SQL_OPEN_PAREN_LEN))
           DBUG_RETURN(HA_ERR_OUT_OF_MEM);
+#ifndef SPIDER_ITEM_GEOFUNC_NAME_HAS_MBR
         str->q_append(SPIDER_SQL_MBR_STR, SPIDER_SQL_MBR_LEN);
+#endif
         str->q_append(func_name, func_name_length);
         str->q_append(SPIDER_SQL_OPEN_PAREN_STR, SPIDER_SQL_OPEN_PAREN_LEN);
       }
@@ -4688,6 +4838,7 @@
   st_spider_share *share = spider->share;
   int init_sql_alloc_size =
     spider_param_init_sql_alloc_size(thd, share->init_sql_alloc_size);
+  TABLE *table = spider->get_table();
   DBUG_ENTER("spider_mysql_handler::init");
   DBUG_PRINT("info",("spider this=%p", this));
   sql.init_calc_mem(59);
@@ -4719,6 +4870,8 @@
       __func__, __FILE__, __LINE__, MYF(MY_WME | MY_ZEROFILL),
       &link_for_hash,
         sizeof(SPIDER_LINK_FOR_HASH) * share->link_count,
+      &minimum_select_bitmap,
+        table ? sizeof(uchar) * no_bytes_in_map(table->read_set) : 0,
       NullS))
   ) {
     DBUG_RETURN(HA_ERR_OUT_OF_MEM);
@@ -4971,14 +5124,24 @@
       table_dot_aliases, table_dot_alias_lengths)) ||
     (error_num = append_condition_part(
       SPIDER_SQL_B_DOT_STR, SPIDER_SQL_B_DOT_LEN,
-      SPIDER_SQL_TYPE_SELECT_SQL, FALSE)) ||
-    (
-      spider->result_list.direct_order_limit &&
-      (error_num = append_key_order_for_direct_order_limit_with_alias(&sql,
-        SPIDER_SQL_B_DOT_STR, SPIDER_SQL_B_DOT_LEN))
-    )
+      SPIDER_SQL_TYPE_SELECT_SQL, FALSE))
   )
     DBUG_RETURN(error_num);
+  if (spider->result_list.direct_order_limit)
+  {
+    if ((error_num = append_key_order_for_direct_order_limit_with_alias(&sql,
+      SPIDER_SQL_B_DOT_STR, SPIDER_SQL_B_DOT_LEN)))
+      DBUG_RETURN(error_num);
+  }
+#ifdef HANDLER_HAS_DIRECT_AGGREGATE
+  else if (spider->result_list.direct_aggregate)
+  {
+    if ((error_num =
+      append_group_by(&sql, SPIDER_SQL_B_DOT_STR, SPIDER_SQL_B_DOT_LEN)))
+      DBUG_RETURN(error_num);
+  }
+#endif
+
   DBUG_RETURN(0);
 }
 
@@ -5185,14 +5348,26 @@
       table_dot_aliases, table_dot_alias_lengths)) ||
     (error_num = append_condition_part(
       SPIDER_SQL_B_DOT_STR, SPIDER_SQL_B_DOT_LEN,
-      SPIDER_SQL_TYPE_TMP_SQL, FALSE)) ||
-    (
-      spider->result_list.direct_order_limit &&
-      (error_num = append_key_order_for_direct_order_limit_with_alias(&tmp_sql,
+      SPIDER_SQL_TYPE_TMP_SQL, FALSE))
+  )
+    DBUG_RETURN(error_num);
+  if (spider->result_list.direct_order_limit)
+  {
+    if ((error_num =
+      append_key_order_for_direct_order_limit_with_alias(&tmp_sql,
         SPIDER_SQL_B_DOT_STR, SPIDER_SQL_B_DOT_LEN))
     )
-  )
-    DBUG_RETURN(error_num);
+      DBUG_RETURN(error_num);
+  }
+#ifdef HANDLER_HAS_DIRECT_AGGREGATE
+  else if (spider->result_list.direct_aggregate)
+  {
+    if ((error_num =
+      append_group_by(&tmp_sql, SPIDER_SQL_B_DOT_STR, SPIDER_SQL_B_DOT_LEN)))
+      DBUG_RETURN(error_num);
+  }
+#endif
+
   DBUG_RETURN(0);
 }
 
@@ -5696,10 +5871,12 @@
 int spider_mysql_handler::append_direct_update_set(
   spider_string *str
 ) {
+#if defined(HS_HAS_SQLCOM) && defined(HAVE_HANDLERSOCKET)
   uint field_name_length;
   SPIDER_SHARE *share = spider->share;
 #ifndef DBUG_OFF
   TABLE *table = spider->get_table();
+#endif
 #endif
   DBUG_ENTER("spider_mysql_handler::append_direct_update_set");
   if (
@@ -5716,6 +5893,7 @@
   if (
     (spider->direct_update_kinds & SPIDER_SQL_KIND_SQL)
   ) {
+#if defined(HS_HAS_SQLCOM) && defined(HAVE_HANDLERSOCKET)
     size_t roop_count;
     Field *field;
     if (str->reserve(SPIDER_SQL_SET_LEN))
@@ -5767,6 +5945,9 @@
       str->q_append(SPIDER_SQL_COMMA_STR, SPIDER_SQL_COMMA_LEN);
     }
     str->length(str->length() - SPIDER_SQL_COMMA_LEN);
+#else
+    DBUG_ASSERT(0);
+#endif
   }
   DBUG_RETURN(0);
 }
@@ -5968,10 +6149,12 @@
   int field_length;
   bool appended = FALSE;
   DBUG_ENTER("spider_mysql_handler::append_minimum_select");
+  minimum_select_bitmap_create();
   for (field = table->field; *field; field++)
   {
     if (minimum_select_bit_is_set((*field)->field_index))
     {
+      spider_set_bit(minimum_select_bitmap, (*field)->field_index);
       field_length =
         mysql_share->column_name_str[(*field)->field_index].length();
       if (str->reserve(field_length +
@@ -6053,10 +6236,12 @@
   int field_length;
   bool appended = FALSE;
   DBUG_ENTER("spider_mysql_handler::append_minimum_select_with_alias");
+  minimum_select_bitmap_create();
   for (field = table->field; *field; field++)
   {
     if (minimum_select_bit_is_set((*field)->field_index))
     {
+      spider_set_bit(minimum_select_bitmap, (*field)->field_index);
       field_length =
         mysql_share->column_name_str[(*field)->field_index].length();
       if (str->reserve(alias_length + field_length +
@@ -6579,7 +6764,8 @@
   KEY_PART_INFO *key_part,
   const key_range *key,
   const uchar **ptr,
-  bool key_eq
+  bool key_eq,
+  bool tgt_final
 ) {
   int error_num;
   spider_string *str, *str_part = NULL, *str_part2 = NULL;
@@ -6606,7 +6792,7 @@
       DBUG_RETURN(0);
   }
   error_num = append_is_null(sql_type, str, str_part, str_part2,
-    key_part, key, ptr, key_eq);
+    key_part, key, ptr, key_eq, tgt_final);
   DBUG_RETURN(error_num);
 }
 
@@ -6618,32 +6804,54 @@
   KEY_PART_INFO *key_part,
   const key_range *key,
   const uchar **ptr,
-  bool key_eq
+  bool key_eq,
+  bool tgt_final
 ) {
   DBUG_ENTER("spider_mysql_handler::append_is_null");
   DBUG_PRINT("info",("spider this=%p", this));
+  DBUG_PRINT("info",("spider key_eq=%s", key_eq ? "TRUE" : "FALSE"));
   if (key_part->null_bit)
   {
     if (*(*ptr)++)
     {
       if (sql_type == SPIDER_SQL_TYPE_HANDLER)
       {
-        str = str_part;
         if (
           key_eq ||
           key->flag == HA_READ_KEY_EXACT ||
           key->flag == HA_READ_KEY_OR_NEXT
         ) {
-          if (str->reserve(SPIDER_SQL_IS_NULL_LEN))
+          if (tgt_final)
+          {
+            if (str->reserve(SPIDER_SQL_EQUAL_LEN))
+              DBUG_RETURN(HA_ERR_OUT_OF_MEM);
+            str->q_append(SPIDER_SQL_EQUAL_STR, SPIDER_SQL_EQUAL_LEN);
+          }
+          str = str_part;
+          if (str->reserve(SPIDER_SQL_NULL_LEN))
             DBUG_RETURN(HA_ERR_OUT_OF_MEM);
-          str->q_append(SPIDER_SQL_IS_NULL_STR, SPIDER_SQL_IS_NULL_LEN);
+          str->q_append(SPIDER_SQL_NULL_STR, SPIDER_SQL_NULL_LEN);
         } else {
-          str->length(str->length() - SPIDER_SQL_OPEN_PAREN_LEN);
-          ha_next_pos = str->length();
-          if (str->reserve(SPIDER_SQL_FIRST_LEN))
-            DBUG_RETURN(HA_ERR_OUT_OF_MEM);
-          str->q_append(SPIDER_SQL_FIRST_STR, SPIDER_SQL_FIRST_LEN);
-          spider->result_list.ha_read_kind = 1;
+          if (str_part->length() == SPIDER_SQL_OPEN_PAREN_LEN)
+          {
+            str = str_part;
+            /* first index column */
+            str->length(str->length() - SPIDER_SQL_OPEN_PAREN_LEN);
+            ha_next_pos = str->length();
+            if (str->reserve(SPIDER_SQL_FIRST_LEN))
+              DBUG_RETURN(HA_ERR_OUT_OF_MEM);
+            str->q_append(SPIDER_SQL_FIRST_STR, SPIDER_SQL_FIRST_LEN);
+            spider->result_list.ha_read_kind = 1;
+          } else if (tgt_final)
+          {
+            if (str->reserve(SPIDER_SQL_GT_LEN))
+              DBUG_RETURN(HA_ERR_OUT_OF_MEM);
+            str->q_append(SPIDER_SQL_GT_STR, SPIDER_SQL_GT_LEN);
+            str = str_part;
+            if (str->reserve(SPIDER_SQL_NULL_LEN))
+              DBUG_RETURN(HA_ERR_OUT_OF_MEM);
+            str->q_append(SPIDER_SQL_NULL_STR, SPIDER_SQL_NULL_LEN);
+          }
         }
         str = str_part2;
       }
@@ -6917,10 +7125,17 @@
         }
         ha_where_pos = str->length();
 
-        if (sql_part2.length())
-        {
-          str->append(sql_part2);
-          start_where = FALSE;
+        if (
+          spider->sql_command == SQLCOM_HA_READ ||
+          !spider->result_list.use_both_key
+        ) {
+          if (sql_part2.length())
+          {
+            str->append(sql_part2);
+            start_where = FALSE;
+          }
+        } else {
+          DBUG_RETURN(0);
         }
       }
       break;
@@ -7246,6 +7461,37 @@
 }
 
 #ifdef HANDLER_HAS_DIRECT_AGGREGATE
+int spider_mysql_handler::append_group_by_part(
+  const char *alias,
+  uint alias_length,
+  ulong sql_type
+) {
+  int error_num;
+  spider_string *str;
+  DBUG_ENTER("spider_mysql_handler::append_group_by_part");
+  DBUG_PRINT("info",("spider this=%p", this));
+  switch (sql_type)
+  {
+    case SPIDER_SQL_TYPE_SELECT_SQL:
+    case SPIDER_SQL_TYPE_TMP_SQL:
+      str = &sql;
+      break;
+    case SPIDER_SQL_TYPE_INSERT_SQL:
+    case SPIDER_SQL_TYPE_UPDATE_SQL:
+    case SPIDER_SQL_TYPE_DELETE_SQL:
+    case SPIDER_SQL_TYPE_BULK_UPDATE_SQL:
+      str = &update_sql;
+      break;
+    case SPIDER_SQL_TYPE_HANDLER:
+      str = &ha_sql;
+      break;
+    default:
+      DBUG_RETURN(0);
+  }
+  error_num = append_group_by(str, alias, alias_length);
+  DBUG_RETURN(error_num);
+}
+
 int spider_mysql_handler::append_group_by(
   spider_string *str,
   const char *alias,
@@ -9665,6 +9911,14 @@
     request_key.handler = spider;
     request_key.request_id = 1;
     request_key.next = NULL;
+    if (spider_param_dry_access())
+    {
+      conn->mta_conn_mutex_lock_already = FALSE;
+      conn->mta_conn_mutex_unlock_later = FALSE;
+      SPIDER_CLEAR_FILE_POS(&conn->mta_conn_mutex_file_pos);
+      pthread_mutex_unlock(&conn->mta_conn_mutex);
+      DBUG_RETURN(0);
+    }
     if (!(res = conn->db_conn->store_result(NULL, &request_key, &error_num)))
     {
       conn->mta_conn_mutex_lock_already = FALSE;
@@ -9790,6 +10044,14 @@
     request_key.handler = spider;
     request_key.request_id = 1;
     request_key.next = NULL;
+    if (spider_param_dry_access())
+    {
+      conn->mta_conn_mutex_lock_already = FALSE;
+      conn->mta_conn_mutex_unlock_later = FALSE;
+      SPIDER_CLEAR_FILE_POS(&conn->mta_conn_mutex_file_pos);
+      pthread_mutex_unlock(&conn->mta_conn_mutex);
+      DBUG_RETURN(0);
+    }
     if (!(res = conn->db_conn->store_result(NULL, &request_key, &error_num)))
     {
       conn->mta_conn_mutex_lock_already = FALSE;
@@ -10240,7 +10502,7 @@
   pthread_mutex_unlock(&conn->mta_conn_mutex);
   error_num = res->fetch_table_records(
     1,
-    share->records
+    spider->table_rows
   );
   res->free_result();
   delete res;
@@ -10908,33 +11170,86 @@
   DBUG_RETURN(TRUE);
 }
 
+void spider_mysql_handler::minimum_select_bitmap_create()
+{
+  TABLE *table = spider->get_table();
+  Field **field_p;
+  DBUG_ENTER("spider_mysql_handler::minimum_select_bitmap_create");
+  DBUG_PRINT("info",("spider this=%p", this));
+  memset(minimum_select_bitmap, 0, no_bytes_in_map(table->read_set));
+  if (
+    spider->has_clone_for_merge ||
+#ifdef HA_CAN_BULK_ACCESS
+    (spider->is_clone && !spider->is_bulk_access_clone)
+#else
+    spider->is_clone
+#endif
+  ) {
+    /* need preparing for cmp_ref */
+    TABLE_SHARE *table_share = table->s;
+    if (
+      table_share->primary_key == MAX_KEY
+    ) {
+      /* need all columns */
+      memset(minimum_select_bitmap, 0xFF, no_bytes_in_map(table->read_set));
+      DBUG_VOID_RETURN;
+    } else {
+      /* need primary key columns */
+      uint roop_count;
+      KEY *key_info;
+      KEY_PART_INFO *key_part;
+      Field *field;
+      key_info = &table_share->key_info[table_share->primary_key];
+      key_part = key_info->key_part;
+      for (roop_count = 0;
+        roop_count < spider_user_defined_key_parts(key_info);
+        roop_count++)
+      {
+        field = key_part[roop_count].field;
+        spider_set_bit(minimum_select_bitmap, field->field_index);
+      }
+    }
+  }
+  for (field_p = table->field; *field_p; field_p++)
+  {
+    uint field_index = (*field_p)->field_index;
+    DBUG_PRINT("info",("spider field_index=%u", field_index));
+    DBUG_PRINT("info",("spider ft_discard_bitmap=%s",
+      spider_bit_is_set(spider->ft_discard_bitmap, field_index) ?
+        "TRUE" : "FALSE"));
+    DBUG_PRINT("info",("spider searched_bitmap=%s",
+      spider_bit_is_set(spider->searched_bitmap, field_index) ?
+        "TRUE" : "FALSE"));
+    DBUG_PRINT("info",("spider read_set=%s",
+      bitmap_is_set(table->read_set, field_index) ?
+        "TRUE" : "FALSE"));
+    DBUG_PRINT("info",("spider write_set=%s",
+      bitmap_is_set(table->write_set, field_index) ?
+        "TRUE" : "FALSE"));
+    if (
+      spider_bit_is_set(spider->ft_discard_bitmap, field_index) &
+      (
+        spider_bit_is_set(spider->searched_bitmap, field_index) |
+        bitmap_is_set(table->read_set, field_index) |
+        bitmap_is_set(table->write_set, field_index)
+      )
+    ) {
+      spider_set_bit(minimum_select_bitmap, field_index);
+    }
+  }
+  DBUG_VOID_RETURN;
+}
+
 bool spider_mysql_handler::minimum_select_bit_is_set(
   uint field_index
 ) {
-  TABLE *table = spider->get_table();
   DBUG_ENTER("spider_mysql_handler::minimum_select_bit_is_set");
   DBUG_PRINT("info",("spider this=%p", this));
   DBUG_PRINT("info",("spider field_index=%u", field_index));
-  DBUG_PRINT("info",("spider ft_discard_bitmap=%s",
-    spider_bit_is_set(spider->ft_discard_bitmap, field_index) ?
+  DBUG_PRINT("info",("spider minimum_select_bitmap=%s",
+    spider_bit_is_set(minimum_select_bitmap, field_index) ?
       "TRUE" : "FALSE"));
-  DBUG_PRINT("info",("spider searched_bitmap=%s",
-    spider_bit_is_set(spider->searched_bitmap, field_index) ?
-      "TRUE" : "FALSE"));
-  DBUG_PRINT("info",("spider read_set=%s",
-    bitmap_is_set(table->read_set, field_index) ?
-      "TRUE" : "FALSE"));
-  DBUG_PRINT("info",("spider write_set=%s",
-    bitmap_is_set(table->write_set, field_index) ?
-      "TRUE" : "FALSE"));
-  DBUG_RETURN(
-    spider_bit_is_set(spider->ft_discard_bitmap, field_index) &
-    (
-      spider_bit_is_set(spider->searched_bitmap, field_index) |
-      bitmap_is_set(table->read_set, field_index) |
-      bitmap_is_set(table->write_set, field_index)
-    )
-  );
+  DBUG_RETURN(spider_bit_is_set(minimum_select_bitmap, field_index));
 }
 
 void spider_mysql_handler::copy_minimum_select_bitmap(
@@ -10948,23 +11263,10 @@
     roop_count++)
   {
     bitmap[roop_count] =
-      spider->ft_discard_bitmap[roop_count] &
-      (
-        spider->searched_bitmap[roop_count] |
-        ((uchar *) table->read_set->bitmap)[roop_count] |
-        ((uchar *) table->write_set->bitmap)[roop_count]
-      );
+      minimum_select_bitmap[roop_count];
     DBUG_PRINT("info",("spider roop_count=%d", roop_count));
     DBUG_PRINT("info",("spider bitmap=%d",
       bitmap[roop_count]));
-    DBUG_PRINT("info",("spider ft_discard_bitmap=%d",
-      spider->ft_discard_bitmap[roop_count]));
-    DBUG_PRINT("info",("spider searched_bitmap=%d",
-      spider->searched_bitmap[roop_count]));
-    DBUG_PRINT("info",("spider read_set=%d",
-      ((uchar *) table->read_set->bitmap)[roop_count]));
-    DBUG_PRINT("info",("spider write_set=%d",
-      ((uchar *) table->write_set->bitmap)[roop_count]));
   }
   DBUG_VOID_RETURN;
 }
@@ -11568,11879 +11870,4 @@
   }
   sql.q_append(values_ptr, values_length);
   DBUG_RETURN(0);
-}
-=======
-/* Copyright (C) 2012-2014 Kentoku Shiba
-
-  This program is free software; you can redistribute it and/or modify
-  it under the terms of the GNU General Public License as published by
-  the Free Software Foundation; version 2 of the License.
-
-  This program is distributed in the hope that it will be useful,
-  but WITHOUT ANY WARRANTY; without even the implied warranty of
-  MERCHANTABILITY or FITNESS FOR A PARTICULAR PURPOSE.  See the
-  GNU General Public License for more details.
-
-  You should have received a copy of the GNU General Public License
-  along with this program; if not, write to the Free Software
-  Foundation, Inc., 59 Temple Place, Suite 330, Boston, MA  02111-1307  USA */
-
-#define MYSQL_SERVER 1
-#include "mysql_version.h"
-#if MYSQL_VERSION_ID < 50500
-#include "mysql_priv.h"
-#include <mysql/plugin.h>
-#else
-#include "sql_priv.h"
-#include "probes_mysql.h"
-#include "sql_class.h"
-#include "sql_partition.h"
-#include "sql_analyse.h"
-#include "sql_base.h"
-#include "tztime.h"
-#ifdef HANDLER_HAS_DIRECT_AGGREGATE
-#include "sql_select.h"
-#endif
-#endif
-#include "sql_common.h"
-#include <mysql.h>
-#include <errmsg.h>
-#include "spd_err.h"
-#include "spd_param.h"
-#include "spd_db_include.h"
-#include "spd_include.h"
-#include "spd_db_mysql.h"
-#include "ha_spider.h"
-#include "spd_conn.h"
-#include "spd_db_conn.h"
-#include "spd_malloc.h"
-#include "spd_sys_table.h"
-#include "spd_table.h"
-
-extern struct charset_info_st *spd_charset_utf8_bin;
-
-extern handlerton *spider_hton_ptr;
-extern pthread_mutex_t spider_open_conn_mutex;
-extern HASH spider_open_connections;
-extern SPIDER_DBTON spider_dbton[SPIDER_DBTON_SIZE];
-extern const char spider_dig_upper[];
-
-#define SPIDER_SQL_NAME_QUOTE_STR "`"
-#define SPIDER_SQL_NAME_QUOTE_LEN (sizeof(SPIDER_SQL_NAME_QUOTE_STR) - 1)
-static const char *name_quote_str = SPIDER_SQL_NAME_QUOTE_STR;
-
-#define SPIDER_SQL_ISO_READ_UNCOMMITTED_STR "set session transaction isolation level read uncommitted"
-#define SPIDER_SQL_ISO_READ_UNCOMMITTED_LEN sizeof(SPIDER_SQL_ISO_READ_UNCOMMITTED_STR) - 1
-#define SPIDER_SQL_ISO_READ_COMMITTED_STR "set session transaction isolation level read committed"
-#define SPIDER_SQL_ISO_READ_COMMITTED_LEN sizeof(SPIDER_SQL_ISO_READ_COMMITTED_STR) - 1
-#define SPIDER_SQL_ISO_REPEATABLE_READ_STR "set session transaction isolation level repeatable read"
-#define SPIDER_SQL_ISO_REPEATABLE_READ_LEN sizeof(SPIDER_SQL_ISO_REPEATABLE_READ_STR) - 1
-#define SPIDER_SQL_ISO_SERIALIZABLE_STR "set session transaction isolation level serializable"
-#define SPIDER_SQL_ISO_SERIALIZABLE_LEN sizeof(SPIDER_SQL_ISO_SERIALIZABLE_STR) - 1
-
-#define SPIDER_SQL_START_CONSISTENT_SNAPSHOT_STR "start transaction with consistent snapshot"
-#define SPIDER_SQL_START_CONSISTENT_SNAPSHOT_LEN sizeof(SPIDER_SQL_START_CONSISTENT_SNAPSHOT_STR) - 1
-#define SPIDER_SQL_START_TRANSACTION_STR "start transaction"
-#define SPIDER_SQL_START_TRANSACTION_LEN sizeof(SPIDER_SQL_START_TRANSACTION_STR) - 1
-
-#define SPIDER_SQL_AUTOCOMMIT_OFF_STR "set session autocommit = 0"
-#define SPIDER_SQL_AUTOCOMMIT_OFF_LEN sizeof(SPIDER_SQL_AUTOCOMMIT_OFF_STR) - 1
-#define SPIDER_SQL_AUTOCOMMIT_ON_STR "set session autocommit = 1"
-#define SPIDER_SQL_AUTOCOMMIT_ON_LEN sizeof(SPIDER_SQL_AUTOCOMMIT_ON_STR) - 1
-
-#define SPIDER_SQL_SQL_LOG_OFF_STR "set session sql_log_off = 0"
-#define SPIDER_SQL_SQL_LOG_OFF_LEN sizeof(SPIDER_SQL_SQL_LOG_OFF_STR) - 1
-#define SPIDER_SQL_SQL_LOG_ON_STR "set session sql_log_off = 1"
-#define SPIDER_SQL_SQL_LOG_ON_LEN sizeof(SPIDER_SQL_SQL_LOG_ON_STR) - 1
-
-#define SPIDER_SQL_TIME_ZONE_STR "set session time_zone = '"
-#define SPIDER_SQL_TIME_ZONE_LEN sizeof(SPIDER_SQL_TIME_ZONE_STR) - 1
-
-#define SPIDER_SQL_COMMIT_STR "commit"
-#define SPIDER_SQL_COMMIT_LEN sizeof(SPIDER_SQL_COMMIT_STR) - 1
-#define SPIDER_SQL_ROLLBACK_STR "rollback"
-#define SPIDER_SQL_ROLLBACK_LEN sizeof(SPIDER_SQL_ROLLBACK_STR) - 1
-
-#define SPIDER_SQL_XA_START_STR "xa start "
-#define SPIDER_SQL_XA_START_LEN sizeof(SPIDER_SQL_XA_START_STR) - 1
-#define SPIDER_SQL_XA_END_STR "xa end "
-#define SPIDER_SQL_XA_END_LEN sizeof(SPIDER_SQL_XA_END_STR) - 1
-#define SPIDER_SQL_XA_PREPARE_STR "xa prepare "
-#define SPIDER_SQL_XA_PREPARE_LEN sizeof(SPIDER_SQL_XA_PREPARE_STR) - 1
-#define SPIDER_SQL_XA_COMMIT_STR "xa commit "
-#define SPIDER_SQL_XA_COMMIT_LEN sizeof(SPIDER_SQL_XA_COMMIT_STR) - 1
-#define SPIDER_SQL_XA_ROLLBACK_STR "xa rollback "
-#define SPIDER_SQL_XA_ROLLBACK_LEN sizeof(SPIDER_SQL_XA_ROLLBACK_STR) - 1
-
-#define SPIDER_SQL_LOCK_TABLE_STR "lock tables "
-#define SPIDER_SQL_LOCK_TABLE_LEN (sizeof(SPIDER_SQL_LOCK_TABLE_STR) - 1)
-#define SPIDER_SQL_UNLOCK_TABLE_STR "unlock tables"
-#define SPIDER_SQL_UNLOCK_TABLE_LEN (sizeof(SPIDER_SQL_UNLOCK_TABLE_STR) - 1)
-
-#define SPIDER_SQL_SHOW_TABLE_STATUS_STR "show table status from "
-#define SPIDER_SQL_SHOW_TABLE_STATUS_LEN sizeof(SPIDER_SQL_SHOW_TABLE_STATUS_STR) - 1
-#define SPIDER_SQL_SELECT_TABLES_STATUS_STR "select `table_rows`,`avg_row_length`,`data_length`,`max_data_length`,`index_length`,`auto_increment`,`create_time`,`update_time`,`check_time` from `information_schema`.`tables` where `table_schema` = "
-#define SPIDER_SQL_SELECT_TABLES_STATUS_LEN sizeof(SPIDER_SQL_SELECT_TABLES_STATUS_STR) - 1
-#define SPIDER_SQL_SHOW_WARNINGS_STR "show warnings"
-#define SPIDER_SQL_SHOW_WARNINGS_LEN sizeof(SPIDER_SQL_SHOW_WARNINGS_STR) - 1
-
-#ifdef SPIDER_HAS_DISCOVER_TABLE_STRUCTURE
-#define SPIDER_SQL_SHOW_COLUMNS_STR "show columns from "
-#define SPIDER_SQL_SHOW_COLUMNS_LEN sizeof(SPIDER_SQL_SHOW_COLUMNS_STR) - 1
-#endif
-
-#define SPIDER_SQL_LIKE_STR " like "
-#define SPIDER_SQL_LIKE_LEN (sizeof(SPIDER_SQL_LIKE_STR) - 1)
-#define SPIDER_SQL_LIMIT1_STR " limit 1"
-#define SPIDER_SQL_LIMIT1_LEN (sizeof(SPIDER_SQL_LIMIT1_STR) - 1)
-#define SPIDER_SQL_COLLATE_STR " collate "
-#define SPIDER_SQL_COLLATE_LEN (sizeof(SPIDER_SQL_COLLATE_STR) - 1)
-
-#define SPIDER_SQL_INTERVAL_STR " + interval "
-#define SPIDER_SQL_INTERVAL_LEN (sizeof(SPIDER_SQL_INTERVAL_STR) - 1)
-#define SPIDER_SQL_NEGINTERVAL_STR " - interval "
-#define SPIDER_SQL_NEGINTERVAL_LEN (sizeof(SPIDER_SQL_NEGINTERVAL_STR) - 1)
-
-static uchar SPIDER_SQL_LINESTRING_HEAD_STR[] =
-  {0x00,0x00,0x00,0x00,0x01,0x02,0x00,0x00,0x00,0x02,0x00,0x00,0x00};
-#define SPIDER_SQL_LINESTRING_HEAD_LEN sizeof(SPIDER_SQL_LINESTRING_HEAD_STR)
-
-static const char *spider_db_table_lock_str[] =
-{
-  " read local,",
-  " read,",
-  " low_priority write,",
-  " write,"
-};
-static const int spider_db_table_lock_len[] =
-{
-  sizeof(" read local,") - 1,
-  sizeof(" read,") - 1,
-  sizeof(" low_priority write,") - 1,
-  sizeof(" write,") - 1
-};
-static const char *spider_db_timefunc_interval_str[] =
-{
-  " year", " quarter", " month", " week", " day",
-  " hour", " minute", " second", " microsecond",
-  " year_month", " day_hour", " day_minute",
-  " day_second", " hour_minute", " hour_second",
-  " minute_second", " day_microsecond", " hour_microsecond",
-  " minute_microsecond", " second_microsecond"
-};
-
-int spider_mysql_init()
-{
-  DBUG_ENTER("spider_mysql_init");
-  DBUG_RETURN(0);
-}
-
-int spider_mysql_deinit()
-{
-  DBUG_ENTER("spider_mysql_deinit");
-  DBUG_RETURN(0);
-}
-
-spider_db_share *spider_mysql_create_share(
-  SPIDER_SHARE *share
-) {
-  DBUG_ENTER("spider_mysql_create_share");
-  DBUG_RETURN(new spider_mysql_share(share));
-}
-
-spider_db_handler *spider_mysql_create_handler(
-  ha_spider *spider,
-  spider_db_share *db_share
-) {
-  DBUG_ENTER("spider_mysql_create_handler");
-  DBUG_RETURN(new spider_mysql_handler(spider,
-    (spider_mysql_share *) db_share));
-}
-
-spider_db_copy_table *spider_mysql_create_copy_table(
-  spider_db_share *db_share
-) {
-  DBUG_ENTER("spider_mysql_create_copy_table");
-  DBUG_RETURN(new spider_mysql_copy_table(
-    (spider_mysql_share *) db_share));
-}
-
-SPIDER_DB_CONN *spider_mysql_create_conn(
-  SPIDER_CONN *conn
-) {
-  DBUG_ENTER("spider_mysql_create_conn");
-  DBUG_RETURN(new spider_db_mysql(conn));
-}
-
-spider_db_mysql_util spider_db_mysql_utility;
-
-SPIDER_DBTON spider_dbton_mysql = {
-  0,
-  SPIDER_DB_WRAPPER_MYSQL,
-  SPIDER_DB_ACCESS_TYPE_SQL,
-  spider_mysql_init,
-  spider_mysql_deinit,
-  spider_mysql_create_share,
-  spider_mysql_create_handler,
-  spider_mysql_create_copy_table,
-  spider_mysql_create_conn,
-  &spider_db_mysql_utility
-};
-
-spider_db_mysql_row::spider_db_mysql_row() :
-  spider_db_row(spider_dbton_mysql.dbton_id),
-  row(NULL), lengths(NULL), cloned(FALSE)
-{
-  DBUG_ENTER("spider_db_mysql_row::spider_db_mysql_row");
-  DBUG_PRINT("info",("spider this=%p", this));
-  DBUG_VOID_RETURN;
-}
-
-spider_db_mysql_row::~spider_db_mysql_row()
-{
-  DBUG_ENTER("spider_db_mysql_row::~spider_db_mysql_row");
-  DBUG_PRINT("info",("spider this=%p", this));
-  if (cloned)
-  {
-    spider_free(spider_current_trx, row_first, MYF(0));
-  }
-  DBUG_VOID_RETURN;
-}
-
-int spider_db_mysql_row::store_to_field(
-  Field *field,
-  CHARSET_INFO *access_charset
-) {
-  DBUG_ENTER("spider_db_mysql_row::store_to_field");
-  DBUG_PRINT("info",("spider this=%p", this));
-  if (!*row)
-  {
-    DBUG_PRINT("info", ("spider field is null"));
-    field->set_null();
-    field->reset();
-  } else {
-    field->set_notnull();
-    if (field->flags & BLOB_FLAG)
-    {
-      DBUG_PRINT("info", ("spider blob field"));
-      if (
-        field->charset() == &my_charset_bin ||
-        field->charset()->cset == access_charset->cset
-      )
-        ((Field_blob *)field)->set_ptr(*lengths, (uchar *) *row);
-      else {
-        DBUG_PRINT("info", ("spider blob convert"));
-        if (field->table->file->ht == spider_hton_ptr)
-        {
-          ha_spider *spider = (ha_spider *) field->table->file;
-          spider_string *str = &spider->blob_buff[field->field_index];
-          str->length(0);
-          if (str->append(*row, *lengths, access_charset))
-            DBUG_RETURN(HA_ERR_OUT_OF_MEM);
-          ((Field_blob *)field)->set_ptr(str->length(), (uchar *) str->ptr());
-        } else {
-          field->store(*row, *lengths, access_charset);
-        }
-      }
-    } else
-      field->store(*row, *lengths, access_charset);
-  }
-  DBUG_RETURN(0);
-}
-
-int spider_db_mysql_row::append_to_str(
-  spider_string *str
-) {
-  DBUG_ENTER("spider_db_mysql_row::append_to_str");
-  DBUG_PRINT("info",("spider this=%p", this));
-  if (str->reserve(*lengths))
-    DBUG_RETURN(HA_ERR_OUT_OF_MEM);
-  str->q_append(*row, *lengths);
-  DBUG_RETURN(0);
-}
-
-int spider_db_mysql_row::append_escaped_to_str(
-  spider_string *str,
-  uint dbton_id
-) {
-  DBUG_ENTER("spider_db_mysql_row::append_escaped_to_str");
-  DBUG_PRINT("info",("spider this=%p", this));
-  spider_string tmp_str(*row, *lengths + 1, str->charset());
-  tmp_str.init_calc_mem(133);
-  tmp_str.length(*lengths);
-  if (str->reserve(*lengths * 2 + 2))
-    DBUG_RETURN(HA_ERR_OUT_OF_MEM);
-  spider_dbton[dbton_id].db_util->append_escaped_util(str, tmp_str.get_str());
-  DBUG_RETURN(0);
-}
-
-void spider_db_mysql_row::first()
-{
-  DBUG_ENTER("spider_db_mysql_row::first");
-  DBUG_PRINT("info",("spider this=%p", this));
-  row = row_first;
-  lengths = lengths_first;
-  DBUG_VOID_RETURN;
-}
-
-void spider_db_mysql_row::next()
-{
-  DBUG_ENTER("spider_db_mysql_row::next");
-  DBUG_PRINT("info",("spider this=%p", this));
-  row++;
-  lengths++;
-  DBUG_VOID_RETURN;
-}
-
-bool spider_db_mysql_row::is_null()
-{
-  DBUG_ENTER("spider_db_mysql_row::is_null");
-  DBUG_PRINT("info",("spider this=%p", this));
-  DBUG_RETURN(!(*row));
-}
-
-int spider_db_mysql_row::val_int()
-{
-  DBUG_ENTER("spider_db_mysql_row::val_int");
-  DBUG_PRINT("info",("spider this=%p", this));
-  DBUG_RETURN(*row ? atoi(*row) : 0);
-}
-
-double spider_db_mysql_row::val_real()
-{
-  DBUG_ENTER("spider_db_mysql_row::val_real");
-  DBUG_PRINT("info",("spider this=%p", this));
-  DBUG_RETURN(*row ? my_atof(*row) : 0.0);
-}
-
-my_decimal *spider_db_mysql_row::val_decimal(
-  my_decimal *decimal_value,
-  CHARSET_INFO *access_charset
-) {
-  DBUG_ENTER("spider_db_mysql_row::val_decimal");
-  DBUG_PRINT("info",("spider this=%p", this));
-  if (!*row)
-    DBUG_RETURN(NULL);
-
-#ifdef SPIDER_HAS_DECIMAL_OPERATION_RESULTS_VALUE_TYPE
-  decimal_operation_results(str2my_decimal(0, *row, *lengths, access_charset,
-    decimal_value), "", "");
-#else
-  decimal_operation_results(str2my_decimal(0, *row, *lengths, access_charset,
-    decimal_value));
-#endif
-
-  DBUG_RETURN(decimal_value);
-}
-
-SPIDER_DB_ROW *spider_db_mysql_row::clone()
-{
-  spider_db_mysql_row *clone_row;
-  char *tmp_char;
-  MYSQL_ROW tmp_row = row_first, ctmp_row;
-  ulong *tmp_lengths = lengths_first;
-  uint row_size, i;
-  DBUG_ENTER("spider_db_mysql_row::clone");
-  DBUG_PRINT("info",("spider this=%p", this));
-  if (!(clone_row = new spider_db_mysql_row()))
-  {
-    DBUG_RETURN(NULL);
-  }
-  row_size = field_count;
-  for (i = 0; i < field_count; i++)
-  {
-    row_size += *tmp_lengths;
-    tmp_lengths++;
-  }
-  if (!spider_bulk_malloc(spider_current_trx, 29, MYF(MY_WME),
-    &clone_row->row, sizeof(char*) * field_count,
-    &tmp_char, row_size,
-    &clone_row->lengths, sizeof(ulong) * field_count,
-    NullS)
-  ) {
-    delete clone_row;
-    DBUG_RETURN(NULL);
-  }
-  memcpy(clone_row->lengths, lengths_first, sizeof(ulong) * field_count);
-  tmp_lengths = lengths_first;
-  ctmp_row = clone_row->row;
-  for (i = 0; i < field_count; i++)
-  {
-    DBUG_PRINT("info",("spider *lengths=%lu", *tmp_lengths));
-    if (*tmp_row == NULL)
-    {
-      *ctmp_row = NULL;
-      *tmp_char = 0;
-      tmp_char++;
-    } else {
-      *ctmp_row = tmp_char;
-      memcpy(tmp_char, *tmp_row, *tmp_lengths + 1);
-      tmp_char += *tmp_lengths + 1;
-    }
-    ctmp_row++;
-    tmp_lengths++;
-    tmp_row++;
-  }
-  clone_row->field_count = field_count;
-  clone_row->row_first = clone_row->row;
-  clone_row->lengths_first = clone_row->lengths;
-  clone_row->cloned = TRUE;
-  DBUG_RETURN((SPIDER_DB_ROW *) clone_row);
-}
-
-int spider_db_mysql_row::store_to_tmp_table(
-  TABLE *tmp_table,
-  spider_string *str
-) {
-  uint i;
-  MYSQL_ROW tmp_row = row;
-  ulong *tmp_lengths = lengths;
-  DBUG_ENTER("spider_db_mysql_row::store_to_tmp_table");
-  DBUG_PRINT("info",("spider this=%p", this));
-  str->length(0);
-  for (i = 0; i < field_count; i++)
-  {
-    if (*tmp_row)
-    {
-      if (str->reserve(*tmp_lengths + 1))
-      {
-        DBUG_RETURN(HA_ERR_OUT_OF_MEM);
-      }
-      str->q_append(*tmp_row, *tmp_lengths + 1);
-    }
-    tmp_lengths++;
-    tmp_row++;
-  }
-  tmp_table->field[0]->set_notnull();
-  tmp_table->field[0]->store(
-    (const char *) lengths,
-    sizeof(ulong) * field_count, &my_charset_bin);
-  tmp_table->field[1]->set_notnull();
-  tmp_table->field[1]->store(
-    str->ptr(), str->length(), &my_charset_bin);
-  tmp_table->field[2]->set_notnull();
-  tmp_table->field[2]->store(
-    (char *) row, (uint) (sizeof(char *) * field_count), &my_charset_bin);
-  DBUG_RETURN(tmp_table->file->ha_write_row(tmp_table->record[0]));
-}
-
-spider_db_mysql_result::spider_db_mysql_result() :
-  spider_db_result(spider_dbton_mysql.dbton_id),
-  db_result(NULL)
-{
-  DBUG_ENTER("spider_db_mysql_result::spider_db_mysql_result");
-  DBUG_PRINT("info",("spider this=%p", this));
-  DBUG_VOID_RETURN;
-}
-
-spider_db_mysql_result::~spider_db_mysql_result()
-{
-  DBUG_ENTER("spider_db_mysql_result::~spider_db_mysql_result");
-  DBUG_PRINT("info",("spider this=%p", this));
-  if (db_result)
-  {
-    free_result();
-  }
-  DBUG_VOID_RETURN;
-}
-
-bool spider_db_mysql_result::has_result()
-{
-  DBUG_ENTER("spider_db_mysql_result::has_result");
-  DBUG_PRINT("info",("spider this=%p", this));
-  DBUG_RETURN(db_result);
-}
-
-void spider_db_mysql_result::free_result()
-{
-  DBUG_ENTER("spider_db_mysql_result::free_result");
-  DBUG_PRINT("info",("spider this=%p", this));
-  /* need 2 times execution design */
-  if (db_result)
-  {
-    mysql_free_result(db_result);
-    db_result = NULL;
-  }
-  DBUG_VOID_RETURN;
-}
-
-SPIDER_DB_ROW *spider_db_mysql_result::current_row()
-{
-  DBUG_ENTER("spider_db_mysql_result::current_row");
-  DBUG_PRINT("info",("spider this=%p", this));
-  DBUG_RETURN((SPIDER_DB_ROW *) row.clone());
-}
-
-SPIDER_DB_ROW *spider_db_mysql_result::fetch_row()
-{
-  DBUG_ENTER("spider_db_mysql_result::fetch_row");
-  DBUG_PRINT("info",("spider this=%p", this));
-  if (!(row.row = mysql_fetch_row(db_result)))
-  {
-    store_error_num = HA_ERR_END_OF_FILE;
-    DBUG_RETURN(NULL);
-  }
-  row.lengths = mysql_fetch_lengths(db_result);
-  row.field_count = mysql_num_fields(db_result);
-  row.row_first = row.row;
-  row.lengths_first = row.lengths;
-  DBUG_RETURN((SPIDER_DB_ROW *) &row);
-}
-
-SPIDER_DB_ROW *spider_db_mysql_result::fetch_row_from_result_buffer(
-  spider_db_result_buffer *spider_res_buf
-) {
-  DBUG_ENTER("spider_db_mysql_result::fetch_row_from_result_buffer");
-  DBUG_PRINT("info",("spider this=%p", this));
-  if (!(row.row = mysql_fetch_row(db_result)))
-  {
-    store_error_num = HA_ERR_END_OF_FILE;
-    DBUG_RETURN(NULL);
-  }
-  row.lengths = mysql_fetch_lengths(db_result);
-  row.field_count = mysql_num_fields(db_result);
-  row.row_first = row.row;
-  row.lengths_first = row.lengths;
-  DBUG_RETURN((SPIDER_DB_ROW *) &row);
-}
-
-SPIDER_DB_ROW *spider_db_mysql_result::fetch_row_from_tmp_table(
-  TABLE *tmp_table
-) {
-  uint i;
-  spider_string tmp_str1, tmp_str2, tmp_str3;
-  const char *row_ptr;
-  MYSQL_ROW tmp_row;
-  ulong *tmp_lengths;
-  uint field_count;
-  DBUG_ENTER("spider_db_mysql_result::fetch_row_from_tmp_table");
-  DBUG_PRINT("info",("spider this=%p", this));
-  tmp_str1.init_calc_mem(117);
-  tmp_str2.init_calc_mem(118);
-  tmp_str3.init_calc_mem(170);
-  tmp_table->field[0]->val_str(tmp_str1.get_str());
-  tmp_table->field[1]->val_str(tmp_str2.get_str());
-  tmp_table->field[2]->val_str(tmp_str3.get_str());
-  tmp_str1.mem_calc();
-  tmp_str2.mem_calc();
-  tmp_str3.mem_calc();
-  row_ptr = tmp_str2.ptr();
-  tmp_lengths = (ulong *) tmp_str1.ptr();
-  tmp_row = (MYSQL_ROW) tmp_str3.ptr();
-  field_count = tmp_str1.length() / sizeof(ulong);
-  row.row = tmp_row;
-  row.lengths = tmp_lengths;
-  row.field_count = field_count;
-  row.row_first = row.row;
-  row.lengths_first = row.lengths;
-  for (i = 0; i < field_count; i++)
-  {
-    if (*tmp_row)
-    {
-      *tmp_row = (char *) row_ptr;
-      row_ptr += *tmp_lengths + 1;
-    }
-    tmp_row++;
-    tmp_lengths++;
-  }
-  DBUG_RETURN((SPIDER_DB_ROW *) &row);
-}
-
-int spider_db_mysql_result::fetch_table_status(
-  int mode,
-  ha_rows &records,
-  ulong &mean_rec_length,
-  ulonglong &data_file_length,
-  ulonglong &max_data_file_length,
-  ulonglong &index_file_length,
-  ulonglong &auto_increment_value,
-  time_t &create_time,
-  time_t &update_time,
-  time_t &check_time
-) {
-  int error_num;
-  MYSQL_ROW mysql_row;
-  MYSQL_TIME mysql_time;
-#ifdef MARIADB_BASE_VERSION
-  uint not_used_uint;
-#else
-  my_bool not_used_my_bool;
-#endif
-#ifdef SPIDER_HAS_TIME_STATUS
-  MYSQL_TIME_STATUS time_status;
-#else
-  int time_status;
-#endif
-  long not_used_long;
-  DBUG_ENTER("spider_db_mysql_result::fetch_table_status");
-  DBUG_PRINT("info",("spider this=%p", this));
-  if (!(mysql_row = mysql_fetch_row(db_result)))
-  {
-    DBUG_PRINT("info",("spider fetch row is null"));
-    DBUG_RETURN(ER_SPIDER_REMOTE_TABLE_NOT_FOUND_NUM);
-  }
-  if (mode == 1)
-  {
-    if (num_fields() != 18)
-    {
-      DBUG_PRINT("info",("spider field_count != 18"));
-      DBUG_RETURN(ER_SPIDER_INVALID_REMOTE_TABLE_INFO_NUM);
-    }
-
-    if (mysql_row[4])
-      records =
-        (ha_rows) my_strtoll10(mysql_row[4], (char**) NULL, &error_num);
-    else
-      records = (ha_rows) 0;
-    DBUG_PRINT("info",
-      ("spider records=%lld", records));
-    if (mysql_row[5])
-      mean_rec_length =
-        (ulong) my_strtoll10(mysql_row[5], (char**) NULL, &error_num);
-    else
-      mean_rec_length = 0;
-    DBUG_PRINT("info",
-      ("spider mean_rec_length=%lu", mean_rec_length));
-    if (mysql_row[6])
-      data_file_length =
-        (ulonglong) my_strtoll10(mysql_row[6], (char**) NULL, &error_num);
-    else
-      data_file_length = 0;
-    DBUG_PRINT("info",
-      ("spider data_file_length=%lld", data_file_length));
-    if (mysql_row[7])
-      max_data_file_length =
-        (ulonglong) my_strtoll10(mysql_row[7], (char**) NULL, &error_num);
-    else
-      max_data_file_length = 0;
-    DBUG_PRINT("info",
-      ("spider max_data_file_length=%lld", max_data_file_length));
-    if (mysql_row[8])
-      index_file_length =
-        (ulonglong) my_strtoll10(mysql_row[8], (char**) NULL, &error_num);
-    else
-      index_file_length = 0;
-    DBUG_PRINT("info",
-      ("spider index_file_length=%lld", index_file_length));
-    if (mysql_row[10])
-      auto_increment_value =
-        (ulonglong) my_strtoll10(mysql_row[10], (char**) NULL, &error_num);
-    else
-      auto_increment_value = 1;
-    DBUG_PRINT("info",
-      ("spider auto_increment_value=%lld", auto_increment_value));
-    if (mysql_row[11])
-    {
-#ifdef SPIDER_HAS_TIME_STATUS
-      my_time_status_init(&time_status);
-#endif
-      str_to_datetime(mysql_row[11], strlen(mysql_row[11]), &mysql_time, 0,
-        &time_status);
-#ifdef MARIADB_BASE_VERSION
-      create_time = (time_t) my_system_gmt_sec(&mysql_time,
-        &not_used_long, &not_used_uint);
-#else
-      create_time = (time_t) my_system_gmt_sec(&mysql_time,
-        &not_used_long, &not_used_my_bool);
-#endif
-    } else
-      create_time = (time_t) 0;
-#ifndef DBUG_OFF
-    {
-      struct tm *ts, tmp_ts;
-      char buf[80];
-      ts = localtime_r(&create_time, &tmp_ts);
-      strftime(buf, sizeof(buf), "%Y-%m-%d %H:%M:%S", ts);
-      DBUG_PRINT("info",("spider create_time=%s", buf));
-    }
-#endif
-    if (mysql_row[12])
-    {
-#ifdef SPIDER_HAS_TIME_STATUS
-      my_time_status_init(&time_status);
-#endif
-      str_to_datetime(mysql_row[12], strlen(mysql_row[12]), &mysql_time, 0,
-        &time_status);
-#ifdef MARIADB_BASE_VERSION
-      update_time = (time_t) my_system_gmt_sec(&mysql_time,
-        &not_used_long, &not_used_uint);
-#else
-      update_time = (time_t) my_system_gmt_sec(&mysql_time,
-        &not_used_long, &not_used_my_bool);
-#endif
-    } else
-      update_time = (time_t) 0;
-#ifndef DBUG_OFF
-    {
-      struct tm *ts, tmp_ts;
-      char buf[80];
-      ts = localtime_r(&update_time, &tmp_ts);
-      strftime(buf, sizeof(buf), "%Y-%m-%d %H:%M:%S", ts);
-      DBUG_PRINT("info",("spider update_time=%s", buf));
-    }
-#endif
-    if (mysql_row[13])
-    {
-#ifdef SPIDER_HAS_TIME_STATUS
-      my_time_status_init(&time_status);
-#endif
-      str_to_datetime(mysql_row[13], strlen(mysql_row[13]), &mysql_time, 0,
-        &time_status);
-#ifdef MARIADB_BASE_VERSION
-      check_time = (time_t) my_system_gmt_sec(&mysql_time,
-        &not_used_long, &not_used_uint);
-#else
-      check_time = (time_t) my_system_gmt_sec(&mysql_time,
-        &not_used_long, &not_used_my_bool);
-#endif
-    } else
-      check_time = (time_t) 0;
-#ifndef DBUG_OFF
-    {
-      struct tm *ts, tmp_ts;
-      char buf[80];
-      ts = localtime_r(&check_time, &tmp_ts);
-      strftime(buf, sizeof(buf), "%Y-%m-%d %H:%M:%S", ts);
-      DBUG_PRINT("info",("spider check_time=%s", buf));
-    }
-#endif
-  } else {
-    if (mysql_row[0])
-      records =
-        (ha_rows) my_strtoll10(mysql_row[0], (char**) NULL, &error_num);
-    else
-      records = (ha_rows) 0;
-    DBUG_PRINT("info",
-      ("spider records=%lld", records));
-    if (mysql_row[1])
-      mean_rec_length =
-        (ulong) my_strtoll10(mysql_row[1], (char**) NULL, &error_num);
-    else
-      mean_rec_length = 0;
-    DBUG_PRINT("info",
-      ("spider mean_rec_length=%lu", mean_rec_length));
-    if (mysql_row[2])
-      data_file_length =
-        (ulonglong) my_strtoll10(mysql_row[2], (char**) NULL, &error_num);
-    else
-      data_file_length = 0;
-    DBUG_PRINT("info",
-      ("spider data_file_length=%lld", data_file_length));
-    if (mysql_row[3])
-      max_data_file_length =
-        (ulonglong) my_strtoll10(mysql_row[3], (char**) NULL, &error_num);
-    else
-      max_data_file_length = 0;
-    DBUG_PRINT("info",
-      ("spider max_data_file_length=%lld", max_data_file_length));
-    if (mysql_row[4])
-      index_file_length =
-        (ulonglong) my_strtoll10(mysql_row[4], (char**) NULL, &error_num);
-    else
-      index_file_length = 0;
-    DBUG_PRINT("info",
-      ("spider index_file_length=%lld", index_file_length));
-    if (mysql_row[5])
-      auto_increment_value =
-        (ulonglong) my_strtoll10(mysql_row[5], (char**) NULL, &error_num);
-    else
-      auto_increment_value = 1;
-    DBUG_PRINT("info",
-      ("spider auto_increment_value=%lld", auto_increment_value));
-    if (mysql_row[6])
-    {
-#ifdef SPIDER_HAS_TIME_STATUS
-      my_time_status_init(&time_status);
-#endif
-      str_to_datetime(mysql_row[6], strlen(mysql_row[6]), &mysql_time, 0,
-        &time_status);
-#ifdef MARIADB_BASE_VERSION
-      create_time = (time_t) my_system_gmt_sec(&mysql_time,
-        &not_used_long, &not_used_uint);
-#else
-      create_time = (time_t) my_system_gmt_sec(&mysql_time,
-        &not_used_long, &not_used_my_bool);
-#endif
-    } else
-      create_time = (time_t) 0;
-#ifndef DBUG_OFF
-    {
-      struct tm *ts, tmp_ts;
-      char buf[80];
-      ts = localtime_r(&create_time, &tmp_ts);
-      strftime(buf, sizeof(buf), "%Y-%m-%d %H:%M:%S", ts);
-      DBUG_PRINT("info",("spider create_time=%s", buf));
-    }
-#endif
-    if (mysql_row[7])
-    {
-#ifdef SPIDER_HAS_TIME_STATUS
-      my_time_status_init(&time_status);
-#endif
-      str_to_datetime(mysql_row[7], strlen(mysql_row[7]), &mysql_time, 0,
-        &time_status);
-#ifdef MARIADB_BASE_VERSION
-      update_time = (time_t) my_system_gmt_sec(&mysql_time,
-        &not_used_long, &not_used_uint);
-#else
-      update_time = (time_t) my_system_gmt_sec(&mysql_time,
-        &not_used_long, &not_used_my_bool);
-#endif
-    } else
-      update_time = (time_t) 0;
-#ifndef DBUG_OFF
-    {
-      struct tm *ts, tmp_ts;
-      char buf[80];
-      ts = localtime_r(&update_time, &tmp_ts);
-      strftime(buf, sizeof(buf), "%Y-%m-%d %H:%M:%S", ts);
-      DBUG_PRINT("info",("spider update_time=%s", buf));
-    }
-#endif
-    if (mysql_row[8])
-    {
-#ifdef SPIDER_HAS_TIME_STATUS
-      my_time_status_init(&time_status);
-#endif
-      str_to_datetime(mysql_row[8], strlen(mysql_row[8]), &mysql_time, 0,
-        &time_status);
-#ifdef MARIADB_BASE_VERSION
-      check_time = (time_t) my_system_gmt_sec(&mysql_time,
-        &not_used_long, &not_used_uint);
-#else
-      check_time = (time_t) my_system_gmt_sec(&mysql_time,
-        &not_used_long, &not_used_my_bool);
-#endif
-    } else
-      check_time = (time_t) 0;
-#ifndef DBUG_OFF
-    {
-      struct tm *ts, tmp_ts;
-      char buf[80];
-      ts = localtime_r(&check_time, &tmp_ts);
-      strftime(buf, sizeof(buf), "%Y-%m-%d %H:%M:%S", ts);
-      DBUG_PRINT("info",("spider check_time=%s", buf));
-    }
-#endif
-  }
-  DBUG_RETURN(0);
-}
-
-int spider_db_mysql_result::fetch_table_records(
-  int mode,
-  ha_rows &records
-) {
-  int error_num;
-  MYSQL_ROW mysql_row;
-  DBUG_ENTER("spider_db_mysql_result::fetch_table_records");
-  DBUG_PRINT("info",("spider this=%p", this));
-  if (!(mysql_row = mysql_fetch_row(db_result)))
-  {
-    DBUG_PRINT("info",("spider fetch row is null"));
-    DBUG_RETURN(ER_QUERY_ON_FOREIGN_DATA_SOURCE);
-  }
-  if (mode == 1)
-  {
-    if (mysql_row[0])
-    {
-      records =
-        (ha_rows) my_strtoll10(mysql_row[0], (char**) NULL, &error_num);
-    } else
-      records = (ha_rows) 0;
-    DBUG_PRINT("info",
-      ("spider records=%lld", records));
-  } else {
-    if (num_fields() != 10)
-    {
-      DBUG_RETURN(ER_QUERY_ON_FOREIGN_DATA_SOURCE);
-    }
-
-    if (mysql_row[8])
-    {
-      records =
-        (ha_rows) my_strtoll10(mysql_row[8], (char**) NULL, &error_num);
-    } else
-      records = 0;
-  }
-  DBUG_RETURN(0);
-}
-
-int spider_db_mysql_result::fetch_table_cardinality(
-  int mode,
-  TABLE *table,
-  longlong *cardinality,
-  uchar *cardinality_upd,
-  int bitmap_size
-) {
-  int error_num;
-  MYSQL_ROW mysql_row;
-  Field *field;
-  DBUG_ENTER("spider_db_mysql_result::fetch_table_cardinality");
-  DBUG_PRINT("info",("spider this=%p", this));
-  if (!(mysql_row = mysql_fetch_row(db_result)))
-  {
-    DBUG_PRINT("info",("spider fetch row is null"));
-    /* no index */
-    DBUG_RETURN(0);
-  }
-  memset((uchar *) cardinality_upd, 0, sizeof(uchar) * bitmap_size);
-  if (mode == 1)
-  {
-    uint num_fields = this->num_fields();
-    if (num_fields < 12 || num_fields > 13)
-    {
-      DBUG_PRINT("info",("spider num_fields < 12 || num_fields > 13"));
-      DBUG_RETURN(ER_SPIDER_INVALID_REMOTE_TABLE_INFO_NUM);
-    }
-
-    while (mysql_row)
-    {
-      if (
-        mysql_row[4] &&
-        mysql_row[6] &&
-        (field = find_field_in_table_sef(table, mysql_row[4]))
-      ) {
-        if ((cardinality[field->field_index] =
-          (longlong) my_strtoll10(mysql_row[6], (char**) NULL, &error_num))
-        <= 0)
-          cardinality[field->field_index] = 1;
-        spider_set_bit(cardinality_upd, field->field_index);
-        DBUG_PRINT("info",
-          ("spider col_name=%s", mysql_row[4]));
-        DBUG_PRINT("info",
-          ("spider cardinality=%lld",
-          cardinality[field->field_index]));
-      } else if (mysql_row[4])
-      {
-        DBUG_PRINT("info",
-          ("spider skip col_name=%s", mysql_row[4]));
-      } else {
-        DBUG_RETURN(ER_SPIDER_INVALID_REMOTE_TABLE_INFO_NUM);
-      }
-      mysql_row = mysql_fetch_row(db_result);
-    }
-  } else {
-    while (mysql_row)
-    {
-      if (
-        mysql_row[0] &&
-        mysql_row[1] &&
-        (field = find_field_in_table_sef(table, mysql_row[0]))
-      ) {
-        if ((cardinality[field->field_index] =
-          (longlong) my_strtoll10(mysql_row[1], (char**) NULL, &error_num))
-        <= 0)
-          cardinality[field->field_index] = 1;
-        spider_set_bit(cardinality_upd, field->field_index);
-        DBUG_PRINT("info",
-          ("spider col_name=%s", mysql_row[0]));
-        DBUG_PRINT("info",
-          ("spider cardinality=%lld",
-          cardinality[field->field_index]));
-      } else if (mysql_row[0])
-      {
-        DBUG_PRINT("info",
-          ("spider skip col_name=%s", mysql_row[0]));
-      } else {
-        DBUG_RETURN(ER_SPIDER_INVALID_REMOTE_TABLE_INFO_NUM);
-      }
-      mysql_row = mysql_fetch_row(db_result);
-    }
-  }
-  DBUG_RETURN(0);
-}
-
-int spider_db_mysql_result::fetch_table_mon_status(
-  int &status
-) {
-  MYSQL_ROW mysql_row;
-  DBUG_ENTER("spider_db_mysql_result::fetch_table_mon_status");
-  DBUG_PRINT("info",("spider this=%p", this));
-  if (!(mysql_row = mysql_fetch_row(db_result)))
-  {
-    DBUG_PRINT("info",("spider fetch row is null"));
-    DBUG_RETURN(HA_ERR_OUT_OF_MEM);
-  }
-  if (num_fields() != 1)
-  {
-    DBUG_PRINT("info",("spider num_fields != 1"));
-    my_printf_error(ER_SPIDER_UNKNOWN_NUM, ER_SPIDER_UNKNOWN_STR, MYF(0));
-    DBUG_RETURN(ER_SPIDER_UNKNOWN_NUM);
-  }
-  if (mysql_row[0])
-    status = atoi(mysql_row[0]);
-  else
-    status = SPIDER_LINK_MON_OK;
-  DBUG_PRINT("info", ("spider status=%d", status));
-  DBUG_RETURN(0);
-}
-
-longlong spider_db_mysql_result::num_rows()
-{
-  DBUG_ENTER("spider_db_mysql_result::num_rows");
-  DBUG_PRINT("info",("spider this=%p", this));
-  DBUG_RETURN((longlong) mysql_num_rows(db_result));
-}
-
-uint spider_db_mysql_result::num_fields()
-{
-  DBUG_ENTER("spider_db_mysql_result::num_fields");
-  DBUG_PRINT("info",("spider this=%p", this));
-  DBUG_RETURN(mysql_num_fields(db_result));
-}
-
-void spider_db_mysql_result::move_to_pos(
-  longlong pos
-) {
-  DBUG_ENTER("spider_db_mysql_result::move_to_pos");
-  DBUG_PRINT("info",("spider this=%p", this));
-  DBUG_PRINT("info",("spider pos=%lld", pos));
-/*
-  DBUG_ASSERT(first_row);
-*/
-  db_result->data_cursor = first_row + pos;
-  DBUG_VOID_RETURN;
-}
-
-int spider_db_mysql_result::get_errno()
-{
-  DBUG_ENTER("spider_db_mysql_result::get_errno");
-  DBUG_PRINT("info",("spider this=%p", this));
-  DBUG_PRINT("info",("spider store_error_num=%d", store_error_num));
-  DBUG_RETURN(store_error_num);
-}
-
-#ifdef SPIDER_HAS_DISCOVER_TABLE_STRUCTURE
-int spider_db_mysql_result::fetch_columns_for_discover_table_structure(
-  spider_string *str,
-  CHARSET_INFO *access_charset
-) {
-  MYSQL_ROW mysql_row;
-  DBUG_ENTER("spider_db_mysql_result::fetch_columns_for_discover_table_structure");
-  DBUG_PRINT("info",("spider this=%p", this));
-  if (!(mysql_row = mysql_fetch_row(db_result)))
-  {
-    DBUG_PRINT("info",("spider fetch row is null"));
-    DBUG_RETURN(HA_ERR_OUT_OF_MEM);
-  }
-  if (num_fields() != 6)
-  {
-    DBUG_PRINT("info",("spider num_fields != 6"));
-    my_printf_error(ER_SPIDER_UNKNOWN_NUM, ER_SPIDER_UNKNOWN_STR, MYF(0));
-    DBUG_RETURN(ER_SPIDER_UNKNOWN_NUM);
-  }
-  do {
-    if (str->reserve(SPIDER_SQL_NAME_QUOTE_LEN))
-    {
-      DBUG_RETURN(HA_ERR_OUT_OF_MEM);
-    }
-    str->q_append(SPIDER_SQL_NAME_QUOTE_STR, SPIDER_SQL_NAME_QUOTE_LEN);
-    if (str->append(mysql_row[0], strlen(mysql_row[0]), access_charset))
-    {
-      DBUG_RETURN(HA_ERR_OUT_OF_MEM);
-    }
-    if (str->reserve(SPIDER_SQL_NAME_QUOTE_LEN + SPIDER_SQL_SPACE_LEN))
-    {
-      DBUG_RETURN(HA_ERR_OUT_OF_MEM);
-    }
-    str->q_append(SPIDER_SQL_NAME_QUOTE_STR, SPIDER_SQL_NAME_QUOTE_LEN);
-    str->q_append(SPIDER_SQL_SPACE_STR, SPIDER_SQL_SPACE_LEN);
-    if (str->append(mysql_row[1], strlen(mysql_row[1]), access_charset))
-    {
-      DBUG_RETURN(HA_ERR_OUT_OF_MEM);
-    }
-    if (!strcmp(mysql_row[2], "NO"))
-    {
-      if (str->reserve(SPIDER_SQL_NOT_NULL_LEN))
-      {
-        DBUG_RETURN(HA_ERR_OUT_OF_MEM);
-      }
-      str->q_append(SPIDER_SQL_NOT_NULL_STR, SPIDER_SQL_NOT_NULL_LEN);
-      if (mysql_row[4])
-      {
-        if (str->reserve(SPIDER_SQL_DEFAULT_LEN))
-        {
-          DBUG_RETURN(HA_ERR_OUT_OF_MEM);
-        }
-        str->q_append(SPIDER_SQL_DEFAULT_STR, SPIDER_SQL_DEFAULT_LEN);
-        if (str->reserve(SPIDER_SQL_VALUE_QUOTE_LEN))
-          DBUG_RETURN(HA_ERR_OUT_OF_MEM);
-        str->q_append(SPIDER_SQL_VALUE_QUOTE_STR, SPIDER_SQL_VALUE_QUOTE_LEN);
-        if (str->append(mysql_row[4], strlen(mysql_row[4]), access_charset))
-        {
-          DBUG_RETURN(HA_ERR_OUT_OF_MEM);
-        }
-        if (str->reserve(SPIDER_SQL_VALUE_QUOTE_LEN))
-          DBUG_RETURN(HA_ERR_OUT_OF_MEM);
-        str->q_append(SPIDER_SQL_VALUE_QUOTE_STR, SPIDER_SQL_VALUE_QUOTE_LEN);
-      }
-    } else {
-      if (str->reserve(SPIDER_SQL_DEFAULT_LEN))
-      {
-        DBUG_RETURN(HA_ERR_OUT_OF_MEM);
-      }
-      str->q_append(SPIDER_SQL_DEFAULT_STR, SPIDER_SQL_DEFAULT_LEN);
-      if (mysql_row[4])
-      {
-        if (str->reserve(SPIDER_SQL_VALUE_QUOTE_LEN))
-          DBUG_RETURN(HA_ERR_OUT_OF_MEM);
-        str->q_append(SPIDER_SQL_VALUE_QUOTE_STR, SPIDER_SQL_VALUE_QUOTE_LEN);
-        if (str->append(mysql_row[4], strlen(mysql_row[4]), access_charset))
-        {
-          DBUG_RETURN(HA_ERR_OUT_OF_MEM);
-        }
-        if (str->reserve(SPIDER_SQL_VALUE_QUOTE_LEN))
-          DBUG_RETURN(HA_ERR_OUT_OF_MEM);
-        str->q_append(SPIDER_SQL_VALUE_QUOTE_STR, SPIDER_SQL_VALUE_QUOTE_LEN);
-      } else {
-        if (str->reserve(SPIDER_SQL_NULL_LEN))
-        {
-          DBUG_RETURN(HA_ERR_OUT_OF_MEM);
-        }
-        str->q_append(SPIDER_SQL_NULL_STR, SPIDER_SQL_NULL_LEN);
-      }
-    }
-    if (str->reserve(SPIDER_SQL_COMMA_LEN))
-    {
-      DBUG_RETURN(HA_ERR_OUT_OF_MEM);
-    }
-    str->q_append(SPIDER_SQL_COMMA_STR, SPIDER_SQL_COMMA_LEN);
-  } while ((mysql_row = mysql_fetch_row(db_result)));
-  DBUG_RETURN(0);
-}
-
-int spider_db_mysql_result::fetch_index_for_discover_table_structure(
-  spider_string *str,
-  CHARSET_INFO *access_charset
-) {
-  MYSQL_ROW mysql_row;
-  DBUG_ENTER("spider_db_mysql_result::fetch_index_for_discover_table_structure");
-  DBUG_PRINT("info",("spider this=%p", this));
-  if (!(mysql_row = mysql_fetch_row(db_result)))
-  {
-    DBUG_PRINT("info",("spider fetch row is null"));
-    DBUG_RETURN(HA_ERR_OUT_OF_MEM);
-  }
-  if (num_fields() != 13)
-  {
-    DBUG_PRINT("info",("spider num_fields != 13"));
-    my_printf_error(ER_SPIDER_UNKNOWN_NUM, ER_SPIDER_UNKNOWN_STR, MYF(0));
-    DBUG_RETURN(ER_SPIDER_UNKNOWN_NUM);
-  }
-  bool first = TRUE;
-  do {
-    if (!strcmp(mysql_row[3], "1"))
-    {
-      if (first)
-      {
-        first = FALSE;
-      } else {
-        if (str->reserve(SPIDER_SQL_CLOSE_PAREN_LEN + SPIDER_SQL_COMMA_LEN))
-        {
-          DBUG_RETURN(HA_ERR_OUT_OF_MEM);
-        }
-        str->q_append(SPIDER_SQL_CLOSE_PAREN_STR, SPIDER_SQL_CLOSE_PAREN_LEN);
-        str->q_append(SPIDER_SQL_COMMA_STR, SPIDER_SQL_COMMA_LEN);
-      }
-      /* new index */
-      if (!strcmp(mysql_row[2], SPIDER_DB_PK_NAME_STR))
-      {
-        /* primary key */
-        if (str->reserve(SPIDER_DB_PK_NAME_LEN + SPIDER_SQL_SPACE_LEN))
-        {
-          DBUG_RETURN(HA_ERR_OUT_OF_MEM);
-        }
-        str->q_append(SPIDER_DB_PK_NAME_STR, SPIDER_DB_PK_NAME_LEN);
-        str->q_append(SPIDER_SQL_SPACE_STR, SPIDER_SQL_SPACE_LEN);
-      } else if (!strcmp(mysql_row[1], "0"))
-      {
-        /* unique key */
-        if (str->reserve(SPIDER_DB_UNIQUE_NAME_LEN + SPIDER_SQL_SPACE_LEN))
-        {
-          DBUG_RETURN(HA_ERR_OUT_OF_MEM);
-        }
-        str->q_append(SPIDER_DB_UNIQUE_NAME_STR, SPIDER_DB_UNIQUE_NAME_LEN);
-        str->q_append(SPIDER_SQL_SPACE_STR, SPIDER_SQL_SPACE_LEN);
-      }
-      if (str->reserve(SPIDER_DB_KEY_NAME_LEN + SPIDER_SQL_SPACE_LEN))
-      {
-        DBUG_RETURN(HA_ERR_OUT_OF_MEM);
-      }
-      str->q_append(SPIDER_DB_KEY_NAME_STR, SPIDER_DB_KEY_NAME_LEN);
-      str->q_append(SPIDER_SQL_SPACE_STR, SPIDER_SQL_SPACE_LEN);
-      if (strcmp(mysql_row[2], SPIDER_DB_PK_NAME_STR))
-      {
-        if (str->reserve(SPIDER_SQL_NAME_QUOTE_LEN))
-        {
-          DBUG_RETURN(HA_ERR_OUT_OF_MEM);
-        }
-        str->q_append(SPIDER_SQL_NAME_QUOTE_STR, SPIDER_SQL_NAME_QUOTE_LEN);
-        if (str->append(mysql_row[2], strlen(mysql_row[2]), access_charset))
-        {
-          DBUG_RETURN(HA_ERR_OUT_OF_MEM);
-        }
-        if (str->reserve(SPIDER_SQL_NAME_QUOTE_LEN))
-        {
-          DBUG_RETURN(HA_ERR_OUT_OF_MEM);
-        }
-        str->q_append(SPIDER_SQL_NAME_QUOTE_STR, SPIDER_SQL_NAME_QUOTE_LEN);
-      }
-      if (str->reserve(SPIDER_SQL_OPEN_PAREN_LEN))
-      {
-        DBUG_RETURN(HA_ERR_OUT_OF_MEM);
-      }
-      str->q_append(SPIDER_SQL_OPEN_PAREN_STR, SPIDER_SQL_OPEN_PAREN_LEN);
-      if (str->reserve(SPIDER_SQL_NAME_QUOTE_LEN))
-      {
-        DBUG_RETURN(HA_ERR_OUT_OF_MEM);
-      }
-      str->q_append(SPIDER_SQL_NAME_QUOTE_STR, SPIDER_SQL_NAME_QUOTE_LEN);
-      if (str->append(mysql_row[4], strlen(mysql_row[4]), access_charset))
-      {
-        DBUG_RETURN(HA_ERR_OUT_OF_MEM);
-      }
-      if (str->reserve(SPIDER_SQL_NAME_QUOTE_LEN))
-      {
-        DBUG_RETURN(HA_ERR_OUT_OF_MEM);
-      }
-      str->q_append(SPIDER_SQL_NAME_QUOTE_STR, SPIDER_SQL_NAME_QUOTE_LEN);
-      if (mysql_row[7])
-      {
-        if (str->reserve(SPIDER_SQL_OPEN_PAREN_LEN))
-        {
-          DBUG_RETURN(HA_ERR_OUT_OF_MEM);
-        }
-        str->q_append(SPIDER_SQL_OPEN_PAREN_STR, SPIDER_SQL_OPEN_PAREN_LEN);
-        if (str->append(mysql_row[7], strlen(mysql_row[7]), access_charset))
-        {
-          DBUG_RETURN(HA_ERR_OUT_OF_MEM);
-        }
-        if (str->reserve(SPIDER_SQL_CLOSE_PAREN_LEN))
-        {
-          DBUG_RETURN(HA_ERR_OUT_OF_MEM);
-        }
-        str->q_append(SPIDER_SQL_CLOSE_PAREN_STR, SPIDER_SQL_CLOSE_PAREN_LEN);
-      }
-    } else {
-      if (str->reserve(SPIDER_SQL_COMMA_LEN + SPIDER_SQL_NAME_QUOTE_LEN))
-      {
-        DBUG_RETURN(HA_ERR_OUT_OF_MEM);
-      }
-      str->q_append(SPIDER_SQL_COMMA_STR, SPIDER_SQL_COMMA_LEN);
-      str->q_append(SPIDER_SQL_NAME_QUOTE_STR, SPIDER_SQL_NAME_QUOTE_LEN);
-      if (str->append(mysql_row[4], strlen(mysql_row[4]), access_charset))
-      {
-        DBUG_RETURN(HA_ERR_OUT_OF_MEM);
-      }
-      if (str->reserve(SPIDER_SQL_NAME_QUOTE_LEN))
-      {
-        DBUG_RETURN(HA_ERR_OUT_OF_MEM);
-      }
-      str->q_append(SPIDER_SQL_NAME_QUOTE_STR, SPIDER_SQL_NAME_QUOTE_LEN);
-      if (mysql_row[7])
-      {
-        if (str->reserve(SPIDER_SQL_OPEN_PAREN_LEN))
-        {
-          DBUG_RETURN(HA_ERR_OUT_OF_MEM);
-        }
-        str->q_append(SPIDER_SQL_OPEN_PAREN_STR, SPIDER_SQL_OPEN_PAREN_LEN);
-        if (str->append(mysql_row[7], strlen(mysql_row[7]), access_charset))
-        {
-          DBUG_RETURN(HA_ERR_OUT_OF_MEM);
-        }
-        if (str->reserve(SPIDER_SQL_CLOSE_PAREN_LEN))
-        {
-          DBUG_RETURN(HA_ERR_OUT_OF_MEM);
-        }
-        str->q_append(SPIDER_SQL_CLOSE_PAREN_STR, SPIDER_SQL_CLOSE_PAREN_LEN);
-      }
-    }
-  } while ((mysql_row = mysql_fetch_row(db_result)));
-  if (!first)
-  {
-    if (str->reserve(SPIDER_SQL_CLOSE_PAREN_LEN + SPIDER_SQL_COMMA_LEN))
-    {
-      DBUG_RETURN(HA_ERR_OUT_OF_MEM);
-    }
-    str->q_append(SPIDER_SQL_CLOSE_PAREN_STR, SPIDER_SQL_CLOSE_PAREN_LEN);
-    str->q_append(SPIDER_SQL_COMMA_STR, SPIDER_SQL_COMMA_LEN);
-  }
-  DBUG_RETURN(0);
-}
-#endif
-
-spider_db_mysql::spider_db_mysql(
-  SPIDER_CONN *conn
-) : spider_db_conn(conn), lock_table_hash_inited(FALSE),
-  handler_open_array_inited(FALSE)
-{
-  DBUG_ENTER("spider_db_mysql::spider_db_mysql");
-  DBUG_PRINT("info",("spider this=%p", this));
-  db_conn = NULL;
-  DBUG_VOID_RETURN;
-}
-
-spider_db_mysql::~spider_db_mysql()
-{
-  DBUG_ENTER("spider_db_mysql::~spider_db_mysql");
-  DBUG_PRINT("info",("spider this=%p", this));
-  if (handler_open_array_inited)
-  {
-    reset_opened_handler();
-    spider_free_mem_calc(spider_current_trx,
-      handler_open_array_id,
-      handler_open_array.max_element *
-      handler_open_array.size_of_element);
-    delete_dynamic(&handler_open_array);
-  }
-  if (lock_table_hash_inited)
-  {
-    spider_free_mem_calc(spider_current_trx,
-      lock_table_hash_id,
-      lock_table_hash.array.max_element *
-      lock_table_hash.array.size_of_element);
-    my_hash_free(&lock_table_hash);
-  }
-  DBUG_VOID_RETURN;
-}
-
-int spider_db_mysql::init()
-{
-  DBUG_ENTER("spider_db_mysql::init");
-  DBUG_PRINT("info",("spider this=%p", this));
-  if (
-    my_hash_init(&lock_table_hash, spd_charset_utf8_bin, 32, 0, 0,
-      (my_hash_get_key) spider_link_get_key, 0, 0)
-  ) {
-    DBUG_RETURN(HA_ERR_OUT_OF_MEM);
-  }
-  spider_alloc_calc_mem_init(lock_table_hash, 140);
-  spider_alloc_calc_mem(spider_current_trx,
-    lock_table_hash,
-    lock_table_hash.array.max_element *
-    lock_table_hash.array.size_of_element);
-  lock_table_hash_inited = TRUE;
-
-  if (
-    SPD_INIT_DYNAMIC_ARRAY2(&handler_open_array,
-      sizeof(SPIDER_LINK_FOR_HASH *), NULL, 16, 16, MYF(MY_WME))
-  ) {
-    DBUG_RETURN(HA_ERR_OUT_OF_MEM);
-  }
-  spider_alloc_calc_mem_init(handler_open_array, 162);
-  spider_alloc_calc_mem(spider_current_trx,
-    handler_open_array,
-    handler_open_array.max_element *
-    handler_open_array.size_of_element);
-  handler_open_array_inited = TRUE;
-  DBUG_RETURN(0);
-}
-
-bool spider_db_mysql::is_connected()
-{
-  DBUG_ENTER("spider_db_mysql::is_connected");
-  DBUG_PRINT("info",("spider this=%p", this));
-  DBUG_RETURN(db_conn);
-}
-
-void spider_db_mysql::bg_connect()
-{
-  DBUG_ENTER("spider_db_mysql::bg_connect");
-  DBUG_PRINT("info",("spider this=%p", this));
-  DBUG_VOID_RETURN;
-}
-
-int spider_db_mysql::connect(
-  char *tgt_host,
-  char *tgt_username,
-  char *tgt_password,
-  long tgt_port,
-  char *tgt_socket,
-  char *server_name,
-  int connect_retry_count,
-  longlong connect_retry_interval
-) {
-  int error_num;
-  my_bool connect_mutex = spider_param_connect_mutex();
-  DBUG_ENTER("spider_db_mysql::connect");
-  DBUG_PRINT("info",("spider this=%p", this));
-  while (TRUE)
-  {
-    if (!db_conn)
-    {
-      if (!(db_conn = mysql_init(NULL)))
-        DBUG_RETURN(HA_ERR_OUT_OF_MEM);
-    }
-
-    mysql_options(db_conn, MYSQL_OPT_READ_TIMEOUT,
-      &conn->net_read_timeout);
-    mysql_options(db_conn, MYSQL_OPT_WRITE_TIMEOUT,
-      &conn->net_write_timeout);
-    mysql_options(db_conn, MYSQL_OPT_CONNECT_TIMEOUT,
-      &conn->connect_timeout);
-    mysql_options(db_conn, MYSQL_OPT_USE_REMOTE_CONNECTION,
-      NULL);
-
-    if (
-      conn->tgt_ssl_ca_length |
-      conn->tgt_ssl_capath_length |
-      conn->tgt_ssl_cert_length |
-      conn->tgt_ssl_key_length
-    ) {
-      mysql_ssl_set(db_conn, conn->tgt_ssl_key, conn->tgt_ssl_cert,
-        conn->tgt_ssl_ca, conn->tgt_ssl_capath, conn->tgt_ssl_cipher);
-      if (conn->tgt_ssl_vsc)
-      {
-        my_bool verify_flg = TRUE;
-        mysql_options(db_conn, MYSQL_OPT_SSL_VERIFY_SERVER_CERT,
-          &verify_flg);
-      }
-    }
-
-    if (conn->tgt_default_file)
-    {
-      DBUG_PRINT("info",("spider tgt_default_file=%s",
-        conn->tgt_default_file));
-      mysql_options(db_conn, MYSQL_READ_DEFAULT_FILE,
-        conn->tgt_default_file);
-    }
-    if (conn->tgt_default_group)
-    {
-      DBUG_PRINT("info",("spider tgt_default_group=%s",
-        conn->tgt_default_group));
-      mysql_options(db_conn, MYSQL_READ_DEFAULT_GROUP,
-        conn->tgt_default_group);
-    }
-
-    if (connect_mutex)
-      pthread_mutex_lock(&spider_open_conn_mutex);
-    /* tgt_db not use */
-    if (
-      !spider_param_dry_access() &&
-      !mysql_real_connect(
-        db_conn,
-        tgt_host,
-        tgt_username,
-        tgt_password,
-        NULL,
-        tgt_port,
-        tgt_socket,
-        CLIENT_MULTI_STATEMENTS
-      )
-    ) {
-      if (connect_mutex)
-        pthread_mutex_unlock(&spider_open_conn_mutex);
-      error_num = mysql_errno(db_conn);
-      disconnect();
-      if (
-        (
-          error_num != CR_CONN_HOST_ERROR &&
-          error_num != CR_CONNECTION_ERROR
-        ) ||
-        !connect_retry_count
-      ) {
-        *conn->need_mon = ER_CONNECT_TO_FOREIGN_DATA_SOURCE;
-        my_error(ER_CONNECT_TO_FOREIGN_DATA_SOURCE, MYF(0),
-          server_name ? server_name : tgt_host);
-        DBUG_RETURN(ER_CONNECT_TO_FOREIGN_DATA_SOURCE);
-      }
-      connect_retry_count--;
-      my_sleep((ulong) connect_retry_interval);
-    } else {
-      if (connect_mutex)
-        pthread_mutex_unlock(&spider_open_conn_mutex);
-      break;
-    }
-  }
-  DBUG_RETURN(0);
-}
-
-int spider_db_mysql::ping(
-) {
-  DBUG_ENTER("spider_db_mysql::ping");
-  DBUG_PRINT("info",("spider this=%p", this));
-  if (spider_param_dry_access())
-    DBUG_RETURN(0);
-  DBUG_RETURN(simple_command(db_conn, COM_PING, 0, 0, 0));
-}
-
-void spider_db_mysql::bg_disconnect()
-{
-  DBUG_ENTER("spider_db_mysql::bg_disconnect");
-  DBUG_PRINT("info",("spider this=%p", this));
-  DBUG_VOID_RETURN;
-}
-
-void spider_db_mysql::disconnect()
-{
-  DBUG_ENTER("spider_db_mysql::disconnect");
-  DBUG_PRINT("info",("spider this=%p", this));
-  DBUG_PRINT("info",("spider db_conn=%p", db_conn));
-  if (db_conn)
-  {
-    mysql_close(db_conn);
-    db_conn = NULL;
-  }
-  DBUG_VOID_RETURN;
-}
-
-int spider_db_mysql::set_net_timeout()
-{
-  DBUG_ENTER("spider_db_mysql::set_net_timeout");
-  DBUG_PRINT("info",("spider this=%p", this));
-  DBUG_PRINT("info",("spider conn=%p", conn));
-  my_net_set_read_timeout(&db_conn->net, conn->net_read_timeout);
-  my_net_set_write_timeout(&db_conn->net, conn->net_write_timeout);
-  DBUG_RETURN(0);
-}
-
-int spider_db_mysql::exec_query(
-  const char *query,
-  uint length,
-  int quick_mode
-) {
-  int error_num = 0;
-  uint log_result_errors = spider_param_log_result_errors();
-  DBUG_ENTER("spider_db_mysql::exec_query");
-  DBUG_PRINT("info",("spider this=%p", this));
-  if (spider_param_general_log())
-  {
-    const char *tgt_str = conn->tgt_host;
-    uint32 tgt_len = conn->tgt_host_length;
-    spider_string tmp_query_str;
-    tmp_query_str.init_calc_mem(230);
-    if (tmp_query_str.reserve(
-      length + conn->tgt_wrapper_length +
-      tgt_len + (SPIDER_SQL_SPACE_LEN * 2)))
-      DBUG_RETURN(HA_ERR_OUT_OF_MEM);
-    tmp_query_str.q_append(conn->tgt_wrapper, conn->tgt_wrapper_length);
-    tmp_query_str.q_append(SPIDER_SQL_SPACE_STR, SPIDER_SQL_SPACE_LEN);
-    tmp_query_str.q_append(tgt_str, tgt_len);
-    tmp_query_str.q_append(SPIDER_SQL_SPACE_STR, SPIDER_SQL_SPACE_LEN);
-    tmp_query_str.q_append(query, length);
-    general_log_write(current_thd, COM_QUERY, tmp_query_str.ptr(),
-      tmp_query_str.length());
-  }
-  if (!spider_param_dry_access())
-  {
-    error_num = mysql_real_query(db_conn, query, length);
-  }
-  if (
-    (error_num && log_result_errors >= 1) ||
-    (log_result_errors >= 2 && db_conn->warning_count > 0) ||
-    (log_result_errors >= 4)
-  ) {
-    THD *thd = current_thd;
-    uint log_result_error_with_sql = spider_param_log_result_error_with_sql();
-    if (log_result_error_with_sql)
-    {
-      time_t cur_time = (time_t) time((time_t*) 0);
-      struct tm lt;
-      struct tm *l_time = localtime_r(&cur_time, &lt);
-      spider_string tmp_query_str;
-      tmp_query_str.init_calc_mem(243);
-      uint query_length = thd->query_length();
-      if ((log_result_error_with_sql & 2) && query_length)
-      {
-        Security_context *security_ctx = thd->security_ctx;
-        tmp_query_str.length(0);
-        if (tmp_query_str.reserve(query_length + 1))
-          DBUG_RETURN(HA_ERR_OUT_OF_MEM);
-        tmp_query_str.q_append(thd->query(), query_length);
-        fprintf(stderr, "%04d%02d%02d %02d:%02d:%02d [RECV SPIDER SQL] "
-          "from [%s][%s] to %ld:  "
-          "sql: %s\n",
-          l_time->tm_year + 1900, l_time->tm_mon + 1, l_time->tm_mday,
-          l_time->tm_hour, l_time->tm_min, l_time->tm_sec,
-          security_ctx->user ? security_ctx->user : "system user",
-          security_ctx->host_or_ip,
-          thd->thread_id,
-          tmp_query_str.c_ptr_safe());
-      }
-      if (log_result_error_with_sql & 1)
-      {
-        tmp_query_str.length(0);
-        if (tmp_query_str.reserve(length + 1))
-          DBUG_RETURN(HA_ERR_OUT_OF_MEM);
-        tmp_query_str.q_append(query, length);
-        fprintf(stderr, "%04d%02d%02d %02d:%02d:%02d [SEND SPIDER SQL] "
-          "from %ld to [%s] %ld:  "
-          "sql: %s\n",
-          l_time->tm_year + 1900, l_time->tm_mon + 1, l_time->tm_mday,
-          l_time->tm_hour, l_time->tm_min, l_time->tm_sec,
-          thd->thread_id, conn->tgt_host, db_conn->thread_id,
-          tmp_query_str.c_ptr_safe());
-      }
-    }
-    if (log_result_errors >= 2 && db_conn->warning_count > 0)
-    {
-      time_t cur_time = (time_t) time((time_t*) 0);
-      struct tm lt;
-      struct tm *l_time = localtime_r(&cur_time, &lt);
-      fprintf(stderr, "%04d%02d%02d %02d:%02d:%02d [WARN SPIDER RESULT] "
-        "from [%s] %ld to %ld:  "
-        "affected_rows: %llu  id: %llu  status: %u  warning_count: %u\n",
-        l_time->tm_year + 1900, l_time->tm_mon + 1, l_time->tm_mday,
-        l_time->tm_hour, l_time->tm_min, l_time->tm_sec,
-        conn->tgt_host, db_conn->thread_id, thd->thread_id,
-        db_conn->affected_rows, db_conn->insert_id,
-        db_conn->server_status, db_conn->warning_count);
-      if (spider_param_log_result_errors() >= 3)
-        print_warnings(l_time);
-    } else if (log_result_errors >= 4)
-    {
-      time_t cur_time = (time_t) time((time_t*) 0);
-      struct tm lt;
-      struct tm *l_time = localtime_r(&cur_time, &lt);
-      fprintf(stderr, "%04d%02d%02d %02d:%02d:%02d [INFO SPIDER RESULT] "
-        "from [%s] %ld to %ld:  "
-        "affected_rows: %llu  id: %llu  status: %u  warning_count: %u\n",
-        l_time->tm_year + 1900, l_time->tm_mon + 1, l_time->tm_mday,
-        l_time->tm_hour, l_time->tm_min, l_time->tm_sec,
-        conn->tgt_host, db_conn->thread_id, thd->thread_id,
-        db_conn->affected_rows, db_conn->insert_id,
-        db_conn->server_status, db_conn->warning_count);
-    }
-  }
-  DBUG_RETURN(error_num);
-}
-
-int spider_db_mysql::get_errno()
-{
-  DBUG_ENTER("spider_db_mysql::get_errno");
-  DBUG_PRINT("info",("spider this=%p", this));
-  stored_error = mysql_errno(db_conn);
-  DBUG_PRINT("info",("spider stored_error=%d", stored_error));
-  DBUG_RETURN(stored_error);
-}
-
-const char *spider_db_mysql::get_error()
-{
-  const char *error_ptr;
-  DBUG_ENTER("spider_db_mysql::get_error");
-  DBUG_PRINT("info",("spider this=%p", this));
-  error_ptr = mysql_error(db_conn);
-  DBUG_PRINT("info",("spider error=%s", error_ptr));
-  DBUG_RETURN(error_ptr);
-}
-
-bool spider_db_mysql::is_server_gone_error(
-  int error_num
-) {
-  bool server_gone;
-  DBUG_ENTER("spider_db_mysql::is_server_gone_error");
-  DBUG_PRINT("info",("spider this=%p", this));
-  server_gone =
-    (error_num == CR_SERVER_GONE_ERROR || error_num == CR_SERVER_LOST);
-  DBUG_PRINT("info",("spider server_gone=%s", server_gone ? "TRUE" : "FALSE"));
-  DBUG_RETURN(server_gone);
-}
-
-bool spider_db_mysql::is_dup_entry_error(
-  int error_num
-) {
-  bool dup_entry;
-  DBUG_ENTER("spider_db_mysql::is_dup_entry_error");
-  DBUG_PRINT("info",("spider this=%p", this));
-  dup_entry =
-    (
-      error_num == ER_DUP_ENTRY ||
-      error_num == ER_DUP_KEY ||
-      error_num == HA_ERR_FOUND_DUPP_KEY
-    );
-  DBUG_PRINT("info",("spider dup_entry=%s", dup_entry ? "TRUE" : "FALSE"));
-  DBUG_RETURN(dup_entry);
-}
-
-bool spider_db_mysql::is_xa_nota_error(
-  int error_num
-) {
-  bool xa_nota;
-  DBUG_ENTER("spider_db_mysql::is_xa_nota_error");
-  DBUG_PRINT("info",("spider this=%p", this));
-  xa_nota =
-    (
-      error_num == ER_XAER_NOTA ||
-      error_num == ER_XA_RBTIMEOUT ||
-      error_num == ER_XA_RBDEADLOCK
-    );
-  DBUG_PRINT("info",("spider xa_nota=%s", xa_nota ? "TRUE" : "FALSE"));
-  DBUG_RETURN(xa_nota);
-}
-
-void spider_db_mysql::print_warnings(
-  struct tm *l_time
-) {
-  DBUG_ENTER("spider_db_mysql::print_warnings");
-  DBUG_PRINT("info",("spider this=%p", this));
-  if (db_conn->status == MYSQL_STATUS_READY)
-  {
-#if MYSQL_VERSION_ID < 50500
-    if (!(db_conn->last_used_con->server_status & SERVER_MORE_RESULTS_EXISTS))
-#else
-    if (!(db_conn->server_status & SERVER_MORE_RESULTS_EXISTS))
-#endif
-    {
-/*
-      pthread_mutex_lock(&conn->mta_conn_mutex);
-      SPIDER_SET_FILE_POS(&conn->mta_conn_mutex_file_pos);
-*/
-      if (
-        spider_param_dry_access() ||
-        !mysql_real_query(db_conn, SPIDER_SQL_SHOW_WARNINGS_STR,
-          SPIDER_SQL_SHOW_WARNINGS_LEN)
-      ) {
-        MYSQL_RES *res = NULL;
-        MYSQL_ROW row = NULL;
-        uint num_fields;
-        if (
-          spider_param_dry_access() ||
-          !(res = mysql_store_result(db_conn)) ||
-          !(row = mysql_fetch_row(res))
-        ) {
-          if (mysql_errno(db_conn))
-          {
-            if (res)
-              mysql_free_result(res);
-/*
-            SPIDER_CLEAR_FILE_POS(&conn->mta_conn_mutex_file_pos);
-            pthread_mutex_unlock(&conn->mta_conn_mutex);
-*/
-            DBUG_VOID_RETURN;
-          }
-          /* no record is ok */
-        }
-/*
-        SPIDER_CLEAR_FILE_POS(&conn->mta_conn_mutex_file_pos);
-        pthread_mutex_unlock(&conn->mta_conn_mutex);
-*/
-        num_fields = mysql_num_fields(res);
-        if (num_fields != 3)
-        {
-          mysql_free_result(res);
-          DBUG_VOID_RETURN;
-        }
-        while (row)
-        {
-          fprintf(stderr, "%04d%02d%02d %02d:%02d:%02d [WARN SPIDER RESULT] "
-            "from [%s] %ld to %ld: %s %s %s\n",
-            l_time->tm_year + 1900, l_time->tm_mon + 1, l_time->tm_mday,
-            l_time->tm_hour, l_time->tm_min, l_time->tm_sec,
-            conn->tgt_host, db_conn->thread_id,
-            current_thd->thread_id, row[0], row[1], row[2]);
-          row = mysql_fetch_row(res);
-        }
-        if (res)
-          mysql_free_result(res);
-      } else {
-/*
-        SPIDER_CLEAR_FILE_POS(&conn->mta_conn_mutex_file_pos);
-        pthread_mutex_unlock(&conn->mta_conn_mutex);
-*/
-      }
-    }
-  }
-  DBUG_VOID_RETURN;
-}
-
-spider_db_result *spider_db_mysql::store_result(
-  spider_db_result_buffer **spider_res_buf,
-  st_spider_db_request_key *request_key,
-  int *error_num
-) {
-  spider_db_mysql_result *result;
-  DBUG_ENTER("spider_db_mysql::store_result");
-  DBUG_PRINT("info",("spider this=%p", this));
-  DBUG_ASSERT(!spider_res_buf);
-  if ((result = new spider_db_mysql_result()))
-  {
-    *error_num = 0;
-    if (
-      spider_param_dry_access() ||
-      !(result->db_result = mysql_store_result(db_conn))
-    ) {
-      delete result;
-      result = NULL;
-    } else {
-      result->first_row = result->db_result->data_cursor;
-      DBUG_PRINT("info",("spider result->first_row=%p", result->first_row));
-    }
-  } else {
-    *error_num = HA_ERR_OUT_OF_MEM;
-  }
-  DBUG_RETURN(result);
-}
-
-spider_db_result *spider_db_mysql::use_result(
-  st_spider_db_request_key *request_key,
-  int *error_num
-) {
-  spider_db_mysql_result *result;
-  DBUG_ENTER("spider_db_mysql::use_result");
-  DBUG_PRINT("info",("spider this=%p", this));
-  if ((result = new spider_db_mysql_result()))
-  {
-    *error_num = 0;
-    if (
-      spider_param_dry_access() ||
-      !(result->db_result = db_conn->methods->use_result(db_conn))
-    ) {
-      delete result;
-      result = NULL;
-    } else {
-      result->first_row = NULL;
-    }
-  } else {
-    *error_num = HA_ERR_OUT_OF_MEM;
-  }
-  DBUG_RETURN(result);
-}
-
-int spider_db_mysql::next_result()
-{
-  int status;
-  DBUG_ENTER("spider_db_mysql::next_result");
-  DBUG_PRINT("info",("spider this=%p", this));
-  if (db_conn->status != MYSQL_STATUS_READY)
-  {
-    my_message(ER_SPIDER_UNKNOWN_NUM, ER_SPIDER_UNKNOWN_STR, MYF(0));
-    DBUG_RETURN(ER_SPIDER_UNKNOWN_NUM);
-  }
-
-  db_conn->net.last_errno = 0;
-  db_conn->net.last_error[0] = '\0';
-  strmov(db_conn->net.sqlstate, "00000");
-  db_conn->affected_rows = ~(my_ulonglong) 0;
-
-#if MYSQL_VERSION_ID < 50500
-  if (db_conn->last_used_con->server_status & SERVER_MORE_RESULTS_EXISTS)
-#else
-  if (db_conn->server_status & SERVER_MORE_RESULTS_EXISTS)
-#endif
-  {
-    if ((status = db_conn->methods->read_query_result(db_conn)) > 0)
-      DBUG_RETURN(spider_db_errorno(conn));
-    DBUG_RETURN(status);
-  }
-  DBUG_RETURN(-1);
-}
-
-uint spider_db_mysql::affected_rows()
-{
-  MYSQL *last_used_con;
-  DBUG_ENTER("spider_db_mysql::affected_rows");
-  DBUG_PRINT("info",("spider this=%p", this));
-#if MYSQL_VERSION_ID < 50500
-  last_used_con = db_conn->last_used_con;
-#else
-  last_used_con = db_conn;
-#endif
-  DBUG_RETURN((uint) last_used_con->affected_rows);
-}
-
-ulonglong spider_db_mysql::last_insert_id()
-{
-  MYSQL *last_used_con;
-  DBUG_ENTER("spider_db_mysql::last_insert_id");
-  DBUG_PRINT("info",("spider this=%p", this));
-#if MYSQL_VERSION_ID < 50500
-  last_used_con = db_conn->last_used_con;
-#else
-  last_used_con = db_conn;
-#endif
-  DBUG_RETURN((uint) last_used_con->insert_id);
-}
-
-int spider_db_mysql::set_character_set(
-  const char *csname
-) {
-  DBUG_ENTER("spider_db_mysql::set_character_set");
-  DBUG_PRINT("info",("spider this=%p", this));
-  if (spider_param_dry_access())
-    DBUG_RETURN(0);
-  DBUG_RETURN(mysql_set_character_set(db_conn, csname));
-}
-
-int spider_db_mysql::select_db(
-  const char *dbname
-) {
-  DBUG_ENTER("spider_db_mysql::select_db");
-  DBUG_PRINT("info",("spider this=%p", this));
-  if (spider_param_dry_access())
-    DBUG_RETURN(0);
-  DBUG_RETURN(mysql_select_db(db_conn, dbname));
-}
-
-int spider_db_mysql::consistent_snapshot(
-  int *need_mon
-) {
-  DBUG_ENTER("spider_db_mysql::consistent_snapshot");
-  DBUG_PRINT("info",("spider this=%p", this));
-  if (spider_db_query(
-    conn,
-    SPIDER_SQL_START_CONSISTENT_SNAPSHOT_STR,
-    SPIDER_SQL_START_CONSISTENT_SNAPSHOT_LEN,
-    -1,
-    need_mon)
-  )
-    DBUG_RETURN(spider_db_errorno(conn));
-  SPIDER_CLEAR_FILE_POS(&conn->mta_conn_mutex_file_pos);
-  pthread_mutex_unlock(&conn->mta_conn_mutex);
-  DBUG_RETURN(0);
-}
-
-bool spider_db_mysql::trx_start_in_bulk_sql()
-{
-  DBUG_ENTER("spider_db_mysql::trx_start_in_bulk_sql");
-  DBUG_PRINT("info",("spider this=%p", this));
-  DBUG_RETURN(TRUE);
-}
-
-int spider_db_mysql::start_transaction(
-  int *need_mon
-) {
-  DBUG_ENTER("spider_db_mysql::start_transaction");
-  DBUG_PRINT("info",("spider this=%p", this));
-  if (spider_db_query(
-    conn,
-    SPIDER_SQL_START_TRANSACTION_STR,
-    SPIDER_SQL_START_TRANSACTION_LEN,
-    -1,
-    need_mon)
-  )
-    DBUG_RETURN(spider_db_errorno(conn));
-  SPIDER_CLEAR_FILE_POS(&conn->mta_conn_mutex_file_pos);
-  pthread_mutex_unlock(&conn->mta_conn_mutex);
-  DBUG_RETURN(0);
-}
-
-int spider_db_mysql::commit(
-  int *need_mon
-) {
-  DBUG_ENTER("spider_db_mysql::commit");
-  DBUG_PRINT("info",("spider this=%p", this));
-  if (spider_db_query(
-    conn,
-    SPIDER_SQL_COMMIT_STR,
-    SPIDER_SQL_COMMIT_LEN,
-    -1,
-    need_mon)
-  )
-    DBUG_RETURN(spider_db_errorno(conn));
-  SPIDER_CLEAR_FILE_POS(&conn->mta_conn_mutex_file_pos);
-  pthread_mutex_unlock(&conn->mta_conn_mutex);
-  DBUG_RETURN(0);
-}
-
-int spider_db_mysql::rollback(
-  int *need_mon
-) {
-  bool is_error;
-  int error_num;
-  DBUG_ENTER("spider_db_mysql::rollback");
-  DBUG_PRINT("info",("spider this=%p", this));
-  if (spider_db_query(
-    conn,
-    SPIDER_SQL_ROLLBACK_STR,
-    SPIDER_SQL_ROLLBACK_LEN,
-    -1,
-    need_mon)
-  ) {
-    is_error = conn->thd->is_error();
-    conn->mta_conn_mutex_unlock_later = TRUE;
-    error_num = spider_db_errorno(conn);
-    if (
-      error_num == ER_SPIDER_REMOTE_SERVER_GONE_AWAY_NUM &&
-      !is_error
-    )
-      conn->thd->clear_error();
-    else {
-      conn->mta_conn_mutex_unlock_later = FALSE;
-      SPIDER_CLEAR_FILE_POS(&conn->mta_conn_mutex_file_pos);
-      pthread_mutex_unlock(&conn->mta_conn_mutex);
-      DBUG_RETURN(error_num);
-    }
-  }
-  conn->mta_conn_mutex_unlock_later = FALSE;
-  SPIDER_CLEAR_FILE_POS(&conn->mta_conn_mutex_file_pos);
-  pthread_mutex_unlock(&conn->mta_conn_mutex);
-  DBUG_RETURN(0);
-}
-
-int spider_db_mysql::xa_start(
-  XID *xid,
-  int *need_mon
-) {
-  DBUG_ENTER("spider_db_mysql::xa_start");
-  DBUG_PRINT("info",("spider this=%p", this));
-  DBUG_ASSERT(0);
-  DBUG_RETURN(0);
-}
-
-bool spider_db_mysql::xa_start_in_bulk_sql()
-{
-  DBUG_ENTER("spider_db_mysql::xa_start_in_bulk_sql");
-  DBUG_PRINT("info",("spider this=%p", this));
-  DBUG_RETURN(TRUE);
-}
-
-int spider_db_mysql::xa_end(
-  XID *xid,
-  int *need_mon
-) {
-  char sql_buf[SPIDER_SQL_XA_END_LEN + XIDDATASIZE + sizeof(long) + 9];
-  spider_string sql_str(sql_buf, sizeof(sql_buf), &my_charset_bin);
-  DBUG_ENTER("spider_db_mysql::xa_end");
-  DBUG_PRINT("info",("spider this=%p", this));
-  sql_str.init_calc_mem(108);
-
-  sql_str.length(0);
-  sql_str.q_append(SPIDER_SQL_XA_END_STR, SPIDER_SQL_XA_END_LEN);
-  spider_db_append_xid_str(&sql_str, xid);
-  if (spider_db_query(
-    conn,
-    sql_str.ptr(),
-    sql_str.length(),
-    -1,
-    need_mon)
-  )
-    DBUG_RETURN(spider_db_errorno(conn));
-  SPIDER_CLEAR_FILE_POS(&conn->mta_conn_mutex_file_pos);
-  pthread_mutex_unlock(&conn->mta_conn_mutex);
-  DBUG_RETURN(0);
-}
-
-int spider_db_mysql::xa_prepare(
-  XID *xid,
-  int *need_mon
-) {
-  char sql_buf[SPIDER_SQL_XA_PREPARE_LEN + XIDDATASIZE + sizeof(long) + 9];
-  spider_string sql_str(sql_buf, sizeof(sql_buf), &my_charset_bin);
-  DBUG_ENTER("spider_db_mysql::xa_prepare");
-  DBUG_PRINT("info",("spider this=%p", this));
-  sql_str.init_calc_mem(109);
-
-  sql_str.length(0);
-  sql_str.q_append(SPIDER_SQL_XA_PREPARE_STR, SPIDER_SQL_XA_PREPARE_LEN);
-  spider_db_append_xid_str(&sql_str, xid);
-  if (spider_db_query(
-    conn,
-    sql_str.ptr(),
-    sql_str.length(),
-    -1,
-    need_mon)
-  )
-    DBUG_RETURN(spider_db_errorno(conn));
-  SPIDER_CLEAR_FILE_POS(&conn->mta_conn_mutex_file_pos);
-  pthread_mutex_unlock(&conn->mta_conn_mutex);
-  DBUG_RETURN(0);
-}
-
-int spider_db_mysql::xa_commit(
-  XID *xid,
-  int *need_mon
-) {
-  char sql_buf[SPIDER_SQL_XA_COMMIT_LEN + XIDDATASIZE + sizeof(long) + 9];
-  spider_string sql_str(sql_buf, sizeof(sql_buf), &my_charset_bin);
-  DBUG_ENTER("spider_db_mysql::xa_commit");
-  DBUG_PRINT("info",("spider this=%p", this));
-  sql_str.init_calc_mem(110);
-
-  sql_str.length(0);
-  sql_str.q_append(SPIDER_SQL_XA_COMMIT_STR, SPIDER_SQL_XA_COMMIT_LEN);
-  spider_db_append_xid_str(&sql_str, xid);
-  if (spider_db_query(
-    conn,
-    sql_str.ptr(),
-    sql_str.length(),
-    -1,
-    need_mon)
-  )
-    DBUG_RETURN(spider_db_errorno(conn));
-  SPIDER_CLEAR_FILE_POS(&conn->mta_conn_mutex_file_pos);
-  pthread_mutex_unlock(&conn->mta_conn_mutex);
-  DBUG_RETURN(0);
-}
-
-int spider_db_mysql::xa_rollback(
-  XID *xid,
-  int *need_mon
-) {
-  char sql_buf[SPIDER_SQL_XA_ROLLBACK_LEN + XIDDATASIZE + sizeof(long) + 9];
-  spider_string sql_str(sql_buf, sizeof(sql_buf), &my_charset_bin);
-  DBUG_ENTER("spider_db_mysql::xa_rollback");
-  DBUG_PRINT("info",("spider this=%p", this));
-  sql_str.init_calc_mem(111);
-
-  sql_str.length(0);
-  sql_str.q_append(SPIDER_SQL_XA_ROLLBACK_STR, SPIDER_SQL_XA_ROLLBACK_LEN);
-  spider_db_append_xid_str(&sql_str, xid);
-  if (spider_db_query(
-    conn,
-    sql_str.ptr(),
-    sql_str.length(),
-    -1,
-    need_mon)
-  )
-    DBUG_RETURN(spider_db_errorno(conn));
-  SPIDER_CLEAR_FILE_POS(&conn->mta_conn_mutex_file_pos);
-  pthread_mutex_unlock(&conn->mta_conn_mutex);
-  DBUG_RETURN(0);
-}
-
-bool spider_db_mysql::set_trx_isolation_in_bulk_sql()
-{
-  DBUG_ENTER("spider_db_mysql::set_trx_isolation_in_bulk_sql");
-  DBUG_PRINT("info",("spider this=%p", this));
-  DBUG_RETURN(TRUE);
-}
-
-int spider_db_mysql::set_trx_isolation(
-  int trx_isolation,
-  int *need_mon
-) {
-  DBUG_ENTER("spider_db_mysql::set_trx_isolation");
-  DBUG_PRINT("info",("spider this=%p", this));
-  switch (trx_isolation)
-  {
-    case ISO_READ_UNCOMMITTED:
-      if (spider_db_query(
-        conn,
-        SPIDER_SQL_ISO_READ_UNCOMMITTED_STR,
-        SPIDER_SQL_ISO_READ_UNCOMMITTED_LEN,
-        -1,
-        need_mon)
-      )
-        DBUG_RETURN(spider_db_errorno(conn));
-      SPIDER_CLEAR_FILE_POS(&conn->mta_conn_mutex_file_pos);
-      pthread_mutex_unlock(&conn->mta_conn_mutex);
-      break;
-    case ISO_READ_COMMITTED:
-      if (spider_db_query(
-        conn,
-        SPIDER_SQL_ISO_READ_COMMITTED_STR,
-        SPIDER_SQL_ISO_READ_COMMITTED_LEN,
-        -1,
-        need_mon)
-      )
-        DBUG_RETURN(spider_db_errorno(conn));
-      SPIDER_CLEAR_FILE_POS(&conn->mta_conn_mutex_file_pos);
-      pthread_mutex_unlock(&conn->mta_conn_mutex);
-      break;
-    case ISO_REPEATABLE_READ:
-      if (spider_db_query(
-        conn,
-        SPIDER_SQL_ISO_REPEATABLE_READ_STR,
-        SPIDER_SQL_ISO_REPEATABLE_READ_LEN,
-        -1,
-        need_mon)
-      )
-        DBUG_RETURN(spider_db_errorno(conn));
-      SPIDER_CLEAR_FILE_POS(&conn->mta_conn_mutex_file_pos);
-      pthread_mutex_unlock(&conn->mta_conn_mutex);
-      break;
-    case ISO_SERIALIZABLE:
-      if (spider_db_query(
-        conn,
-        SPIDER_SQL_ISO_SERIALIZABLE_STR,
-        SPIDER_SQL_ISO_SERIALIZABLE_LEN,
-        -1,
-        need_mon)
-      )
-        DBUG_RETURN(spider_db_errorno(conn));
-      SPIDER_CLEAR_FILE_POS(&conn->mta_conn_mutex_file_pos);
-      pthread_mutex_unlock(&conn->mta_conn_mutex);
-      break;
-    default:
-      DBUG_RETURN(HA_ERR_UNSUPPORTED);
-  }
-  DBUG_RETURN(0);
-}
-
-bool spider_db_mysql::set_autocommit_in_bulk_sql()
-{
-  DBUG_ENTER("spider_db_mysql::set_autocommit_in_bulk_sql");
-  DBUG_PRINT("info",("spider this=%p", this));
-  DBUG_RETURN(TRUE);
-}
-
-int spider_db_mysql::set_autocommit(
-  bool autocommit,
-  int *need_mon
-) {
-  DBUG_ENTER("spider_db_mysql::set_autocommit");
-  DBUG_PRINT("info",("spider this=%p", this));
-  if (autocommit)
-  {
-    if (spider_db_query(
-      conn,
-      SPIDER_SQL_AUTOCOMMIT_ON_STR,
-      SPIDER_SQL_AUTOCOMMIT_ON_LEN,
-      -1,
-      need_mon)
-    )
-      DBUG_RETURN(spider_db_errorno(conn));
-    SPIDER_CLEAR_FILE_POS(&conn->mta_conn_mutex_file_pos);
-    pthread_mutex_unlock(&conn->mta_conn_mutex);
-  } else {
-    if (spider_db_query(
-      conn,
-      SPIDER_SQL_AUTOCOMMIT_OFF_STR,
-      SPIDER_SQL_AUTOCOMMIT_OFF_LEN,
-      -1,
-      need_mon)
-    )
-      DBUG_RETURN(spider_db_errorno(conn));
-    SPIDER_CLEAR_FILE_POS(&conn->mta_conn_mutex_file_pos);
-    pthread_mutex_unlock(&conn->mta_conn_mutex);
-  }
-  DBUG_RETURN(0);
-}
-
-bool spider_db_mysql::set_sql_log_off_in_bulk_sql()
-{
-  DBUG_ENTER("spider_db_mysql::set_sql_log_off_in_bulk_sql");
-  DBUG_PRINT("info",("spider this=%p", this));
-  DBUG_RETURN(TRUE);
-}
-
-int spider_db_mysql::set_sql_log_off(
-  bool sql_log_off,
-  int *need_mon
-) {
-  DBUG_ENTER("spider_db_mysql::set_sql_log_off");
-  DBUG_PRINT("info",("spider this=%p", this));
-  if (sql_log_off)
-  {
-    if (spider_db_query(
-      conn,
-      SPIDER_SQL_SQL_LOG_ON_STR,
-      SPIDER_SQL_SQL_LOG_ON_LEN,
-      -1,
-      need_mon)
-    )
-      DBUG_RETURN(spider_db_errorno(conn));
-    SPIDER_CLEAR_FILE_POS(&conn->mta_conn_mutex_file_pos);
-    pthread_mutex_unlock(&conn->mta_conn_mutex);
-  } else {
-    if (spider_db_query(
-      conn,
-      SPIDER_SQL_SQL_LOG_OFF_STR,
-      SPIDER_SQL_SQL_LOG_OFF_LEN,
-      -1,
-      need_mon)
-    )
-      DBUG_RETURN(spider_db_errorno(conn));
-    SPIDER_CLEAR_FILE_POS(&conn->mta_conn_mutex_file_pos);
-    pthread_mutex_unlock(&conn->mta_conn_mutex);
-  }
-  DBUG_RETURN(0);
-}
-
-bool spider_db_mysql::set_time_zone_in_bulk_sql()
-{
-  DBUG_ENTER("spider_db_mysql::set_time_zone_in_bulk_sql");
-  DBUG_PRINT("info",("spider this=%p", this));
-  DBUG_RETURN(TRUE);
-}
-
-int spider_db_mysql::set_time_zone(
-  Time_zone *time_zone,
-  int *need_mon
-) {
-  const String *tz_str = time_zone->get_name();
-  char sql_buf[MAX_FIELD_WIDTH];
-  spider_string sql_str(sql_buf, sizeof(sql_buf), &my_charset_bin);
-  DBUG_ENTER("spider_db_mysql::set_time_zone");
-  DBUG_PRINT("info",("spider this=%p", this));
-  sql_str.init_calc_mem(214);
-  sql_str.length(0);
-  if (sql_str.reserve(SPIDER_SQL_TIME_ZONE_LEN +
-    tz_str->length() + SPIDER_SQL_VALUE_QUOTE_LEN))
-    DBUG_RETURN(HA_ERR_OUT_OF_MEM);
-  sql_str.q_append(SPIDER_SQL_TIME_ZONE_STR, SPIDER_SQL_TIME_ZONE_LEN);
-  sql_str.q_append(tz_str->ptr(), tz_str->length());
-  sql_str.q_append(SPIDER_SQL_VALUE_QUOTE_STR, SPIDER_SQL_VALUE_QUOTE_LEN);
-  if (spider_db_query(
-    conn,
-    sql_str.ptr(),
-    sql_str.length(),
-    -1,
-    need_mon)
-  )
-    DBUG_RETURN(spider_db_errorno(conn));
-  SPIDER_CLEAR_FILE_POS(&conn->mta_conn_mutex_file_pos);
-  pthread_mutex_unlock(&conn->mta_conn_mutex);
-  DBUG_RETURN(0);
-}
-
-#if defined(HS_HAS_SQLCOM) && defined(HAVE_HANDLERSOCKET)
-int spider_db_mysql::append_sql(
-  char *sql,
-  ulong sql_length,
-  st_spider_db_request_key *request_key
-) {
-  DBUG_ENTER("spider_db_mysql::append_sql");
-  DBUG_PRINT("info",("spider this=%p", this));
-  DBUG_ASSERT(0);
-  DBUG_RETURN(0);
-}
-
-int spider_db_mysql::append_open_handler(
-  uint handler_id,
-  const char *db_name,
-  const char *table_name,
-  const char *index_name,
-  const char *sql,
-  st_spider_db_request_key *request_key
-) {
-  DBUG_ENTER("spider_db_mysql::append_open_handler");
-  DBUG_PRINT("info",("spider this=%p", this));
-  DBUG_ASSERT(0);
-  DBUG_RETURN(0);
-}
-
-int spider_db_mysql::append_select(
-  uint handler_id,
-  spider_string *sql,
-  SPIDER_DB_HS_STRING_REF_BUFFER *keys,
-  int limit,
-  int skip,
-  st_spider_db_request_key *request_key
-) {
-  DBUG_ENTER("spider_db_mysql::append_select");
-  DBUG_PRINT("info",("spider this=%p", this));
-  DBUG_ASSERT(0);
-  DBUG_RETURN(0);
-}
-
-int spider_db_mysql::append_insert(
-  uint handler_id,
-  SPIDER_DB_HS_STRING_REF_BUFFER *upds,
-  st_spider_db_request_key *request_key
-) {
-  DBUG_ENTER("spider_db_mysql::append_insert");
-  DBUG_PRINT("info",("spider this=%p", this));
-  DBUG_ASSERT(0);
-  DBUG_RETURN(0);
-}
-
-int spider_db_mysql::append_update(
-  uint handler_id,
-  spider_string *sql,
-  SPIDER_DB_HS_STRING_REF_BUFFER *keys,
-  SPIDER_DB_HS_STRING_REF_BUFFER *upds,
-  int limit,
-  int skip,
-  bool increment,
-  bool decrement,
-  st_spider_db_request_key *request_key
-) {
-  DBUG_ENTER("spider_db_mysql::append_update");
-  DBUG_PRINT("info",("spider this=%p", this));
-  DBUG_ASSERT(0);
-  DBUG_RETURN(0);
-}
-
-int spider_db_mysql::append_delete(
-  uint handler_id,
-  spider_string *sql,
-  SPIDER_DB_HS_STRING_REF_BUFFER *keys,
-  int limit,
-  int skip,
-  st_spider_db_request_key *request_key
-) {
-  DBUG_ENTER("spider_db_mysql::append_delete");
-  DBUG_PRINT("info",("spider this=%p", this));
-  DBUG_ASSERT(0);
-  DBUG_RETURN(0);
-}
-
-void spider_db_mysql::reset_request_queue()
-{
-  DBUG_ENTER("spider_db_mysql::reset_request_queue");
-  DBUG_PRINT("info",("spider this=%p", this));
-  DBUG_ASSERT(0);
-  DBUG_VOID_RETURN;
-}
-#endif
-
-size_t spider_db_mysql::escape_string(
-  char *to,
-  const char *from,
-  size_t from_length
-) {
-  DBUG_ENTER("spider_db_mysql::escape_string");
-  DBUG_PRINT("info",("spider this=%p", this));
-  if (db_conn->server_status & SERVER_STATUS_NO_BACKSLASH_ESCAPES)
-    DBUG_RETURN(escape_quotes_for_mysql(db_conn->charset, to, 0,
-      from, from_length));
-  DBUG_RETURN(escape_string_for_mysql(db_conn->charset, to, 0,
-    from, from_length));
-}
-
-bool spider_db_mysql::have_lock_table_list()
-{
-  DBUG_ENTER("spider_db_mysql::have_lock_table_list");
-  DBUG_PRINT("info",("spider this=%p", this));
-  DBUG_RETURN(lock_table_hash.records);
-}
-
-int spider_db_mysql::append_lock_tables(
-  spider_string *str
-) {
-  int error_num;
-  ha_spider *tmp_spider;
-  int lock_type;
-  uint conn_link_idx;
-  int tmp_link_idx;
-  SPIDER_LINK_FOR_HASH *tmp_link_for_hash;
-  const char *db_name;
-  uint db_name_length;
-  CHARSET_INFO *db_name_charset;
-  const char *table_name;
-  uint table_name_length;
-  CHARSET_INFO *table_name_charset;
-  DBUG_ENTER("spider_db_mysql::lock_tables");
-  DBUG_PRINT("info",("spider this=%p", this));
-  if ((error_num = spider_db_mysql_utility.append_lock_table_head(str)))
-  {
-    DBUG_RETURN(error_num);
-  }
-  while ((tmp_link_for_hash =
-    (SPIDER_LINK_FOR_HASH *) my_hash_element(&lock_table_hash, 0)))
-  {
-    tmp_spider = tmp_link_for_hash->spider;
-    tmp_link_idx = tmp_link_for_hash->link_idx;
-    switch (tmp_spider->lock_type)
-    {
-      case TL_READ:
-        lock_type = SPIDER_DB_TABLE_LOCK_READ_LOCAL;
-        break;
-      case TL_READ_NO_INSERT:
-        lock_type = SPIDER_DB_TABLE_LOCK_READ;
-        break;
-      case TL_WRITE_LOW_PRIORITY:
-        lock_type = SPIDER_DB_TABLE_LOCK_LOW_PRIORITY_WRITE;
-        break;
-      case TL_WRITE:
-        lock_type = SPIDER_DB_TABLE_LOCK_WRITE;
-        break;
-      default:
-        // no lock
-        DBUG_PRINT("info",("spider lock_type=%d", tmp_spider->lock_type));
-        DBUG_RETURN(0);
-    }
-    conn_link_idx = tmp_spider->conn_link_idx[tmp_link_idx];
-    spider_mysql_share *db_share = (spider_mysql_share *)
-      tmp_spider->share->dbton_share[conn->dbton_id];
-    if (&db_share->db_names_str[conn_link_idx])
-    {
-      db_name = db_share->db_names_str[conn_link_idx].ptr();
-      db_name_length = db_share->db_names_str[conn_link_idx].length();
-      db_name_charset = tmp_spider->share->access_charset;
-    } else {
-      db_name = tmp_spider->share->tgt_dbs[conn_link_idx];
-      db_name_length = tmp_spider->share->tgt_dbs_lengths[conn_link_idx];
-      db_name_charset = system_charset_info;
-    }
-    if (&db_share->table_names_str[conn_link_idx])
-    {
-      table_name = db_share->table_names_str[conn_link_idx].ptr();
-      table_name_length = db_share->table_names_str[conn_link_idx].length();
-      table_name_charset = tmp_spider->share->access_charset;
-    } else {
-      table_name = tmp_spider->share->tgt_table_names[conn_link_idx];
-      table_name_length =
-        tmp_spider->share->tgt_table_names_lengths[conn_link_idx];
-      table_name_charset = system_charset_info;
-    }
-    if ((error_num = spider_db_mysql_utility.
-      append_lock_table_body(
-        str,
-        db_name,
-        db_name_length,
-        db_name_charset,
-        table_name,
-        table_name_length,
-        table_name_charset,
-        lock_type
-      )
-    )) {
-      my_hash_reset(&lock_table_hash);
-      DBUG_RETURN(error_num);
-    }
-#ifdef HASH_UPDATE_WITH_HASH_VALUE
-    my_hash_delete_with_hash_value(&lock_table_hash,
-      tmp_link_for_hash->db_table_str_hash_value, (uchar*) tmp_link_for_hash);
-#else
-    my_hash_delete(&lock_table_hash, (uchar*) tmp_link_for_hash);
-#endif
-  }
-  if ((error_num = spider_db_mysql_utility.append_lock_table_tail(str)))
-  {
-    DBUG_RETURN(error_num);
-  }
-  DBUG_RETURN(0);
-}
-
-int spider_db_mysql::append_unlock_tables(
-  spider_string *str
-) {
-  int error_num;
-  DBUG_ENTER("spider_db_mysql::append_unlock_tables");
-  DBUG_PRINT("info",("spider this=%p", this));
-  if ((error_num = spider_db_mysql_utility.append_unlock_table(str)))
-  {
-    DBUG_RETURN(error_num);
-  }
-  DBUG_RETURN(0);
-}
-
-uint spider_db_mysql::get_lock_table_hash_count()
-{
-  DBUG_ENTER("spider_db_mysql::get_lock_table_hash_count");
-  DBUG_PRINT("info",("spider this=%p", this));
-  DBUG_RETURN(lock_table_hash.records);
-}
-
-void spider_db_mysql::reset_lock_table_hash()
-{
-  DBUG_ENTER("spider_db_mysql::reset_lock_table_hash");
-  DBUG_PRINT("info",("spider this=%p", this));
-  my_hash_reset(&lock_table_hash);
-  DBUG_VOID_RETURN;
-}
-
-uint spider_db_mysql::get_opened_handler_count()
-{
-  DBUG_ENTER("spider_db_mysql::get_opened_handler_count");
-  DBUG_PRINT("info",("spider this=%p", this));
-  DBUG_RETURN(handler_open_array.elements);
-}
-
-void spider_db_mysql::reset_opened_handler()
-{
-  ha_spider *tmp_spider;
-  int tmp_link_idx;
-  SPIDER_LINK_FOR_HASH **tmp_link_for_hash;
-  DBUG_ENTER("spider_db_mysql::reset_opened_handler");
-  DBUG_PRINT("info",("spider this=%p", this));
-  while ((tmp_link_for_hash =
-    (SPIDER_LINK_FOR_HASH **) pop_dynamic(&handler_open_array)))
-  {
-    tmp_spider = (*tmp_link_for_hash)->spider;
-    tmp_link_idx = (*tmp_link_for_hash)->link_idx;
-    tmp_spider->clear_handler_opened(tmp_link_idx, conn->conn_kind);
-  }
-  DBUG_VOID_RETURN;
-}
-
-void spider_db_mysql::set_dup_key_idx(
-  ha_spider *spider,
-  int link_idx
-) {
-  TABLE *table = spider->get_table();
-  uint roop_count, pk_idx = table->s->primary_key;
-  int key_name_length;
-  int max_length = 0;
-  char *key_name;
-  DBUG_ENTER("spider_db_mysql::set_dup_key_idx");
-  DBUG_PRINT("info",("spider this=%p", this));
-  DBUG_PRINT("info",("spider error_str=%s", conn->error_str));
-  for (roop_count = 0; roop_count < table->s->keys; roop_count++)
-  {
-    if (roop_count == pk_idx)
-    {
-      DBUG_PRINT("info",("spider pk_idx=%u", roop_count));
-      int all_link_idx = spider->conn_link_idx[link_idx];
-      key_name = spider->share->tgt_pk_names[all_link_idx];
-      key_name_length = spider->share->tgt_pk_names_lengths[all_link_idx];
-    } else {
-      key_name = table->s->key_info[roop_count].name;
-      key_name_length = strlen(key_name);
-    }
-    DBUG_PRINT("info",("spider key_name=%s", key_name));
-    if (
-      max_length < key_name_length &&
-      conn->error_length - 1 >= key_name_length &&
-      *(conn->error_str + conn->error_length - 2 -
-        key_name_length) == '\'' &&
-      !strncasecmp(conn->error_str +
-        conn->error_length - 1 - key_name_length,
-        key_name, key_name_length)
-    ) {
-      max_length = key_name_length;
-      spider->dup_key_idx = roop_count;
-    }
-  }
-  if (max_length == 0)
-    spider->dup_key_idx = (uint) -1;
-  DBUG_PRINT("info",("spider dup_key_idx=%d", spider->dup_key_idx));
-  DBUG_VOID_RETURN;
-}
-
-bool spider_db_mysql::cmp_request_key_to_snd(
-  st_spider_db_request_key *request_key
-) {
-  DBUG_ENTER("spider_db_mysql::cmp_request_key_to_snd");
-  DBUG_PRINT("info",("spider this=%p", this));
-  DBUG_RETURN(TRUE);
-}
-
-spider_db_mysql_util::spider_db_mysql_util() : spider_db_util()
-{
-  DBUG_ENTER("spider_db_mysql_util::spider_db_mysql_util");
-  DBUG_PRINT("info",("spider this=%p", this));
-  DBUG_VOID_RETURN;
-}
-
-spider_db_mysql_util::~spider_db_mysql_util()
-{
-  DBUG_ENTER("spider_db_mysql_util::~spider_db_mysql_util");
-  DBUG_PRINT("info",("spider this=%p", this));
-  DBUG_VOID_RETURN;
-}
-
-int spider_db_mysql_util::append_name(
-  spider_string *str,
-  const char *name,
-  uint name_length
-) {
-  DBUG_ENTER("spider_db_mysql_util::append_name");
-  str->q_append(SPIDER_SQL_NAME_QUOTE_STR, SPIDER_SQL_NAME_QUOTE_LEN);
-  str->q_append(name, name_length);
-  str->q_append(SPIDER_SQL_NAME_QUOTE_STR, SPIDER_SQL_NAME_QUOTE_LEN);
-  DBUG_RETURN(0);
-}
-
-int spider_db_mysql_util::append_name_with_charset(
-  spider_string *str,
-  const char *name,
-  uint name_length,
-  CHARSET_INFO *name_charset
-) {
-  DBUG_ENTER("spider_db_mysql_util::append_name_with_charset");
-  if (str->reserve(SPIDER_SQL_NAME_QUOTE_LEN * 2 + name_length * 2))
-    DBUG_RETURN(HA_ERR_OUT_OF_MEM);
-  str->q_append(SPIDER_SQL_NAME_QUOTE_STR, SPIDER_SQL_NAME_QUOTE_LEN);
-  str->append(name, name_length, name_charset);
-  if (str->reserve(SPIDER_SQL_NAME_QUOTE_LEN))
-    DBUG_RETURN(HA_ERR_OUT_OF_MEM);
-  str->q_append(SPIDER_SQL_NAME_QUOTE_STR, SPIDER_SQL_NAME_QUOTE_LEN);
-  DBUG_RETURN(0);
-}
-
-bool spider_db_mysql_util::is_name_quote(
-  const char head_code
-) {
-  DBUG_ENTER("spider_db_mysql_util::is_name_quote");
-  DBUG_RETURN(head_code == *name_quote_str);
-}
-
-int spider_db_mysql_util::append_escaped_name_quote(
-  spider_string *str
-) {
-  DBUG_ENTER("spider_db_mysql_util::append_escaped_name_quote");
-  if (str->reserve(SPIDER_SQL_NAME_QUOTE_LEN * 2))
-    DBUG_RETURN(HA_ERR_OUT_OF_MEM);
-  str->q_append(SPIDER_SQL_NAME_QUOTE_STR, SPIDER_SQL_NAME_QUOTE_LEN);
-  str->q_append(SPIDER_SQL_NAME_QUOTE_STR, SPIDER_SQL_NAME_QUOTE_LEN);
-  DBUG_RETURN(0);
-}
-
-int spider_db_mysql_util::append_column_value(
-  ha_spider *spider,
-  spider_string *str,
-  Field *field,
-  const uchar *new_ptr,
-  CHARSET_INFO *access_charset
-) {
-  char buf[MAX_FIELD_WIDTH];
-  spider_string tmp_str(buf, MAX_FIELD_WIDTH, &my_charset_bin);
-  String *ptr;
-  uint length;
-  DBUG_ENTER("spider_db_mysql_util::append_column_value");
-  tmp_str.init_calc_mem(113);
-
-  if (new_ptr)
-  {
-    if (
-      field->type() == MYSQL_TYPE_BLOB ||
-      field->real_type() == MYSQL_TYPE_VARCHAR
-    ) {
-      length = uint2korr(new_ptr);
-      tmp_str.set_quick((char *) new_ptr + HA_KEY_BLOB_LENGTH, length,
-        &my_charset_bin);
-      ptr = tmp_str.get_str();
-    } else if (field->type() == MYSQL_TYPE_GEOMETRY)
-    {
-/*
-      uint mlength = SIZEOF_STORED_DOUBLE, lcnt;
-      uchar *dest = (uchar *) buf;
-      const uchar *source;
-      for (lcnt = 0; lcnt < 4; lcnt++)
-      {
-        mlength = SIZEOF_STORED_DOUBLE;
-        source = new_ptr + mlength + SIZEOF_STORED_DOUBLE * lcnt;
-        while (mlength--)
-          *dest++ = *--source;
-      }
-      tmp_str.length(SIZEOF_STORED_DOUBLE * lcnt);
-*/
-#ifndef DBUG_OFF
-      double xmin, xmax, ymin, ymax;
-/*
-      float8store(buf,xmin);
-      float8store(buf+8,xmax);
-      float8store(buf+16,ymin);
-      float8store(buf+24,ymax);
-      memcpy(&xmin,new_ptr,sizeof(xmin));
-      memcpy(&xmax,new_ptr + 8,sizeof(xmax));
-      memcpy(&ymin,new_ptr + 16,sizeof(ymin));
-      memcpy(&ymax,new_ptr + 24,sizeof(ymax));
-      float8get(xmin, buf);
-      float8get(xmax, buf + 8);
-      float8get(ymin, buf + 16);
-      float8get(ymax, buf + 24);
-      DBUG_PRINT("info", ("spider geo is %f %f %f %f",
-        xmin, xmax, ymin, ymax));
-      DBUG_PRINT("info", ("spider geo is %.14g %.14g %.14g %.14g",
-        xmin, xmax, ymin, ymax));
-*/
-      float8get(xmin, new_ptr);
-      float8get(xmax, new_ptr + 8);
-      float8get(ymin, new_ptr + 16);
-      float8get(ymax, new_ptr + 24);
-      DBUG_PRINT("info", ("spider geo is %f %f %f %f",
-        xmin, xmax, ymin, ymax));
-/*
-      float8get(xmin, new_ptr + SIZEOF_STORED_DOUBLE * 4);
-      float8get(xmax, new_ptr + SIZEOF_STORED_DOUBLE * 5);
-      float8get(ymin, new_ptr + SIZEOF_STORED_DOUBLE * 6);
-      float8get(ymax, new_ptr + SIZEOF_STORED_DOUBLE * 7);
-      DBUG_PRINT("info", ("spider geo is %f %f %f %f",
-        xmin, xmax, ymin, ymax));
-      float8get(xmin, new_ptr + SIZEOF_STORED_DOUBLE * 8);
-      float8get(xmax, new_ptr + SIZEOF_STORED_DOUBLE * 9);
-      float8get(ymin, new_ptr + SIZEOF_STORED_DOUBLE * 10);
-      float8get(ymax, new_ptr + SIZEOF_STORED_DOUBLE * 11);
-      DBUG_PRINT("info", ("spider geo is %f %f %f %f",
-        xmin, xmax, ymin, ymax));
-      float8get(xmin, new_ptr + SIZEOF_STORED_DOUBLE * 12);
-      float8get(xmax, new_ptr + SIZEOF_STORED_DOUBLE * 13);
-      float8get(ymin, new_ptr + SIZEOF_STORED_DOUBLE * 14);
-      float8get(ymax, new_ptr + SIZEOF_STORED_DOUBLE * 15);
-      DBUG_PRINT("info", ("spider geo is %f %f %f %f",
-        xmin, xmax, ymin, ymax));
-*/
-#endif
-/*
-      tmp_str.set_quick((char *) new_ptr, SIZEOF_STORED_DOUBLE * 4,
-        &my_charset_bin);
-*/
-      tmp_str.length(0);
-      tmp_str.q_append((char *) SPIDER_SQL_LINESTRING_HEAD_STR,
-        SPIDER_SQL_LINESTRING_HEAD_LEN);
-      tmp_str.q_append((char *) new_ptr, SIZEOF_STORED_DOUBLE);
-      tmp_str.q_append((char *) new_ptr + SIZEOF_STORED_DOUBLE * 2,
-        SIZEOF_STORED_DOUBLE);
-      tmp_str.q_append((char *) new_ptr + SIZEOF_STORED_DOUBLE,
-        SIZEOF_STORED_DOUBLE);
-      tmp_str.q_append((char *) new_ptr + SIZEOF_STORED_DOUBLE * 3,
-        SIZEOF_STORED_DOUBLE);
-      ptr = tmp_str.get_str();
-    } else {
-      ptr = field->val_str(tmp_str.get_str(), new_ptr);
-      tmp_str.mem_calc();
-    }
-  } else {
-    ptr = field->val_str(tmp_str.get_str());
-    tmp_str.mem_calc();
-  }
-  DBUG_PRINT("info", ("spider field->type() is %d", field->type()));
-  DBUG_PRINT("info", ("spider ptr->length() is %d", ptr->length()));
-/*
-  if (
-    field->type() == MYSQL_TYPE_BIT ||
-    (field->type() >= MYSQL_TYPE_TINY_BLOB &&
-      field->type() <= MYSQL_TYPE_BLOB)
-  ) {
-    uchar *hex_ptr = (uchar *) ptr->ptr(), *end_ptr;
-    char *str_ptr;
-    DBUG_PRINT("info", ("spider HEX"));
-    if (str->reserve(SPIDER_SQL_HEX_LEN + ptr->length() * 2))
-      DBUG_RETURN(HA_ERR_OUT_OF_MEM);
-    str->q_append(SPIDER_SQL_HEX_STR, SPIDER_SQL_HEX_LEN);
-    str_ptr = (char *) str->ptr() + str->length();
-    for (end_ptr = hex_ptr + ptr->length(); hex_ptr < end_ptr; hex_ptr++)
-    {
-      *str_ptr++ = spider_dig_upper[(*hex_ptr) >> 4];
-      *str_ptr++ = spider_dig_upper[(*hex_ptr) & 0x0F];
-    }
-    str->length(str->length() + ptr->length() * 2);
-  } else 
-*/
-  if (field->result_type() == STRING_RESULT)
-  {
-    DBUG_PRINT("info", ("spider STRING_RESULT"));
-    if (str->reserve(SPIDER_SQL_VALUE_QUOTE_LEN))
-      DBUG_RETURN(HA_ERR_OUT_OF_MEM);
-    str->q_append(SPIDER_SQL_VALUE_QUOTE_STR, SPIDER_SQL_VALUE_QUOTE_LEN);
-    if (
-      field->type() == MYSQL_TYPE_VARCHAR ||
-      (field->type() >= MYSQL_TYPE_ENUM &&
-        field->type() <= MYSQL_TYPE_GEOMETRY)
-    ) {
-      DBUG_PRINT("info", ("spider append_escaped"));
-      char buf2[MAX_FIELD_WIDTH];
-      spider_string tmp_str2(buf2, MAX_FIELD_WIDTH, access_charset);
-      tmp_str2.init_calc_mem(114);
-      tmp_str2.length(0);
-      if (
-        tmp_str2.append(ptr->ptr(), ptr->length(), field->charset()) ||
-        str->reserve(tmp_str2.length() * 2) ||
-        append_escaped_util(str, tmp_str2.get_str())
-      )
-        DBUG_RETURN(HA_ERR_OUT_OF_MEM);
-    } else if (str->append(*ptr))
-      DBUG_RETURN(HA_ERR_OUT_OF_MEM);
-    if (str->reserve(SPIDER_SQL_VALUE_QUOTE_LEN))
-      DBUG_RETURN(HA_ERR_OUT_OF_MEM);
-    str->q_append(SPIDER_SQL_VALUE_QUOTE_STR, SPIDER_SQL_VALUE_QUOTE_LEN);
-  } else if (field->str_needs_quotes())
-  {
-    if (str->reserve(SPIDER_SQL_VALUE_QUOTE_LEN * 2 + ptr->length() * 2 + 2))
-      DBUG_RETURN(HA_ERR_OUT_OF_MEM);
-    str->q_append(SPIDER_SQL_VALUE_QUOTE_STR, SPIDER_SQL_VALUE_QUOTE_LEN);
-    append_escaped_util(str, ptr);
-    str->q_append(SPIDER_SQL_VALUE_QUOTE_STR, SPIDER_SQL_VALUE_QUOTE_LEN);
-  } else if (str->append(*ptr))
-    DBUG_RETURN(HA_ERR_OUT_OF_MEM);
-  DBUG_RETURN(0);
-}
-
-int spider_db_mysql_util::append_from_with_alias(
-  spider_string *str,
-  const char **table_names,
-  uint *table_name_lengths,
-  const char **table_aliases,
-  uint *table_alias_lengths,
-  uint table_count,
-  int *table_name_pos,
-  bool over_write
-) {
-  uint roop_count, length = 0;
-  DBUG_ENTER("spider_db_mysql_util::append_from_with_alias");
-  DBUG_PRINT("info",("spider this=%p", this));
-  if (!over_write)
-  {
-    for (roop_count = 0; roop_count < table_count; roop_count++)
-      length += table_name_lengths[roop_count] + SPIDER_SQL_SPACE_LEN +
-        table_alias_lengths[roop_count] + SPIDER_SQL_COMMA_LEN;
-    if (str->reserve(SPIDER_SQL_FROM_LEN + length))
-      DBUG_RETURN(HA_ERR_OUT_OF_MEM);
-    str->q_append(SPIDER_SQL_FROM_STR, SPIDER_SQL_FROM_LEN);
-    *table_name_pos = str->length();
-  }
-  for (roop_count = 0; roop_count < table_count; roop_count++)
-  {
-    str->q_append(table_names[roop_count], table_name_lengths[roop_count]);
-    str->q_append(SPIDER_SQL_SPACE_STR, SPIDER_SQL_SPACE_LEN);
-    str->q_append(table_aliases[roop_count], table_alias_lengths[roop_count]);
-    str->q_append(SPIDER_SQL_COMMA_STR, SPIDER_SQL_COMMA_LEN);
-  }
-  str->length(str->length() - SPIDER_SQL_COMMA_LEN);
-  DBUG_RETURN(0);
-}
-
-int spider_db_mysql_util::append_trx_isolation(
-  spider_string *str,
-  int trx_isolation
-) {
-  DBUG_ENTER("spider_db_mysql_util::append_trx_isolation");
-  DBUG_PRINT("info",("spider this=%p", this));
-  if (str->reserve(SPIDER_SQL_SEMICOLON_LEN +
-    SPIDER_SQL_ISO_READ_UNCOMMITTED_LEN))
-    DBUG_RETURN(HA_ERR_OUT_OF_MEM);
-  if (str->length())
-  {
-    str->q_append(SPIDER_SQL_SEMICOLON_STR, SPIDER_SQL_SEMICOLON_LEN);
-  }
-  switch (trx_isolation)
-  {
-    case ISO_READ_UNCOMMITTED:
-      str->q_append(SPIDER_SQL_ISO_READ_UNCOMMITTED_STR,
-        SPIDER_SQL_ISO_READ_UNCOMMITTED_LEN);
-      break;
-    case ISO_READ_COMMITTED:
-      str->q_append(SPIDER_SQL_ISO_READ_COMMITTED_STR,
-        SPIDER_SQL_ISO_READ_COMMITTED_LEN);
-      break;
-    case ISO_REPEATABLE_READ:
-      str->q_append(SPIDER_SQL_ISO_REPEATABLE_READ_STR,
-        SPIDER_SQL_ISO_REPEATABLE_READ_LEN);
-      break;
-    case ISO_SERIALIZABLE:
-      str->q_append(SPIDER_SQL_ISO_SERIALIZABLE_STR,
-        SPIDER_SQL_ISO_SERIALIZABLE_LEN);
-      break;
-    default:
-      DBUG_RETURN(HA_ERR_UNSUPPORTED);
-  }
-  DBUG_RETURN(0);
-}
-
-int spider_db_mysql_util::append_autocommit(
-  spider_string *str,
-  bool autocommit
-) {
-  DBUG_ENTER("spider_db_mysql_util::append_autocommit");
-  DBUG_PRINT("info",("spider this=%p", this));
-  if (str->reserve(SPIDER_SQL_SEMICOLON_LEN + SPIDER_SQL_AUTOCOMMIT_OFF_LEN))
-    DBUG_RETURN(HA_ERR_OUT_OF_MEM);
-  if (str->length())
-  {
-    str->q_append(SPIDER_SQL_SEMICOLON_STR, SPIDER_SQL_SEMICOLON_LEN);
-  }
-  if (autocommit)
-  {
-    str->q_append(SPIDER_SQL_AUTOCOMMIT_ON_STR,
-      SPIDER_SQL_AUTOCOMMIT_ON_LEN);
-  } else {
-    str->q_append(SPIDER_SQL_AUTOCOMMIT_OFF_STR,
-      SPIDER_SQL_AUTOCOMMIT_OFF_LEN);
-  }
-  DBUG_RETURN(0);
-}
-
-int spider_db_mysql_util::append_sql_log_off(
-  spider_string *str,
-  bool sql_log_off
-) {
-  DBUG_ENTER("spider_db_mysql_util::append_sql_log_off");
-  DBUG_PRINT("info",("spider this=%p", this));
-  if (str->reserve(SPIDER_SQL_SEMICOLON_LEN + SPIDER_SQL_SQL_LOG_OFF_LEN))
-    DBUG_RETURN(HA_ERR_OUT_OF_MEM);
-  if (str->length())
-  {
-    str->q_append(SPIDER_SQL_SEMICOLON_STR, SPIDER_SQL_SEMICOLON_LEN);
-  }
-  if (sql_log_off)
-  {
-    str->q_append(SPIDER_SQL_SQL_LOG_ON_STR, SPIDER_SQL_SQL_LOG_ON_LEN);
-  } else {
-    str->q_append(SPIDER_SQL_SQL_LOG_OFF_STR, SPIDER_SQL_SQL_LOG_OFF_LEN);
-  }
-  DBUG_RETURN(0);
-}
-
-int spider_db_mysql_util::append_time_zone(
-  spider_string *str,
-  Time_zone *time_zone
-) {
-  const String *tz_str = time_zone->get_name();
-  DBUG_ENTER("spider_db_mysql_util::append_time_zone");
-  DBUG_PRINT("info",("spider this=%p", this));
-  if (str->reserve(SPIDER_SQL_SEMICOLON_LEN + SPIDER_SQL_TIME_ZONE_LEN +
-    tz_str->length() + SPIDER_SQL_VALUE_QUOTE_LEN))
-    DBUG_RETURN(HA_ERR_OUT_OF_MEM);
-  if (str->length())
-    str->q_append(SPIDER_SQL_SEMICOLON_STR, SPIDER_SQL_SEMICOLON_LEN);
-  str->q_append(SPIDER_SQL_TIME_ZONE_STR, SPIDER_SQL_TIME_ZONE_LEN);
-  str->q_append(tz_str->ptr(), tz_str->length());
-  str->q_append(SPIDER_SQL_VALUE_QUOTE_STR, SPIDER_SQL_VALUE_QUOTE_LEN);
-  DBUG_RETURN(0);
-}
-
-int spider_db_mysql_util::append_start_transaction(
-  spider_string *str
-) {
-  DBUG_ENTER("spider_db_mysql_util::append_start_transaction");
-  DBUG_PRINT("info",("spider this=%p", this));
-  if (str->reserve(SPIDER_SQL_SEMICOLON_LEN +
-    SPIDER_SQL_START_TRANSACTION_LEN))
-    DBUG_RETURN(HA_ERR_OUT_OF_MEM);
-  if (str->length())
-  {
-    str->q_append(SPIDER_SQL_SEMICOLON_STR, SPIDER_SQL_SEMICOLON_LEN);
-  }
-  str->q_append(SPIDER_SQL_START_TRANSACTION_STR,
-    SPIDER_SQL_START_TRANSACTION_LEN);
-  DBUG_RETURN(0);
-}
-
-int spider_db_mysql_util::append_xa_start(
-  spider_string *str,
-  XID *xid
-) {
-  DBUG_ENTER("spider_db_mysql_util::append_xa_start");
-  DBUG_PRINT("info",("spider this=%p", this));
-  if (str->reserve(SPIDER_SQL_SEMICOLON_LEN +
-    SPIDER_SQL_XA_START_LEN + XIDDATASIZE + sizeof(long) + 9))
-    DBUG_RETURN(HA_ERR_OUT_OF_MEM);
-  if (str->length())
-  {
-    str->q_append(SPIDER_SQL_SEMICOLON_STR, SPIDER_SQL_SEMICOLON_LEN);
-  }
-  str->q_append(SPIDER_SQL_XA_START_STR, SPIDER_SQL_XA_START_LEN);
-  spider_db_append_xid_str(str, xid);
-  DBUG_RETURN(0);
-}
-
-int spider_db_mysql_util::append_lock_table_head(
-  spider_string *str
-) {
-  DBUG_ENTER("spider_db_mysql_util::append_lock_table_head");
-  DBUG_PRINT("info",("spider this=%p", this));
-  if (str->reserve(SPIDER_SQL_LOCK_TABLE_LEN))
-    DBUG_RETURN(HA_ERR_OUT_OF_MEM);
-  str->q_append(SPIDER_SQL_LOCK_TABLE_STR, SPIDER_SQL_LOCK_TABLE_LEN);
-  DBUG_RETURN(0);
-}
-
-int spider_db_mysql_util::append_lock_table_body(
-  spider_string *str,
-  const char *db_name,
-  uint db_name_length,
-  CHARSET_INFO *db_name_charset,
-  const char *table_name,
-  uint table_name_length,
-  CHARSET_INFO *table_name_charset,
-  int lock_type
-) {
-  DBUG_ENTER("spider_db_mysql_util::append_lock_table_body");
-  DBUG_PRINT("info",("spider this=%p", this));
-  if (str->reserve(SPIDER_SQL_NAME_QUOTE_LEN))
-  {
-    DBUG_RETURN(HA_ERR_OUT_OF_MEM);
-  }
-  str->q_append(SPIDER_SQL_NAME_QUOTE_STR, SPIDER_SQL_NAME_QUOTE_LEN);
-  if (
-    str->append(db_name, db_name_length, db_name_charset) ||
-    str->reserve((SPIDER_SQL_NAME_QUOTE_LEN) * 2 + SPIDER_SQL_DOT_LEN)
-  ) {
-    DBUG_RETURN(HA_ERR_OUT_OF_MEM);
-  }
-  str->q_append(SPIDER_SQL_NAME_QUOTE_STR, SPIDER_SQL_NAME_QUOTE_LEN);
-  str->q_append(SPIDER_SQL_DOT_STR, SPIDER_SQL_DOT_LEN);
-  str->q_append(SPIDER_SQL_NAME_QUOTE_STR, SPIDER_SQL_NAME_QUOTE_LEN);
-  if (
-    str->append(table_name, table_name_length, table_name_charset) ||
-    str->reserve(SPIDER_SQL_NAME_QUOTE_LEN +
-      spider_db_table_lock_len[lock_type])
-  ) {
-    DBUG_RETURN(HA_ERR_OUT_OF_MEM);
-  }
-  str->q_append(SPIDER_SQL_NAME_QUOTE_STR, SPIDER_SQL_NAME_QUOTE_LEN);
-  str->q_append(spider_db_table_lock_str[lock_type],
-    spider_db_table_lock_len[lock_type]);
-  DBUG_RETURN(0);
-}
-
-int spider_db_mysql_util::append_lock_table_tail(
-  spider_string *str
-) {
-  DBUG_ENTER("spider_db_mysql_util::append_lock_table_tail");
-  DBUG_PRINT("info",("spider this=%p", this));
-  str->length(str->length() - SPIDER_SQL_COMMA_LEN);
-  DBUG_RETURN(0);
-}
-
-int spider_db_mysql_util::append_unlock_table(
-  spider_string *str
-) {
-  DBUG_ENTER("spider_db_mysql_util::append_unlock_table");
-  DBUG_PRINT("info",("spider this=%p", this));
-  if (str->reserve(SPIDER_SQL_UNLOCK_TABLE_LEN))
-  {
-    DBUG_RETURN(HA_ERR_OUT_OF_MEM);
-  }
-  str->q_append(SPIDER_SQL_UNLOCK_TABLE_STR, SPIDER_SQL_UNLOCK_TABLE_LEN);
-  DBUG_RETURN(0);
-}
-
-int spider_db_mysql_util::open_item_func(
-  Item_func *item_func,
-  ha_spider *spider,
-  spider_string *str,
-  const char *alias,
-  uint alias_length
-) {
-  uint dbton_id = spider_dbton_mysql.dbton_id;
-  int error_num;
-  Item *item, **item_list = item_func->arguments();
-  uint roop_count, item_count = item_func->argument_count(), start_item = 0;
-  const char *func_name = SPIDER_SQL_NULL_CHAR_STR,
-    *separete_str = SPIDER_SQL_NULL_CHAR_STR,
-    *last_str = SPIDER_SQL_NULL_CHAR_STR;
-  int func_name_length = SPIDER_SQL_NULL_CHAR_LEN,
-    separete_str_length = SPIDER_SQL_NULL_CHAR_LEN,
-    last_str_length = SPIDER_SQL_NULL_CHAR_LEN;
-  int use_pushdown_udf;
-  DBUG_ENTER("spider_db_mysql_util::open_item_func");
-  if (str)
-  {
-    if (str->reserve(SPIDER_SQL_OPEN_PAREN_LEN))
-      DBUG_RETURN(HA_ERR_OUT_OF_MEM);
-    str->q_append(SPIDER_SQL_OPEN_PAREN_STR, SPIDER_SQL_OPEN_PAREN_LEN);
-  }
-  DBUG_PRINT("info",("spider functype = %d", item_func->functype()));
-  switch (item_func->functype())
-  {
-    case Item_func::ISNULL_FUNC:
-      last_str = SPIDER_SQL_IS_NULL_STR;
-      last_str_length = SPIDER_SQL_IS_NULL_LEN;
-      break;
-    case Item_func::ISNOTNULL_FUNC:
-      last_str = SPIDER_SQL_IS_NOT_NULL_STR;
-      last_str_length = SPIDER_SQL_IS_NOT_NULL_LEN;
-      break;
-    case Item_func::UNKNOWN_FUNC:
-      func_name = (char*) item_func->func_name();
-      func_name_length = strlen(func_name);
-      DBUG_PRINT("info",("spider func_name = %s", func_name));
-      DBUG_PRINT("info",("spider func_name_length = %d", func_name_length));
-      if (func_name_length == 1 &&
-        (
-          !strncasecmp("+", func_name, func_name_length) ||
-          !strncasecmp("-", func_name, func_name_length) ||
-          !strncasecmp("*", func_name, func_name_length) ||
-          !strncasecmp("/", func_name, func_name_length) ||
-          !strncasecmp("%", func_name, func_name_length) ||
-          !strncasecmp("&", func_name, func_name_length) ||
-          !strncasecmp("|", func_name, func_name_length) ||
-          !strncasecmp("^", func_name, func_name_length)
-        )
-      ) {
-        /* no action */
-        break;
-      } else if (func_name_length == 2 &&
-        (
-          !strncasecmp("<<", func_name, func_name_length) ||
-          !strncasecmp(">>", func_name, func_name_length)
-        )
-      ) {
-        /* no action */
-        break;
-      } else if (func_name_length == 3 &&
-        !strncasecmp("div", func_name, func_name_length)
-      ) {
-        /* no action */
-        break;
-      } else if (func_name_length == 4)
-      {
-        if (
-          !strncasecmp("rand", func_name, func_name_length) &&
-          !item_func->arg_count
-        ) {
-          if (str)
-            str->length(str->length() - SPIDER_SQL_OPEN_PAREN_LEN);
-          DBUG_RETURN(spider_db_open_item_int(item_func, spider, str,
-            alias, alias_length, dbton_id));
-        } else if (
-          !strncasecmp("case", func_name, func_name_length)
-        ) {
-#ifdef ITEM_FUNC_CASE_PARAMS_ARE_PUBLIC
-          Item_func_case *item_func_case = (Item_func_case *) item_func;
-          if (str)
-          {
-            if (str->reserve(SPIDER_SQL_CASE_LEN))
-              DBUG_RETURN(HA_ERR_OUT_OF_MEM);
-            str->q_append(SPIDER_SQL_CASE_STR, SPIDER_SQL_CASE_LEN);
-          }
-          if (item_func_case->first_expr_num != -1)
-          {
-            if ((error_num = spider_db_print_item_type(
-              item_list[item_func_case->first_expr_num], spider, str,
-              alias, alias_length, dbton_id)))
-              DBUG_RETURN(error_num);
-          }
-          for (roop_count = 0; roop_count < item_func_case->ncases;
-            roop_count += 2)
-          {
-            if (str)
-            {
-              if (str->reserve(SPIDER_SQL_WHEN_LEN))
-                DBUG_RETURN(HA_ERR_OUT_OF_MEM);
-              str->q_append(SPIDER_SQL_WHEN_STR, SPIDER_SQL_WHEN_LEN);
-            }
-            if ((error_num = spider_db_print_item_type(
-              item_list[roop_count], spider, str,
-              alias, alias_length, dbton_id)))
-              DBUG_RETURN(error_num);
-            if (str)
-            {
-              if (str->reserve(SPIDER_SQL_THEN_LEN))
-                DBUG_RETURN(HA_ERR_OUT_OF_MEM);
-              str->q_append(SPIDER_SQL_THEN_STR, SPIDER_SQL_THEN_LEN);
-            }
-            if ((error_num = spider_db_print_item_type(
-              item_list[roop_count + 1], spider, str,
-              alias, alias_length, dbton_id)))
-              DBUG_RETURN(error_num);
-          }
-          if (item_func_case->else_expr_num != -1)
-          {
-            if (str)
-            {
-              if (str->reserve(SPIDER_SQL_ELSE_LEN))
-                DBUG_RETURN(HA_ERR_OUT_OF_MEM);
-              str->q_append(SPIDER_SQL_ELSE_STR, SPIDER_SQL_ELSE_LEN);
-            }
-            if ((error_num = spider_db_print_item_type(
-              item_list[item_func_case->else_expr_num], spider, str,
-              alias, alias_length, dbton_id)))
-              DBUG_RETURN(error_num);
-          }
-          if (str)
-          {
-            if (str->reserve(SPIDER_SQL_END_LEN + SPIDER_SQL_CLOSE_PAREN_LEN))
-              DBUG_RETURN(HA_ERR_OUT_OF_MEM);
-            str->q_append(SPIDER_SQL_END_STR, SPIDER_SQL_END_LEN);
-            str->q_append(SPIDER_SQL_CLOSE_PAREN_STR,
-              SPIDER_SQL_CLOSE_PAREN_LEN);
-          }
-          DBUG_RETURN(0);
-#else
-          DBUG_RETURN(ER_SPIDER_COND_SKIP_NUM);
-#endif
-        }
-      } else if (func_name_length == 6 &&
-        !strncasecmp("istrue", func_name, func_name_length)
-      ) {
-        last_str = SPIDER_SQL_IS_TRUE_STR;
-        last_str_length = SPIDER_SQL_IS_TRUE_LEN;
-        break;
-      } else if (func_name_length == 7)
-      {
-        if (!strncasecmp("isfalse", func_name, func_name_length))
-        {
-          last_str = SPIDER_SQL_IS_FALSE_STR;
-          last_str_length = SPIDER_SQL_IS_FALSE_LEN;
-          break;
-        } else if (
-          !strncasecmp("sysdate", func_name, func_name_length) ||
-          !strncasecmp("curdate", func_name, func_name_length) ||
-          !strncasecmp("curtime", func_name, func_name_length)
-        ) {
-          if (str)
-            str->length(str->length() - SPIDER_SQL_OPEN_PAREN_LEN);
-          DBUG_RETURN(spider_db_open_item_string(item_func, spider, str,
-            alias, alias_length, dbton_id));
-        } else if (
-          !strncasecmp("convert", func_name, func_name_length)
-        ) {
-          if (str)
-          {
-            if (str->reserve(func_name_length * 2 + SPIDER_SQL_OPEN_PAREN_LEN))
-              DBUG_RETURN(HA_ERR_OUT_OF_MEM);
-            str->q_append(func_name, func_name_length);
-            str->q_append(SPIDER_SQL_OPEN_PAREN_STR,
-              SPIDER_SQL_OPEN_PAREN_LEN);
-            last_str = SPIDER_SQL_CLOSE_PAREN_STR;
-            last_str_length = SPIDER_SQL_CLOSE_PAREN_LEN;
-          }
-          break;
-        }
-      } else if (func_name_length == 8 &&
-        (
-          !strncasecmp("utc_date", func_name, func_name_length) ||
-          !strncasecmp("utc_time", func_name, func_name_length)
-        )
-      ) {
-        if (str)
-          str->length(str->length() - SPIDER_SQL_OPEN_PAREN_LEN);
-        DBUG_RETURN(spider_db_open_item_string(item_func, spider, str,
-          alias, alias_length, dbton_id));
-      } else if (func_name_length == 9 &&
-        !strncasecmp("isnottrue", func_name, func_name_length)
-      ) {
-        last_str = SPIDER_SQL_IS_NOT_TRUE_STR;
-        last_str_length = SPIDER_SQL_IS_NOT_TRUE_LEN;
-        break;
-      } else if (func_name_length == 10 &&
-        !strncasecmp("isnotfalse", func_name, func_name_length)
-      ) {
-        last_str = SPIDER_SQL_IS_NOT_FALSE_STR;
-        last_str_length = SPIDER_SQL_IS_NOT_FALSE_LEN;
-        break;
-      } else if (func_name_length == 12)
-      {
-        if (!strncasecmp("cast_as_date", func_name, func_name_length))
-        {
-          if (str)
-          {
-            str->length(str->length() - SPIDER_SQL_OPEN_PAREN_LEN);
-            if (str->reserve(SPIDER_SQL_CAST_LEN))
-              DBUG_RETURN(HA_ERR_OUT_OF_MEM);
-            str->q_append(SPIDER_SQL_CAST_STR, SPIDER_SQL_CAST_LEN);
-          }
-          last_str = SPIDER_SQL_AS_DATE_STR;
-          last_str_length = SPIDER_SQL_AS_DATE_LEN;
-          break;
-        } else if (!strncasecmp("cast_as_time", func_name, func_name_length))
-        {
-          if (str)
-          {
-            str->length(str->length() - SPIDER_SQL_OPEN_PAREN_LEN);
-            if (str->reserve(SPIDER_SQL_CAST_LEN))
-              DBUG_RETURN(HA_ERR_OUT_OF_MEM);
-            str->q_append(SPIDER_SQL_CAST_STR, SPIDER_SQL_CAST_LEN);
-          }
-          last_str = SPIDER_SQL_AS_TIME_STR;
-          last_str_length = SPIDER_SQL_AS_TIME_LEN;
-          break;
-        }
-      } else if (func_name_length == 13 &&
-        !strncasecmp("utc_timestamp", func_name, func_name_length)
-      ) {
-        if (str)
-          str->length(str->length() - SPIDER_SQL_OPEN_PAREN_LEN);
-        DBUG_RETURN(spider_db_open_item_string(item_func, spider, str,
-          alias, alias_length, dbton_id));
-      } else if (func_name_length == 14)
-      {
-        if (!strncasecmp("cast_as_binary", func_name, func_name_length))
-        {
-          if (str)
-          {
-            char tmp_buf[MAX_FIELD_WIDTH], *tmp_ptr, *tmp_ptr2;
-            spider_string tmp_str(tmp_buf, MAX_FIELD_WIDTH, str->charset());
-            tmp_str.init_calc_mem(123);
-            tmp_str.length(0);
-            str->length(str->length() - SPIDER_SQL_OPEN_PAREN_LEN);
-            if (str->reserve(SPIDER_SQL_CAST_LEN))
-              DBUG_RETURN(HA_ERR_OUT_OF_MEM);
-            str->q_append(SPIDER_SQL_CAST_STR, SPIDER_SQL_CAST_LEN);
-#if MYSQL_VERSION_ID < 50500
-            item_func->print(tmp_str.get_str(), QT_IS);
-#else
-            item_func->print(tmp_str.get_str(), QT_TO_SYSTEM_CHARSET);
-#endif
-            tmp_str.mem_calc();
-            if (tmp_str.reserve(1))
-              DBUG_RETURN(HA_ERR_OUT_OF_MEM);
-            tmp_ptr = tmp_str.c_ptr_quick();
-            DBUG_PRINT("info",("spider tmp_ptr = %s", tmp_ptr));
-            while ((tmp_ptr2 = strstr(tmp_ptr, SPIDER_SQL_AS_BINARY_STR)))
-              tmp_ptr = tmp_ptr2 + 1;
-            last_str = tmp_ptr - 1;
-            last_str_length = strlen(last_str) - SPIDER_SQL_CLOSE_PAREN_LEN;
-          }
-          break;
-        } else if (!strncasecmp("cast_as_signed", func_name, func_name_length))
-        {
-          if (str)
-          {
-            str->length(str->length() - SPIDER_SQL_OPEN_PAREN_LEN);
-            if (str->reserve(SPIDER_SQL_CAST_LEN))
-              DBUG_RETURN(HA_ERR_OUT_OF_MEM);
-            str->q_append(SPIDER_SQL_CAST_STR, SPIDER_SQL_CAST_LEN);
-          }
-          last_str = SPIDER_SQL_AS_SIGNED_STR;
-          last_str_length = SPIDER_SQL_AS_SIGNED_LEN;
-          break;
-        }
-      } else if (func_name_length == 16)
-      {
-        if (!strncasecmp("cast_as_unsigned", func_name, func_name_length))
-        {
-          if (str)
-          {
-            str->length(str->length() - SPIDER_SQL_OPEN_PAREN_LEN);
-            if (str->reserve(SPIDER_SQL_CAST_LEN))
-              DBUG_RETURN(HA_ERR_OUT_OF_MEM);
-            str->q_append(SPIDER_SQL_CAST_STR, SPIDER_SQL_CAST_LEN);
-          }
-          last_str = SPIDER_SQL_AS_UNSIGNED_STR;
-          last_str_length = SPIDER_SQL_AS_UNSIGNED_LEN;
-          break;
-        } else if (!strncasecmp("decimal_typecast", func_name,
-          func_name_length))
-        {
-          if (str)
-          {
-            char tmp_buf[MAX_FIELD_WIDTH], *tmp_ptr, *tmp_ptr2;
-            spider_string tmp_str(tmp_buf, MAX_FIELD_WIDTH, str->charset());
-            tmp_str.init_calc_mem(124);
-            tmp_str.length(0);
-            str->length(str->length() - SPIDER_SQL_OPEN_PAREN_LEN);
-            if (str->reserve(SPIDER_SQL_CAST_LEN))
-              DBUG_RETURN(HA_ERR_OUT_OF_MEM);
-            str->q_append(SPIDER_SQL_CAST_STR, SPIDER_SQL_CAST_LEN);
-#if MYSQL_VERSION_ID < 50500
-            item_func->print(tmp_str.get_str(), QT_IS);
-#else
-            item_func->print(tmp_str.get_str(), QT_TO_SYSTEM_CHARSET);
-#endif
-            tmp_str.mem_calc();
-            if (tmp_str.reserve(1))
-              DBUG_RETURN(HA_ERR_OUT_OF_MEM);
-            tmp_ptr = tmp_str.c_ptr_quick();
-            DBUG_PRINT("info",("spider tmp_ptr = %s", tmp_ptr));
-            while ((tmp_ptr2 = strstr(tmp_ptr, SPIDER_SQL_AS_DECIMAL_STR)))
-              tmp_ptr = tmp_ptr2 + 1;
-            last_str = tmp_ptr - 1;
-            last_str_length = strlen(last_str) - SPIDER_SQL_CLOSE_PAREN_LEN;
-          }
-          break;
-        } else if (!strncasecmp("cast_as_datetime", func_name,
-          func_name_length))
-        {
-          if (str)
-          {
-            str->length(str->length() - SPIDER_SQL_OPEN_PAREN_LEN);
-            if (str->reserve(SPIDER_SQL_CAST_LEN))
-              DBUG_RETURN(HA_ERR_OUT_OF_MEM);
-            str->q_append(SPIDER_SQL_CAST_STR, SPIDER_SQL_CAST_LEN);
-          }
-          last_str = SPIDER_SQL_AS_DATETIME_STR;
-          last_str_length = SPIDER_SQL_AS_DATETIME_LEN;
-          break;
-        }
-      } else if (func_name_length == 17)
-      {
-        if (!strncasecmp("date_add_interval", func_name, func_name_length))
-        {
-          Item_date_add_interval *item_date_add_interval =
-            (Item_date_add_interval *) item_func;
-          func_name = spider_db_timefunc_interval_str[
-            item_date_add_interval->int_type];
-          func_name_length = strlen(func_name);
-          if ((error_num = spider_db_print_item_type(item_list[0], spider, str,
-            alias, alias_length, dbton_id)))
-            DBUG_RETURN(error_num);
-          if (str)
-          {
-            if (item_date_add_interval->date_sub_interval)
-            {
-              if (str->reserve(SPIDER_SQL_NEGINTERVAL_LEN))
-                DBUG_RETURN(HA_ERR_OUT_OF_MEM);
-              str->q_append(SPIDER_SQL_NEGINTERVAL_STR,
-                SPIDER_SQL_NEGINTERVAL_LEN);
-            } else {
-              if (str->reserve(SPIDER_SQL_INTERVAL_LEN))
-                DBUG_RETURN(HA_ERR_OUT_OF_MEM);
-              str->q_append(SPIDER_SQL_INTERVAL_STR, SPIDER_SQL_INTERVAL_LEN);
-            }
-          }
-          if ((error_num = spider_db_print_item_type(item_list[1], spider, str,
-            alias, alias_length, dbton_id)))
-            DBUG_RETURN(error_num);
-          if (str)
-          {
-            if (str->reserve(func_name_length + SPIDER_SQL_CLOSE_PAREN_LEN))
-              DBUG_RETURN(HA_ERR_OUT_OF_MEM);
-            str->q_append(func_name, func_name_length);
-            str->q_append(SPIDER_SQL_CLOSE_PAREN_STR,
-              SPIDER_SQL_CLOSE_PAREN_LEN);
-          }
-          DBUG_RETURN(0);
-        }
-      }
-      if (str)
-      {
-        if (str->reserve(func_name_length + SPIDER_SQL_OPEN_PAREN_LEN))
-          DBUG_RETURN(HA_ERR_OUT_OF_MEM);
-        str->q_append(func_name, func_name_length);
-        str->q_append(SPIDER_SQL_OPEN_PAREN_STR, SPIDER_SQL_OPEN_PAREN_LEN);
-      }
-      func_name = SPIDER_SQL_COMMA_STR;
-      func_name_length = SPIDER_SQL_COMMA_LEN;
-      separete_str = SPIDER_SQL_COMMA_STR;
-      separete_str_length = SPIDER_SQL_COMMA_LEN;
-      last_str = SPIDER_SQL_CLOSE_PAREN_STR;
-      last_str_length = SPIDER_SQL_CLOSE_PAREN_LEN;
-      break;
-    case Item_func::NOW_FUNC:
-      if (str)
-        str->length(str->length() - SPIDER_SQL_OPEN_PAREN_LEN);
-      DBUG_RETURN(spider_db_open_item_string(item_func, spider, str,
-        alias, alias_length, dbton_id));
-    case Item_func::CHAR_TYPECAST_FUNC:
-      {
-        if (str)
-        {
-          char tmp_buf[MAX_FIELD_WIDTH], *tmp_ptr, *tmp_ptr2;
-          spider_string tmp_str(tmp_buf, MAX_FIELD_WIDTH, str->charset());
-          tmp_str.init_calc_mem(125);
-          tmp_str.length(0);
-          str->length(str->length() - SPIDER_SQL_OPEN_PAREN_LEN);
-          if (str->reserve(SPIDER_SQL_CAST_LEN))
-            DBUG_RETURN(HA_ERR_OUT_OF_MEM);
-          str->q_append(SPIDER_SQL_CAST_STR, SPIDER_SQL_CAST_LEN);
-#if MYSQL_VERSION_ID < 50500
-          item_func->print(tmp_str.get_str(), QT_IS);
-#else
-          item_func->print(tmp_str.get_str(), QT_TO_SYSTEM_CHARSET);
-#endif
-          tmp_str.mem_calc();
-          if (tmp_str.reserve(1))
-            DBUG_RETURN(HA_ERR_OUT_OF_MEM);
-          tmp_ptr = tmp_str.c_ptr_quick();
-          DBUG_PRINT("info",("spider tmp_ptr = %s", tmp_ptr));
-          while ((tmp_ptr2 = strstr(tmp_ptr, SPIDER_SQL_AS_CHAR_STR)))
-            tmp_ptr = tmp_ptr2 + 1;
-          last_str = tmp_ptr - 1;
-          last_str_length = strlen(last_str) - SPIDER_SQL_CLOSE_PAREN_LEN;
-        }
-      }
-      break;
-    case Item_func::NOT_FUNC:
-    case Item_func::NEG_FUNC:
-      if (str)
-      {
-        func_name = (char*) item_func->func_name();
-        func_name_length = strlen(func_name);
-        if (str->reserve(func_name_length + SPIDER_SQL_SPACE_LEN))
-          DBUG_RETURN(HA_ERR_OUT_OF_MEM);
-        str->q_append(func_name, func_name_length);
-        str->q_append(SPIDER_SQL_SPACE_STR, SPIDER_SQL_SPACE_LEN);
-      }
-      break;
-    case Item_func::IN_FUNC:
-      if (((Item_func_opt_neg *) item_func)->negated)
-      {
-        func_name = SPIDER_SQL_NOT_IN_STR;
-        func_name_length = SPIDER_SQL_NOT_IN_LEN;
-        separete_str = SPIDER_SQL_COMMA_STR;
-        separete_str_length = SPIDER_SQL_COMMA_LEN;
-        last_str = SPIDER_SQL_CLOSE_PAREN_STR;
-        last_str_length = SPIDER_SQL_CLOSE_PAREN_LEN;
-      } else {
-        func_name = SPIDER_SQL_IN_STR;
-        func_name_length = SPIDER_SQL_IN_LEN;
-        separete_str = SPIDER_SQL_COMMA_STR;
-        separete_str_length = SPIDER_SQL_COMMA_LEN;
-        last_str = SPIDER_SQL_CLOSE_PAREN_STR;
-        last_str_length = SPIDER_SQL_CLOSE_PAREN_LEN;
-      }
-      break;
-    case Item_func::BETWEEN:
-      if (((Item_func_opt_neg *) item_func)->negated)
-      {
-        func_name = SPIDER_SQL_NOT_BETWEEN_STR;
-        func_name_length = SPIDER_SQL_NOT_BETWEEN_LEN;
-        separete_str = SPIDER_SQL_AND_STR;
-        separete_str_length = SPIDER_SQL_AND_LEN;
-      } else {
-        func_name = (char*) item_func->func_name();
-        func_name_length = strlen(func_name);
-        separete_str = SPIDER_SQL_AND_STR;
-        separete_str_length = SPIDER_SQL_AND_LEN;
-      }
-      break;
-    case Item_func::UDF_FUNC:
-      use_pushdown_udf = spider_param_use_pushdown_udf(spider->trx->thd,
-        spider->share->use_pushdown_udf);
-      if (!use_pushdown_udf)
-        DBUG_RETURN(ER_SPIDER_COND_SKIP_NUM);
-      if (str)
-      {
-        func_name = (char*) item_func->func_name();
-        func_name_length = strlen(func_name);
-        DBUG_PRINT("info",("spider func_name = %s", func_name));
-        DBUG_PRINT("info",("spider func_name_length = %d", func_name_length));
-        if (str->reserve(func_name_length + SPIDER_SQL_OPEN_PAREN_LEN))
-          DBUG_RETURN(HA_ERR_OUT_OF_MEM);
-        str->q_append(func_name, func_name_length);
-        str->q_append(SPIDER_SQL_OPEN_PAREN_STR, SPIDER_SQL_OPEN_PAREN_LEN);
-      }
-      func_name = SPIDER_SQL_COMMA_STR;
-      func_name_length = SPIDER_SQL_COMMA_LEN;
-      separete_str = SPIDER_SQL_COMMA_STR;
-      separete_str_length = SPIDER_SQL_COMMA_LEN;
-      last_str = SPIDER_SQL_CLOSE_PAREN_STR;
-      last_str_length = SPIDER_SQL_CLOSE_PAREN_LEN;
-      break;
-#ifdef MARIADB_BASE_VERSION
-    case Item_func::XOR_FUNC:
-#else
-    case Item_func::COND_XOR_FUNC:
-#endif
-      if (str)
-        str->length(str->length() - SPIDER_SQL_OPEN_PAREN_LEN);
-      DBUG_RETURN(
-        spider_db_open_item_cond((Item_cond *) item_func, spider, str,
-          alias, alias_length, dbton_id));
-    case Item_func::TRIG_COND_FUNC:
-      DBUG_RETURN(ER_SPIDER_COND_SKIP_NUM);
-    case Item_func::GUSERVAR_FUNC:
-      if (str)
-        str->length(str->length() - SPIDER_SQL_OPEN_PAREN_LEN);
-      if (item_func->result_type() == STRING_RESULT)
-        DBUG_RETURN(spider_db_open_item_string(item_func, spider, str,
-          alias, alias_length, dbton_id));
-      else
-        DBUG_RETURN(spider_db_open_item_int(item_func, spider, str,
-          alias, alias_length, dbton_id));
-    case Item_func::FT_FUNC:
-      if (spider_db_check_ft_idx(item_func, spider) == MAX_KEY)
-        DBUG_RETURN(ER_SPIDER_COND_SKIP_NUM);
-      start_item = 1;
-      if (str)
-      {
-        if (str->reserve(SPIDER_SQL_MATCH_LEN))
-          DBUG_RETURN(HA_ERR_OUT_OF_MEM);
-        str->q_append(SPIDER_SQL_MATCH_STR, SPIDER_SQL_MATCH_LEN);
-      }
-      separete_str = SPIDER_SQL_COMMA_STR;
-      separete_str_length = SPIDER_SQL_COMMA_LEN;
-      last_str = SPIDER_SQL_CLOSE_PAREN_STR;
-      last_str_length = SPIDER_SQL_CLOSE_PAREN_LEN;
-      break;
-    case Item_func::SP_EQUALS_FUNC:
-      if (str)
-      {
-        func_name = SPIDER_SQL_MBR_EQUAL_STR;
-        func_name_length = SPIDER_SQL_MBR_EQUAL_LEN;
-        DBUG_PRINT("info",("spider func_name = %s", func_name));
-        DBUG_PRINT("info",("spider func_name_length = %d", func_name_length));
-        if (str->reserve(func_name_length))
-          DBUG_RETURN(HA_ERR_OUT_OF_MEM);
-        str->q_append(func_name, func_name_length);
-      }
-      func_name = SPIDER_SQL_COMMA_STR;
-      func_name_length = SPIDER_SQL_COMMA_LEN;
-      separete_str = SPIDER_SQL_COMMA_STR;
-      separete_str_length = SPIDER_SQL_COMMA_LEN;
-      last_str = SPIDER_SQL_CLOSE_PAREN_STR;
-      last_str_length = SPIDER_SQL_CLOSE_PAREN_LEN;
-      break;
-    case Item_func::SP_DISJOINT_FUNC:
-    case Item_func::SP_INTERSECTS_FUNC:
-    case Item_func::SP_TOUCHES_FUNC:
-    case Item_func::SP_CROSSES_FUNC:
-    case Item_func::SP_WITHIN_FUNC:
-    case Item_func::SP_CONTAINS_FUNC:
-    case Item_func::SP_OVERLAPS_FUNC:
-      if (str)
-      {
-        func_name = (char*) item_func->func_name();
-        func_name_length = strlen(func_name);
-        DBUG_PRINT("info",("spider func_name = %s", func_name));
-        DBUG_PRINT("info",("spider func_name_length = %d", func_name_length));
-        if (str->reserve(
-#ifndef SPIDER_ITEM_GEOFUNC_NAME_HAS_MBR
-          SPIDER_SQL_MBR_LEN +
-#endif
-          func_name_length + SPIDER_SQL_OPEN_PAREN_LEN))
-          DBUG_RETURN(HA_ERR_OUT_OF_MEM);
-#ifndef SPIDER_ITEM_GEOFUNC_NAME_HAS_MBR
-        str->q_append(SPIDER_SQL_MBR_STR, SPIDER_SQL_MBR_LEN);
-#endif
-        str->q_append(func_name, func_name_length);
-        str->q_append(SPIDER_SQL_OPEN_PAREN_STR, SPIDER_SQL_OPEN_PAREN_LEN);
-      }
-      func_name = SPIDER_SQL_COMMA_STR;
-      func_name_length = SPIDER_SQL_COMMA_LEN;
-      separete_str = SPIDER_SQL_COMMA_STR;
-      separete_str_length = SPIDER_SQL_COMMA_LEN;
-      last_str = SPIDER_SQL_CLOSE_PAREN_STR;
-      last_str_length = SPIDER_SQL_CLOSE_PAREN_LEN;
-      break;
-    case Item_func::EQ_FUNC:
-    case Item_func::EQUAL_FUNC:
-    case Item_func::NE_FUNC:
-    case Item_func::LT_FUNC:
-    case Item_func::LE_FUNC:
-    case Item_func::GE_FUNC:
-    case Item_func::GT_FUNC:
-    case Item_func::LIKE_FUNC:
-      if (str)
-      {
-        func_name = (char*) item_func->func_name();
-        func_name_length = strlen(func_name);
-      }
-      break;
-    default:
-      THD *thd = spider->trx->thd;
-      SPIDER_SHARE *share = spider->share;
-      if (spider_param_skip_default_condition(thd,
-        share->skip_default_condition))
-        DBUG_RETURN(ER_SPIDER_COND_SKIP_NUM);
-      if (str)
-      {
-        func_name = (char*) item_func->func_name();
-        func_name_length = strlen(func_name);
-      }
-      break;
-  }
-  DBUG_PRINT("info",("spider func_name = %s", func_name));
-  DBUG_PRINT("info",("spider func_name_length = %d", func_name_length));
-  DBUG_PRINT("info",("spider separete_str = %s", separete_str));
-  DBUG_PRINT("info",("spider separete_str_length = %d", separete_str_length));
-  DBUG_PRINT("info",("spider last_str = %s", last_str));
-  DBUG_PRINT("info",("spider last_str_length = %d", last_str_length));
-  if (item_count)
-  {
-    item_count--;
-    for (roop_count = start_item; roop_count < item_count; roop_count++)
-    {
-      item = item_list[roop_count];
-      if ((error_num = spider_db_print_item_type(item, spider, str,
-        alias, alias_length, dbton_id)))
-        DBUG_RETURN(error_num);
-      if (roop_count == 1)
-      {
-        func_name = separete_str;
-        func_name_length = separete_str_length;
-      }
-      if (str)
-      {
-        if (str->reserve(func_name_length + SPIDER_SQL_SPACE_LEN * 2))
-          DBUG_RETURN(HA_ERR_OUT_OF_MEM);
-        str->q_append(SPIDER_SQL_SPACE_STR, SPIDER_SQL_SPACE_LEN);
-        str->q_append(func_name, func_name_length);
-        str->q_append(SPIDER_SQL_SPACE_STR, SPIDER_SQL_SPACE_LEN);
-      }
-    }
-    item = item_list[roop_count];
-    if ((error_num = spider_db_print_item_type(item, spider, str,
-      alias, alias_length, dbton_id)))
-      DBUG_RETURN(error_num);
-  }
-  if (item_func->functype() == Item_func::FT_FUNC)
-  {
-    Item_func_match *item_func_match = (Item_func_match *)item_func;
-    if (str)
-    {
-      if (str->reserve(SPIDER_SQL_AGAINST_LEN))
-        DBUG_RETURN(HA_ERR_OUT_OF_MEM);
-      str->q_append(SPIDER_SQL_AGAINST_STR, SPIDER_SQL_AGAINST_LEN);
-    }
-    item = item_list[0];
-    if ((error_num = spider_db_print_item_type(item, spider, str,
-      alias, alias_length, dbton_id)))
-      DBUG_RETURN(error_num);
-    if (str)
-    {
-      if (str->reserve(
-        ((item_func_match->flags & FT_BOOL) ?
-          SPIDER_SQL_IN_BOOLEAN_MODE_LEN : 0) +
-        ((item_func_match->flags & FT_EXPAND) ?
-          SPIDER_SQL_WITH_QUERY_EXPANSION_LEN : 0)
-      ))
-        DBUG_RETURN(HA_ERR_OUT_OF_MEM);
-      if (item_func_match->flags & FT_BOOL)
-        str->q_append(SPIDER_SQL_IN_BOOLEAN_MODE_STR,
-          SPIDER_SQL_IN_BOOLEAN_MODE_LEN);
-      if (item_func_match->flags & FT_EXPAND)
-        str->q_append(SPIDER_SQL_WITH_QUERY_EXPANSION_STR,
-          SPIDER_SQL_WITH_QUERY_EXPANSION_LEN);
-    }
-  } else if (item_func->functype() == Item_func::UNKNOWN_FUNC)
-  {
-    if (
-      func_name_length == 7 &&
-      !strncasecmp("convert", func_name, func_name_length)
-    ) {
-      if (str)
-      {
-        Item_func_conv_charset *item_func_conv_charset =
-          (Item_func_conv_charset *)item_func;
-        CHARSET_INFO *conv_charset = item_func_conv_charset->conv_charset;
-        uint cset_length = strlen(conv_charset->csname);
-        if (str->reserve(SPIDER_SQL_USING_LEN + cset_length))
-          DBUG_RETURN(HA_ERR_OUT_OF_MEM);
-        str->q_append(SPIDER_SQL_USING_STR, SPIDER_SQL_USING_LEN);
-        str->q_append(conv_charset->csname, cset_length);
-      }
-    }
-  }
-  if (str)
-  {
-    if (str->reserve(last_str_length + SPIDER_SQL_CLOSE_PAREN_LEN))
-      DBUG_RETURN(HA_ERR_OUT_OF_MEM);
-    str->q_append(last_str, last_str_length);
-    str->q_append(SPIDER_SQL_CLOSE_PAREN_STR, SPIDER_SQL_CLOSE_PAREN_LEN);
-  }
-  DBUG_RETURN(0);
-}
-
-#ifdef HANDLER_HAS_DIRECT_AGGREGATE
-int spider_db_mysql_util::open_item_sum_func(
-  Item_sum *item_sum,
-  ha_spider *spider,
-  spider_string *str,
-  const char *alias,
-  uint alias_length
-) {
-  uint dbton_id = spider_dbton_mysql.dbton_id;
-  uint roop_count, item_count = item_sum->get_arg_count();
-  int error_num;
-  DBUG_ENTER("spider_db_mysql_util::open_item_sum_func");
-  DBUG_PRINT("info",("spider Sumfunctype = %d", item_sum->sum_func()));
-  switch (item_sum->sum_func())
-  {
-    case Item_sum::COUNT_FUNC:
-    case Item_sum::SUM_FUNC:
-    case Item_sum::MIN_FUNC:
-    case Item_sum::MAX_FUNC:
-      {
-        const char *func_name = item_sum->func_name();
-        uint func_name_length = strlen(func_name);
-        Item *item, **args = item_sum->get_args();
-        if (str)
-        {
-          if (str->reserve(func_name_length))
-            DBUG_RETURN(HA_ERR_OUT_OF_MEM);
-          str->q_append(func_name, func_name_length);
-        }
-        if (item_count)
-        {
-          item_count--;
-          for (roop_count = 0; roop_count < item_count; roop_count++)
-          {
-            item = args[roop_count];
-            if ((error_num = spider_db_print_item_type(item, spider, str,
-              alias, alias_length, dbton_id)))
-              DBUG_RETURN(error_num);
-            if (str)
-            {
-              if (str->reserve(SPIDER_SQL_COMMA_LEN))
-                DBUG_RETURN(HA_ERR_OUT_OF_MEM);
-              str->q_append(SPIDER_SQL_COMMA_STR, SPIDER_SQL_COMMA_LEN);
-            }
-          }
-          item = args[roop_count];
-          if ((error_num = spider_db_print_item_type(item, spider, str,
-            alias, alias_length, dbton_id)))
-            DBUG_RETURN(error_num);
-        }
-        if (str)
-        {
-          if (str->reserve(SPIDER_SQL_CLOSE_PAREN_LEN))
-            DBUG_RETURN(HA_ERR_OUT_OF_MEM);
-          str->q_append(SPIDER_SQL_CLOSE_PAREN_STR,
-            SPIDER_SQL_CLOSE_PAREN_LEN);
-        }
-      }
-      break;
-    case Item_sum::COUNT_DISTINCT_FUNC:
-    case Item_sum::SUM_DISTINCT_FUNC:
-    case Item_sum::AVG_FUNC:
-    case Item_sum::AVG_DISTINCT_FUNC:
-    case Item_sum::STD_FUNC:
-    case Item_sum::VARIANCE_FUNC:
-    case Item_sum::SUM_BIT_FUNC:
-    case Item_sum::UDF_SUM_FUNC:
-    case Item_sum::GROUP_CONCAT_FUNC:
-    default:
-      DBUG_RETURN(ER_SPIDER_COND_SKIP_NUM);
-  }
-  DBUG_RETURN(0);
-}
-#endif
-
-int spider_db_mysql_util::append_escaped_util(
-  spider_string *to,
-  String *from
-) {
-  DBUG_ENTER("spider_db_mysql_util::append_escaped_util");
-  DBUG_PRINT("info",("spider this=%p", this));
-  append_escaped(to->get_str(), from);
-  to->mem_calc();
-  DBUG_RETURN(0);
-}
-
-spider_mysql_share::spider_mysql_share(
-  st_spider_share *share
-) : spider_db_share(
-  share
-),
-  table_select(NULL),
-  table_select_pos(0),
-  key_select(NULL),
-  key_select_pos(NULL),
-  key_hint(NULL),
-  show_table_status(NULL),
-  show_records(NULL),
-  show_index(NULL),
-  table_names_str(NULL),
-  db_names_str(NULL),
-  db_table_str(NULL),
-#ifdef SPIDER_HAS_HASH_VALUE_TYPE
-  db_table_str_hash_value(NULL),
-#endif
-  table_nm_max_length(0),
-  db_nm_max_length(0),
-  column_name_str(NULL),
-  same_db_table_name(TRUE),
-  first_all_link_idx(-1)
-{
-  DBUG_ENTER("spider_mysql_share::spider_mysql_share");
-  DBUG_PRINT("info",("spider this=%p", this));
-  spider_alloc_calc_mem_init(mem_calc, 71);
-  spider_alloc_calc_mem(spider_current_trx, mem_calc, sizeof(*this));
-  DBUG_VOID_RETURN;
-}
-
-spider_mysql_share::~spider_mysql_share()
-{
-  DBUG_ENTER("spider_mysql_share::~spider_mysql_share");
-  DBUG_PRINT("info",("spider this=%p", this));
-  if (table_select)
-    delete [] table_select;
-  if (key_select)
-    delete [] key_select;
-  if (key_hint)
-    delete [] key_hint;
-  free_show_table_status();
-  free_show_records();
-  free_show_index();
-  free_column_name_str();
-  free_table_names_str();
-  if (key_select_pos)
-  {
-    spider_free(spider_current_trx, key_select_pos, MYF(0));
-  }
-  spider_free_mem_calc(spider_current_trx, mem_calc_id, sizeof(*this));
-  DBUG_VOID_RETURN;
-}
-
-int spider_mysql_share::init()
-{
-  int error_num;
-  uint roop_count;
-  TABLE_SHARE *table_share = spider_share->table_share;
-  uint keys = table_share ? table_share->keys : 0;
-  DBUG_ENTER("spider_mysql_share::init");
-  DBUG_PRINT("info",("spider this=%p", this));
-  if (!(key_select_pos = (int *)
-    spider_bulk_alloc_mem(spider_current_trx, 112,
-      __func__, __FILE__, __LINE__, MYF(MY_WME | MY_ZEROFILL),
-      &key_select_pos,
-        sizeof(int) * keys,
-#ifdef SPIDER_HAS_HASH_VALUE_TYPE
-      &db_table_str_hash_value,
-        sizeof(my_hash_value_type) * spider_share->all_link_count,
-#endif
-      NullS))
-  ) {
-    DBUG_RETURN(HA_ERR_OUT_OF_MEM);
-  }
-
-  if (keys > 0 &&
-    !(key_hint = new spider_string[keys])
-  ) {
-    DBUG_RETURN(HA_ERR_OUT_OF_MEM);
-  }
-  for (roop_count = 0; roop_count < keys; roop_count++)
-  {
-    key_hint[roop_count].init_calc_mem(189);
-    key_hint[roop_count].set_charset(spider_share->access_charset);
-  }
-  DBUG_PRINT("info",("spider key_hint=%p", key_hint));
-
-  if (
-    !(table_select = new spider_string[1]) ||
-    (keys > 0 &&
-      !(key_select = new spider_string[keys])
-    ) ||
-    (error_num = create_table_names_str()) ||
-    (table_share &&
-      (
-        (error_num = create_column_name_str()) ||
-        (error_num = convert_key_hint_str()) ||
-        (error_num = append_show_table_status()) ||
-        (error_num = append_show_records()) ||
-        (error_num = append_show_index())
-      )
-    )
-  ) {
-    DBUG_RETURN(HA_ERR_OUT_OF_MEM);
-  }
-
-  table_select->init_calc_mem(96);
-  if (table_share && (error_num = append_table_select()))
-    DBUG_RETURN(error_num);
-
-  for (roop_count = 0; roop_count < keys; roop_count++)
-  {
-    key_select[roop_count].init_calc_mem(97);
-    if ((error_num = append_key_select(roop_count)))
-      DBUG_RETURN(error_num);
-  }
-
-  DBUG_RETURN(error_num);
-}
-
-uint spider_mysql_share::get_column_name_length(
-  uint field_index
-) {
-  DBUG_ENTER("spider_mysql_share::get_column_name_length");
-  DBUG_PRINT("info",("spider this=%p", this));
-  DBUG_RETURN(column_name_str[field_index].length());
-}
-
-int spider_mysql_share::append_column_name(
-  spider_string *str,
-  uint field_index
-) {
-  int error_num;
-  DBUG_ENTER("spider_mysql_share::append_column_name");
-  DBUG_PRINT("info",("spider this=%p", this));
-  error_num = spider_db_mysql_utility.append_name(str,
-    column_name_str[field_index].ptr(), column_name_str[field_index].length());
-  DBUG_RETURN(error_num);
-}
-
-int spider_mysql_share::append_column_name_with_alias(
-  spider_string *str,
-  uint field_index,
-  const char *alias,
-  uint alias_length
-) {
-  DBUG_ENTER("spider_mysql_share::append_column_name_with_alias");
-  DBUG_PRINT("info",("spider this=%p", this));
-  if (str->reserve(
-    alias_length +
-    column_name_str[field_index].length() +
-    /* SPIDER_SQL_NAME_QUOTE_LEN */ 2))
-    DBUG_RETURN(HA_ERR_OUT_OF_MEM);
-  str->q_append(alias, alias_length);
-  append_column_name(str, field_index);
-  DBUG_RETURN(0);
-}
-
-int spider_mysql_share::append_table_name(
-  spider_string *str,
-  int all_link_idx
-) {
-  const char *db_nm = db_names_str[all_link_idx].ptr();
-  uint db_nm_len = db_names_str[all_link_idx].length();
-  const char *table_nm = table_names_str[all_link_idx].ptr();
-  uint table_nm_len = table_names_str[all_link_idx].length();
-  DBUG_ENTER("spider_mysql_share::append_table_name");
-  DBUG_PRINT("info",("spider this=%p", this));
-  if (str->reserve(db_nm_len + SPIDER_SQL_DOT_LEN + table_nm_len +
-    /* SPIDER_SQL_NAME_QUOTE_LEN */ 4))
-  {
-    DBUG_RETURN(HA_ERR_OUT_OF_MEM);
-  }
-  spider_db_mysql_utility.append_name(str, db_nm, db_nm_len);
-  str->q_append(SPIDER_SQL_DOT_STR, SPIDER_SQL_DOT_LEN);
-  spider_db_mysql_utility.append_name(str, table_nm, table_nm_len);
-  DBUG_RETURN(0);
-}
-
-int spider_mysql_share::append_table_name_with_adjusting(
-  spider_string *str,
-  int all_link_idx
-) {
-  const char *db_nm = db_names_str[all_link_idx].ptr();
-  uint db_nm_len = db_names_str[all_link_idx].length();
-  uint db_nm_max_len = db_nm_max_length;
-  const char *table_nm = table_names_str[all_link_idx].ptr();
-  uint table_nm_len = table_names_str[all_link_idx].length();
-  uint table_nm_max_len = table_nm_max_length;
-  DBUG_ENTER("spider_mysql_share::append_table_name_with_adjusting");
-  DBUG_PRINT("info",("spider this=%p", this));
-  spider_db_mysql_utility.append_name(str, db_nm, db_nm_len);
-  str->q_append(SPIDER_SQL_DOT_STR, SPIDER_SQL_DOT_LEN);
-  spider_db_mysql_utility.append_name(str, table_nm, table_nm_len);
-  uint length =
-    db_nm_max_len - db_nm_len +
-    table_nm_max_len - table_nm_len;
-  memset((char *) str->ptr() + str->length(), ' ', length);
-  str->length(str->length() + length);
-  DBUG_RETURN(0);
-}
-
-int spider_mysql_share::append_from_with_adjusted_table_name(
-  spider_string *str,
-  int *table_name_pos
-) {
-  const char *db_nm = db_names_str[0].ptr();
-  uint db_nm_len = db_names_str[0].length();
-  uint db_nm_max_len = db_nm_max_length;
-  const char *table_nm = table_names_str[0].ptr();
-  uint table_nm_len = table_names_str[0].length();
-  uint table_nm_max_len = table_nm_max_length;
-  DBUG_ENTER("spider_mysql_share::append_from_with_adjusted_table_name");
-  DBUG_PRINT("info",("spider this=%p", this));
-  if (str->reserve(SPIDER_SQL_FROM_LEN + db_nm_max_length +
-    SPIDER_SQL_DOT_LEN + table_nm_max_length +
-    /* SPIDER_SQL_NAME_QUOTE_LEN */ 4))
-  {
-    DBUG_RETURN(HA_ERR_OUT_OF_MEM);
-  }
-  str->q_append(SPIDER_SQL_FROM_STR, SPIDER_SQL_FROM_LEN);
-  *table_name_pos = str->length();
-  spider_db_mysql_utility.append_name(str, db_nm, db_nm_len);
-  str->q_append(SPIDER_SQL_DOT_STR, SPIDER_SQL_DOT_LEN);
-  spider_db_mysql_utility.append_name(str, table_nm, table_nm_len);
-  uint length =
-    db_nm_max_len - db_nm_len +
-    table_nm_max_len - table_nm_len;
-  memset((char *) str->ptr() + str->length(), ' ', length);
-  str->length(str->length() + length);
-  DBUG_RETURN(0);
-}
-
-int spider_mysql_share::create_table_names_str()
-{
-  int error_num, roop_count;
-  uint table_nm_len, db_nm_len;
-  spider_string *str, *first_tbl_nm_str, *first_db_nm_str, *first_db_tbl_str;
-  char *first_tbl_nm, *first_db_nm;
-  uint dbton_id = spider_dbton_mysql.dbton_id;
-  DBUG_ENTER("spider_mysql_share::create_table_names_str");
-  table_names_str = NULL;
-  db_names_str = NULL;
-  db_table_str = NULL;
-  if (
-    !(table_names_str = new spider_string[spider_share->all_link_count]) ||
-    !(db_names_str = new spider_string[spider_share->all_link_count]) ||
-    !(db_table_str = new spider_string[spider_share->all_link_count])
-  ) {
-    error_num = HA_ERR_OUT_OF_MEM;
-    goto error;
-  }
-
-  same_db_table_name = TRUE;
-  first_tbl_nm = spider_share->tgt_table_names[0];
-  first_db_nm = spider_share->tgt_dbs[0];
-  table_nm_len = spider_share->tgt_table_names_lengths[0];
-  db_nm_len = spider_share->tgt_dbs_lengths[0];
-  first_tbl_nm_str = &table_names_str[0];
-  first_db_nm_str = &db_names_str[0];
-  first_db_tbl_str = &db_table_str[0];
-  for (roop_count = 0; roop_count < (int) spider_share->all_link_count;
-    roop_count++)
-  {
-    table_names_str[roop_count].init_calc_mem(86);
-    db_names_str[roop_count].init_calc_mem(87);
-    db_table_str[roop_count].init_calc_mem(88);
-    if (spider_share->sql_dbton_ids[roop_count] != dbton_id)
-      continue;
-    if (first_all_link_idx == -1)
-      first_all_link_idx = roop_count;
-
-    str = &table_names_str[roop_count];
-    if (
-      roop_count != 0 &&
-      same_db_table_name &&
-      spider_share->tgt_table_names_lengths[roop_count] == table_nm_len &&
-      !memcmp(first_tbl_nm, spider_share->tgt_table_names[roop_count],
-        table_nm_len)
-    ) {
-      if (str->copy(*first_tbl_nm_str))
-      {
-        error_num = HA_ERR_OUT_OF_MEM;
-        goto error;
-      }
-    } else {
-      str->set_charset(spider_share->access_charset);
-      if ((error_num = spider_db_append_name_with_quote_str(str,
-        spider_share->tgt_table_names[roop_count], dbton_id)))
-        goto error;
-      if (roop_count)
-      {
-        same_db_table_name = FALSE;
-        DBUG_PRINT("info", ("spider found different table name %s",
-          spider_share->tgt_table_names[roop_count]));
-        if (str->length() > table_nm_max_length)
-          table_nm_max_length = str->length();
-      } else
-        table_nm_max_length = str->length();
-    }
-
-    str = &db_names_str[roop_count];
-    if (
-      roop_count != 0 &&
-      same_db_table_name &&
-      spider_share->tgt_dbs_lengths[roop_count] == db_nm_len &&
-      !memcmp(first_db_nm, spider_share->tgt_dbs[roop_count],
-        db_nm_len)
-    ) {
-      if (str->copy(*first_db_nm_str))
-      {
-        error_num = HA_ERR_OUT_OF_MEM;
-        goto error;
-      }
-    } else {
-      str->set_charset(spider_share->access_charset);
-      if ((error_num = spider_db_append_name_with_quote_str(str,
-        spider_share->tgt_dbs[roop_count], dbton_id)))
-        goto error;
-      if (roop_count)
-      {
-        same_db_table_name = FALSE;
-        DBUG_PRINT("info", ("spider found different db name %s",
-          spider_share->tgt_dbs[roop_count]));
-        if (str->length() > db_nm_max_length)
-          db_nm_max_length = str->length();
-      } else
-        db_nm_max_length = str->length();
-    }
-
-    str = &db_table_str[roop_count];
-    if (
-      roop_count != 0 &&
-      same_db_table_name
-    ) {
-      if (str->copy(*first_db_tbl_str))
-      {
-        error_num = HA_ERR_OUT_OF_MEM;
-        goto error;
-      }
-    } else {
-      str->set_charset(spider_share->access_charset);
-      if ((error_num = append_table_name(str, roop_count)))
-        goto error;
-    }
-#ifdef SPIDER_HAS_HASH_VALUE_TYPE
-    db_table_str_hash_value[roop_count] = my_calc_hash(
-      &spider_open_connections, (uchar*) str->ptr(), str->length());
-#endif
-  }
-  DBUG_RETURN(0);
-
-error:
-  if (db_table_str)
-  {
-    delete [] db_table_str;
-    db_table_str = NULL;
-  }
-  if (db_names_str)
-  {
-    delete [] db_names_str;
-    db_names_str = NULL;
-  }
-  if (table_names_str)
-  {
-    delete [] table_names_str;
-    table_names_str = NULL;
-  }
-  DBUG_RETURN(error_num);
-}
-
-void spider_mysql_share::free_table_names_str()
-{
-  DBUG_ENTER("spider_mysql_share::free_table_names_str");
-  if (db_table_str)
-  {
-    delete [] db_table_str;
-    db_table_str = NULL;
-  }
-  if (db_names_str)
-  {
-    delete [] db_names_str;
-    db_names_str = NULL;
-  }
-  if (table_names_str)
-  {
-    delete [] table_names_str;
-    table_names_str = NULL;
-  }
-  DBUG_VOID_RETURN;
-}
-
-int spider_mysql_share::create_column_name_str()
-{
-  spider_string *str;
-  int error_num;
-  Field **field;
-  TABLE_SHARE *table_share = spider_share->table_share;
-  uint dbton_id = spider_dbton_mysql.dbton_id;
-  DBUG_ENTER("spider_mysql_share::create_column_name_str");
-  if (
-    table_share->fields &&
-    !(column_name_str = new spider_string[table_share->fields])
-  )
-    DBUG_RETURN(HA_ERR_OUT_OF_MEM);
-  for (field = table_share->field, str = column_name_str;
-   *field; field++, str++)
-  {
-    str->init_calc_mem(89);
-    str->set_charset(spider_share->access_charset);
-    if ((error_num = spider_db_append_name_with_quote_str(str,
-      (char *) (*field)->field_name, dbton_id)))
-      goto error;
-  }
-  DBUG_RETURN(0);
-
-error:
-  if (column_name_str)
-  {
-    delete [] column_name_str;
-    column_name_str = NULL;
-  }
-  DBUG_RETURN(error_num);
-}
-
-void spider_mysql_share::free_column_name_str()
-{
-  DBUG_ENTER("spider_mysql_share::free_column_name_str");
-  if (column_name_str)
-  {
-    delete [] column_name_str;
-    column_name_str = NULL;
-  }
-  DBUG_VOID_RETURN;
-}
-
-int spider_mysql_share::convert_key_hint_str()
-{
-  spider_string *tmp_key_hint;
-  int roop_count;
-  TABLE_SHARE *table_share = spider_share->table_share;
-  DBUG_ENTER("spider_mysql_share::convert_key_hint_str");
-  if (spider_share->access_charset->cset != system_charset_info->cset)
-  {
-    /* need convertion */
-    for (roop_count = 0, tmp_key_hint = key_hint;
-      roop_count < (int) table_share->keys; roop_count++, tmp_key_hint++)
-    {
-      tmp_key_hint->length(0);
-      if (tmp_key_hint->append(spider_share->key_hint->ptr(),
-        spider_share->key_hint->length(), system_charset_info))
-        DBUG_RETURN(HA_ERR_OUT_OF_MEM);
-    }
-  } else {
-    for (roop_count = 0, tmp_key_hint = key_hint;
-      roop_count < (int) table_share->keys; roop_count++, tmp_key_hint++)
-    {
-      if (tmp_key_hint->copy(spider_share->key_hint[roop_count]))
-        DBUG_RETURN(HA_ERR_OUT_OF_MEM);
-    }
-  }
-  DBUG_RETURN(0);
-}
-
-int spider_mysql_share::append_show_table_status()
-{
-  int roop_count;
-  spider_string *str;
-  uint dbton_id = spider_dbton_mysql.dbton_id;
-  DBUG_ENTER("spider_mysql_append_show_table_status");
-  if (!(show_table_status =
-    new spider_string[2 * spider_share->all_link_count]))
-    goto error;
-
-  for (roop_count = 0; roop_count < (int) spider_share->all_link_count;
-    roop_count++)
-  {
-    show_table_status[0 + (2 * roop_count)].init_calc_mem(90);
-    show_table_status[1 + (2 * roop_count)].init_calc_mem(91);
-    if (spider_share->sql_dbton_ids[roop_count] != dbton_id)
-      continue;
-
-    if (
-      show_table_status[0 + (2 * roop_count)].reserve(
-        SPIDER_SQL_SHOW_TABLE_STATUS_LEN +
-        db_names_str[roop_count].length() +
-        SPIDER_SQL_LIKE_LEN + table_names_str[roop_count].length() +
-        ((SPIDER_SQL_NAME_QUOTE_LEN) * 2) +
-        ((SPIDER_SQL_VALUE_QUOTE_LEN) * 2)) ||
-      show_table_status[1 + (2 * roop_count)].reserve(
-        SPIDER_SQL_SELECT_TABLES_STATUS_LEN +
-        db_names_str[roop_count].length() +
-        SPIDER_SQL_AND_LEN + SPIDER_SQL_TABLE_NAME_LEN + SPIDER_SQL_EQUAL_LEN +
-        table_names_str[roop_count].length() +
-        ((SPIDER_SQL_VALUE_QUOTE_LEN) * 4))
-    )
-      goto error;
-    str = &show_table_status[0 + (2 * roop_count)];
-    str->q_append(
-      SPIDER_SQL_SHOW_TABLE_STATUS_STR, SPIDER_SQL_SHOW_TABLE_STATUS_LEN);
-    str->q_append(SPIDER_SQL_NAME_QUOTE_STR, SPIDER_SQL_NAME_QUOTE_LEN);
-    str->q_append(db_names_str[roop_count].ptr(),
-      db_names_str[roop_count].length());
-    str->q_append(SPIDER_SQL_NAME_QUOTE_STR, SPIDER_SQL_NAME_QUOTE_LEN);
-    str->q_append(SPIDER_SQL_LIKE_STR, SPIDER_SQL_LIKE_LEN);
-    str->q_append(SPIDER_SQL_VALUE_QUOTE_STR, SPIDER_SQL_VALUE_QUOTE_LEN);
-    str->q_append(table_names_str[roop_count].ptr(),
-      table_names_str[roop_count].length());
-    str->q_append(SPIDER_SQL_VALUE_QUOTE_STR, SPIDER_SQL_VALUE_QUOTE_LEN);
-    str = &show_table_status[1 + (2 * roop_count)];
-    str->q_append(
-      SPIDER_SQL_SELECT_TABLES_STATUS_STR,
-      SPIDER_SQL_SELECT_TABLES_STATUS_LEN);
-    str->q_append(SPIDER_SQL_VALUE_QUOTE_STR, SPIDER_SQL_VALUE_QUOTE_LEN);
-    str->q_append(db_names_str[roop_count].ptr(),
-      db_names_str[roop_count].length());
-    str->q_append(SPIDER_SQL_VALUE_QUOTE_STR, SPIDER_SQL_VALUE_QUOTE_LEN);
-    str->q_append(SPIDER_SQL_AND_STR, SPIDER_SQL_AND_LEN);
-    str->q_append(SPIDER_SQL_TABLE_NAME_STR, SPIDER_SQL_TABLE_NAME_LEN);
-    str->q_append(SPIDER_SQL_EQUAL_STR, SPIDER_SQL_EQUAL_LEN);
-    str->q_append(SPIDER_SQL_VALUE_QUOTE_STR, SPIDER_SQL_VALUE_QUOTE_LEN);
-    str->q_append(table_names_str[roop_count].ptr(),
-      table_names_str[roop_count].length());
-    str->q_append(SPIDER_SQL_VALUE_QUOTE_STR, SPIDER_SQL_VALUE_QUOTE_LEN);
-  }
-  DBUG_RETURN(0);
-
-error:
-  if (show_table_status)
-  {
-    delete [] show_table_status;
-    show_table_status = NULL;
-  }
-  DBUG_RETURN(HA_ERR_OUT_OF_MEM);
-}
-
-void spider_mysql_share::free_show_table_status()
-{
-  DBUG_ENTER("spider_mysql_free_show_table_status");
-  if (show_table_status)
-  {
-    delete [] show_table_status;
-    show_table_status = NULL;
-  }
-  DBUG_VOID_RETURN;
-}
-
-int spider_mysql_share::append_show_records()
-{
-  int roop_count;
-  spider_string *str;
-  uint dbton_id = spider_dbton_mysql.dbton_id;
-  DBUG_ENTER("spider_mysql_share::append_show_records");
-  if (!(show_records = new spider_string[spider_share->all_link_count]))
-    goto error;
-
-  for (roop_count = 0; roop_count < (int) spider_share->all_link_count;
-    roop_count++)
-  {
-    show_records[roop_count].init_calc_mem(92);
-    if (spider_share->sql_dbton_ids[roop_count] != dbton_id)
-      continue;
-
-    if (
-      show_records[roop_count].reserve(
-        SPIDER_SQL_SHOW_RECORDS_LEN +
-        db_names_str[roop_count].length() +
-        SPIDER_SQL_DOT_LEN +
-        table_names_str[roop_count].length() +
-        /* SPIDER_SQL_NAME_QUOTE_LEN */ 4)
-    )
-      goto error;
-    str = &show_records[roop_count];
-    str->q_append(SPIDER_SQL_SHOW_RECORDS_STR, SPIDER_SQL_SHOW_RECORDS_LEN);
-    append_table_name(str, roop_count);
-  }
-  DBUG_RETURN(0);
-
-error:
-  if (show_records)
-  {
-    delete [] show_records;
-    show_records = NULL;
-  }
-  DBUG_RETURN(HA_ERR_OUT_OF_MEM);
-}
-
-void spider_mysql_share::free_show_records()
-{
-  DBUG_ENTER("spider_mysql_share::free_show_records");
-  if (show_records)
-  {
-    delete [] show_records;
-    show_records = NULL;
-  }
-  DBUG_VOID_RETURN;
-}
-
-int spider_mysql_share::append_show_index()
-{
-  int roop_count;
-  spider_string *str;
-  uint dbton_id = spider_dbton_mysql.dbton_id;
-  DBUG_ENTER("spider_mysql_share::append_show_index");
-  if (!(show_index = new spider_string[2 * spider_share->all_link_count]))
-    goto error;
-
-  for (roop_count = 0; roop_count < (int) spider_share->all_link_count;
-    roop_count++)
-  {
-    show_index[0 + (2 * roop_count)].init_calc_mem(93);
-    show_index[1 + (2 * roop_count)].init_calc_mem(94);
-    if (spider_share->sql_dbton_ids[roop_count] != dbton_id)
-      continue;
-
-    if (
-      show_index[0 + (2 * roop_count)].reserve(
-        SPIDER_SQL_SHOW_INDEX_LEN + db_names_str[roop_count].length() +
-        SPIDER_SQL_DOT_LEN +
-        table_names_str[roop_count].length() +
-        /* SPIDER_SQL_NAME_QUOTE_LEN */ 4) ||
-      show_index[1 + (2 * roop_count)].reserve(
-        SPIDER_SQL_SELECT_STATISTICS_LEN +
-        db_names_str[roop_count].length() +
-        SPIDER_SQL_AND_LEN + SPIDER_SQL_TABLE_NAME_LEN + SPIDER_SQL_EQUAL_LEN +
-        table_names_str[roop_count].length() +
-        ((SPIDER_SQL_VALUE_QUOTE_LEN) * 4) +
-        SPIDER_SQL_GROUP_LEN + SPIDER_SQL_COLUMN_NAME_LEN)
-    )
-      goto error;
-    str = &show_index[0 + (2 * roop_count)];
-    str->q_append(
-      SPIDER_SQL_SHOW_INDEX_STR, SPIDER_SQL_SHOW_INDEX_LEN);
-    append_table_name(str, roop_count);
-    str = &show_index[1 + (2 * roop_count)];
-    str->q_append(
-      SPIDER_SQL_SELECT_STATISTICS_STR, SPIDER_SQL_SELECT_STATISTICS_LEN);
-    str->q_append(SPIDER_SQL_VALUE_QUOTE_STR, SPIDER_SQL_VALUE_QUOTE_LEN);
-    str->q_append(db_names_str[roop_count].ptr(),
-      db_names_str[roop_count].length());
-    str->q_append(SPIDER_SQL_VALUE_QUOTE_STR, SPIDER_SQL_VALUE_QUOTE_LEN);
-    str->q_append(SPIDER_SQL_AND_STR, SPIDER_SQL_AND_LEN);
-    str->q_append(SPIDER_SQL_TABLE_NAME_STR, SPIDER_SQL_TABLE_NAME_LEN);
-    str->q_append(SPIDER_SQL_EQUAL_STR, SPIDER_SQL_EQUAL_LEN);
-    str->q_append(SPIDER_SQL_VALUE_QUOTE_STR, SPIDER_SQL_VALUE_QUOTE_LEN);
-    str->q_append(table_names_str[roop_count].ptr(),
-      table_names_str[roop_count].length());
-    str->q_append(SPIDER_SQL_VALUE_QUOTE_STR, SPIDER_SQL_VALUE_QUOTE_LEN);
-    str->q_append(SPIDER_SQL_GROUP_STR, SPIDER_SQL_GROUP_LEN);
-    str->q_append(SPIDER_SQL_COLUMN_NAME_STR, SPIDER_SQL_COLUMN_NAME_LEN);
-  }
-  DBUG_RETURN(0);
-
-error:
-  if (show_index)
-  {
-    delete [] show_index;
-    show_index = NULL;
-  }
-  DBUG_RETURN(HA_ERR_OUT_OF_MEM);
-}
-
-void spider_mysql_share::free_show_index()
-{
-  DBUG_ENTER("spider_mysql_share::free_show_index");
-  if (show_index)
-  {
-    delete [] show_index;
-    show_index = NULL;
-  }
-  DBUG_VOID_RETURN;
-}
-
-int spider_mysql_share::append_table_select()
-{
-  Field **field;
-  uint field_length;
-  spider_string *str = table_select;
-  TABLE_SHARE *table_share = spider_share->table_share;
-  DBUG_ENTER("spider_mysql_share::append_table_select");
-  for (field = table_share->field; *field; field++)
-  {
-    field_length = column_name_str[(*field)->field_index].length();
-    if (str->reserve(field_length +
-      /* SPIDER_SQL_NAME_QUOTE_LEN */ 2 + SPIDER_SQL_COMMA_LEN))
-      DBUG_RETURN(HA_ERR_OUT_OF_MEM);
-    append_column_name(str, (*field)->field_index);
-    str->q_append(SPIDER_SQL_COMMA_STR, SPIDER_SQL_COMMA_LEN);
-  }
-  str->length(str->length() - SPIDER_SQL_COMMA_LEN);
-  DBUG_RETURN(append_from_with_adjusted_table_name(str, &table_select_pos));
-}
-
-int spider_mysql_share::append_key_select(
-  uint idx
-) {
-  KEY_PART_INFO *key_part;
-  Field *field;
-  uint part_num;
-  uint field_length;
-  spider_string *str = &key_select[idx];
-  TABLE_SHARE *table_share = spider_share->table_share;
-  const KEY *key_info = &table_share->key_info[idx];
-  DBUG_ENTER("spider_mysql_share::append_key_select");
-  for (key_part = key_info->key_part, part_num = 0;
-    part_num < spider_user_defined_key_parts(key_info); key_part++, part_num++)
-  {
-    field = key_part->field;
-    field_length = column_name_str[field->field_index].length();
-    if (str->reserve(field_length +
-      /* SPIDER_SQL_NAME_QUOTE_LEN */ 2 + SPIDER_SQL_COMMA_LEN))
-      DBUG_RETURN(HA_ERR_OUT_OF_MEM);
-    append_column_name(str, field->field_index);
-    str->q_append(SPIDER_SQL_COMMA_STR, SPIDER_SQL_COMMA_LEN);
-  }
-  str->length(str->length() - SPIDER_SQL_COMMA_LEN);
-  DBUG_RETURN(append_from_with_adjusted_table_name(str, &key_select_pos[idx]));
-}
-
-bool spider_mysql_share::need_change_db_table_name()
-{
-  DBUG_ENTER("spider_mysql_share::need_change_db_table_name");
-  DBUG_RETURN(!same_db_table_name);
-}
-
-#ifdef SPIDER_HAS_DISCOVER_TABLE_STRUCTURE
-int spider_mysql_share::discover_table_structure(
-  SPIDER_TRX *trx,
-  SPIDER_SHARE *spider_share,
-  spider_string *str
-) {
-  int roop_count, error_num = HA_ERR_WRONG_COMMAND;
-  char sql_buf[MAX_FIELD_WIDTH];
-  spider_string sql_str(sql_buf, sizeof(sql_buf), system_charset_info);
-  uint dbton_id = spider_dbton_mysql.dbton_id;
-  uint strlen = str->length();
-  DBUG_ENTER("spider_mysql_share::discover_table_structure");
-  DBUG_PRINT("info",("spider this=%p", this));
-  sql_str.init_calc_mem(228);
-  for (roop_count = 0; roop_count < (int) spider_share->all_link_count;
-    roop_count++)
-  {
-    if (spider_share->sql_dbton_ids[roop_count] != dbton_id)
-    {
-      DBUG_PRINT("info",("spider spider_share->sql_dbton_ids[%d]=%u",
-        roop_count, spider_share->sql_dbton_ids[roop_count]));
-      DBUG_PRINT("info",("spider dbton_id=%u", dbton_id));
-      continue;
-    }
-
-    str->length(strlen);
-    sql_str.length(0);
-    if (sql_str.reserve(
-      SPIDER_SQL_SHOW_COLUMNS_LEN + db_names_str[roop_count].length() +
-      SPIDER_SQL_DOT_LEN + table_names_str[roop_count].length() +
-      /* SPIDER_SQL_NAME_QUOTE_LEN */ 4 +
-      SPIDER_SQL_SEMICOLON_LEN +
-      SPIDER_SQL_SHOW_INDEX_LEN + db_names_str[roop_count].length() +
-      SPIDER_SQL_DOT_LEN + table_names_str[roop_count].length() +
-      /* SPIDER_SQL_NAME_QUOTE_LEN */ 4
-    )) {
-      DBUG_PRINT("info",("spider alloc sql_str error"));
-      DBUG_RETURN(HA_ERR_OUT_OF_MEM);
-    }
-    sql_str.q_append(SPIDER_SQL_SHOW_COLUMNS_STR, SPIDER_SQL_SHOW_COLUMNS_LEN);
-    append_table_name(&sql_str, roop_count);
-    sql_str.q_append(SPIDER_SQL_SEMICOLON_STR, SPIDER_SQL_SEMICOLON_LEN);
-    sql_str.q_append(SPIDER_SQL_SHOW_INDEX_STR, SPIDER_SQL_SHOW_INDEX_LEN);
-    append_table_name(&sql_str, roop_count);
-
-    SPIDER_CONN *conn;
-    int need_mon;
-    if (!(conn = spider_get_conn(
-      spider_share, 0, spider_share->conn_keys[roop_count], trx, NULL, FALSE,
-      FALSE, SPIDER_CONN_KIND_MYSQL, &error_num))
-    ) {
-      DBUG_RETURN(error_num);
-    }
-    pthread_mutex_lock(&conn->mta_conn_mutex);
-    SPIDER_SET_FILE_POS(&conn->mta_conn_mutex_file_pos);
-    conn->need_mon = &need_mon;
-    conn->mta_conn_mutex_lock_already = TRUE;
-    conn->mta_conn_mutex_unlock_later = TRUE;
-    spider_conn_queue_connect_rewrite(spider_share, conn, roop_count);
-    spider_conn_set_timeout_from_share(conn, roop_count, trx->thd,
-      spider_share);
-    if (
-      (error_num = spider_db_set_names_internal(trx, spider_share, conn,
-        roop_count, &need_mon)) ||
-      (
-        spider_db_query(
-          conn,
-          sql_str.ptr(),
-          sql_str.length(),
-          -1,
-          &need_mon) &&
-        (error_num = spider_db_errorno(conn))
-      )
-    ) {
-      DBUG_PRINT("info",("spider spider_get_trx error"));
-      conn->mta_conn_mutex_lock_already = FALSE;
-      conn->mta_conn_mutex_unlock_later = FALSE;
-      SPIDER_CLEAR_FILE_POS(&conn->mta_conn_mutex_file_pos);
-      pthread_mutex_unlock(&conn->mta_conn_mutex);
-      continue;
-    }
-    st_spider_db_request_key request_key;
-    request_key.spider_thread_id = trx->spider_thread_id;
-    request_key.query_id = trx->thd->query_id;
-    request_key.handler = NULL;
-    request_key.request_id = 1;
-    request_key.next = NULL;
-    spider_db_result *res;
-    /* get column list */
-    if (!(res = conn->db_conn->store_result(NULL, &request_key, &error_num)))
-    {
-      if (error_num || (error_num = spider_db_errorno(conn)))
-      {
-        DBUG_PRINT("info",("spider column store error"));
-        conn->mta_conn_mutex_lock_already = FALSE;
-        conn->mta_conn_mutex_unlock_later = FALSE;
-        SPIDER_CLEAR_FILE_POS(&conn->mta_conn_mutex_file_pos);
-        pthread_mutex_unlock(&conn->mta_conn_mutex);
-        continue;
-      }
-      /* no record */
-      DBUG_PRINT("info",("spider column no record error"));
-      conn->mta_conn_mutex_lock_already = FALSE;
-      conn->mta_conn_mutex_unlock_later = FALSE;
-      SPIDER_CLEAR_FILE_POS(&conn->mta_conn_mutex_file_pos);
-      pthread_mutex_unlock(&conn->mta_conn_mutex);
-      continue;
-    }
-    if ((error_num = res->fetch_columns_for_discover_table_structure(str,
-      spider_share->access_charset)))
-    {
-      DBUG_PRINT("info",("spider column fetch error"));
-      res->free_result();
-      delete res;
-      conn->mta_conn_mutex_lock_already = FALSE;
-      conn->mta_conn_mutex_unlock_later = FALSE;
-      SPIDER_CLEAR_FILE_POS(&conn->mta_conn_mutex_file_pos);
-      pthread_mutex_unlock(&conn->mta_conn_mutex);
-      continue;
-    }
-    res->free_result();
-    delete res;
-    if (conn->db_conn->next_result())
-    {
-      DBUG_PRINT("info",("spider single result error"));
-      conn->mta_conn_mutex_lock_already = FALSE;
-      conn->mta_conn_mutex_unlock_later = FALSE;
-      SPIDER_CLEAR_FILE_POS(&conn->mta_conn_mutex_file_pos);
-      pthread_mutex_unlock(&conn->mta_conn_mutex);
-      continue;
-    }
-    /* get index list */
-    if (!(res = conn->db_conn->store_result(NULL, &request_key, &error_num)))
-    {
-      if (error_num || (error_num = spider_db_errorno(conn)))
-      {
-        DBUG_PRINT("info",("spider index store error"));
-        conn->mta_conn_mutex_lock_already = FALSE;
-        conn->mta_conn_mutex_unlock_later = FALSE;
-        SPIDER_CLEAR_FILE_POS(&conn->mta_conn_mutex_file_pos);
-        pthread_mutex_unlock(&conn->mta_conn_mutex);
-        continue;
-      }
-      /* no record */
-      DBUG_PRINT("info",("spider index no record error"));
-      conn->mta_conn_mutex_lock_already = FALSE;
-      conn->mta_conn_mutex_unlock_later = FALSE;
-      SPIDER_CLEAR_FILE_POS(&conn->mta_conn_mutex_file_pos);
-      pthread_mutex_unlock(&conn->mta_conn_mutex);
-      continue;
-    }
-    if ((error_num = res->fetch_index_for_discover_table_structure(str,
-      spider_share->access_charset)))
-    {
-      DBUG_PRINT("info",("spider index fetch error"));
-      res->free_result();
-      delete res;
-      conn->mta_conn_mutex_lock_already = FALSE;
-      conn->mta_conn_mutex_unlock_later = FALSE;
-      SPIDER_CLEAR_FILE_POS(&conn->mta_conn_mutex_file_pos);
-      pthread_mutex_unlock(&conn->mta_conn_mutex);
-      continue;
-    }
-    res->free_result();
-    delete res;
-    conn->mta_conn_mutex_lock_already = FALSE;
-    conn->mta_conn_mutex_unlock_later = FALSE;
-    SPIDER_CLEAR_FILE_POS(&conn->mta_conn_mutex_file_pos);
-    pthread_mutex_unlock(&conn->mta_conn_mutex);
-    if (!error_num)
-      break;
-  }
-  DBUG_RETURN(error_num);
-}
-#endif
-
-spider_mysql_handler::spider_mysql_handler(
-  ha_spider *spider,
-  spider_mysql_share *db_share
-) : spider_db_handler(
-  spider,
-  db_share
-),
-  where_pos(0),
-  order_pos(0),
-  limit_pos(0),
-  table_name_pos(0),
-  ha_read_pos(0),
-  ha_next_pos(0),
-  ha_where_pos(0),
-  ha_limit_pos(0),
-  ha_table_name_pos(0),
-  insert_pos(0),
-  insert_table_name_pos(0),
-  upd_tmp_tbl(NULL),
-  tmp_sql_pos1(0),
-  tmp_sql_pos2(0),
-  tmp_sql_pos3(0),
-  tmp_sql_pos4(0),
-  tmp_sql_pos5(0),
-  reading_from_bulk_tmp_table(FALSE),
-  union_table_name_pos_first(NULL),
-  union_table_name_pos_current(NULL),
-  mysql_share(db_share),
-  link_for_hash(NULL)
-{
-  DBUG_ENTER("spider_mysql_handler::spider_mysql_handler");
-  DBUG_PRINT("info",("spider this=%p", this));
-  spider_alloc_calc_mem_init(mem_calc, 183);
-  spider_alloc_calc_mem(spider_current_trx, mem_calc, sizeof(*this));
-  DBUG_VOID_RETURN;
-}
-
-spider_mysql_handler::~spider_mysql_handler()
-{
-  DBUG_ENTER("spider_mysql_handler::~spider_mysql_handler");
-  DBUG_PRINT("info",("spider this=%p", this));
-  while (union_table_name_pos_first)
-  {
-    SPIDER_INT_HLD *tmp_pos = union_table_name_pos_first;
-    union_table_name_pos_first = tmp_pos->next;
-    spider_free(spider_current_trx, tmp_pos, MYF(0));
-  }
-  if (link_for_hash)
-  {
-    spider_free(spider_current_trx, link_for_hash, MYF(0));
-  }
-  spider_free_mem_calc(spider_current_trx, mem_calc_id, sizeof(*this));
-  DBUG_VOID_RETURN;
-}
-
-int spider_mysql_handler::init()
-{
-  uint roop_count;
-  THD *thd = spider->trx->thd;
-  st_spider_share *share = spider->share;
-  int init_sql_alloc_size =
-    spider_param_init_sql_alloc_size(thd, share->init_sql_alloc_size);
-  TABLE *table = spider->get_table();
-  DBUG_ENTER("spider_mysql_handler::init");
-  DBUG_PRINT("info",("spider this=%p", this));
-  sql.init_calc_mem(59);
-  sql_part.init_calc_mem(60);
-  sql_part2.init_calc_mem(61);
-  ha_sql.init_calc_mem(62);
-  insert_sql.init_calc_mem(64);
-  update_sql.init_calc_mem(65);
-  tmp_sql.init_calc_mem(66);
-  dup_update_sql.init_calc_mem(166);
-  if (
-    (sql.real_alloc(init_sql_alloc_size)) ||
-    (insert_sql.real_alloc(init_sql_alloc_size)) ||
-    (update_sql.real_alloc(init_sql_alloc_size)) ||
-    (tmp_sql.real_alloc(init_sql_alloc_size))
-  ) {
-    DBUG_RETURN(HA_ERR_OUT_OF_MEM);
-  }
-  sql.set_charset(share->access_charset);
-  sql_part.set_charset(share->access_charset);
-  ha_sql.set_charset(share->access_charset);
-  insert_sql.set_charset(share->access_charset);
-  update_sql.set_charset(share->access_charset);
-  tmp_sql.set_charset(share->access_charset);
-  upd_tmp_tbl_prm.init();
-  upd_tmp_tbl_prm.field_count = 1;
-  if (!(link_for_hash = (SPIDER_LINK_FOR_HASH *)
-    spider_bulk_alloc_mem(spider_current_trx, 141,
-      __func__, __FILE__, __LINE__, MYF(MY_WME | MY_ZEROFILL),
-      &link_for_hash,
-        sizeof(SPIDER_LINK_FOR_HASH) * share->link_count,
-      &minimum_select_bitmap,
-        table ? sizeof(uchar) * no_bytes_in_map(table->read_set) : 0,
-      NullS))
-  ) {
-    DBUG_RETURN(HA_ERR_OUT_OF_MEM);
-  }
-  for (roop_count = 0; roop_count < share->link_count; roop_count++)
-  {
-    link_for_hash[roop_count].spider = spider;
-    link_for_hash[roop_count].link_idx = roop_count;
-    link_for_hash[roop_count].db_table_str =
-      &mysql_share->db_table_str[roop_count];
-#ifdef SPIDER_HAS_HASH_VALUE_TYPE
-    link_for_hash[roop_count].db_table_str_hash_value =
-      mysql_share->db_table_str_hash_value[roop_count];
-#endif
-  }
-#if defined(HS_HAS_SQLCOM) && defined(HAVE_HANDLERSOCKET)
-  hs_upds.init();
-#endif
-  DBUG_RETURN(0);
-}
-
-int spider_mysql_handler::append_table_name_with_adjusting(
-  spider_string *str,
-  int link_idx,
-  ulong sql_type
-) {
-  int error_num = 0;
-  DBUG_ENTER("spider_mysql_handler::append_table_name_with_adjusting");
-  DBUG_PRINT("info",("spider this=%p", this));
-  if (sql_type == SPIDER_SQL_TYPE_HANDLER)
-  {
-    str->q_append(spider->m_handler_cid[link_idx], SPIDER_SQL_HANDLER_CID_LEN);
-  } else {
-    error_num = mysql_share->append_table_name_with_adjusting(str,
-      spider->conn_link_idx[link_idx]);
-  }
-  DBUG_RETURN(error_num);
-}
-
-int spider_mysql_handler::append_key_column_types(
-  const key_range *start_key,
-  spider_string *str
-) {
-  SPIDER_RESULT_LIST *result_list = &spider->result_list;
-  KEY *key_info = result_list->key_info;
-  uint key_name_length, key_count;
-  key_part_map full_key_part_map =
-    make_prev_keypart_map(spider_user_defined_key_parts(key_info));
-  key_part_map start_key_part_map;
-  KEY_PART_INFO *key_part;
-  Field *field;
-  char tmp_buf[MAX_FIELD_WIDTH];
-  spider_string tmp_str(tmp_buf, sizeof(tmp_buf), system_charset_info);
-  DBUG_ENTER("spider_mysql_handler::append_key_column_types");
-  DBUG_PRINT("info",("spider this=%p", this));
-  tmp_str.init_calc_mem(115);
-
-  start_key_part_map = start_key->keypart_map & full_key_part_map;
-  DBUG_PRINT("info", ("spider spider_user_defined_key_parts=%u",
-    spider_user_defined_key_parts(key_info)));
-  DBUG_PRINT("info", ("spider full_key_part_map=%lu", full_key_part_map));
-  DBUG_PRINT("info", ("spider start_key_part_map=%lu", start_key_part_map));
-
-  if (!start_key_part_map)
-    DBUG_RETURN(0);
-
-  for (
-    key_part = key_info->key_part,
-    key_count = 0;
-    start_key_part_map;
-    start_key_part_map >>= 1,
-    key_part++,
-    key_count++
-  ) {
-    field = key_part->field;
-    key_name_length = my_sprintf(tmp_buf, (tmp_buf, "c%u", key_count));
-    if (str->reserve(key_name_length + SPIDER_SQL_SPACE_LEN))
-      DBUG_RETURN(HA_ERR_OUT_OF_MEM);
-    str->q_append(tmp_buf, key_name_length);
-    str->q_append(SPIDER_SQL_SPACE_STR, SPIDER_SQL_SPACE_LEN);
-
-    if (tmp_str.ptr() != tmp_buf)
-      tmp_str.set(tmp_buf, sizeof(tmp_buf), system_charset_info);
-    else
-      tmp_str.set_charset(system_charset_info);
-    field->sql_type(*tmp_str.get_str());
-    tmp_str.mem_calc();
-    str->append(tmp_str);
-    if (field->has_charset())
-    {
-      CHARSET_INFO *cs = field->charset();
-      uint coll_length = strlen(cs->name);
-      if (str->reserve(SPIDER_SQL_COLLATE_LEN + coll_length))
-        DBUG_RETURN(HA_ERR_OUT_OF_MEM);
-      str->q_append(SPIDER_SQL_COLLATE_STR, SPIDER_SQL_COLLATE_LEN);
-      str->q_append(cs->name, coll_length);
-    }
-
-    if (str->reserve(SPIDER_SQL_COMMA_LEN))
-      DBUG_RETURN(HA_ERR_OUT_OF_MEM);
-    str->q_append(SPIDER_SQL_COMMA_STR, SPIDER_SQL_COMMA_LEN);
-  }
-  str->length(str->length() - SPIDER_SQL_COMMA_LEN);
-
-  DBUG_RETURN(0);
-}
-
-int spider_mysql_handler::append_key_join_columns_for_bka(
-  const key_range *start_key,
-  spider_string *str,
-  const char **table_aliases,
-  uint *table_alias_lengths
-) {
-  KEY *key_info = spider->result_list.key_info;
-  uint length, key_name_length, key_count;
-  key_part_map full_key_part_map =
-    make_prev_keypart_map(spider_user_defined_key_parts(key_info));
-  key_part_map start_key_part_map;
-  KEY_PART_INFO *key_part;
-  Field *field;
-  char tmp_buf[MAX_FIELD_WIDTH];
-  bool start_where = ((int) str->length() == where_pos);
-  DBUG_ENTER("spider_mysql_handler::append_key_join_columns_for_bka");
-  DBUG_PRINT("info",("spider this=%p", this));
-  start_key_part_map = start_key->keypart_map & full_key_part_map;
-  DBUG_PRINT("info", ("spider spider_user_defined_key_parts=%u",
-    spider_user_defined_key_parts(key_info)));
-  DBUG_PRINT("info", ("spider full_key_part_map=%lu", full_key_part_map));
-  DBUG_PRINT("info", ("spider start_key_part_map=%lu", start_key_part_map));
-
-  if (!start_key_part_map)
-    DBUG_RETURN(0);
-
-  if (start_where)
-  {
-    if (str->reserve(SPIDER_SQL_WHERE_LEN))
-      DBUG_RETURN(HA_ERR_OUT_OF_MEM);
-    str->q_append(SPIDER_SQL_WHERE_STR, SPIDER_SQL_WHERE_LEN);
-  } else {
-    if (str->reserve(SPIDER_SQL_AND_LEN))
-      DBUG_RETURN(HA_ERR_OUT_OF_MEM);
-    str->q_append(SPIDER_SQL_AND_STR, SPIDER_SQL_AND_LEN);
-  }
-
-  for (
-    key_part = key_info->key_part,
-    key_count = 0;
-    start_key_part_map;
-    start_key_part_map >>= 1,
-    key_part++,
-    key_count++
-  ) {
-    field = key_part->field;
-    key_name_length =
-      mysql_share->column_name_str[field->field_index].length();
-    length = my_sprintf(tmp_buf, (tmp_buf, "c%u", key_count));
-    if (str->reserve(length + table_alias_lengths[0] + key_name_length +
-      /* SPIDER_SQL_NAME_QUOTE_LEN */ 2 +
-      table_alias_lengths[1] + SPIDER_SQL_PF_EQUAL_LEN + SPIDER_SQL_AND_LEN))
-      DBUG_RETURN(HA_ERR_OUT_OF_MEM);
-    str->q_append(table_aliases[0], table_alias_lengths[0]);
-    str->q_append(tmp_buf, length);
-    str->q_append(SPIDER_SQL_PF_EQUAL_STR, SPIDER_SQL_PF_EQUAL_LEN);
-    str->q_append(table_aliases[1], table_alias_lengths[1]);
-    mysql_share->append_column_name(str, field->field_index);
-    str->q_append(SPIDER_SQL_AND_STR, SPIDER_SQL_AND_LEN);
-  }
-  str->length(str->length() - SPIDER_SQL_AND_LEN);
-  DBUG_RETURN(0);
-}
-
-int spider_mysql_handler::append_tmp_table_and_sql_for_bka(
-  const key_range *start_key
-) {
-  int error_num;
-  DBUG_ENTER("spider_mysql_handler::append_tmp_table_and_sql_for_bka");
-  DBUG_PRINT("info",("spider this=%p", this));
-  char tmp_table_name[MAX_FIELD_WIDTH * 2],
-    tgt_table_name[MAX_FIELD_WIDTH * 2];
-  int tmp_table_name_length;
-  spider_string tgt_table_name_str(tgt_table_name, MAX_FIELD_WIDTH * 2,
-    mysql_share->db_names_str[0].charset());
-  const char *table_names[2], *table_aliases[2], *table_dot_aliases[2];
-  uint table_name_lengths[2], table_alias_lengths[2],
-    table_dot_alias_lengths[2];
-  tgt_table_name_str.init_calc_mem(99);
-  tgt_table_name_str.length(0);
-  create_tmp_bka_table_name(tmp_table_name, &tmp_table_name_length,
-    first_link_idx);
-  if ((error_num = append_table_name_with_adjusting(&tgt_table_name_str,
-    first_link_idx, SPIDER_SQL_TYPE_SELECT_SQL)))
-  {
-    DBUG_RETURN(error_num);
-  }
-  table_names[0] = tmp_table_name;
-  table_names[1] = tgt_table_name_str.c_ptr_safe();
-  table_name_lengths[0] = tmp_table_name_length;
-  table_name_lengths[1] = tgt_table_name_str.length();
-  table_aliases[0] = SPIDER_SQL_A_STR;
-  table_aliases[1] = SPIDER_SQL_B_STR;
-  table_alias_lengths[0] = SPIDER_SQL_A_LEN;
-  table_alias_lengths[1] = SPIDER_SQL_B_LEN;
-  table_dot_aliases[0] = SPIDER_SQL_A_DOT_STR;
-  table_dot_aliases[1] = SPIDER_SQL_B_DOT_STR;
-  table_dot_alias_lengths[0] = SPIDER_SQL_A_DOT_LEN;
-  table_dot_alias_lengths[1] = SPIDER_SQL_B_DOT_LEN;
-  if (
-    (error_num = append_drop_tmp_bka_table(
-      &tmp_sql, tmp_table_name, tmp_table_name_length,
-      &tmp_sql_pos1, &tmp_sql_pos5, TRUE)) ||
-    (error_num = append_create_tmp_bka_table(
-      start_key,
-      &tmp_sql, tmp_table_name,
-      tmp_table_name_length,
-      &tmp_sql_pos2, spider->share->table_share->table_charset)) ||
-    (error_num = append_insert_tmp_bka_table(
-      start_key,
-      &tmp_sql, tmp_table_name,
-      tmp_table_name_length, &tmp_sql_pos3))
-  )
-    DBUG_RETURN(error_num);
-  tmp_sql_pos4 = tmp_sql.length();
-  if ((error_num = spider_db_append_select(spider)))
-    DBUG_RETURN(error_num);
-  if (sql.reserve(SPIDER_SQL_A_DOT_LEN + SPIDER_SQL_ID_LEN +
-    SPIDER_SQL_COMMA_LEN))
-    DBUG_RETURN(HA_ERR_OUT_OF_MEM);
-  sql.q_append(SPIDER_SQL_A_DOT_STR, SPIDER_SQL_A_DOT_LEN);
-  sql.q_append(SPIDER_SQL_ID_STR, SPIDER_SQL_ID_LEN);
-  sql.q_append(SPIDER_SQL_COMMA_STR, SPIDER_SQL_COMMA_LEN);
-  if (
-    (error_num = append_select_columns_with_alias(&sql,
-      SPIDER_SQL_B_DOT_STR, SPIDER_SQL_B_DOT_LEN)) ||
-    (error_num = spider_db_mysql_utility.append_from_with_alias(&sql,
-      table_names, table_name_lengths,
-      table_aliases, table_alias_lengths, 2,
-      &table_name_pos, FALSE))
-  )
-    DBUG_RETURN(error_num);
-  if (
-    mysql_share->key_hint &&
-    (error_num = spider_db_append_hint_after_table(spider,
-      &sql, &mysql_share->key_hint[spider->active_index]))
-  )
-    DBUG_RETURN(HA_ERR_OUT_OF_MEM);
-  where_pos = sql.length();
-  if (
-    (error_num = append_key_join_columns_for_bka(
-      start_key, &sql,
-      table_dot_aliases, table_dot_alias_lengths)) ||
-    (error_num = append_condition_part(
-      SPIDER_SQL_B_DOT_STR, SPIDER_SQL_B_DOT_LEN,
-      SPIDER_SQL_TYPE_SELECT_SQL, FALSE))
-  )
-    DBUG_RETURN(error_num);
-  if (spider->result_list.direct_order_limit)
-  {
-    if ((error_num = append_key_order_for_direct_order_limit_with_alias(&sql,
-      SPIDER_SQL_B_DOT_STR, SPIDER_SQL_B_DOT_LEN)))
-      DBUG_RETURN(error_num);
-  }
-#ifdef HANDLER_HAS_DIRECT_AGGREGATE
-  else if (spider->result_list.direct_aggregate)
-  {
-    if ((error_num =
-      append_group_by(&sql, SPIDER_SQL_B_DOT_STR, SPIDER_SQL_B_DOT_LEN)))
-      DBUG_RETURN(error_num);
-  }
-#endif
-
-  DBUG_RETURN(0);
-}
-
-int spider_mysql_handler::reuse_tmp_table_and_sql_for_bka()
-{
-  DBUG_ENTER("spider_mysql_handler::reuse_tmp_table_and_sql_for_bka");
-  DBUG_PRINT("info",("spider this=%p", this));
-  tmp_sql.length(tmp_sql_pos4);
-  sql.length(limit_pos);
-  ha_sql.length(ha_limit_pos);
-  DBUG_RETURN(0);
-}
-
-void spider_mysql_handler::create_tmp_bka_table_name(
-  char *tmp_table_name,
-  int *tmp_table_name_length,
-  int link_idx
-) {
-  uint adjust_length =
-    mysql_share->db_nm_max_length -
-    mysql_share->db_names_str[spider->conn_link_idx[link_idx]].length() +
-    mysql_share->table_nm_max_length -
-    mysql_share->table_names_str[spider->conn_link_idx[link_idx]].length(),
-    length;
-  DBUG_ENTER("spider_mysql_handler::create_tmp_bka_table_name");
-  *tmp_table_name_length = mysql_share->db_nm_max_length +
-    mysql_share->table_nm_max_length;
-  memset(tmp_table_name, ' ', adjust_length);
-  tmp_table_name += adjust_length;
-  memcpy(tmp_table_name, mysql_share->db_names_str[link_idx].c_ptr(),
-    mysql_share->db_names_str[link_idx].length());
-  tmp_table_name += mysql_share->db_names_str[link_idx].length();
-  length = my_sprintf(tmp_table_name, (tmp_table_name,
-    "%s%s%p%s", SPIDER_SQL_DOT_STR, SPIDER_SQL_TMP_BKA_STR, spider,
-    SPIDER_SQL_UNDERSCORE_STR));
-  *tmp_table_name_length += length;
-  tmp_table_name += length;
-  memcpy(tmp_table_name,
-    mysql_share->table_names_str[spider->conn_link_idx[link_idx]].c_ptr(),
-    mysql_share->table_names_str[spider->conn_link_idx[link_idx]].length());
-  DBUG_VOID_RETURN;
-}
-
-int spider_mysql_handler::append_create_tmp_bka_table(
-  const key_range *start_key,
-  spider_string *str,
-  char *tmp_table_name,
-  int tmp_table_name_length,
-  int *db_name_pos,
-  CHARSET_INFO *table_charset
-) {
-  int error_num;
-  SPIDER_SHARE *share = spider->share;
-  THD *thd = spider->trx->thd;
-  char *bka_engine = spider_param_bka_engine(thd, share->bka_engine);
-  uint bka_engine_length = strlen(bka_engine),
-    cset_length = strlen(table_charset->csname),
-    coll_length = strlen(table_charset->name);
-  DBUG_ENTER("spider_mysql_handler::append_create_tmp_bka_table");
-  if (str->reserve(SPIDER_SQL_CREATE_TMP_LEN + tmp_table_name_length +
-    SPIDER_SQL_OPEN_PAREN_LEN + SPIDER_SQL_ID_LEN + SPIDER_SQL_ID_TYPE_LEN +
-    SPIDER_SQL_COMMA_LEN))
-    DBUG_RETURN(HA_ERR_OUT_OF_MEM);
-  str->q_append(SPIDER_SQL_CREATE_TMP_STR, SPIDER_SQL_CREATE_TMP_LEN);
-  *db_name_pos = str->length();
-  str->q_append(tmp_table_name, tmp_table_name_length);
-  str->q_append(SPIDER_SQL_OPEN_PAREN_STR, SPIDER_SQL_OPEN_PAREN_LEN);
-  str->q_append(SPIDER_SQL_ID_STR, SPIDER_SQL_ID_LEN);
-  str->q_append(SPIDER_SQL_ID_TYPE_STR, SPIDER_SQL_ID_TYPE_LEN);
-  str->q_append(SPIDER_SQL_COMMA_STR, SPIDER_SQL_COMMA_LEN);
-  if ((error_num = append_key_column_types(start_key, str)))
-    DBUG_RETURN(error_num);
-  if (str->reserve(SPIDER_SQL_ENGINE_LEN + bka_engine_length +
-    SPIDER_SQL_DEF_CHARSET_LEN + cset_length + SPIDER_SQL_COLLATE_LEN +
-    coll_length + SPIDER_SQL_SEMICOLON_LEN))
-    DBUG_RETURN(HA_ERR_OUT_OF_MEM);
-  str->q_append(SPIDER_SQL_ENGINE_STR, SPIDER_SQL_ENGINE_LEN);
-  str->q_append(bka_engine, bka_engine_length);
-  str->q_append(SPIDER_SQL_DEF_CHARSET_STR, SPIDER_SQL_DEF_CHARSET_LEN);
-  str->q_append(table_charset->csname, cset_length);
-  str->q_append(SPIDER_SQL_COLLATE_STR, SPIDER_SQL_COLLATE_LEN);
-  str->q_append(table_charset->name, coll_length);
-  str->q_append(SPIDER_SQL_SEMICOLON_STR, SPIDER_SQL_SEMICOLON_LEN);
-  DBUG_RETURN(0);
-}
-
-int spider_mysql_handler::append_drop_tmp_bka_table(
-  spider_string *str,
-  char *tmp_table_name,
-  int tmp_table_name_length,
-  int *db_name_pos,
-  int *drop_table_end_pos,
-  bool with_semicolon
-) {
-  DBUG_ENTER("spider_mysql_handler::append_drop_tmp_bka_table");
-  if (str->reserve(SPIDER_SQL_DROP_TMP_LEN + tmp_table_name_length +
-    (with_semicolon ? SPIDER_SQL_SEMICOLON_LEN : 0)))
-    DBUG_RETURN(HA_ERR_OUT_OF_MEM);
-  str->q_append(SPIDER_SQL_DROP_TMP_STR, SPIDER_SQL_DROP_TMP_LEN);
-  *db_name_pos = str->length();
-  str->q_append(tmp_table_name, tmp_table_name_length);
-  *drop_table_end_pos = str->length();
-  if (with_semicolon)
-    str->q_append(SPIDER_SQL_SEMICOLON_STR, SPIDER_SQL_SEMICOLON_LEN);
-  DBUG_RETURN(0);
-}
-
-int spider_mysql_handler::append_insert_tmp_bka_table(
-  const key_range *start_key,
-  spider_string *str,
-  char *tmp_table_name,
-  int tmp_table_name_length,
-  int *db_name_pos
-) {
-  int error_num;
-  DBUG_ENTER("spider_mysql_handler::append_insert_tmp_bka_table");
-  if (str->reserve(SPIDER_SQL_INSERT_LEN + SPIDER_SQL_INTO_LEN +
-    tmp_table_name_length + SPIDER_SQL_OPEN_PAREN_LEN + SPIDER_SQL_ID_LEN +
-    SPIDER_SQL_COMMA_LEN))
-    DBUG_RETURN(HA_ERR_OUT_OF_MEM);
-  str->q_append(SPIDER_SQL_INSERT_STR, SPIDER_SQL_INSERT_LEN);
-  str->q_append(SPIDER_SQL_INTO_STR, SPIDER_SQL_INTO_LEN);
-  *db_name_pos = str->length();
-  str->q_append(tmp_table_name, tmp_table_name_length);
-  str->q_append(SPIDER_SQL_OPEN_PAREN_STR, SPIDER_SQL_OPEN_PAREN_LEN);
-  str->q_append(SPIDER_SQL_ID_STR, SPIDER_SQL_ID_LEN);
-  str->q_append(SPIDER_SQL_COMMA_STR, SPIDER_SQL_COMMA_LEN);
-  if ((error_num = spider_db_append_key_columns(start_key, spider, str)))
-    DBUG_RETURN(error_num);
-  if (str->reserve(SPIDER_SQL_VALUES_LEN + SPIDER_SQL_OPEN_PAREN_LEN))
-    DBUG_RETURN(HA_ERR_OUT_OF_MEM);
-  str->q_append(SPIDER_SQL_VALUES_STR, SPIDER_SQL_VALUES_LEN);
-  str->q_append(SPIDER_SQL_OPEN_PAREN_STR, SPIDER_SQL_OPEN_PAREN_LEN);
-  DBUG_RETURN(0);
-}
-
-int spider_mysql_handler::append_union_table_and_sql_for_bka(
-  const key_range *start_key
-) {
-  int error_num;
-  DBUG_ENTER("spider_mysql_handler::append_union_table_and_sql_for_bka");
-  DBUG_PRINT("info",("spider this=%p", this));
-  char tgt_table_name[MAX_FIELD_WIDTH * 2];
-  spider_string tgt_table_name_str(tgt_table_name, MAX_FIELD_WIDTH * 2,
-    mysql_share->db_names_str[0].charset());
-  const char *table_names[2], *table_aliases[2], *table_dot_aliases[2];
-  uint table_name_lengths[2], table_alias_lengths[2],
-    table_dot_alias_lengths[2];
-  tgt_table_name_str.init_calc_mem(233);
-  tgt_table_name_str.length(0);
-  if ((error_num = append_table_name_with_adjusting(&tgt_table_name_str,
-    first_link_idx, SPIDER_SQL_TYPE_SELECT_SQL)))
-  {
-    DBUG_RETURN(error_num);
-  }
-  table_names[0] = "";
-  table_names[1] = tgt_table_name_str.c_ptr_safe();
-  table_name_lengths[0] = 0;
-  table_name_lengths[1] = tgt_table_name_str.length();
-  table_aliases[0] = SPIDER_SQL_A_STR;
-  table_aliases[1] = SPIDER_SQL_B_STR;
-  table_alias_lengths[0] = SPIDER_SQL_A_LEN;
-  table_alias_lengths[1] = SPIDER_SQL_B_LEN;
-  table_dot_aliases[0] = SPIDER_SQL_A_DOT_STR;
-  table_dot_aliases[1] = SPIDER_SQL_B_DOT_STR;
-  table_dot_alias_lengths[0] = SPIDER_SQL_A_DOT_LEN;
-  table_dot_alias_lengths[1] = SPIDER_SQL_B_DOT_LEN;
-
-  if ((error_num = spider_db_append_select(spider)))
-    DBUG_RETURN(error_num);
-  if (sql.reserve(SPIDER_SQL_A_DOT_LEN + SPIDER_SQL_ID_LEN +
-    SPIDER_SQL_COMMA_LEN))
-    DBUG_RETURN(HA_ERR_OUT_OF_MEM);
-  sql.q_append(SPIDER_SQL_A_DOT_STR, SPIDER_SQL_A_DOT_LEN);
-  sql.q_append(SPIDER_SQL_ID_STR, SPIDER_SQL_ID_LEN);
-  sql.q_append(SPIDER_SQL_COMMA_STR, SPIDER_SQL_COMMA_LEN);
-  if ((error_num = append_select_columns_with_alias(&sql,
-    SPIDER_SQL_B_DOT_STR, SPIDER_SQL_B_DOT_LEN)))
-    DBUG_RETURN(error_num);
-  if (sql.reserve(SPIDER_SQL_FROM_LEN + (SPIDER_SQL_OPEN_PAREN_LEN * 2)))
-    DBUG_RETURN(HA_ERR_OUT_OF_MEM);
-  sql.q_append(SPIDER_SQL_FROM_STR, SPIDER_SQL_FROM_LEN);
-  sql.q_append(SPIDER_SQL_OPEN_PAREN_STR, SPIDER_SQL_OPEN_PAREN_LEN);
-  sql.q_append(SPIDER_SQL_OPEN_PAREN_STR, SPIDER_SQL_OPEN_PAREN_LEN);
-  tmp_sql_pos1 = sql.length();
-
-  if (
-    (error_num = spider_db_mysql_utility.append_from_with_alias(&tmp_sql,
-      table_names, table_name_lengths,
-      table_aliases, table_alias_lengths, 2,
-      &table_name_pos, FALSE))
-  )
-    DBUG_RETURN(error_num);
-  if (
-    mysql_share->key_hint &&
-    (error_num = spider_db_append_hint_after_table(spider,
-      &tmp_sql, &mysql_share->key_hint[spider->active_index]))
-  )
-    DBUG_RETURN(HA_ERR_OUT_OF_MEM);
-  where_pos = tmp_sql.length();
-  if (
-    (error_num = append_key_join_columns_for_bka(
-      start_key, &tmp_sql,
-      table_dot_aliases, table_dot_alias_lengths)) ||
-    (error_num = append_condition_part(
-      SPIDER_SQL_B_DOT_STR, SPIDER_SQL_B_DOT_LEN,
-      SPIDER_SQL_TYPE_TMP_SQL, FALSE))
-  )
-    DBUG_RETURN(error_num);
-  if (spider->result_list.direct_order_limit)
-  {
-    if ((error_num =
-      append_key_order_for_direct_order_limit_with_alias(&tmp_sql,
-        SPIDER_SQL_B_DOT_STR, SPIDER_SQL_B_DOT_LEN))
-    )
-      DBUG_RETURN(error_num);
-  }
-#ifdef HANDLER_HAS_DIRECT_AGGREGATE
-  else if (spider->result_list.direct_aggregate)
-  {
-    if ((error_num =
-      append_group_by(&tmp_sql, SPIDER_SQL_B_DOT_STR, SPIDER_SQL_B_DOT_LEN)))
-      DBUG_RETURN(error_num);
-  }
-#endif
-
-  DBUG_RETURN(0);
-}
-
-int spider_mysql_handler::reuse_union_table_and_sql_for_bka()
-{
-  DBUG_ENTER("spider_mysql_handler::reuse_union_table_and_sql_for_bka");
-  DBUG_PRINT("info",("spider this=%p", this));
-  sql.length(tmp_sql_pos1);
-  DBUG_RETURN(0);
-}
-
-int spider_mysql_handler::append_insert_for_recovery(
-  ulong sql_type,
-  int link_idx
-) {
-  const TABLE *table = spider->get_table();
-  SPIDER_SHARE *share = spider->share;
-  Field **field;
-  uint field_name_length = 0;
-  bool add_value = FALSE;
-  spider_string *insert_sql;
-  DBUG_ENTER("spider_mysql_handler::append_insert_for_recovery");
-  DBUG_PRINT("info",("spider this=%p", this));
-  if (sql_type == SPIDER_SQL_TYPE_INSERT_SQL)
-  {
-    insert_sql = &spider->result_list.insert_sqls[link_idx];
-    insert_sql->length(0);
-  } else {
-    insert_sql = &spider->result_list.update_sqls[link_idx];
-  }
-  if (insert_sql->reserve(
-    SPIDER_SQL_INSERT_LEN + SPIDER_SQL_SQL_IGNORE_LEN +
-    SPIDER_SQL_INTO_LEN + mysql_share->db_nm_max_length +
-    SPIDER_SQL_DOT_LEN + mysql_share->table_nm_max_length +
-    /* SPIDER_SQL_NAME_QUOTE_LEN */ 4 + SPIDER_SQL_OPEN_PAREN_LEN))
-    DBUG_RETURN(HA_ERR_OUT_OF_MEM);
-  insert_sql->q_append(SPIDER_SQL_INSERT_STR, SPIDER_SQL_INSERT_LEN);
-  insert_sql->q_append(SPIDER_SQL_SQL_IGNORE_STR, SPIDER_SQL_SQL_IGNORE_LEN);
-  insert_sql->q_append(SPIDER_SQL_INTO_STR, SPIDER_SQL_INTO_LEN);
-  mysql_share->append_table_name(insert_sql, spider->conn_link_idx[link_idx]);
-  insert_sql->q_append(SPIDER_SQL_OPEN_PAREN_STR, SPIDER_SQL_OPEN_PAREN_LEN);
-  for (field = table->field; *field; field++)
-  {
-    field_name_length =
-      mysql_share->column_name_str[(*field)->field_index].length();
-    if (insert_sql->reserve(field_name_length +
-      /* SPIDER_SQL_NAME_QUOTE_LEN */ 2 + SPIDER_SQL_COMMA_LEN))
-      DBUG_RETURN(HA_ERR_OUT_OF_MEM);
-    mysql_share->append_column_name(insert_sql, (*field)->field_index);
-    insert_sql->q_append(SPIDER_SQL_COMMA_STR, SPIDER_SQL_COMMA_LEN);
-  }
-  if (field_name_length)
-    insert_sql->length(insert_sql->length() - SPIDER_SQL_COMMA_LEN);
-  if (insert_sql->reserve(SPIDER_SQL_VALUES_LEN + SPIDER_SQL_OPEN_PAREN_LEN))
-    DBUG_RETURN(HA_ERR_OUT_OF_MEM);
-  insert_sql->q_append(SPIDER_SQL_VALUES_STR, SPIDER_SQL_VALUES_LEN);
-  insert_sql->q_append(SPIDER_SQL_OPEN_PAREN_STR, SPIDER_SQL_OPEN_PAREN_LEN);
-  for (field = table->field; *field; field++)
-  {
-    add_value = TRUE;
-    if ((*field)->is_null())
-    {
-      if (insert_sql->reserve(SPIDER_SQL_NULL_LEN + SPIDER_SQL_COMMA_LEN))
-        DBUG_RETURN(HA_ERR_OUT_OF_MEM);
-      insert_sql->q_append(SPIDER_SQL_NULL_STR, SPIDER_SQL_NULL_LEN);
-    } else {
-      if (
-        spider_db_mysql_utility.
-          append_column_value(spider, insert_sql, *field, NULL,
-            share->access_charset) ||
-        insert_sql->reserve(SPIDER_SQL_COMMA_LEN)
-      )
-        DBUG_RETURN(HA_ERR_OUT_OF_MEM);
-    }
-    insert_sql->q_append(SPIDER_SQL_COMMA_STR, SPIDER_SQL_COMMA_LEN);
-  }
-  if (add_value)
-    insert_sql->length(insert_sql->length() - SPIDER_SQL_COMMA_LEN);
-  if (insert_sql->reserve(SPIDER_SQL_CLOSE_PAREN_LEN, SPIDER_SQL_COMMA_LEN))
-    DBUG_RETURN(HA_ERR_OUT_OF_MEM);
-  insert_sql->q_append(SPIDER_SQL_CLOSE_PAREN_STR, SPIDER_SQL_CLOSE_PAREN_LEN);
-  if (sql_type == SPIDER_SQL_TYPE_INSERT_SQL)
-  {
-    exec_insert_sql = insert_sql;
-  }
-  DBUG_RETURN(0);
-}
-
-int spider_mysql_handler::append_update(
-  const TABLE *table,
-  my_ptrdiff_t ptr_diff
-) {
-  int error_num;
-  spider_string *str = &update_sql;
-  DBUG_ENTER("spider_mysql_handler::append_update");
-  DBUG_PRINT("info",("spider this=%p", this));
-  if (str->length() > 0)
-  {
-    if (str->reserve(SPIDER_SQL_SEMICOLON_LEN))
-      DBUG_RETURN(HA_ERR_OUT_OF_MEM);
-    str->q_append(SPIDER_SQL_SEMICOLON_STR, SPIDER_SQL_SEMICOLON_LEN);
-  }
-
-  if (
-    (error_num = append_update(str, 0)) ||
-    (error_num = append_update_set(str)) ||
-    (error_num = append_update_where(str, table, ptr_diff))
-  )
-    DBUG_RETURN(error_num);
-  filled_up = (str->length() >= (uint) spider->result_list.bulk_update_size);
-  DBUG_RETURN(0);
-}
-
-int spider_mysql_handler::append_update(
-  const TABLE *table,
-  my_ptrdiff_t ptr_diff,
-  int link_idx
-) {
-  int error_num;
-  SPIDER_SHARE *share = spider->share;
-  spider_string *str = &spider->result_list.update_sqls[link_idx];
-  DBUG_ENTER("spider_mysql_handler::append_update");
-  DBUG_PRINT("info",("spider this=%p", this));
-  if (str->length() > 0)
-  {
-    if (str->reserve(SPIDER_SQL_SEMICOLON_LEN))
-      DBUG_RETURN(HA_ERR_OUT_OF_MEM);
-    str->q_append(SPIDER_SQL_SEMICOLON_STR, SPIDER_SQL_SEMICOLON_LEN);
-  }
-
-  if (
-    (error_num = append_update(str, link_idx)) ||
-    (error_num = append_update_set(str)) ||
-    (error_num = append_update_where(str, table, ptr_diff))
-  )
-    DBUG_RETURN(error_num);
-
-  if (
-    spider->pk_update &&
-    share->link_statuses[link_idx] == SPIDER_LINK_STATUS_RECOVERY
-  ) {
-    if (str->reserve(SPIDER_SQL_SEMICOLON_LEN))
-      DBUG_RETURN(HA_ERR_OUT_OF_MEM);
-    str->q_append(SPIDER_SQL_SEMICOLON_STR, SPIDER_SQL_SEMICOLON_LEN);
-    if ((error_num = append_insert_for_recovery(
-      SPIDER_SQL_TYPE_UPDATE_SQL, link_idx)))
-      DBUG_RETURN(error_num);
-  }
-
-  if (!filled_up)
-    filled_up = (str->length() >= (uint) spider->result_list.bulk_update_size);
-  DBUG_RETURN(0);
-}
-
-int spider_mysql_handler::append_delete(
-  const TABLE *table,
-  my_ptrdiff_t ptr_diff
-) {
-  int error_num;
-  spider_string *str = &update_sql;
-  DBUG_ENTER("spider_mysql_handler::append_delete");
-  DBUG_PRINT("info",("spider this=%p", this));
-  if (str->length() > 0)
-  {
-    if (str->reserve(SPIDER_SQL_SEMICOLON_LEN))
-      DBUG_RETURN(HA_ERR_OUT_OF_MEM);
-    str->q_append(SPIDER_SQL_SEMICOLON_STR, SPIDER_SQL_SEMICOLON_LEN);
-  }
-
-  if (
-    (error_num = append_delete(str)) ||
-    (error_num = append_from(str, SPIDER_SQL_TYPE_DELETE_SQL,
-      first_link_idx)) ||
-    (error_num = append_update_where(str, table, ptr_diff))
-  )
-    DBUG_RETURN(error_num);
-  filled_up = (str->length() >= (uint) spider->result_list.bulk_update_size);
-  DBUG_RETURN(0);
-}
-
-int spider_mysql_handler::append_delete(
-  const TABLE *table,
-  my_ptrdiff_t ptr_diff,
-  int link_idx
-) {
-  int error_num;
-  spider_string *str = &spider->result_list.update_sqls[link_idx];
-  DBUG_ENTER("spider_mysql_handler::append_delete");
-  DBUG_PRINT("info",("spider this=%p", this));
-  if (str->length() > 0)
-  {
-    if (str->reserve(SPIDER_SQL_SEMICOLON_LEN))
-      DBUG_RETURN(HA_ERR_OUT_OF_MEM);
-    str->q_append(SPIDER_SQL_SEMICOLON_STR, SPIDER_SQL_SEMICOLON_LEN);
-  }
-
-  if (
-    (error_num = append_delete(str)) ||
-    (error_num = append_from(str, SPIDER_SQL_TYPE_DELETE_SQL, link_idx)) ||
-    (error_num = append_update_where(str, table, ptr_diff))
-  )
-    DBUG_RETURN(error_num);
-  if (!filled_up)
-    filled_up = (str->length() >= (uint) spider->result_list.bulk_update_size);
-  DBUG_RETURN(0);
-}
-
-int spider_mysql_handler::append_insert_part()
-{
-  int error_num;
-  DBUG_ENTER("spider_mysql_handler::append_insert_part");
-  DBUG_PRINT("info",("spider this=%p", this));
-  error_num = append_insert(&insert_sql, 0);
-  DBUG_RETURN(error_num);
-}
-
-int spider_mysql_handler::append_insert(
-  spider_string *str,
-  int link_idx
-) {
-  SPIDER_SHARE *share = spider->share;
-  DBUG_ENTER("spider_mysql_handler::append_insert");
-  if (
-    (
-      spider->write_can_replace ||
-      /* for direct_dup_insert without patch for partition */
-      spider->sql_command == SQLCOM_REPLACE ||
-      spider->sql_command == SQLCOM_REPLACE_SELECT
-    ) &&
-    spider->direct_dup_insert
-  ) {
-    if (str->reserve(SPIDER_SQL_REPLACE_LEN))
-      DBUG_RETURN(HA_ERR_OUT_OF_MEM);
-    str->q_append(SPIDER_SQL_REPLACE_STR, SPIDER_SQL_REPLACE_LEN);
-  } else {
-    if (str->reserve(SPIDER_SQL_INSERT_LEN))
-      DBUG_RETURN(HA_ERR_OUT_OF_MEM);
-    str->q_append(SPIDER_SQL_INSERT_STR, SPIDER_SQL_INSERT_LEN);
-  }
-  if (spider->low_priority)
-  {
-    if (str->reserve(SPIDER_SQL_LOW_PRIORITY_LEN))
-      DBUG_RETURN(HA_ERR_OUT_OF_MEM);
-    str->q_append(SPIDER_SQL_LOW_PRIORITY_STR, SPIDER_SQL_LOW_PRIORITY_LEN);
-  }
-  else if (spider->insert_delayed)
-  {
-    if (share->internal_delayed)
-    {
-      if (str->reserve(SPIDER_SQL_SQL_DELAYED_LEN))
-        DBUG_RETURN(HA_ERR_OUT_OF_MEM);
-      str->q_append(SPIDER_SQL_SQL_DELAYED_STR, SPIDER_SQL_SQL_DELAYED_LEN);
-    }
-  }
-  else if (
-    spider->lock_type >= TL_WRITE &&
-    !spider->write_can_replace &&
-    /* for direct_dup_insert without patch for partition */
-    spider->sql_command != SQLCOM_REPLACE &&
-    spider->sql_command != SQLCOM_REPLACE_SELECT
-  ) {
-    if (str->reserve(SPIDER_SQL_HIGH_PRIORITY_LEN))
-      DBUG_RETURN(HA_ERR_OUT_OF_MEM);
-    str->q_append(SPIDER_SQL_HIGH_PRIORITY_STR, SPIDER_SQL_HIGH_PRIORITY_LEN);
-  }
-  if (
-    spider->ignore_dup_key &&
-    spider->direct_dup_insert &&
-    !spider->write_can_replace &&
-    !spider->insert_with_update &&
-    /* for direct_dup_insert without patch for partition */
-    spider->sql_command != SQLCOM_REPLACE &&
-    spider->sql_command != SQLCOM_REPLACE_SELECT
-  ) {
-    if (str->reserve(SPIDER_SQL_SQL_IGNORE_LEN))
-      DBUG_RETURN(HA_ERR_OUT_OF_MEM);
-    str->q_append(SPIDER_SQL_SQL_IGNORE_STR, SPIDER_SQL_SQL_IGNORE_LEN);
-  }
-  DBUG_RETURN(0);
-}
-
-int spider_mysql_handler::append_update_part()
-{
-  int error_num;
-  DBUG_ENTER("spider_mysql_handler::append_update_part");
-  DBUG_PRINT("info",("spider this=%p", this));
-  error_num = append_update(&update_sql, 0);
-  DBUG_RETURN(error_num);
-}
-
-int spider_mysql_handler::append_update(
-  spider_string *str,
-  int link_idx
-) {
-  DBUG_ENTER("spider_mysql_handler::append_update");
-  if (str->reserve(SPIDER_SQL_UPDATE_LEN))
-    DBUG_RETURN(HA_ERR_OUT_OF_MEM);
-  str->q_append(SPIDER_SQL_UPDATE_STR, SPIDER_SQL_UPDATE_LEN);
-  if (spider->low_priority)
-  {
-    if (str->reserve(SPIDER_SQL_LOW_PRIORITY_LEN))
-      DBUG_RETURN(HA_ERR_OUT_OF_MEM);
-    str->q_append(SPIDER_SQL_LOW_PRIORITY_STR, SPIDER_SQL_LOW_PRIORITY_LEN);
-  }
-  if (
-    spider->ignore_dup_key &&
-    !spider->insert_with_update
-  ) {
-    if (str->reserve(SPIDER_SQL_SQL_IGNORE_LEN))
-      DBUG_RETURN(HA_ERR_OUT_OF_MEM);
-    str->q_append(SPIDER_SQL_SQL_IGNORE_STR, SPIDER_SQL_SQL_IGNORE_LEN);
-  }
-  if (str->reserve(mysql_share->db_nm_max_length +
-    SPIDER_SQL_DOT_LEN + mysql_share->table_nm_max_length +
-    /* SPIDER_SQL_NAME_QUOTE_LEN */ 4))
-    DBUG_RETURN(HA_ERR_OUT_OF_MEM);
-  table_name_pos = str->length();
-  append_table_name_with_adjusting(str, link_idx, SPIDER_SQL_TYPE_UPDATE_SQL);
-  DBUG_RETURN(0);
-}
-
-int spider_mysql_handler::append_delete_part()
-{
-  int error_num;
-  DBUG_ENTER("spider_mysql_handler::append_delete_part");
-  DBUG_PRINT("info",("spider this=%p", this));
-  error_num = append_delete(&update_sql);
-  DBUG_RETURN(error_num);
-}
-
-int spider_mysql_handler::append_delete(
-  spider_string *str
-) {
-  DBUG_ENTER("spider_mysql_handler::append_delete");
-  if (str->reserve(SPIDER_SQL_DELETE_LEN))
-    DBUG_RETURN(HA_ERR_OUT_OF_MEM);
-  str->q_append(SPIDER_SQL_DELETE_STR, SPIDER_SQL_DELETE_LEN);
-  if (spider->low_priority)
-  {
-    if (str->reserve(SPIDER_SQL_LOW_PRIORITY_LEN))
-      DBUG_RETURN(HA_ERR_OUT_OF_MEM);
-    str->q_append(SPIDER_SQL_LOW_PRIORITY_STR, SPIDER_SQL_LOW_PRIORITY_LEN);
-  }
-  if (spider->quick_mode)
-  {
-    if (str->reserve(SPIDER_SQL_SQL_QUICK_MODE_LEN))
-      DBUG_RETURN(HA_ERR_OUT_OF_MEM);
-    str->q_append(SPIDER_SQL_SQL_QUICK_MODE_STR,
-      SPIDER_SQL_SQL_QUICK_MODE_LEN);
-  }
-  if (spider->ignore_dup_key)
-  {
-    if (str->reserve(SPIDER_SQL_SQL_IGNORE_LEN))
-      DBUG_RETURN(HA_ERR_OUT_OF_MEM);
-    str->q_append(SPIDER_SQL_SQL_IGNORE_STR, SPIDER_SQL_SQL_IGNORE_LEN);
-  }
-  str->length(str->length() - 1);
-  DBUG_RETURN(0);
-}
-
-#if defined(HS_HAS_SQLCOM) && defined(HAVE_HANDLERSOCKET)
-#ifdef HANDLER_HAS_DIRECT_UPDATE_ROWS
-int spider_mysql_handler::append_increment_update_set_part()
-{
-  int error_num;
-  DBUG_ENTER("spider_mysql_handler::append_increment_update_set_part");
-  DBUG_PRINT("info",("spider this=%p", this));
-  error_num = append_increment_update_set(&update_sql);
-  DBUG_RETURN(error_num);
-}
-
-int spider_mysql_handler::append_increment_update_set(
-  spider_string *str
-) {
-  uint field_name_length;
-  uint roop_count;
-  Field *field;
-  DBUG_ENTER("spider_mysql_handler::append_increment_update_set");
-  if (str->reserve(SPIDER_SQL_SET_LEN))
-    DBUG_RETURN(HA_ERR_OUT_OF_MEM);
-  str->q_append(SPIDER_SQL_SET_STR, SPIDER_SQL_SET_LEN);
-  const SPIDER_HS_STRING_REF *value = hs_upds.ptr();
-  for (roop_count = 0; roop_count < hs_upds.size();
-    roop_count++)
-  {
-    if (
-      value[roop_count].size() == 1 &&
-      *(value[roop_count].begin()) == '0'
-    )
-      continue;
-
-    Field *top_table_field =
-      spider->get_top_table_field(spider->hs_pushed_ret_fields[roop_count]);
-    if (!(field = spider->field_exchange(top_table_field)))
-      continue;
-    field_name_length =
-      mysql_share->column_name_str[field->field_index].length();
-
-    if (str->reserve(field_name_length * 2 + /* SPIDER_SQL_NAME_QUOTE_LEN */
-      4 + SPIDER_SQL_EQUAL_LEN + SPIDER_SQL_HS_INCREMENT_LEN +
-      SPIDER_SQL_COMMA_LEN + value[roop_count].size()))
-      DBUG_RETURN(HA_ERR_OUT_OF_MEM);
-
-    mysql_share->append_column_name(str, field->field_index);
-    str->q_append(SPIDER_SQL_EQUAL_STR, SPIDER_SQL_EQUAL_LEN);
-    mysql_share->append_column_name(str, field->field_index);
-    if (spider->hs_increment)
-      str->q_append(SPIDER_SQL_HS_INCREMENT_STR,
-        SPIDER_SQL_HS_INCREMENT_LEN);
-    else
-      str->q_append(SPIDER_SQL_HS_DECREMENT_STR,
-        SPIDER_SQL_HS_DECREMENT_LEN);
-    str->q_append(value[roop_count].begin(), value[roop_count].size());
-    str->q_append(SPIDER_SQL_COMMA_STR, SPIDER_SQL_COMMA_LEN);
-  }
-  str->length(str->length() - SPIDER_SQL_COMMA_LEN);
-  DBUG_RETURN(0);
-}
-#endif
-#endif
-
-int spider_mysql_handler::append_update_set_part()
-{
-  int error_num;
-  DBUG_ENTER("spider_mysql_handler::append_update_set_part");
-  DBUG_PRINT("info",("spider this=%p", this));
-  error_num = append_update_set(&update_sql);
-  where_pos = update_sql.length();
-  DBUG_RETURN(error_num);
-}
-
-int spider_mysql_handler::append_update_set(
-  spider_string *str
-) {
-  uint field_name_length;
-  SPIDER_SHARE *share = spider->share;
-  TABLE *table = spider->get_table();
-  Field **fields;
-  DBUG_ENTER("spider_mysql_handler::append_update_set");
-  if (str->reserve(SPIDER_SQL_SET_LEN))
-    DBUG_RETURN(HA_ERR_OUT_OF_MEM);
-  str->q_append(SPIDER_SQL_SET_STR, SPIDER_SQL_SET_LEN);
-  for (fields = table->field; *fields; fields++)
-  {
-    if (bitmap_is_set(table->write_set, (*fields)->field_index))
-    {
-      field_name_length =
-        mysql_share->column_name_str[(*fields)->field_index].length();
-      if ((*fields)->is_null())
-      {
-        if (str->reserve(field_name_length + /* SPIDER_SQL_NAME_QUOTE_LEN */
-          2 + SPIDER_SQL_EQUAL_LEN + SPIDER_SQL_NULL_LEN +
-          SPIDER_SQL_COMMA_LEN))
-          DBUG_RETURN(HA_ERR_OUT_OF_MEM);
-        mysql_share->append_column_name(str, (*fields)->field_index);
-        str->q_append(SPIDER_SQL_EQUAL_STR, SPIDER_SQL_EQUAL_LEN);
-        str->q_append(SPIDER_SQL_NULL_STR, SPIDER_SQL_NULL_LEN);
-      } else {
-        if (str->reserve(field_name_length + /* SPIDER_SQL_NAME_QUOTE_LEN */
-          2 + SPIDER_SQL_EQUAL_LEN))
-          DBUG_RETURN(HA_ERR_OUT_OF_MEM);
-        mysql_share->append_column_name(str, (*fields)->field_index);
-        str->q_append(SPIDER_SQL_EQUAL_STR, SPIDER_SQL_EQUAL_LEN);
-#ifndef DBUG_OFF
-        my_bitmap_map *tmp_map = dbug_tmp_use_all_columns(table,
-          table->read_set);
-#endif
-        if (
-          spider_db_mysql_utility.
-            append_column_value(spider, str, *fields, NULL,
-              share->access_charset) ||
-          str->reserve(SPIDER_SQL_COMMA_LEN)
-        ) {
-#ifndef DBUG_OFF
-          dbug_tmp_restore_column_map(table->read_set, tmp_map);
-#endif
-          DBUG_RETURN(HA_ERR_OUT_OF_MEM);
-        }
-#ifndef DBUG_OFF
-        dbug_tmp_restore_column_map(table->read_set, tmp_map);
-#endif
-      }
-      str->q_append(SPIDER_SQL_COMMA_STR, SPIDER_SQL_COMMA_LEN);
-    }
-  }
-  str->length(str->length() - SPIDER_SQL_COMMA_LEN);
-  DBUG_RETURN(0);
-}
-
-#ifdef HANDLER_HAS_DIRECT_UPDATE_ROWS
-int spider_mysql_handler::append_direct_update_set_part()
-{
-  int error_num;
-  DBUG_ENTER("spider_mysql_handler::append_direct_update_set_part");
-  DBUG_PRINT("info",("spider this=%p", this));
-  error_num = append_direct_update_set(&update_sql);
-  where_pos = update_sql.length();
-  DBUG_RETURN(error_num);
-}
-
-int spider_mysql_handler::append_direct_update_set(
-  spider_string *str
-) {
-#if defined(HS_HAS_SQLCOM) && defined(HAVE_HANDLERSOCKET)
-  uint field_name_length;
-  SPIDER_SHARE *share = spider->share;
-#ifndef DBUG_OFF
-  TABLE *table = spider->get_table();
-#endif
-#endif
-  DBUG_ENTER("spider_mysql_handler::append_direct_update_set");
-  if (
-    spider->direct_update_kinds == SPIDER_SQL_KIND_SQL &&
-    spider->direct_update_fields
-  ) {
-    if (str->reserve(SPIDER_SQL_SET_LEN))
-      DBUG_RETURN(HA_ERR_OUT_OF_MEM);
-    str->q_append(SPIDER_SQL_SET_STR, SPIDER_SQL_SET_LEN);
-    DBUG_RETURN(spider_db_append_update_columns(spider, str, NULL, 0,
-      spider_dbton_mysql.dbton_id));
-  }
-
-  if (
-    (spider->direct_update_kinds & SPIDER_SQL_KIND_SQL)
-  ) {
-#if defined(HS_HAS_SQLCOM) && defined(HAVE_HANDLERSOCKET)
-    size_t roop_count;
-    Field *field;
-    if (str->reserve(SPIDER_SQL_SET_LEN))
-      DBUG_RETURN(HA_ERR_OUT_OF_MEM);
-    str->q_append(SPIDER_SQL_SET_STR, SPIDER_SQL_SET_LEN);
-    for (roop_count = 0; roop_count < spider->hs_pushed_ret_fields_num;
-      roop_count++)
-    {
-      Field *top_table_field =
-        spider->get_top_table_field(spider->hs_pushed_ret_fields[roop_count]);
-      if (!(field = spider->field_exchange(top_table_field)))
-        continue;
-      field_name_length =
-        mysql_share->column_name_str[field->field_index].length();
-      if (top_table_field->is_null())
-      {
-        if (str->reserve(field_name_length + /* SPIDER_SQL_NAME_QUOTE_LEN */
-          2 + SPIDER_SQL_EQUAL_LEN + SPIDER_SQL_NULL_LEN +
-          SPIDER_SQL_COMMA_LEN))
-          DBUG_RETURN(HA_ERR_OUT_OF_MEM);
-        mysql_share->append_column_name(str, field->field_index);
-        str->q_append(SPIDER_SQL_EQUAL_STR, SPIDER_SQL_EQUAL_LEN);
-        str->q_append(SPIDER_SQL_NULL_STR, SPIDER_SQL_NULL_LEN);
-      } else {
-        if (str->reserve(field_name_length + /* SPIDER_SQL_NAME_QUOTE_LEN */
-          2 + SPIDER_SQL_EQUAL_LEN))
-          DBUG_RETURN(HA_ERR_OUT_OF_MEM);
-        mysql_share->append_column_name(str, field->field_index);
-        str->q_append(SPIDER_SQL_EQUAL_STR, SPIDER_SQL_EQUAL_LEN);
-#ifndef DBUG_OFF
-        my_bitmap_map *tmp_map = dbug_tmp_use_all_columns(table,
-          table->read_set);
-#endif
-        if (
-          spider_db_mysql_utility.
-            append_column_value(spider, str, top_table_field, NULL,
-              share->access_charset) ||
-          str->reserve(SPIDER_SQL_COMMA_LEN)
-        ) {
-#ifndef DBUG_OFF
-          dbug_tmp_restore_column_map(table->read_set, tmp_map);
-#endif
-          DBUG_RETURN(HA_ERR_OUT_OF_MEM);
-        }
-#ifndef DBUG_OFF
-        dbug_tmp_restore_column_map(table->read_set, tmp_map);
-#endif
-      }
-      str->q_append(SPIDER_SQL_COMMA_STR, SPIDER_SQL_COMMA_LEN);
-    }
-    str->length(str->length() - SPIDER_SQL_COMMA_LEN);
-#else
-    DBUG_ASSERT(0);
-#endif
-  }
-  DBUG_RETURN(0);
-}
-
-int spider_mysql_handler::append_dup_update_pushdown_part(
-  const char *alias,
-  uint alias_length
-) {
-  int error_num;
-  DBUG_ENTER("spider_mysql_handler::append_dup_update_pushdown_part");
-  DBUG_PRINT("info",("spider this=%p", this));
-  dup_update_sql.length(0);
-  error_num = append_update_columns(&dup_update_sql, alias, alias_length);
-  DBUG_RETURN(error_num);
-}
-
-int spider_mysql_handler::append_update_columns_part(
-  const char *alias,
-  uint alias_length
-) {
-  int error_num;
-  DBUG_ENTER("spider_mysql_handler::append_update_columns_part");
-  DBUG_PRINT("info",("spider this=%p", this));
-  error_num = append_update_columns(&update_sql, alias, alias_length);
-  DBUG_RETURN(error_num);
-}
-
-int spider_mysql_handler::check_update_columns_part()
-{
-  int error_num;
-  DBUG_ENTER("spider_mysql_handler::check_update_columns_part");
-  DBUG_PRINT("info",("spider this=%p", this));
-  error_num = append_update_columns(NULL, NULL, 0);
-  DBUG_RETURN(error_num);
-}
-
-int spider_mysql_handler::append_update_columns(
-  spider_string *str,
-  const char *alias,
-  uint alias_length
-) {
-  int error_num;
-  DBUG_ENTER("spider_mysql_handler::append_update_columns");
-  error_num = spider_db_append_update_columns(spider, str,
-    alias, alias_length, spider_dbton_mysql.dbton_id);
-  DBUG_RETURN(error_num);
-}
-#endif
-
-int spider_mysql_handler::append_select_part(
-  ulong sql_type
-) {
-  int error_num;
-  spider_string *str;
-  DBUG_ENTER("spider_mysql_handler::append_select_part");
-  DBUG_PRINT("info",("spider this=%p", this));
-  switch (sql_type)
-  {
-    case SPIDER_SQL_TYPE_SELECT_SQL:
-      str = &sql;
-      break;
-    case SPIDER_SQL_TYPE_HANDLER:
-      str = &ha_sql;
-      break;
-    default:
-      DBUG_RETURN(0);
-  }
-  error_num = append_select(str, sql_type);
-  DBUG_RETURN(error_num);
-}
-
-int spider_mysql_handler::append_select(
-  spider_string *str,
-  ulong sql_type
-) {
-  SPIDER_RESULT_LIST *result_list = &spider->result_list;
-  DBUG_ENTER("spider_mysql_handler::append_select");
-  if (sql_type == SPIDER_SQL_TYPE_HANDLER)
-  {
-    if (str->reserve(SPIDER_SQL_HANDLER_LEN))
-      DBUG_RETURN(HA_ERR_OUT_OF_MEM);
-    str->q_append(SPIDER_SQL_HANDLER_STR, SPIDER_SQL_HANDLER_LEN);
-  } else {
-    if (str->reserve(SPIDER_SQL_SELECT_LEN))
-      DBUG_RETURN(HA_ERR_OUT_OF_MEM);
-    str->q_append(SPIDER_SQL_SELECT_STR, SPIDER_SQL_SELECT_LEN);
-    if (result_list->lock_type != F_WRLCK && spider->lock_mode < 1)
-    {
-      /* no lock */
-      if (spider->share->query_cache == 1)
-      {
-        if (str->reserve(SPIDER_SQL_SQL_CACHE_LEN))
-          DBUG_RETURN(HA_ERR_OUT_OF_MEM);
-        str->q_append(SPIDER_SQL_SQL_CACHE_STR, SPIDER_SQL_SQL_CACHE_LEN);
-      } else if (spider->share->query_cache == 2)
-      {
-        if (str->reserve(SPIDER_SQL_SQL_NO_CACHE_LEN))
-          DBUG_RETURN(HA_ERR_OUT_OF_MEM);
-        str->q_append(SPIDER_SQL_SQL_NO_CACHE_STR,
-          SPIDER_SQL_SQL_NO_CACHE_LEN);
-      }
-    }
-    if (spider->high_priority)
-    {
-      if (str->reserve(SPIDER_SQL_HIGH_PRIORITY_LEN))
-        DBUG_RETURN(HA_ERR_OUT_OF_MEM);
-      str->q_append(SPIDER_SQL_HIGH_PRIORITY_STR,
-        SPIDER_SQL_HIGH_PRIORITY_LEN);
-    }
-  }
-  DBUG_RETURN(0);
-}
-
-int spider_mysql_handler::append_table_select_part(
-  ulong sql_type
-) {
-  int error_num;
-  spider_string *str;
-  DBUG_ENTER("spider_mysql_handler::append_table_select_part");
-  DBUG_PRINT("info",("spider this=%p", this));
-  switch (sql_type)
-  {
-    case SPIDER_SQL_TYPE_SELECT_SQL:
-      str = &sql;
-      break;
-    default:
-      DBUG_RETURN(0);
-  }
-  error_num = append_table_select(str);
-  DBUG_RETURN(error_num);
-}
-
-int spider_mysql_handler::append_table_select(
-  spider_string *str
-) {
-  DBUG_ENTER("spider_mysql_handler::append_table_select");
-  table_name_pos = str->length() + mysql_share->table_select_pos;
-  if (str->append(*(mysql_share->table_select)))
-    DBUG_RETURN(HA_ERR_OUT_OF_MEM);
-  DBUG_RETURN(0);
-}
-
-int spider_mysql_handler::append_key_select_part(
-  ulong sql_type,
-  uint idx
-) {
-  int error_num;
-  spider_string *str;
-  DBUG_ENTER("spider_mysql_handler::append_key_select_part");
-  DBUG_PRINT("info",("spider this=%p", this));
-  switch (sql_type)
-  {
-    case SPIDER_SQL_TYPE_SELECT_SQL:
-      str = &sql;
-      break;
-    default:
-      DBUG_RETURN(0);
-  }
-  error_num = append_key_select(str, idx);
-  DBUG_RETURN(error_num);
-}
-
-int spider_mysql_handler::append_key_select(
-  spider_string *str,
-  uint idx
-) {
-  DBUG_ENTER("spider_mysql_handler::append_key_select");
-  table_name_pos = str->length() + mysql_share->key_select_pos[idx];
-  if (str->append(mysql_share->key_select[idx]))
-    DBUG_RETURN(HA_ERR_OUT_OF_MEM);
-  DBUG_RETURN(0);
-}
-
-int spider_mysql_handler::append_minimum_select_part(
-  ulong sql_type
-) {
-  int error_num;
-  spider_string *str;
-  DBUG_ENTER("spider_mysql_handler::append_minimum_select_part");
-  DBUG_PRINT("info",("spider this=%p", this));
-  switch (sql_type)
-  {
-    case SPIDER_SQL_TYPE_SELECT_SQL:
-      str = &sql;
-      break;
-    default:
-      DBUG_RETURN(0);
-  }
-  error_num = append_minimum_select(str, sql_type);
-  DBUG_RETURN(error_num);
-}
-
-int spider_mysql_handler::append_minimum_select(
-  spider_string *str,
-  ulong sql_type
-) {
-  TABLE *table = spider->get_table();
-  Field **field;
-  int field_length;
-  bool appended = FALSE;
-  DBUG_ENTER("spider_mysql_handler::append_minimum_select");
-  minimum_select_bitmap_create();
-  for (field = table->field; *field; field++)
-  {
-    if (minimum_select_bit_is_set((*field)->field_index))
-    {
-      spider_set_bit(minimum_select_bitmap, (*field)->field_index);
-      field_length =
-        mysql_share->column_name_str[(*field)->field_index].length();
-      if (str->reserve(field_length +
-        /* SPIDER_SQL_NAME_QUOTE_LEN */ 2 + SPIDER_SQL_COMMA_LEN))
-        DBUG_RETURN(HA_ERR_OUT_OF_MEM);
-      mysql_share->append_column_name(str, (*field)->field_index);
-      str->q_append(SPIDER_SQL_COMMA_STR, SPIDER_SQL_COMMA_LEN);
-      appended = TRUE;
-    }
-  }
-  if (appended)
-    str->length(str->length() - SPIDER_SQL_COMMA_LEN);
-  else {
-    if (str->reserve(SPIDER_SQL_ONE_LEN))
-        DBUG_RETURN(HA_ERR_OUT_OF_MEM);
-    str->q_append(SPIDER_SQL_ONE_STR, SPIDER_SQL_ONE_LEN);
-  }
-  DBUG_RETURN(append_from(str, sql_type, first_link_idx));
-}
-
-int spider_mysql_handler::append_table_select_with_alias(
-  spider_string *str,
-  const char *alias,
-  uint alias_length
-) {
-  TABLE *table = spider->get_table();
-  Field **field;
-  int field_length;
-  DBUG_ENTER("spider_mysql_handler::append_table_select_with_alias");
-  for (field = table->field; *field; field++)
-  {
-    field_length =
-      mysql_share->column_name_str[(*field)->field_index].length();
-    if (str->reserve(alias_length + field_length +
-      /* SPIDER_SQL_NAME_QUOTE_LEN */ 2 + SPIDER_SQL_COMMA_LEN))
-      DBUG_RETURN(HA_ERR_OUT_OF_MEM);
-    str->q_append(alias, alias_length);
-    mysql_share->append_column_name(str, (*field)->field_index);
-    str->q_append(SPIDER_SQL_COMMA_STR, SPIDER_SQL_COMMA_LEN);
-  }
-  str->length(str->length() - SPIDER_SQL_COMMA_LEN);
-  DBUG_RETURN(0);
-}
-
-int spider_mysql_handler::append_key_select_with_alias(
-  spider_string *str,
-  const KEY *key_info,
-  const char *alias,
-  uint alias_length
-) {
-  KEY_PART_INFO *key_part;
-  Field *field;
-  uint part_num;
-  int field_length;
-  DBUG_ENTER("spider_mysql_handler::append_key_select_with_alias");
-  for (key_part = key_info->key_part, part_num = 0;
-    part_num < spider_user_defined_key_parts(key_info); key_part++, part_num++)
-  {
-    field = key_part->field;
-    field_length = mysql_share->column_name_str[field->field_index].length();
-    if (str->reserve(alias_length + field_length +
-      /* SPIDER_SQL_NAME_QUOTE_LEN */ 2 + SPIDER_SQL_COMMA_LEN))
-      DBUG_RETURN(HA_ERR_OUT_OF_MEM);
-    str->q_append(alias, alias_length);
-    mysql_share->append_column_name(str, field->field_index);
-    str->q_append(SPIDER_SQL_COMMA_STR, SPIDER_SQL_COMMA_LEN);
-  }
-  str->length(str->length() - SPIDER_SQL_COMMA_LEN);
-  DBUG_RETURN(0);
-}
-
-int spider_mysql_handler::append_minimum_select_with_alias(
-  spider_string *str,
-  const char *alias,
-  uint alias_length
-) {
-  TABLE *table = spider->get_table();
-  Field **field;
-  int field_length;
-  bool appended = FALSE;
-  DBUG_ENTER("spider_mysql_handler::append_minimum_select_with_alias");
-  minimum_select_bitmap_create();
-  for (field = table->field; *field; field++)
-  {
-    if (minimum_select_bit_is_set((*field)->field_index))
-    {
-      spider_set_bit(minimum_select_bitmap, (*field)->field_index);
-      field_length =
-        mysql_share->column_name_str[(*field)->field_index].length();
-      if (str->reserve(alias_length + field_length +
-        /* SPIDER_SQL_NAME_QUOTE_LEN */ 2 + SPIDER_SQL_COMMA_LEN))
-        DBUG_RETURN(HA_ERR_OUT_OF_MEM);
-      str->q_append(alias, alias_length);
-      mysql_share->append_column_name(str, (*field)->field_index);
-      str->q_append(SPIDER_SQL_COMMA_STR, SPIDER_SQL_COMMA_LEN);
-      appended = TRUE;
-    }
-  }
-  if (appended)
-    str->length(str->length() - SPIDER_SQL_COMMA_LEN);
-  else {
-    if (str->reserve(SPIDER_SQL_ONE_LEN))
-      DBUG_RETURN(HA_ERR_OUT_OF_MEM);
-    str->q_append(SPIDER_SQL_ONE_STR, SPIDER_SQL_ONE_LEN);
-  }
-  DBUG_RETURN(0);
-}
-
-int spider_mysql_handler::append_select_columns_with_alias(
-  spider_string *str,
-  const char *alias,
-  uint alias_length
-) {
-  int error_num;
-  SPIDER_RESULT_LIST *result_list = &spider->result_list;
-  DBUG_ENTER("spider_mysql_handler::append_select_columns_with_alias");
-#ifdef HANDLER_HAS_DIRECT_AGGREGATE
-  if (
-    result_list->direct_aggregate &&
-    (error_num = append_sum_select(str, alias, alias_length))
-  )
-    DBUG_RETURN(error_num);
-#endif
-  if ((error_num = append_match_select(str, alias, alias_length)))
-    DBUG_RETURN(error_num);
-  if (!spider->select_column_mode)
-  {
-    if (result_list->keyread)
-      DBUG_RETURN(append_key_select_with_alias(
-        str, result_list->key_info, alias, alias_length));
-    else
-      DBUG_RETURN(append_table_select_with_alias(
-        str, alias, alias_length));
-  }
-  DBUG_RETURN(append_minimum_select_with_alias(str, alias, alias_length));
-}
-
-int spider_mysql_handler::append_hint_after_table_part(
-  ulong sql_type
-) {
-  int error_num;
-  spider_string *str;
-  DBUG_ENTER("spider_mysql_handler::append_hint_after_table_part");
-  DBUG_PRINT("info",("spider this=%p", this));
-  switch (sql_type)
-  {
-    case SPIDER_SQL_TYPE_SELECT_SQL:
-    case SPIDER_SQL_TYPE_TMP_SQL:
-      str = &sql;
-      break;
-    case SPIDER_SQL_TYPE_INSERT_SQL:
-    case SPIDER_SQL_TYPE_UPDATE_SQL:
-    case SPIDER_SQL_TYPE_DELETE_SQL:
-    case SPIDER_SQL_TYPE_BULK_UPDATE_SQL:
-      str = &update_sql;
-      break;
-    case SPIDER_SQL_TYPE_HANDLER:
-      str = &ha_sql;
-      break;
-    default:
-      DBUG_RETURN(0);
-  }
-  error_num = append_hint_after_table(str);
-  DBUG_RETURN(error_num);
-}
-
-int spider_mysql_handler::append_hint_after_table(
-  spider_string *str
-) {
-  int error_num;
-  DBUG_ENTER("spider_mysql_handler::append_hint_after_table");
-  DBUG_PRINT("info",("spider this=%p", this));
-  if (
-    mysql_share->key_hint &&
-    (error_num = spider_db_append_hint_after_table(spider,
-      str, &mysql_share->key_hint[spider->active_index]))
-  )
-    DBUG_RETURN(HA_ERR_OUT_OF_MEM);
-  DBUG_RETURN(0);
-}
-
-void spider_mysql_handler::set_where_pos(
-  ulong sql_type
-) {
-  DBUG_ENTER("spider_mysql_handler::set_where_pos");
-  switch (sql_type)
-  {
-    case SPIDER_SQL_TYPE_SELECT_SQL:
-    case SPIDER_SQL_TYPE_TMP_SQL:
-      where_pos = sql.length();
-      break;
-    case SPIDER_SQL_TYPE_INSERT_SQL:
-    case SPIDER_SQL_TYPE_UPDATE_SQL:
-    case SPIDER_SQL_TYPE_DELETE_SQL:
-    case SPIDER_SQL_TYPE_BULK_UPDATE_SQL:
-      where_pos = update_sql.length();
-      break;
-    case SPIDER_SQL_TYPE_HANDLER:
-      ha_read_pos = ha_sql.length();
-      break;
-    default:
-      break;
-  }
-  DBUG_VOID_RETURN;
-}
-
-void spider_mysql_handler::set_where_to_pos(
-  ulong sql_type
-) {
-  DBUG_ENTER("spider_mysql_handler::set_where_to_pos");
-  switch (sql_type)
-  {
-    case SPIDER_SQL_TYPE_SELECT_SQL:
-    case SPIDER_SQL_TYPE_TMP_SQL:
-      sql.length(where_pos);
-      break;
-    case SPIDER_SQL_TYPE_INSERT_SQL:
-    case SPIDER_SQL_TYPE_UPDATE_SQL:
-    case SPIDER_SQL_TYPE_DELETE_SQL:
-    case SPIDER_SQL_TYPE_BULK_UPDATE_SQL:
-      update_sql.length(where_pos);
-      break;
-    case SPIDER_SQL_TYPE_HANDLER:
-      ha_sql.length(ha_read_pos);
-      break;
-    default:
-      break;
-  }
-  DBUG_VOID_RETURN;
-}
-
-int spider_mysql_handler::check_item_type(
-  Item *item
-) {
-  int error_num;
-  DBUG_ENTER("spider_mysql_handler::check_item_type");
-  DBUG_PRINT("info",("spider this=%p", this));
-  error_num = spider_db_print_item_type(item, spider, NULL, NULL, 0,
-    spider_dbton_mysql.dbton_id);
-  DBUG_RETURN(error_num);
-}
-
-int spider_mysql_handler::append_values_connector_part(
-  ulong sql_type
-) {
-  int error_num;
-  spider_string *str;
-  DBUG_ENTER("spider_mysql_handler::append_values_connector_part");
-  DBUG_PRINT("info",("spider this=%p", this));
-  switch (sql_type)
-  {
-    case SPIDER_SQL_TYPE_SELECT_SQL:
-      str = &sql;
-      break;
-    case SPIDER_SQL_TYPE_TMP_SQL:
-      str = &tmp_sql;
-      break;
-    default:
-      DBUG_RETURN(0);
-  }
-  error_num = append_values_connector(str);
-  DBUG_RETURN(error_num);
-}
-
-int spider_mysql_handler::append_values_connector(
-  spider_string *str
-) {
-  DBUG_ENTER("spider_mysql_handler::append_values_connector");
-  DBUG_PRINT("info",("spider this=%p", this));
-  if (str->reserve(SPIDER_SQL_CLOSE_PAREN_LEN +
-    SPIDER_SQL_COMMA_LEN + SPIDER_SQL_OPEN_PAREN_LEN))
-    DBUG_RETURN(HA_ERR_OUT_OF_MEM);
-  str->q_append(SPIDER_SQL_CLOSE_PAREN_STR, SPIDER_SQL_CLOSE_PAREN_LEN);
-  str->q_append(SPIDER_SQL_COMMA_STR, SPIDER_SQL_COMMA_LEN);
-  str->q_append(SPIDER_SQL_OPEN_PAREN_STR, SPIDER_SQL_OPEN_PAREN_LEN);
-  DBUG_RETURN(0);
-}
-
-int spider_mysql_handler::append_values_terminator_part(
-  ulong sql_type
-) {
-  int error_num;
-  spider_string *str;
-  DBUG_ENTER("spider_mysql_handler::append_values_terminator_part");
-  DBUG_PRINT("info",("spider this=%p", this));
-  switch (sql_type)
-  {
-    case SPIDER_SQL_TYPE_SELECT_SQL:
-      str = &sql;
-      break;
-    case SPIDER_SQL_TYPE_TMP_SQL:
-      str = &tmp_sql;
-      break;
-    default:
-      DBUG_RETURN(0);
-  }
-  error_num = append_values_terminator(str);
-  DBUG_RETURN(error_num);
-}
-
-int spider_mysql_handler::append_values_terminator(
-  spider_string *str
-) {
-  DBUG_ENTER("spider_mysql_handler::append_values_terminator");
-  DBUG_PRINT("info",("spider this=%p", this));
-  str->length(str->length() -
-    SPIDER_SQL_COMMA_LEN - SPIDER_SQL_OPEN_PAREN_LEN);
-  DBUG_RETURN(0);
-}
-
-int spider_mysql_handler::append_union_table_connector_part(
-  ulong sql_type
-) {
-  int error_num;
-  spider_string *str;
-  DBUG_ENTER("spider_mysql_handler::append_union_table_connector_part");
-  DBUG_PRINT("info",("spider this=%p", this));
-  switch (sql_type)
-  {
-    case SPIDER_SQL_TYPE_SELECT_SQL:
-      str = &sql;
-      break;
-    case SPIDER_SQL_TYPE_TMP_SQL:
-      str = &tmp_sql;
-      break;
-    default:
-      DBUG_RETURN(0);
-  }
-  error_num = append_union_table_connector(str);
-  DBUG_RETURN(error_num);
-}
-
-int spider_mysql_handler::append_union_table_connector(
-  spider_string *str
-) {
-  DBUG_ENTER("spider_mysql_handler::append_union_table_connector");
-  DBUG_PRINT("info",("spider this=%p", this));
-  if (str->reserve((SPIDER_SQL_SPACE_LEN * 2) + SPIDER_SQL_UNION_ALL_LEN))
-    DBUG_RETURN(HA_ERR_OUT_OF_MEM);
-  str->q_append(SPIDER_SQL_SPACE_STR, SPIDER_SQL_SPACE_LEN);
-  str->q_append(SPIDER_SQL_UNION_ALL_STR, SPIDER_SQL_UNION_ALL_LEN);
-  str->q_append(SPIDER_SQL_SPACE_STR, SPIDER_SQL_SPACE_LEN);
-  DBUG_RETURN(0);
-}
-
-int spider_mysql_handler::append_union_table_terminator_part(
-  ulong sql_type
-) {
-  int error_num;
-  spider_string *str;
-  DBUG_ENTER("spider_mysql_handler::append_union_table_terminator_part");
-  DBUG_PRINT("info",("spider this=%p", this));
-  switch (sql_type)
-  {
-    case SPIDER_SQL_TYPE_SELECT_SQL:
-      str = &sql;
-      break;
-    default:
-      DBUG_RETURN(0);
-  }
-  error_num = append_union_table_terminator(str);
-  DBUG_RETURN(error_num);
-}
-
-int spider_mysql_handler::append_union_table_terminator(
-  spider_string *str
-) {
-  DBUG_ENTER("spider_mysql_handler::append_union_table_terminator");
-  DBUG_PRINT("info",("spider this=%p", this));
-  str->length(str->length() -
-    ((SPIDER_SQL_SPACE_LEN * 2) + SPIDER_SQL_UNION_ALL_LEN));
-  str->q_append(SPIDER_SQL_CLOSE_PAREN_STR, SPIDER_SQL_CLOSE_PAREN_LEN);
-  str->q_append(SPIDER_SQL_CLOSE_PAREN_STR, SPIDER_SQL_CLOSE_PAREN_LEN);
-  table_name_pos = str->length() + SPIDER_SQL_SPACE_LEN + SPIDER_SQL_A_LEN +
-    SPIDER_SQL_COMMA_LEN;
-  if (str->reserve(tmp_sql.length() - SPIDER_SQL_FROM_LEN))
-    DBUG_RETURN(HA_ERR_OUT_OF_MEM);
-  str->q_append(tmp_sql.ptr() + SPIDER_SQL_FROM_LEN,
-    tmp_sql.length() - SPIDER_SQL_FROM_LEN);
-  DBUG_RETURN(0);
-}
-
-int spider_mysql_handler::append_key_column_values_part(
-  const key_range *start_key,
-  ulong sql_type
-) {
-  int error_num;
-  spider_string *str;
-  DBUG_ENTER("spider_mysql_handler::append_key_column_values_part");
-  switch (sql_type)
-  {
-    case SPIDER_SQL_TYPE_SELECT_SQL:
-      str = &sql;
-      break;
-    case SPIDER_SQL_TYPE_TMP_SQL:
-      str = &tmp_sql;
-      break;
-    default:
-      DBUG_RETURN(0);
-  }
-  error_num = append_key_column_values(str, start_key);
-  DBUG_RETURN(error_num);
-}
-
-int spider_mysql_handler::append_key_column_values(
-  spider_string *str,
-  const key_range *start_key
-) {
-  int error_num;
-  const uchar *ptr;
-  SPIDER_RESULT_LIST *result_list = &spider->result_list;
-  SPIDER_SHARE *share = spider->share;
-  KEY *key_info = result_list->key_info;
-  uint length;
-  uint store_length;
-  key_part_map full_key_part_map =
-    make_prev_keypart_map(spider_user_defined_key_parts(key_info));
-  key_part_map start_key_part_map;
-  KEY_PART_INFO *key_part;
-  Field *field;
-  DBUG_ENTER("spider_mysql_handler::append_key_column_values");
-  start_key_part_map = start_key->keypart_map & full_key_part_map;
-  DBUG_PRINT("info", ("spider spider_user_defined_key_parts=%u",
-    spider_user_defined_key_parts(key_info)));
-  DBUG_PRINT("info", ("spider full_key_part_map=%lu", full_key_part_map));
-  DBUG_PRINT("info", ("spider start_key_part_map=%lu", start_key_part_map));
-
-  if (!start_key_part_map)
-    DBUG_RETURN(0);
-
-  for (
-    key_part = key_info->key_part,
-    length = 0;
-    start_key_part_map;
-    start_key_part_map >>= 1,
-    key_part++,
-    length += store_length
-  ) {
-    store_length = key_part->store_length;
-    ptr = start_key->key + length;
-    field = key_part->field;
-    if ((error_num = spider_db_append_null_value(str, key_part, &ptr)))
-    {
-      if (error_num > 0)
-        DBUG_RETURN(error_num);
-    } else {
-      if (spider_db_mysql_utility.append_column_value(spider, str, field, ptr,
-        share->access_charset))
-        DBUG_RETURN(HA_ERR_OUT_OF_MEM);
-    }
-
-    if (str->reserve(SPIDER_SQL_COMMA_LEN))
-      DBUG_RETURN(HA_ERR_OUT_OF_MEM);
-    str->q_append(SPIDER_SQL_COMMA_STR, SPIDER_SQL_COMMA_LEN);
-  }
-  str->length(str->length() - SPIDER_SQL_COMMA_LEN);
-  DBUG_RETURN(0);
-}
-
-int spider_mysql_handler::append_key_column_values_with_name_part(
-  const key_range *start_key,
-  ulong sql_type
-) {
-  int error_num;
-  spider_string *str;
-  DBUG_ENTER("spider_mysql_handler::append_key_column_values_with_name_part");
-  switch (sql_type)
-  {
-    case SPIDER_SQL_TYPE_SELECT_SQL:
-      str = &sql;
-      break;
-    case SPIDER_SQL_TYPE_TMP_SQL:
-      str = &tmp_sql;
-      break;
-    default:
-      DBUG_RETURN(0);
-  }
-  error_num = append_key_column_values_with_name(str, start_key);
-  DBUG_RETURN(error_num);
-}
-
-int spider_mysql_handler::append_key_column_values_with_name(
-  spider_string *str,
-  const key_range *start_key
-) {
-  int error_num;
-  const uchar *ptr;
-  SPIDER_RESULT_LIST *result_list = &spider->result_list;
-  SPIDER_SHARE *share = spider->share;
-  KEY *key_info = result_list->key_info;
-  uint length;
-  uint key_name_length, key_count;
-  uint store_length;
-  key_part_map full_key_part_map =
-    make_prev_keypart_map(spider_user_defined_key_parts(key_info));
-  key_part_map start_key_part_map;
-  KEY_PART_INFO *key_part;
-  Field *field;
-  char tmp_buf[MAX_FIELD_WIDTH];
-  DBUG_ENTER("spider_mysql_handler::append_key_column_values_with_name");
-  start_key_part_map = start_key->keypart_map & full_key_part_map;
-  DBUG_PRINT("info", ("spider spider_user_defined_key_parts=%u",
-    spider_user_defined_key_parts(key_info)));
-  DBUG_PRINT("info", ("spider full_key_part_map=%lu", full_key_part_map));
-  DBUG_PRINT("info", ("spider start_key_part_map=%lu", start_key_part_map));
-
-  if (!start_key_part_map)
-    DBUG_RETURN(0);
-
-  for (
-    key_part = key_info->key_part,
-    length = 0,
-    key_count = 0;
-    start_key_part_map;
-    start_key_part_map >>= 1,
-    key_part++,
-    length += store_length,
-    key_count++
-  ) {
-    store_length = key_part->store_length;
-    ptr = start_key->key + length;
-    field = key_part->field;
-    if ((error_num = spider_db_append_null_value(str, key_part, &ptr)))
-    {
-      if (error_num > 0)
-        DBUG_RETURN(error_num);
-    } else {
-      if (spider_db_mysql_utility.append_column_value(spider, str, field, ptr,
-        share->access_charset))
-        DBUG_RETURN(HA_ERR_OUT_OF_MEM);
-    }
-
-    key_name_length = my_sprintf(tmp_buf, (tmp_buf, "c%u", key_count));
-    if (str->reserve(SPIDER_SQL_SPACE_LEN + key_name_length +
-      SPIDER_SQL_COMMA_LEN))
-      DBUG_RETURN(HA_ERR_OUT_OF_MEM);
-    str->q_append(SPIDER_SQL_SPACE_STR, SPIDER_SQL_SPACE_LEN);
-    str->q_append(tmp_buf, key_name_length);
-    str->q_append(SPIDER_SQL_COMMA_STR, SPIDER_SQL_COMMA_LEN);
-  }
-  str->length(str->length() - SPIDER_SQL_COMMA_LEN);
-  DBUG_RETURN(0);
-}
-
-int spider_mysql_handler::append_key_where_part(
-  const key_range *start_key,
-  const key_range *end_key,
-  ulong sql_type
-) {
-  int error_num;
-  spider_string *str, *str_part = NULL, *str_part2 = NULL;
-  bool set_order;
-  DBUG_ENTER("spider_mysql_handler::append_key_where_part");
-  switch (sql_type)
-  {
-    case SPIDER_SQL_TYPE_SELECT_SQL:
-      str = &sql;
-      set_order = FALSE;
-      break;
-    case SPIDER_SQL_TYPE_TMP_SQL:
-      str = &tmp_sql;
-      set_order = FALSE;
-      break;
-    case SPIDER_SQL_TYPE_INSERT_SQL:
-    case SPIDER_SQL_TYPE_UPDATE_SQL:
-    case SPIDER_SQL_TYPE_DELETE_SQL:
-    case SPIDER_SQL_TYPE_BULK_UPDATE_SQL:
-      str = &update_sql;
-      set_order = FALSE;
-      break;
-    case SPIDER_SQL_TYPE_HANDLER:
-      str = &ha_sql;
-      ha_read_pos = str->length();
-      str_part = &sql_part;
-      str_part2 = &sql_part2;
-      str_part->length(0);
-      str_part2->length(0);
-      set_order = TRUE;
-      break;
-    default:
-      DBUG_RETURN(0);
-  }
-  error_num = append_key_where(str, str_part, str_part2, start_key, end_key,
-    sql_type, set_order);
-  DBUG_RETURN(error_num);
-}
-
-int spider_mysql_handler::append_key_where(
-  spider_string *str,
-  spider_string *str_part,
-  spider_string *str_part2,
-  const key_range *start_key,
-  const key_range *end_key,
-  ulong sql_type,
-  bool set_order
-) {
-  int error_num;
-  DBUG_ENTER("spider_mysql_handler::append_key_where");
-  error_num = spider_db_append_key_where_internal(str, str_part, str_part2,
-    start_key, end_key, spider, set_order, sql_type,
-    spider_dbton_mysql.dbton_id);
-  DBUG_RETURN(error_num);
-}
-
-int spider_mysql_handler::append_is_null_part(
-  ulong sql_type,
-  KEY_PART_INFO *key_part,
-  const key_range *key,
-  const uchar **ptr,
-  bool key_eq,
-  bool tgt_final
-) {
-  int error_num;
-  spider_string *str, *str_part = NULL, *str_part2 = NULL;
-  DBUG_ENTER("spider_mysql_handler::append_is_null_part");
-  DBUG_PRINT("info",("spider this=%p", this));
-  switch (sql_type)
-  {
-    case SPIDER_SQL_TYPE_SELECT_SQL:
-    case SPIDER_SQL_TYPE_TMP_SQL:
-      str = &sql;
-      break;
-    case SPIDER_SQL_TYPE_INSERT_SQL:
-    case SPIDER_SQL_TYPE_UPDATE_SQL:
-    case SPIDER_SQL_TYPE_DELETE_SQL:
-    case SPIDER_SQL_TYPE_BULK_UPDATE_SQL:
-      str = &update_sql;
-      break;
-    case SPIDER_SQL_TYPE_HANDLER:
-      str = &ha_sql;
-      str_part = &sql_part;
-      str_part2 = &sql_part2;
-      break;
-    default:
-      DBUG_RETURN(0);
-  }
-  error_num = append_is_null(sql_type, str, str_part, str_part2,
-    key_part, key, ptr, key_eq, tgt_final);
-  DBUG_RETURN(error_num);
-}
-
-int spider_mysql_handler::append_is_null(
-  ulong sql_type,
-  spider_string *str,
-  spider_string *str_part,
-  spider_string *str_part2,
-  KEY_PART_INFO *key_part,
-  const key_range *key,
-  const uchar **ptr,
-  bool key_eq,
-  bool tgt_final
-) {
-  DBUG_ENTER("spider_mysql_handler::append_is_null");
-  DBUG_PRINT("info",("spider this=%p", this));
-  DBUG_PRINT("info",("spider key_eq=%s", key_eq ? "TRUE" : "FALSE"));
-  if (key_part->null_bit)
-  {
-    if (*(*ptr)++)
-    {
-      if (sql_type == SPIDER_SQL_TYPE_HANDLER)
-      {
-        if (
-          key_eq ||
-          key->flag == HA_READ_KEY_EXACT ||
-          key->flag == HA_READ_KEY_OR_NEXT
-        ) {
-          if (tgt_final)
-          {
-            if (str->reserve(SPIDER_SQL_EQUAL_LEN))
-              DBUG_RETURN(HA_ERR_OUT_OF_MEM);
-            str->q_append(SPIDER_SQL_EQUAL_STR, SPIDER_SQL_EQUAL_LEN);
-          }
-          str = str_part;
-          if (str->reserve(SPIDER_SQL_NULL_LEN))
-            DBUG_RETURN(HA_ERR_OUT_OF_MEM);
-          str->q_append(SPIDER_SQL_NULL_STR, SPIDER_SQL_NULL_LEN);
-        } else {
-          if (str_part->length() == SPIDER_SQL_OPEN_PAREN_LEN)
-          {
-            str = str_part;
-            /* first index column */
-            str->length(str->length() - SPIDER_SQL_OPEN_PAREN_LEN);
-            ha_next_pos = str->length();
-            if (str->reserve(SPIDER_SQL_FIRST_LEN))
-              DBUG_RETURN(HA_ERR_OUT_OF_MEM);
-            str->q_append(SPIDER_SQL_FIRST_STR, SPIDER_SQL_FIRST_LEN);
-            spider->result_list.ha_read_kind = 1;
-          } else if (tgt_final)
-          {
-            if (str->reserve(SPIDER_SQL_GT_LEN))
-              DBUG_RETURN(HA_ERR_OUT_OF_MEM);
-            str->q_append(SPIDER_SQL_GT_STR, SPIDER_SQL_GT_LEN);
-            str = str_part;
-            if (str->reserve(SPIDER_SQL_NULL_LEN))
-              DBUG_RETURN(HA_ERR_OUT_OF_MEM);
-            str->q_append(SPIDER_SQL_NULL_STR, SPIDER_SQL_NULL_LEN);
-          }
-        }
-        str = str_part2;
-      }
-      if (
-        key_eq ||
-        key->flag == HA_READ_KEY_EXACT ||
-        key->flag == HA_READ_KEY_OR_NEXT
-      ) {
-        if (str->reserve(SPIDER_SQL_IS_NULL_LEN +
-          /* SPIDER_SQL_NAME_QUOTE_LEN */ 2 +
-          mysql_share->column_name_str[key_part->field->field_index].length()))
-          DBUG_RETURN(HA_ERR_OUT_OF_MEM);
-        mysql_share->append_column_name(str, key_part->field->field_index);
-        str->q_append(SPIDER_SQL_IS_NULL_STR, SPIDER_SQL_IS_NULL_LEN);
-      } else {
-        if (str->reserve(SPIDER_SQL_IS_NOT_NULL_LEN +
-          /* SPIDER_SQL_NAME_QUOTE_LEN */ 2 +
-          mysql_share->column_name_str[key_part->field->field_index].length()))
-          DBUG_RETURN(HA_ERR_OUT_OF_MEM);
-        mysql_share->append_column_name(str, key_part->field->field_index);
-        str->q_append(SPIDER_SQL_IS_NOT_NULL_STR, SPIDER_SQL_IS_NOT_NULL_LEN);
-      }
-      DBUG_RETURN(-1);
-    }
-  }
-  DBUG_RETURN(0);
-}
-
-int spider_mysql_handler::append_where_terminator_part(
-  ulong sql_type,
-  bool set_order,
-  int key_count
-) {
-  int error_num;
-  spider_string *str, *str_part = NULL, *str_part2 = NULL;
-  DBUG_ENTER("spider_mysql_handler::append_where_terminator_part");
-  DBUG_PRINT("info",("spider this=%p", this));
-  switch (sql_type)
-  {
-    case SPIDER_SQL_TYPE_SELECT_SQL:
-    case SPIDER_SQL_TYPE_TMP_SQL:
-      str = &sql;
-      break;
-    case SPIDER_SQL_TYPE_INSERT_SQL:
-    case SPIDER_SQL_TYPE_UPDATE_SQL:
-    case SPIDER_SQL_TYPE_DELETE_SQL:
-    case SPIDER_SQL_TYPE_BULK_UPDATE_SQL:
-      str = &update_sql;
-      break;
-    case SPIDER_SQL_TYPE_HANDLER:
-      str = &ha_sql;
-      str_part = &sql_part;
-      str_part2 = &sql_part2;
-      break;
-    default:
-      DBUG_RETURN(0);
-  }
-  error_num = append_where_terminator(sql_type, str, str_part, str_part2,
-    set_order, key_count);
-  DBUG_RETURN(error_num);
-}
-
-int spider_mysql_handler::append_where_terminator(
-  ulong sql_type,
-  spider_string *str,
-  spider_string *str_part,
-  spider_string *str_part2,
-  bool set_order,
-  int key_count
-) {
-  SPIDER_RESULT_LIST *result_list = &spider->result_list;
-  DBUG_ENTER("spider_mysql_handler::append_where_terminator");
-  DBUG_PRINT("info",("spider this=%p", this));
-  if (sql_type != SPIDER_SQL_TYPE_HANDLER)
-  {
-    str->length(str->length() - SPIDER_SQL_AND_LEN);
-    if (!set_order)
-      result_list->key_order = key_count;
-  } else {
-    str_part2->length(str_part2->length() - SPIDER_SQL_AND_LEN);
-
-    str_part->length(str_part->length() - SPIDER_SQL_COMMA_LEN);
-    if (!result_list->ha_read_kind)
-      str_part->q_append(SPIDER_SQL_CLOSE_PAREN_STR,
-        SPIDER_SQL_CLOSE_PAREN_LEN);
-    if (str->append(*str_part))
-      DBUG_RETURN(HA_ERR_OUT_OF_MEM);
-    uint clause_length = str->length() - ha_next_pos;
-    if (clause_length < SPIDER_SQL_NEXT_LEN)
-    {
-      int roop_count;
-      clause_length = SPIDER_SQL_NEXT_LEN - clause_length;
-      if (str->reserve(clause_length))
-        DBUG_RETURN(HA_ERR_OUT_OF_MEM);
-      for (roop_count = 0; roop_count < (int) clause_length; roop_count++)
-        str->q_append(SPIDER_SQL_SPACE_STR, SPIDER_SQL_SPACE_LEN);
-    }
-  }
-  DBUG_RETURN(0);
-}
-
-int spider_mysql_handler::append_match_where_part(
-  ulong sql_type
-) {
-  int error_num;
-  spider_string *str;
-  DBUG_ENTER("spider_mysql_handler::append_match_where_part");
-  switch (sql_type)
-  {
-    case SPIDER_SQL_TYPE_SELECT_SQL:
-      str = &sql;
-      break;
-    default:
-      DBUG_ASSERT(0);
-      DBUG_RETURN(0);
-  }
-  error_num = append_match_where(str);
-  DBUG_RETURN(error_num);
-}
-
-int spider_mysql_handler::append_match_where(
-  spider_string *str
-) {
-  int error_num;
-  bool first = TRUE;
-  st_spider_ft_info *ft_info = spider->ft_first;
-  DBUG_ENTER("spider_mysql_handler::append_match_where");
-  if (spider->ft_current)
-  {
-    while (TRUE)
-    {
-      if (ft_info->used_in_where)
-      {
-        if (first)
-        {
-          if (str->reserve(SPIDER_SQL_WHERE_LEN))
-            DBUG_RETURN(HA_ERR_OUT_OF_MEM);
-          str->q_append(SPIDER_SQL_WHERE_STR, SPIDER_SQL_WHERE_LEN);
-          first = FALSE;
-        }
-        if ((error_num = append_match_against(str, ft_info, NULL, 0)))
-          DBUG_RETURN(error_num);
-        if (str->reserve(SPIDER_SQL_AND_LEN))
-          DBUG_RETURN(HA_ERR_OUT_OF_MEM);
-        str->q_append(SPIDER_SQL_AND_STR, SPIDER_SQL_AND_LEN);
-      }
-
-      if (ft_info == spider->ft_current)
-        break;
-      ft_info = ft_info->next;
-    }
-    if (!first)
-      str->length(str->length() - SPIDER_SQL_AND_LEN);
-  }
-  DBUG_RETURN(0);
-}
-
-int spider_mysql_handler::append_update_where(
-  spider_string *str,
-  const TABLE *table,
-  my_ptrdiff_t ptr_diff
-) {
-  uint field_name_length;
-  Field **field;
-  SPIDER_SHARE *share = spider->share;
-  DBUG_ENTER("spider_mysql_handler::append_update_where");
-  if (str->reserve(SPIDER_SQL_WHERE_LEN))
-    DBUG_RETURN(HA_ERR_OUT_OF_MEM);
-  str->q_append(SPIDER_SQL_WHERE_STR, SPIDER_SQL_WHERE_LEN);
-  for (field = table->field; *field; field++)
-  {
-    if (
-      table->s->primary_key == MAX_KEY ||
-      bitmap_is_set(table->read_set, (*field)->field_index)
-    ) {
-      field_name_length =
-        mysql_share->column_name_str[(*field)->field_index].length();
-      if ((*field)->is_null(ptr_diff))
-      {
-        if (str->reserve(field_name_length +
-          /* SPIDER_SQL_NAME_QUOTE_LEN */ 2 +
-          SPIDER_SQL_IS_NULL_LEN + SPIDER_SQL_AND_LEN))
-          DBUG_RETURN(HA_ERR_OUT_OF_MEM);
-        mysql_share->append_column_name(str, (*field)->field_index);
-        str->q_append(SPIDER_SQL_IS_NULL_STR, SPIDER_SQL_IS_NULL_LEN);
-      } else {
-        if (str->reserve(field_name_length +
-          /* SPIDER_SQL_NAME_QUOTE_LEN */ 2 +
-          SPIDER_SQL_EQUAL_LEN))
-          DBUG_RETURN(HA_ERR_OUT_OF_MEM);
-        mysql_share->append_column_name(str, (*field)->field_index);
-        str->q_append(SPIDER_SQL_EQUAL_STR, SPIDER_SQL_EQUAL_LEN);
-        (*field)->move_field_offset(ptr_diff);
-        if (
-          spider_db_mysql_utility.
-            append_column_value(spider, str, *field, NULL,
-              share->access_charset) ||
-          str->reserve(SPIDER_SQL_AND_LEN)
-        )
-          DBUG_RETURN(HA_ERR_OUT_OF_MEM);
-        (*field)->move_field_offset(-ptr_diff);
-      }
-      str->q_append(SPIDER_SQL_AND_STR, SPIDER_SQL_AND_LEN);
-    }
-  }
-  str->length(str->length() - SPIDER_SQL_AND_LEN);
-  if (str->reserve(SPIDER_SQL_LIMIT1_LEN))
-    DBUG_RETURN(HA_ERR_OUT_OF_MEM);
-  str->q_append(SPIDER_SQL_LIMIT1_STR, SPIDER_SQL_LIMIT1_LEN);
-  DBUG_RETURN(0);
-}
-
-int spider_mysql_handler::append_condition_part(
-  const char *alias,
-  uint alias_length,
-  ulong sql_type,
-  bool test_flg
-) {
-  int error_num;
-  spider_string *str;
-  bool start_where = FALSE;
-  DBUG_ENTER("spider_mysql_handler::append_condition_part");
-  switch (sql_type)
-  {
-    case SPIDER_SQL_TYPE_SELECT_SQL:
-      if (test_flg)
-      {
-        str = NULL;
-      } else {
-        str = &sql;
-        start_where = ((int) str->length() == where_pos);
-      }
-      break;
-    case SPIDER_SQL_TYPE_TMP_SQL:
-      if (test_flg)
-      {
-        str = NULL;
-      } else {
-        str = &tmp_sql;
-        start_where = ((int) str->length() == where_pos);
-      }
-      break;
-    case SPIDER_SQL_TYPE_INSERT_SQL:
-    case SPIDER_SQL_TYPE_UPDATE_SQL:
-    case SPIDER_SQL_TYPE_DELETE_SQL:
-    case SPIDER_SQL_TYPE_BULK_UPDATE_SQL:
-      if (test_flg)
-      {
-        str = NULL;
-      } else {
-        str = &update_sql;
-        start_where = ((int) str->length() == where_pos);
-      }
-      break;
-    case SPIDER_SQL_TYPE_HANDLER:
-      if (test_flg)
-      {
-        str = NULL;
-      } else {
-        str = &ha_sql;
-        start_where = TRUE;
-        if (spider->active_index == MAX_KEY)
-        {
-          set_where_pos(SPIDER_SQL_TYPE_HANDLER);
-          if (str->reserve(SPIDER_SQL_READ_LEN + SPIDER_SQL_FIRST_LEN))
-            DBUG_RETURN(HA_ERR_OUT_OF_MEM);
-          str->q_append(SPIDER_SQL_READ_STR, SPIDER_SQL_READ_LEN);
-          ha_next_pos = str->length();
-          str->q_append(SPIDER_SQL_FIRST_STR, SPIDER_SQL_FIRST_LEN);
-          sql_part2.length(0);
-        }
-        ha_where_pos = str->length();
-
-        if (
-          spider->sql_command == SQLCOM_HA_READ ||
-          !spider->result_list.use_both_key
-        ) {
-          if (sql_part2.length())
-          {
-            str->append(sql_part2);
-            start_where = FALSE;
-          }
-        } else {
-          DBUG_RETURN(0);
-        }
-      }
-      break;
-    default:
-      DBUG_RETURN(0);
-  }
-  error_num = append_condition(str, alias, alias_length, start_where,
-    sql_type);
-  DBUG_RETURN(error_num);
-}
-
-int spider_mysql_handler::append_condition(
-  spider_string *str,
-  const char *alias,
-  uint alias_length,
-  bool start_where,
-  ulong sql_type
-) {
-  int error_num, restart_pos = 0, start_where_pos;
-  SPIDER_CONDITION *tmp_cond = spider->condition;
-  DBUG_ENTER("spider_mysql_handler::append_condition");
-  if (str && start_where)
-  {
-    start_where_pos = str->length();
-  } else {
-    start_where_pos = 0;
-  }
-
-  if (spider->is_clone && !tmp_cond)
-  {
-    tmp_cond = spider->pt_clone_source_handler->condition;
-  }
-
-  while (tmp_cond)
-  {
-    if (str)
-    {
-      restart_pos = str->length();
-      if (start_where)
-      {
-        if (str->reserve(SPIDER_SQL_WHERE_LEN))
-          DBUG_RETURN(HA_ERR_OUT_OF_MEM);
-        str->q_append(SPIDER_SQL_WHERE_STR, SPIDER_SQL_WHERE_LEN);
-        start_where = FALSE;
-      } else {
-        if (str->reserve(SPIDER_SQL_AND_LEN))
-          DBUG_RETURN(HA_ERR_OUT_OF_MEM);
-        str->q_append(SPIDER_SQL_AND_STR, SPIDER_SQL_AND_LEN);
-      }
-    }
-    if ((error_num = spider_db_print_item_type(
-      (Item *) tmp_cond->cond, spider, str, alias, alias_length,
-      spider_dbton_mysql.dbton_id)))
-    {
-      if (str && error_num == ER_SPIDER_COND_SKIP_NUM)
-      {
-        DBUG_PRINT("info",("spider COND skip"));
-        str->length(restart_pos);
-        start_where = (restart_pos == start_where_pos);
-      } else
-        DBUG_RETURN(error_num);
-    }
-    tmp_cond = tmp_cond->next;
-  }
-  DBUG_RETURN(0);
-}
-
-int spider_mysql_handler::append_match_against_part(
-  ulong sql_type,
-  st_spider_ft_info *ft_info,
-  const char *alias,
-  uint alias_length
-) {
-  int error_num;
-  spider_string *str;
-  DBUG_ENTER("spider_mysql_handler::append_match_against_part");
-  DBUG_PRINT("info",("spider this=%p", this));
-  switch (sql_type)
-  {
-    case SPIDER_SQL_TYPE_SELECT_SQL:
-      str = &sql;
-      break;
-    default:
-      DBUG_RETURN(0);
-  }
-  error_num = append_match_against(str, ft_info, alias, alias_length);
-  DBUG_RETURN(error_num);
-}
-
-int spider_mysql_handler::append_match_against(
-  spider_string *str,
-  st_spider_ft_info  *ft_info,
-  const char *alias,
-  uint alias_length
-) {
-  SPIDER_SHARE *share = spider->share;
-  TABLE *table = spider->get_table();
-  String *ft_init_key;
-  KEY *key_info;
-  uint key_name_length;
-  int key_count;
-  KEY_PART_INFO *key_part;
-  Field *field;
-  DBUG_ENTER("spider_mysql_handler::append_match_against");
-  DBUG_PRINT("info",("spider this=%p", this));
-  if (str->reserve(SPIDER_SQL_MATCH_LEN))
-    DBUG_RETURN(HA_ERR_OUT_OF_MEM);
-  str->q_append(SPIDER_SQL_MATCH_STR, SPIDER_SQL_MATCH_LEN);
-
-  ft_init_key = ft_info->key;
-  key_info = &table->key_info[ft_info->inx];
-  DBUG_PRINT("info", ("spider spider_user_defined_key_parts=%u",
-    spider_user_defined_key_parts(key_info)));
-
-  for (
-    key_part = key_info->key_part,
-    key_count = 0;
-    key_count < (int) spider_user_defined_key_parts(key_info);
-    key_part++,
-    key_count++
-  ) {
-    field = key_part->field;
-    key_name_length =
-      mysql_share->column_name_str[field->field_index].length();
-    if (alias_length)
-    {
-      if (str->reserve(alias_length + key_name_length +
-        /* SPIDER_SQL_NAME_QUOTE_LEN */ 2 + SPIDER_SQL_COMMA_LEN))
-        DBUG_RETURN(HA_ERR_OUT_OF_MEM);
-      str->q_append(alias, alias_length);
-    } else {
-      if (str->reserve(key_name_length +
-        /* SPIDER_SQL_NAME_QUOTE_LEN */ 2 + SPIDER_SQL_COMMA_LEN))
-        DBUG_RETURN(HA_ERR_OUT_OF_MEM);
-    }
-    mysql_share->append_column_name(str, field->field_index);
-    str->q_append(SPIDER_SQL_COMMA_STR, SPIDER_SQL_COMMA_LEN);
-  }
-  str->length(str->length() - SPIDER_SQL_COMMA_LEN);
-  if (str->reserve(SPIDER_SQL_AGAINST_LEN + SPIDER_SQL_VALUE_QUOTE_LEN))
-    DBUG_RETURN(HA_ERR_OUT_OF_MEM);
-  str->q_append(SPIDER_SQL_AGAINST_STR, SPIDER_SQL_AGAINST_LEN);
-  str->q_append(SPIDER_SQL_VALUE_QUOTE_STR, SPIDER_SQL_VALUE_QUOTE_LEN);
-
-  char buf[MAX_FIELD_WIDTH];
-  spider_string tmp_str(buf, MAX_FIELD_WIDTH, share->access_charset);
-  tmp_str.init_calc_mem(116);
-  tmp_str.length(0);
-  if (
-    tmp_str.append(ft_init_key->ptr(), ft_init_key->length(),
-      ft_init_key->charset()) ||
-    str->reserve(tmp_str.length() * 2) ||
-    spider_db_mysql_utility.append_escaped_util(str, tmp_str.get_str())
-  )
-    DBUG_RETURN(HA_ERR_OUT_OF_MEM);
-  str->mem_calc();
-
-  if (str->reserve(
-    SPIDER_SQL_VALUE_QUOTE_LEN + SPIDER_SQL_CLOSE_PAREN_LEN +
-    ((ft_info->flags & FT_BOOL) ? SPIDER_SQL_IN_BOOLEAN_MODE_LEN : 0) +
-    ((ft_info->flags & FT_EXPAND) ?
-      SPIDER_SQL_WITH_QUERY_EXPANSION_LEN : 0)
-  ))
-    DBUG_RETURN(HA_ERR_OUT_OF_MEM);
-  str->q_append(SPIDER_SQL_VALUE_QUOTE_STR, SPIDER_SQL_VALUE_QUOTE_LEN);
-  if (ft_info->flags & FT_BOOL)
-    str->q_append(SPIDER_SQL_IN_BOOLEAN_MODE_STR,
-      SPIDER_SQL_IN_BOOLEAN_MODE_LEN);
-  if (ft_info->flags & FT_EXPAND)
-    str->q_append(SPIDER_SQL_WITH_QUERY_EXPANSION_STR,
-      SPIDER_SQL_WITH_QUERY_EXPANSION_LEN);
-  str->q_append(SPIDER_SQL_CLOSE_PAREN_STR, SPIDER_SQL_CLOSE_PAREN_LEN);
-  DBUG_RETURN(0);
-}
-
-int spider_mysql_handler::append_match_select_part(
-  ulong sql_type,
-  const char *alias,
-  uint alias_length
-) {
-  int error_num;
-  spider_string *str;
-  DBUG_ENTER("spider_mysql_handler::append_match_select_part");
-  DBUG_PRINT("info",("spider this=%p", this));
-  switch (sql_type)
-  {
-    case SPIDER_SQL_TYPE_SELECT_SQL:
-      str = &sql;
-      break;
-    default:
-      DBUG_RETURN(0);
-  }
-  error_num = append_match_select(str, alias, alias_length);
-  DBUG_RETURN(error_num);
-}
-
-int spider_mysql_handler::append_match_select(
-  spider_string *str,
-  const char *alias,
-  uint alias_length
-) {
-  int error_num;
-  DBUG_ENTER("spider_mysql_handler::append_match_select");
-  DBUG_PRINT("info",("spider this=%p", this));
-  if (spider->ft_current)
-  {
-    st_spider_ft_info *ft_info = spider->ft_first;
-    while (TRUE)
-    {
-      if ((error_num = append_match_against(str, ft_info,
-        alias, alias_length)))
-        DBUG_RETURN(error_num);
-      if (str->reserve(SPIDER_SQL_COMMA_LEN))
-        DBUG_RETURN(HA_ERR_OUT_OF_MEM);
-      str->q_append(SPIDER_SQL_COMMA_STR, SPIDER_SQL_COMMA_LEN);
-      if (ft_info == spider->ft_current)
-        break;
-      ft_info = ft_info->next;
-    }
-  }
-  DBUG_RETURN(0);
-}
-
-#ifdef HANDLER_HAS_DIRECT_AGGREGATE
-int spider_mysql_handler::append_sum_select_part(
-  ulong sql_type,
-  const char *alias,
-  uint alias_length
-) {
-  int error_num;
-  spider_string *str;
-  DBUG_ENTER("spider_mysql_handler::append_sum_select_part");
-  DBUG_PRINT("info",("spider this=%p", this));
-  switch (sql_type)
-  {
-    case SPIDER_SQL_TYPE_SELECT_SQL:
-      str = &sql;
-      break;
-    default:
-      DBUG_RETURN(0);
-  }
-  error_num = append_sum_select(str, alias, alias_length);
-  DBUG_RETURN(error_num);
-}
-
-int spider_mysql_handler::append_sum_select(
-  spider_string *str,
-  const char *alias,
-  uint alias_length
-) {
-  int error_num;
-  st_select_lex *select_lex;
-  DBUG_ENTER("spider_mysql_handler::append_sum_select");
-  DBUG_PRINT("info",("spider this=%p", this));
-  select_lex = spider_get_select_lex(spider);
-  JOIN *join = select_lex->join;
-  Item_sum **item_sum_ptr;
-  for (item_sum_ptr = join->sum_funcs; *item_sum_ptr; ++item_sum_ptr)
-  {
-    if ((error_num = spider_db_mysql_utility.open_item_sum_func(*item_sum_ptr,
-      spider, str, alias, alias_length)))
-    {
-      DBUG_RETURN(error_num);
-    }
-    if (str->reserve(SPIDER_SQL_COMMA_LEN))
-      DBUG_RETURN(HA_ERR_OUT_OF_MEM);
-    str->q_append(SPIDER_SQL_COMMA_STR, SPIDER_SQL_COMMA_LEN);
-  }
-  DBUG_RETURN(0);
-}
-#endif
-
-void spider_mysql_handler::set_order_pos(
-  ulong sql_type
-) {
-  DBUG_ENTER("spider_mysql_handler::set_order_pos");
-  switch (sql_type)
-  {
-    case SPIDER_SQL_TYPE_SELECT_SQL:
-    case SPIDER_SQL_TYPE_TMP_SQL:
-      order_pos = sql.length();
-      break;
-    case SPIDER_SQL_TYPE_INSERT_SQL:
-    case SPIDER_SQL_TYPE_UPDATE_SQL:
-    case SPIDER_SQL_TYPE_DELETE_SQL:
-    case SPIDER_SQL_TYPE_BULK_UPDATE_SQL:
-      order_pos = update_sql.length();
-      break;
-    case SPIDER_SQL_TYPE_HANDLER:
-      ha_next_pos = ha_sql.length();
-      break;
-    default:
-      DBUG_ASSERT(0);
-      break;
-  }
-  DBUG_VOID_RETURN;
-}
-
-void spider_mysql_handler::set_order_to_pos(
-  ulong sql_type
-) {
-  DBUG_ENTER("spider_mysql_handler::set_order_to_pos");
-  switch (sql_type)
-  {
-    case SPIDER_SQL_TYPE_SELECT_SQL:
-    case SPIDER_SQL_TYPE_TMP_SQL:
-      sql.length(order_pos);
-      break;
-    case SPIDER_SQL_TYPE_INSERT_SQL:
-    case SPIDER_SQL_TYPE_UPDATE_SQL:
-    case SPIDER_SQL_TYPE_DELETE_SQL:
-    case SPIDER_SQL_TYPE_BULK_UPDATE_SQL:
-      update_sql.length(order_pos);
-      break;
-    case SPIDER_SQL_TYPE_HANDLER:
-      ha_sql.length(ha_next_pos);
-      break;
-    default:
-      DBUG_ASSERT(0);
-      break;
-  }
-  DBUG_VOID_RETURN;
-}
-
-#ifdef HANDLER_HAS_DIRECT_AGGREGATE
-int spider_mysql_handler::append_group_by_part(
-  const char *alias,
-  uint alias_length,
-  ulong sql_type
-) {
-  int error_num;
-  spider_string *str;
-  DBUG_ENTER("spider_mysql_handler::append_group_by_part");
-  DBUG_PRINT("info",("spider this=%p", this));
-  switch (sql_type)
-  {
-    case SPIDER_SQL_TYPE_SELECT_SQL:
-    case SPIDER_SQL_TYPE_TMP_SQL:
-      str = &sql;
-      break;
-    case SPIDER_SQL_TYPE_INSERT_SQL:
-    case SPIDER_SQL_TYPE_UPDATE_SQL:
-    case SPIDER_SQL_TYPE_DELETE_SQL:
-    case SPIDER_SQL_TYPE_BULK_UPDATE_SQL:
-      str = &update_sql;
-      break;
-    case SPIDER_SQL_TYPE_HANDLER:
-      str = &ha_sql;
-      break;
-    default:
-      DBUG_RETURN(0);
-  }
-  error_num = append_group_by(str, alias, alias_length);
-  DBUG_RETURN(error_num);
-}
-
-int spider_mysql_handler::append_group_by(
-  spider_string *str,
-  const char *alias,
-  uint alias_length
-) {
-  int error_num;
-  st_select_lex *select_lex;
-  DBUG_ENTER("spider_mysql_handler::append_group_by");
-  DBUG_PRINT("info",("spider this=%p", this));
-  select_lex = spider_get_select_lex(spider);
-  ORDER *group = (ORDER *) select_lex->group_list.first;
-  if (group)
-  {
-    if (str->reserve(SPIDER_SQL_GROUP_LEN))
-      DBUG_RETURN(HA_ERR_OUT_OF_MEM);
-    str->q_append(SPIDER_SQL_GROUP_STR, SPIDER_SQL_GROUP_LEN);
-    for (; group; group = group->next)
-    {
-      if ((error_num = spider_db_print_item_type((*group->item), spider, str,
-        alias, alias_length, spider_dbton_mysql.dbton_id)))
-      {
-        DBUG_RETURN(error_num);
-      }
-      if (str->reserve(SPIDER_SQL_COMMA_LEN))
-        DBUG_RETURN(HA_ERR_OUT_OF_MEM);
-      str->q_append(SPIDER_SQL_COMMA_STR, SPIDER_SQL_COMMA_LEN);
-    }
-    str->length(str->length() - SPIDER_SQL_COMMA_LEN);
-  }
-  DBUG_RETURN(0);
-}
-#endif
-
-int spider_mysql_handler::append_key_order_for_merge_with_alias_part(
-  const char *alias,
-  uint alias_length,
-  ulong sql_type
-) {
-  int error_num;
-  spider_string *str;
-  DBUG_ENTER("spider_mysql_handler::append_key_order_for_merge_with_alias_part");
-  DBUG_PRINT("info",("spider this=%p", this));
-  switch (sql_type)
-  {
-    case SPIDER_SQL_TYPE_SELECT_SQL:
-    case SPIDER_SQL_TYPE_TMP_SQL:
-      str = &sql;
-      break;
-    case SPIDER_SQL_TYPE_INSERT_SQL:
-    case SPIDER_SQL_TYPE_UPDATE_SQL:
-    case SPIDER_SQL_TYPE_DELETE_SQL:
-    case SPIDER_SQL_TYPE_BULK_UPDATE_SQL:
-      str = &update_sql;
-      break;
-    case SPIDER_SQL_TYPE_HANDLER:
-      str = &ha_sql;
-      ha_limit_pos = ha_sql.length();
-      break;
-    default:
-      DBUG_RETURN(0);
-  }
-  error_num = append_key_order_for_merge_with_alias(str, alias, alias_length);
-  DBUG_RETURN(error_num);
-}
-
-int spider_mysql_handler::append_key_order_for_merge_with_alias(
-  spider_string *str,
-  const char *alias,
-  uint alias_length
-) {
-  /* sort for index merge */
-  TABLE *table = spider->get_table();
-  int length;
-  Field *field;
-  uint key_name_length;
-  DBUG_ENTER("spider_mysql_handler::append_key_order_for_merge_with_alias");
-  DBUG_PRINT("info",("spider this=%p", this));
-#ifdef HANDLER_HAS_DIRECT_AGGREGATE
-  if (spider->result_list.direct_aggregate)
-  {
-    int error_num;
-    if ((error_num = append_group_by(str, alias, alias_length)))
-      DBUG_RETURN(error_num);
-  }
-#endif
-  if (table->s->primary_key < MAX_KEY)
-  {
-    /* sort by primary key */
-    KEY *key_info = &table->key_info[table->s->primary_key];
-    KEY_PART_INFO *key_part;
-    for (
-      key_part = key_info->key_part,
-      length = 1;
-      length <= (int) spider_user_defined_key_parts(key_info);
-      key_part++,
-      length++
-    ) {
-      field = key_part->field;
-      key_name_length =
-        mysql_share->column_name_str[field->field_index].length();
-      if (length == 1)
-      {
-        if (str->reserve(SPIDER_SQL_ORDER_LEN))
-          DBUG_RETURN(HA_ERR_OUT_OF_MEM);
-        str->q_append(SPIDER_SQL_ORDER_STR, SPIDER_SQL_ORDER_LEN);
-      }
-      if (str->reserve(alias_length + key_name_length +
-        /* SPIDER_SQL_NAME_QUOTE_LEN */ 2 + SPIDER_SQL_COMMA_LEN))
-        DBUG_RETURN(HA_ERR_OUT_OF_MEM);
-      str->q_append(alias, alias_length);
-      mysql_share->append_column_name(str, field->field_index);
-      str->q_append(SPIDER_SQL_COMMA_STR, SPIDER_SQL_COMMA_LEN);
-    }
-    if (length > 1)
-    {
-      str->length(str->length() - SPIDER_SQL_COMMA_LEN);
-    }
-  } else {
-    /* sort by all columns */
-    Field **fieldp;
-    for (
-      fieldp = table->field, length = 1;
-      *fieldp;
-      fieldp++, length++
-    ) {
-      key_name_length =
-        mysql_share->column_name_str[(*fieldp)->field_index].length();
-      if (length == 1)
-      {
-        if (str->reserve(SPIDER_SQL_ORDER_LEN))
-          DBUG_RETURN(HA_ERR_OUT_OF_MEM);
-        str->q_append(SPIDER_SQL_ORDER_STR, SPIDER_SQL_ORDER_LEN);
-      }
-      if (str->reserve(alias_length + key_name_length +
-        /* SPIDER_SQL_NAME_QUOTE_LEN */ 2 + SPIDER_SQL_COMMA_LEN))
-        DBUG_RETURN(HA_ERR_OUT_OF_MEM);
-      str->q_append(alias, alias_length);
-      mysql_share->append_column_name(str, (*fieldp)->field_index);
-      str->q_append(SPIDER_SQL_COMMA_STR, SPIDER_SQL_COMMA_LEN);
-    }
-    if (length > 1)
-    {
-      str->length(str->length() - SPIDER_SQL_COMMA_LEN);
-    }
-  }
-  limit_pos = str->length();
-  DBUG_RETURN(0);
-}
-
-int spider_mysql_handler::append_key_order_for_direct_order_limit_with_alias_part(
-  const char *alias,
-  uint alias_length,
-  ulong sql_type
-) {
-  int error_num;
-  spider_string *str;
-  DBUG_ENTER("spider_mysql_handler::append_key_order_for_direct_order_limit_with_alias_part");
-  DBUG_PRINT("info",("spider this=%p", this));
-  switch (sql_type)
-  {
-    case SPIDER_SQL_TYPE_SELECT_SQL:
-    case SPIDER_SQL_TYPE_TMP_SQL:
-      str = &sql;
-      break;
-    case SPIDER_SQL_TYPE_INSERT_SQL:
-    case SPIDER_SQL_TYPE_UPDATE_SQL:
-    case SPIDER_SQL_TYPE_DELETE_SQL:
-    case SPIDER_SQL_TYPE_BULK_UPDATE_SQL:
-      str = &update_sql;
-      break;
-    case SPIDER_SQL_TYPE_HANDLER:
-      str = &ha_sql;
-      break;
-    default:
-      DBUG_RETURN(0);
-  }
-  error_num = append_key_order_for_direct_order_limit_with_alias(
-    str, alias, alias_length);
-  DBUG_RETURN(error_num);
-}
-
-int spider_mysql_handler::append_key_order_for_direct_order_limit_with_alias(
-  spider_string *str,
-  const char *alias,
-  uint alias_length
-) {
-  int error_num;
-  ORDER *order;
-  st_select_lex *select_lex;
-  longlong select_limit;
-  longlong offset_limit;
-  DBUG_ENTER("spider_mysql_handler::append_key_order_for_direct_order_limit_with_alias");
-  DBUG_PRINT("info",("spider this=%p", this));
-#ifdef HANDLER_HAS_DIRECT_AGGREGATE
-  if (spider->result_list.direct_aggregate)
-  {
-    if ((error_num = append_group_by(str, alias, alias_length)))
-      DBUG_RETURN(error_num);
-  }
-#endif
-  spider_get_select_limit(spider, &select_lex, &select_limit,
-    &offset_limit);
-  if (select_lex->order_list.first)
-  {
-    if (str->reserve(SPIDER_SQL_ORDER_LEN))
-      DBUG_RETURN(HA_ERR_OUT_OF_MEM);
-    str->q_append(SPIDER_SQL_ORDER_STR, SPIDER_SQL_ORDER_LEN);
-    for (order = (ORDER *) select_lex->order_list.first; order;
-      order = order->next)
-    {
-      if ((error_num =
-        spider_db_print_item_type((*order->item), spider, str, alias,
-          alias_length, spider_dbton_mysql.dbton_id)))
-      {
-        DBUG_PRINT("info",("spider error=%d", error_num));
-        DBUG_RETURN(error_num);
-      }
-      if (order->asc)
-      {
-        if (str->reserve(SPIDER_SQL_COMMA_LEN))
-          DBUG_RETURN(HA_ERR_OUT_OF_MEM);
-        str->q_append(SPIDER_SQL_COMMA_STR, SPIDER_SQL_COMMA_LEN);
-      } else {
-        if (str->reserve(SPIDER_SQL_DESC_LEN + SPIDER_SQL_COMMA_LEN))
-          DBUG_RETURN(HA_ERR_OUT_OF_MEM);
-        str->q_append(SPIDER_SQL_DESC_STR, SPIDER_SQL_DESC_LEN);
-        str->q_append(SPIDER_SQL_COMMA_STR, SPIDER_SQL_COMMA_LEN);
-      }
-    }
-    str->length(str->length() - SPIDER_SQL_COMMA_LEN);
-  }
-  limit_pos = str->length();
-  DBUG_RETURN(0);
-}
-
-int spider_mysql_handler::append_key_order_with_alias_part(
-  const char *alias,
-  uint alias_length,
-  ulong sql_type
-) {
-  int error_num;
-  spider_string *str;
-  DBUG_ENTER("spider_mysql_handler::append_key_order_with_alias_part");
-  DBUG_PRINT("info",("spider this=%p", this));
-  switch (sql_type)
-  {
-    case SPIDER_SQL_TYPE_SELECT_SQL:
-    case SPIDER_SQL_TYPE_TMP_SQL:
-      str = &sql;
-      break;
-    case SPIDER_SQL_TYPE_INSERT_SQL:
-    case SPIDER_SQL_TYPE_UPDATE_SQL:
-    case SPIDER_SQL_TYPE_DELETE_SQL:
-    case SPIDER_SQL_TYPE_BULK_UPDATE_SQL:
-      str = &update_sql;
-      break;
-    case SPIDER_SQL_TYPE_HANDLER:
-      str = &ha_sql;
-      error_num = append_key_order_for_handler(str, alias, alias_length);
-      DBUG_RETURN(error_num);
-    default:
-      DBUG_RETURN(0);
-  }
-  error_num = append_key_order_with_alias(str, alias, alias_length);
-  DBUG_RETURN(error_num);
-}
-
-int spider_mysql_handler::append_key_order_for_handler(
-  spider_string *str,
-  const char *alias,
-  uint alias_length
-) {
-  DBUG_ENTER("spider_mysql_handler::append_key_order_for_handler");
-  DBUG_PRINT("info",("spider this=%p", this));
-  DBUG_PRINT("info",("spider ha_next_pos=%d", ha_next_pos));
-  DBUG_PRINT("info",("spider ha_where_pos=%d", ha_where_pos));
-  str->q_append(alias, alias_length);
-  memset((char *) str->ptr() + str->length(), ' ',
-    ha_where_pos - ha_next_pos - alias_length);
-  DBUG_RETURN(0);
-}
-
-int spider_mysql_handler::append_key_order_with_alias(
-  spider_string *str,
-  const char *alias,
-  uint alias_length
-) {
-  SPIDER_RESULT_LIST *result_list = &spider->result_list;
-  KEY *key_info = result_list->key_info;
-  int length;
-  KEY_PART_INFO *key_part;
-  Field *field;
-  uint key_name_length;
-  DBUG_ENTER("spider_mysql_handler::append_key_order_with_alias");
-  DBUG_PRINT("info",("spider this=%p", this));
-#ifdef HANDLER_HAS_DIRECT_AGGREGATE
-  if (spider->result_list.direct_aggregate)
-  {
-    int error_num;
-    if ((error_num = append_group_by(str, alias, alias_length)))
-      DBUG_RETURN(error_num);
-  }
-#endif
-  if (result_list->sorted == TRUE)
-  {
-    if (result_list->desc_flg == TRUE)
-    {
-      for (
-        key_part = key_info->key_part + result_list->key_order,
-        length = 1;
-        length + result_list->key_order <
-          (int) spider_user_defined_key_parts(key_info) &&
-        length < result_list->max_order;
-        key_part++,
-        length++
-      ) {
-        field = key_part->field;
-        key_name_length =
-          mysql_share->column_name_str[field->field_index].length();
-        if (length == 1)
-        {
-          if (str->reserve(SPIDER_SQL_ORDER_LEN))
-            DBUG_RETURN(HA_ERR_OUT_OF_MEM);
-          str->q_append(SPIDER_SQL_ORDER_STR, SPIDER_SQL_ORDER_LEN);
-        }
-        if (key_part->key_part_flag & HA_REVERSE_SORT)
-        {
-          if (str->reserve(alias_length + key_name_length +
-            /* SPIDER_SQL_NAME_QUOTE_LEN */ 2 + SPIDER_SQL_COMMA_LEN))
-            DBUG_RETURN(HA_ERR_OUT_OF_MEM);
-          str->q_append(alias, alias_length);
-          mysql_share->append_column_name(str, field->field_index);
-          str->q_append(SPIDER_SQL_COMMA_STR, SPIDER_SQL_COMMA_LEN);
-        } else {
-          if (str->reserve(alias_length + key_name_length +
-            /* SPIDER_SQL_NAME_QUOTE_LEN */ 2 +
-            SPIDER_SQL_DESC_LEN + SPIDER_SQL_COMMA_LEN))
-            DBUG_RETURN(HA_ERR_OUT_OF_MEM);
-          str->q_append(alias, alias_length);
-          mysql_share->append_column_name(str, field->field_index);
-          str->q_append(SPIDER_SQL_DESC_STR, SPIDER_SQL_DESC_LEN);
-          str->q_append(SPIDER_SQL_COMMA_STR, SPIDER_SQL_COMMA_LEN);
-        }
-      }
-      if (
-        length + result_list->key_order <=
-          (int) spider_user_defined_key_parts(key_info) &&
-        length <= result_list->max_order
-      ) {
-        field = key_part->field;
-        key_name_length =
-          mysql_share->column_name_str[field->field_index].length();
-        if (length == 1)
-        {
-          if (str->reserve(SPIDER_SQL_ORDER_LEN))
-            DBUG_RETURN(HA_ERR_OUT_OF_MEM);
-          str->q_append(SPIDER_SQL_ORDER_STR, SPIDER_SQL_ORDER_LEN);
-        }
-        if (key_part->key_part_flag & HA_REVERSE_SORT)
-        {
-          if (str->reserve(alias_length + key_name_length +
-            /* SPIDER_SQL_NAME_QUOTE_LEN */ 2))
-            DBUG_RETURN(HA_ERR_OUT_OF_MEM);
-          str->q_append(alias, alias_length);
-          mysql_share->append_column_name(str, field->field_index);
-        } else {
-          if (str->reserve(alias_length + key_name_length +
-            /* SPIDER_SQL_NAME_QUOTE_LEN */ 2 + SPIDER_SQL_DESC_LEN))
-            DBUG_RETURN(HA_ERR_OUT_OF_MEM);
-          str->q_append(alias, alias_length);
-          mysql_share->append_column_name(str, field->field_index);
-          str->q_append(SPIDER_SQL_DESC_STR, SPIDER_SQL_DESC_LEN);
-        }
-      }
-    } else {
-      for (
-        key_part = key_info->key_part + result_list->key_order,
-        length = 1;
-        length + result_list->key_order <
-          (int) spider_user_defined_key_parts(key_info) &&
-        length < result_list->max_order;
-        key_part++,
-        length++
-      ) {
-        field = key_part->field;
-        key_name_length =
-          mysql_share->column_name_str[field->field_index].length();
-        if (length == 1)
-        {
-          if (str->reserve(SPIDER_SQL_ORDER_LEN))
-            DBUG_RETURN(HA_ERR_OUT_OF_MEM);
-          str->q_append(SPIDER_SQL_ORDER_STR, SPIDER_SQL_ORDER_LEN);
-        }
-        if (key_part->key_part_flag & HA_REVERSE_SORT)
-        {
-          if (str->reserve(alias_length + key_name_length +
-            /* SPIDER_SQL_NAME_QUOTE_LEN */ 2 +
-            SPIDER_SQL_DESC_LEN + SPIDER_SQL_COMMA_LEN))
-            DBUG_RETURN(HA_ERR_OUT_OF_MEM);
-          str->q_append(alias, alias_length);
-          mysql_share->append_column_name(str, field->field_index);
-          str->q_append(SPIDER_SQL_DESC_STR, SPIDER_SQL_DESC_LEN);
-          str->q_append(SPIDER_SQL_COMMA_STR, SPIDER_SQL_COMMA_LEN);
-        } else {
-          if (str->reserve(alias_length + key_name_length +
-            /* SPIDER_SQL_NAME_QUOTE_LEN */ 2 + SPIDER_SQL_COMMA_LEN))
-            DBUG_RETURN(HA_ERR_OUT_OF_MEM);
-          str->q_append(alias, alias_length);
-          mysql_share->append_column_name(str, field->field_index);
-          str->q_append(SPIDER_SQL_COMMA_STR, SPIDER_SQL_COMMA_LEN);
-        }
-      }
-      if (
-        length + result_list->key_order <=
-          (int) spider_user_defined_key_parts(key_info) &&
-        length <= result_list->max_order
-      ) {
-        field = key_part->field;
-        key_name_length =
-          mysql_share->column_name_str[field->field_index].length();
-        if (length == 1)
-        {
-          if (str->reserve(SPIDER_SQL_ORDER_LEN))
-            DBUG_RETURN(HA_ERR_OUT_OF_MEM);
-          str->q_append(SPIDER_SQL_ORDER_STR, SPIDER_SQL_ORDER_LEN);
-        }
-        if (key_part->key_part_flag & HA_REVERSE_SORT)
-        {
-          if (str->reserve(alias_length + key_name_length +
-            /* SPIDER_SQL_NAME_QUOTE_LEN */ 2 + SPIDER_SQL_DESC_LEN))
-            DBUG_RETURN(HA_ERR_OUT_OF_MEM);
-          str->q_append(alias, alias_length);
-          mysql_share->append_column_name(str, field->field_index);
-          str->q_append(SPIDER_SQL_DESC_STR, SPIDER_SQL_DESC_LEN);
-        } else {
-          if (str->reserve(alias_length + key_name_length +
-            /* SPIDER_SQL_NAME_QUOTE_LEN */ 2))
-            DBUG_RETURN(HA_ERR_OUT_OF_MEM);
-          str->q_append(alias, alias_length);
-          mysql_share->append_column_name(str, field->field_index);
-        }
-      }
-    }
-  }
-  limit_pos = str->length();
-  DBUG_RETURN(0);
-}
-
-int spider_mysql_handler::append_limit_part(
-  longlong offset,
-  longlong limit,
-  ulong sql_type
-) {
-  int error_num;
-  spider_string *str;
-  DBUG_ENTER("spider_mysql_handler::append_limit_part");
-  DBUG_PRINT("info",("spider this=%p", this));
-  switch (sql_type)
-  {
-    case SPIDER_SQL_TYPE_SELECT_SQL:
-      str = &sql;
-      limit_pos = str->length();
-      break;
-    case SPIDER_SQL_TYPE_TMP_SQL:
-      str = &tmp_sql;
-      limit_pos = str->length();
-      break;
-    case SPIDER_SQL_TYPE_INSERT_SQL:
-    case SPIDER_SQL_TYPE_UPDATE_SQL:
-    case SPIDER_SQL_TYPE_DELETE_SQL:
-    case SPIDER_SQL_TYPE_BULK_UPDATE_SQL:
-      str = &update_sql;
-      limit_pos = str->length();
-      break;
-    case SPIDER_SQL_TYPE_HANDLER:
-      str = &ha_sql;
-      ha_limit_pos = str->length();
-      break;
-    default:
-      DBUG_RETURN(0);
-  }
-  error_num = append_limit(str, offset, limit);
-  DBUG_RETURN(error_num);
-}
-
-int spider_mysql_handler::reappend_limit_part(
-  longlong offset,
-  longlong limit,
-  ulong sql_type
-) {
-  int error_num;
-  spider_string *str;
-  DBUG_ENTER("spider_mysql_handler::reappend_limit_part");
-  DBUG_PRINT("info",("spider this=%p", this));
-  switch (sql_type)
-  {
-    case SPIDER_SQL_TYPE_SELECT_SQL:
-      str = &sql;
-      str->length(limit_pos);
-      break;
-    case SPIDER_SQL_TYPE_TMP_SQL:
-      str = &tmp_sql;
-      str->length(limit_pos);
-      break;
-    case SPIDER_SQL_TYPE_INSERT_SQL:
-    case SPIDER_SQL_TYPE_UPDATE_SQL:
-    case SPIDER_SQL_TYPE_DELETE_SQL:
-    case SPIDER_SQL_TYPE_BULK_UPDATE_SQL:
-      str = &update_sql;
-      str->length(limit_pos);
-      break;
-    case SPIDER_SQL_TYPE_HANDLER:
-      str = &ha_sql;
-      str->length(ha_limit_pos);
-      break;
-    default:
-      DBUG_RETURN(0);
-  }
-  error_num = append_limit(str, offset, limit);
-  DBUG_RETURN(error_num);
-}
-
-int spider_mysql_handler::append_limit(
-  spider_string *str,
-  longlong offset,
-  longlong limit
-) {
-  char buf[SPIDER_LONGLONG_LEN + 1];
-  uint32 length;
-  DBUG_ENTER("spider_mysql_handler::append_limit");
-  DBUG_PRINT("info",("spider this=%p", this));
-  DBUG_PRINT("info", ("spider offset=%lld", offset));
-  DBUG_PRINT("info", ("spider limit=%lld", limit));
-  if (offset || limit < 9223372036854775807LL)
-  {
-    if (str->reserve(SPIDER_SQL_LIMIT_LEN + SPIDER_SQL_COMMA_LEN +
-      ((SPIDER_LONGLONG_LEN) * 2)))
-      DBUG_RETURN(HA_ERR_OUT_OF_MEM);
-    str->q_append(SPIDER_SQL_LIMIT_STR, SPIDER_SQL_LIMIT_LEN);
-    if (offset)
-    {
-      length = (uint32) (my_charset_bin.cset->longlong10_to_str)(
-        &my_charset_bin, buf, SPIDER_LONGLONG_LEN + 1, -10, offset);
-      str->q_append(buf, length);
-      str->q_append(SPIDER_SQL_COMMA_STR, SPIDER_SQL_COMMA_LEN);
-    }
-    length = (uint32) (my_charset_bin.cset->longlong10_to_str)(
-      &my_charset_bin, buf, SPIDER_LONGLONG_LEN + 1, -10, limit);
-    str->q_append(buf, length);
-  }
-  DBUG_RETURN(0);
-}
-
-int spider_mysql_handler::append_select_lock_part(
-  ulong sql_type
-) {
-  int error_num;
-  spider_string *str;
-  DBUG_ENTER("spider_mysql_handler::append_select_lock_part");
-  DBUG_PRINT("info",("spider this=%p", this));
-  switch (sql_type)
-  {
-    case SPIDER_SQL_TYPE_SELECT_SQL:
-      str = &sql;
-      break;
-    default:
-      DBUG_RETURN(0);
-  }
-  error_num = append_select_lock(str);
-  DBUG_RETURN(error_num);
-}
-
-int spider_mysql_handler::append_select_lock(
-  spider_string *str
-) {
-  int lock_mode = spider_conn_lock_mode(spider);
-  DBUG_ENTER("spider_mysql_handler::append_select_lock");
-  DBUG_PRINT("info",("spider this=%p", this));
-  if (lock_mode == SPIDER_LOCK_MODE_EXCLUSIVE)
-  {
-    if (str->reserve(SPIDER_SQL_FOR_UPDATE_LEN))
-      DBUG_RETURN(HA_ERR_OUT_OF_MEM);
-    str->q_append(SPIDER_SQL_FOR_UPDATE_STR, SPIDER_SQL_FOR_UPDATE_LEN);
-  } else if (lock_mode == SPIDER_LOCK_MODE_SHARED)
-  {
-    if (str->reserve(SPIDER_SQL_SHARED_LOCK_LEN))
-      DBUG_RETURN(HA_ERR_OUT_OF_MEM);
-    str->q_append(SPIDER_SQL_SHARED_LOCK_STR, SPIDER_SQL_SHARED_LOCK_LEN);
-  }
-  DBUG_RETURN(0);
-}
-
-int spider_mysql_handler::append_union_all_start_part(
-  ulong sql_type
-) {
-  int error_num;
-  spider_string *str;
-  DBUG_ENTER("spider_mysql_handler::append_union_all_start_part");
-  DBUG_PRINT("info",("spider this=%p", this));
-  switch (sql_type)
-  {
-    case SPIDER_SQL_TYPE_SELECT_SQL:
-      str = &sql;
-      break;
-    default:
-      DBUG_RETURN(0);
-  }
-  error_num = append_union_all_start(str);
-  DBUG_RETURN(error_num);
-}
-
-int spider_mysql_handler::append_union_all_start(
-  spider_string *str
-) {
-  DBUG_ENTER("spider_mysql_handler::append_union_all_start");
-  DBUG_PRINT("info",("spider this=%p", this));
-  if (str->reserve(SPIDER_SQL_OPEN_PAREN_LEN))
-    DBUG_RETURN(HA_ERR_OUT_OF_MEM);
-  str->q_append(SPIDER_SQL_OPEN_PAREN_STR, SPIDER_SQL_OPEN_PAREN_LEN);
-  DBUG_RETURN(0);
-}
-
-int spider_mysql_handler::append_union_all_part(
-  ulong sql_type
-) {
-  int error_num;
-  spider_string *str;
-  DBUG_ENTER("spider_mysql_handler::append_union_all_part");
-  DBUG_PRINT("info",("spider this=%p", this));
-  switch (sql_type)
-  {
-    case SPIDER_SQL_TYPE_SELECT_SQL:
-      str = &sql;
-      break;
-    default:
-      DBUG_RETURN(0);
-  }
-  error_num = append_union_all(str);
-  DBUG_RETURN(error_num);
-}
-
-int spider_mysql_handler::append_union_all(
-  spider_string *str
-) {
-  DBUG_ENTER("spider_mysql_handler::append_union_all");
-  DBUG_PRINT("info",("spider this=%p", this));
-  if (str->reserve(SPIDER_SQL_UNION_ALL_LEN))
-    DBUG_RETURN(HA_ERR_OUT_OF_MEM);
-  str->q_append(SPIDER_SQL_UNION_ALL_STR, SPIDER_SQL_UNION_ALL_LEN);
-  DBUG_RETURN(0);
-}
-
-int spider_mysql_handler::append_union_all_end_part(
-  ulong sql_type
-) {
-  int error_num;
-  spider_string *str;
-  DBUG_ENTER("spider_mysql_handler::append_union_all_end_part");
-  DBUG_PRINT("info",("spider this=%p", this));
-  switch (sql_type)
-  {
-    case SPIDER_SQL_TYPE_SELECT_SQL:
-      str = &sql;
-      break;
-    default:
-      DBUG_RETURN(0);
-  }
-  error_num = append_union_all_end(str);
-  DBUG_RETURN(error_num);
-}
-
-int spider_mysql_handler::append_union_all_end(
-  spider_string *str
-) {
-  DBUG_ENTER("spider_mysql_handler::append_union_all_end");
-  DBUG_PRINT("info",("spider this=%p", this));
-  str->length(str->length() -
-    SPIDER_SQL_UNION_ALL_LEN + SPIDER_SQL_CLOSE_PAREN_LEN);
-  DBUG_RETURN(0);
-}
-
-int spider_mysql_handler::append_multi_range_cnt_part(
-  ulong sql_type,
-  uint multi_range_cnt,
-  bool with_comma
-) {
-  int error_num;
-  spider_string *str;
-  DBUG_ENTER("spider_mysql_handler::append_multi_range_cnt_part");
-  DBUG_PRINT("info",("spider this=%p", this));
-  switch (sql_type)
-  {
-    case SPIDER_SQL_TYPE_SELECT_SQL:
-      str = &sql;
-      break;
-    case SPIDER_SQL_TYPE_TMP_SQL:
-      str = &tmp_sql;
-      break;
-    default:
-      DBUG_RETURN(0);
-  }
-  error_num = append_multi_range_cnt(str, multi_range_cnt, with_comma);
-  DBUG_RETURN(error_num);
-}
-
-int spider_mysql_handler::append_multi_range_cnt(
-  spider_string *str,
-  uint multi_range_cnt,
-  bool with_comma
-) {
-  int range_cnt_length;
-  char range_cnt_str[SPIDER_SQL_INT_LEN];
-  DBUG_ENTER("spider_mysql_handler::append_multi_range_cnt");
-  DBUG_PRINT("info",("spider this=%p", this));
-  range_cnt_length = my_sprintf(range_cnt_str, (range_cnt_str, "%u",
-    multi_range_cnt));
-  if (with_comma)
-  {
-    if (str->reserve(range_cnt_length + SPIDER_SQL_COMMA_LEN))
-      DBUG_RETURN(HA_ERR_OUT_OF_MEM);
-    str->q_append(range_cnt_str, range_cnt_length);
-    str->q_append(SPIDER_SQL_COMMA_STR, SPIDER_SQL_COMMA_LEN);
-  } else {
-    if (str->reserve(range_cnt_length))
-      DBUG_RETURN(HA_ERR_OUT_OF_MEM);
-    str->q_append(range_cnt_str, range_cnt_length);
-  }
-  DBUG_RETURN(0);
-}
-
-int spider_mysql_handler::append_multi_range_cnt_with_name_part(
-  ulong sql_type,
-  uint multi_range_cnt
-) {
-  int error_num;
-  spider_string *str;
-  DBUG_ENTER("spider_mysql_handler::append_multi_range_cnt_with_name_part");
-  DBUG_PRINT("info",("spider this=%p", this));
-  switch (sql_type)
-  {
-    case SPIDER_SQL_TYPE_SELECT_SQL:
-      str = &sql;
-      break;
-    case SPIDER_SQL_TYPE_TMP_SQL:
-      str = &tmp_sql;
-      break;
-    default:
-      DBUG_RETURN(0);
-  }
-  error_num = append_multi_range_cnt_with_name(str, multi_range_cnt);
-  DBUG_RETURN(error_num);
-}
-
-int spider_mysql_handler::append_multi_range_cnt_with_name(
-  spider_string *str,
-  uint multi_range_cnt
-) {
-  int range_cnt_length;
-  char range_cnt_str[SPIDER_SQL_INT_LEN];
-  DBUG_ENTER("spider_mysql_handler::append_multi_range_cnt_with_name");
-  DBUG_PRINT("info",("spider this=%p", this));
-  range_cnt_length = my_sprintf(range_cnt_str, (range_cnt_str, "%u",
-    multi_range_cnt));
-  if (str->reserve(range_cnt_length + SPIDER_SQL_SPACE_LEN +
-    SPIDER_SQL_ID_LEN + SPIDER_SQL_COMMA_LEN))
-    DBUG_RETURN(HA_ERR_OUT_OF_MEM);
-  str->q_append(range_cnt_str, range_cnt_length);
-  str->q_append(SPIDER_SQL_SPACE_STR, SPIDER_SQL_SPACE_LEN);
-  str->q_append(SPIDER_SQL_ID_STR, SPIDER_SQL_ID_LEN);
-  str->q_append(SPIDER_SQL_COMMA_STR, SPIDER_SQL_COMMA_LEN);
-  DBUG_RETURN(0);
-}
-
-int spider_mysql_handler::append_open_handler_part(
-  ulong sql_type,
-  uint handler_id,
-  SPIDER_CONN *conn,
-  int link_idx
-) {
-  int error_num;
-  spider_string *str;
-  DBUG_ENTER("spider_mysql_handler::append_open_handler_part");
-  DBUG_PRINT("info",("spider this=%p", this));
-  switch (sql_type)
-  {
-    case SPIDER_SQL_TYPE_HANDLER:
-      str = &ha_sql;
-      break;
-    default:
-      DBUG_RETURN(0);
-  }
-  error_num = append_open_handler(str, handler_id, conn, link_idx);
-  exec_ha_sql = str;
-  DBUG_RETURN(error_num);
-}
-
-int spider_mysql_handler::append_open_handler(
-  spider_string *str,
-  uint handler_id,
-  SPIDER_CONN *conn,
-  int link_idx
-) {
-  int error_num;
-  DBUG_ENTER("spider_mysql_handler::append_open_handler");
-  DBUG_PRINT("info",("spider this=%p", this));
-  DBUG_PRINT("info",("spider link_idx=%d", link_idx));
-  DBUG_PRINT("info",("spider m_handler_cid=%s",
-    spider->m_handler_cid[link_idx]));
-  if (str->reserve(SPIDER_SQL_HANDLER_LEN))
-  {
-    DBUG_RETURN(HA_ERR_OUT_OF_MEM);
-  }
-  str->q_append(SPIDER_SQL_HANDLER_STR, SPIDER_SQL_HANDLER_LEN);
-  if ((error_num = mysql_share->append_table_name(str,
-      spider->conn_link_idx[link_idx])))
-    DBUG_RETURN(error_num);
-  if (str->reserve(SPIDER_SQL_OPEN_LEN + SPIDER_SQL_AS_LEN +
-    SPIDER_SQL_HANDLER_CID_LEN))
-  {
-    DBUG_RETURN(HA_ERR_OUT_OF_MEM);
-  }
-  str->q_append(SPIDER_SQL_OPEN_STR, SPIDER_SQL_OPEN_LEN);
-  str->q_append(SPIDER_SQL_AS_STR, SPIDER_SQL_AS_LEN);
-  str->q_append(spider->m_handler_cid[link_idx], SPIDER_SQL_HANDLER_CID_LEN);
-  DBUG_RETURN(0);
-}
-
-int spider_mysql_handler::append_close_handler_part(
-  ulong sql_type,
-  int link_idx
-) {
-  int error_num;
-  spider_string *str;
-  DBUG_ENTER("spider_mysql_handler::append_close_handler_part");
-  DBUG_PRINT("info",("spider this=%p", this));
-  switch (sql_type)
-  {
-    case SPIDER_SQL_TYPE_HANDLER:
-      str = &ha_sql;
-      break;
-    default:
-      DBUG_RETURN(0);
-  }
-  error_num = append_close_handler(str, link_idx);
-  exec_ha_sql = str;
-  DBUG_RETURN(error_num);
-}
-
-int spider_mysql_handler::append_close_handler(
-  spider_string *str,
-  int link_idx
-) {
-  DBUG_ENTER("spider_mysql_handler::append_close_handler");
-  DBUG_PRINT("info",("spider this=%p", this));
-  if (str->reserve(SPIDER_SQL_HANDLER_LEN + SPIDER_SQL_CLOSE_LEN +
-    SPIDER_SQL_HANDLER_CID_LEN))
-    DBUG_RETURN(HA_ERR_OUT_OF_MEM);
-  str->q_append(SPIDER_SQL_HANDLER_STR, SPIDER_SQL_HANDLER_LEN);
-  str->q_append(spider->m_handler_cid[link_idx],
-    SPIDER_SQL_HANDLER_CID_LEN);
-  str->q_append(SPIDER_SQL_CLOSE_STR, SPIDER_SQL_CLOSE_LEN);
-  DBUG_RETURN(0);
-}
-
-int spider_mysql_handler::append_insert_terminator_part(
-  ulong sql_type
-) {
-  int error_num;
-  spider_string *str;
-  DBUG_ENTER("spider_mysql_handler::append_insert_terminator_part");
-  DBUG_PRINT("info",("spider this=%p", this));
-  switch (sql_type)
-  {
-    case SPIDER_SQL_TYPE_INSERT_SQL:
-      str = &insert_sql;
-      break;
-    default:
-      DBUG_RETURN(0);
-  }
-  error_num = append_insert_terminator(str);
-  DBUG_RETURN(error_num);
-}
-
-int spider_mysql_handler::append_insert_terminator(
-  spider_string *str
-) {
-  DBUG_ENTER("spider_mysql_handler::append_insert_terminator");
-  DBUG_PRINT("info",("spider this=%p", this));
-  if (spider->result_list.insert_dup_update_pushdown)
-  {
-    DBUG_PRINT("info",("spider add duplicate key update"));
-    str->length(str->length() - SPIDER_SQL_COMMA_LEN);
-    if (str->reserve(SPIDER_SQL_DUPLICATE_KEY_UPDATE_LEN +
-      dup_update_sql.length()))
-    {
-      str->length(0);
-      DBUG_RETURN(HA_ERR_OUT_OF_MEM);
-    }
-    str->q_append(SPIDER_SQL_DUPLICATE_KEY_UPDATE_STR,
-      SPIDER_SQL_DUPLICATE_KEY_UPDATE_LEN);
-    if (str->append(dup_update_sql))
-      DBUG_RETURN(HA_ERR_OUT_OF_MEM);
-  } else {
-    str->length(str->length() - SPIDER_SQL_COMMA_LEN);
-  }
-  DBUG_RETURN(0);
-}
-
-int spider_mysql_handler::append_insert_values_part(
-  ulong sql_type
-) {
-  int error_num;
-  spider_string *str;
-  DBUG_ENTER("spider_mysql_handler::append_insert_values_part");
-  DBUG_PRINT("info",("spider this=%p", this));
-  switch (sql_type)
-  {
-    case SPIDER_SQL_TYPE_INSERT_SQL:
-      str = &insert_sql;
-      break;
-    default:
-      DBUG_RETURN(0);
-  }
-  error_num = append_insert_values(str);
-  DBUG_RETURN(error_num);
-}
-
-int spider_mysql_handler::append_insert_values(
-  spider_string *str
-) {
-  SPIDER_SHARE *share = spider->share;
-  TABLE *table = spider->get_table();
-  Field **field;
-  bool add_value = FALSE;
-  DBUG_ENTER("spider_mysql_handler::append_insert_values");
-  DBUG_PRINT("info",("spider this=%p", this));
-  if (str->reserve(SPIDER_SQL_OPEN_PAREN_LEN))
-  {
-    str->length(0);
-    DBUG_RETURN(HA_ERR_OUT_OF_MEM);
-  }
-  str->q_append(SPIDER_SQL_OPEN_PAREN_STR, SPIDER_SQL_OPEN_PAREN_LEN);
-  for (field = table->field; *field; field++)
-  {
-    DBUG_PRINT("info",("spider field_index=%u", (*field)->field_index));
-    if (
-      bitmap_is_set(table->write_set, (*field)->field_index) ||
-      bitmap_is_set(table->read_set, (*field)->field_index)
-    ) {
-#ifndef DBUG_OFF
-      my_bitmap_map *tmp_map =
-        dbug_tmp_use_all_columns(table, table->read_set);
-#endif
-      add_value = TRUE;
-      DBUG_PRINT("info",("spider is_null()=%s",
-        (*field)->is_null() ? "TRUE" : "FALSE"));
-      DBUG_PRINT("info",("spider table->next_number_field=%p",
-        table->next_number_field));
-      DBUG_PRINT("info",("spider *field=%p", *field));
-      DBUG_PRINT("info",("spider force_auto_increment=%s",
-        (table->next_number_field && spider->force_auto_increment) ?
-        "TRUE" : "FALSE"));
-      if (
-        (*field)->is_null() ||
-        (
-          table->next_number_field == *field &&
-          !table->auto_increment_field_not_null &&
-          !spider->force_auto_increment
-        )
-      ) {
-        if (str->reserve(SPIDER_SQL_NULL_LEN + SPIDER_SQL_COMMA_LEN))
-        {
-#ifndef DBUG_OFF
-          dbug_tmp_restore_column_map(table->read_set, tmp_map);
-#endif
-          str->length(0);
-          DBUG_RETURN(HA_ERR_OUT_OF_MEM);
-        }
-        str->q_append(SPIDER_SQL_NULL_STR, SPIDER_SQL_NULL_LEN);
-      } else {
-        if (
-          spider_db_mysql_utility.
-            append_column_value(spider, str, *field, NULL,
-              share->access_charset) ||
-          str->reserve(SPIDER_SQL_COMMA_LEN)
-        ) {
-#ifndef DBUG_OFF
-          dbug_tmp_restore_column_map(table->read_set, tmp_map);
-#endif
-          str->length(0);
-          DBUG_RETURN(HA_ERR_OUT_OF_MEM);
-        }
-      }
-      str->q_append(SPIDER_SQL_COMMA_STR, SPIDER_SQL_COMMA_LEN);
-#ifndef DBUG_OFF
-      dbug_tmp_restore_column_map(table->read_set, tmp_map);
-#endif
-    }
-  }
-  if (add_value)
-    str->length(str->length() - SPIDER_SQL_COMMA_LEN);
-  if (str->reserve(SPIDER_SQL_CLOSE_PAREN_LEN + SPIDER_SQL_COMMA_LEN))
-  {
-    str->length(0);
-    DBUG_RETURN(HA_ERR_OUT_OF_MEM);
-  }
-  str->q_append(SPIDER_SQL_CLOSE_PAREN_STR, SPIDER_SQL_CLOSE_PAREN_LEN);
-  str->q_append(SPIDER_SQL_COMMA_STR, SPIDER_SQL_COMMA_LEN);
-  DBUG_RETURN(0);
-}
-
-int spider_mysql_handler::append_into_part(
-  ulong sql_type
-) {
-  int error_num;
-  spider_string *str;
-  DBUG_ENTER("spider_mysql_handler::append_into_part");
-  DBUG_PRINT("info",("spider this=%p", this));
-  switch (sql_type)
-  {
-    case SPIDER_SQL_TYPE_INSERT_SQL:
-      str = &insert_sql;
-      break;
-    default:
-      DBUG_RETURN(0);
-  }
-  error_num = append_into(str);
-  DBUG_RETURN(error_num);
-}
-
-int spider_mysql_handler::append_into(
-  spider_string *str
-) {
-  const TABLE *table = spider->get_table();
-  Field **field;
-  uint field_name_length = 0;
-  DBUG_ENTER("spider_mysql_handler::append_into");
-  DBUG_PRINT("info",("spider this=%p", this));
-  if (str->reserve(SPIDER_SQL_INTO_LEN + mysql_share->db_nm_max_length +
-    SPIDER_SQL_DOT_LEN + mysql_share->table_nm_max_length +
-    /* SPIDER_SQL_NAME_QUOTE_LEN */ 4 + SPIDER_SQL_OPEN_PAREN_LEN))
-    DBUG_RETURN(HA_ERR_OUT_OF_MEM);
-  str->q_append(SPIDER_SQL_INTO_STR, SPIDER_SQL_INTO_LEN);
-  insert_table_name_pos = str->length();
-  append_table_name_with_adjusting(str, first_link_idx,
-    SPIDER_SQL_TYPE_INSERT_SQL);
-  str->q_append(SPIDER_SQL_OPEN_PAREN_STR, SPIDER_SQL_OPEN_PAREN_LEN);
-  for (field = table->field; *field; field++)
-  {
-    if (
-      bitmap_is_set(table->write_set, (*field)->field_index) ||
-      bitmap_is_set(table->read_set, (*field)->field_index)
-    ) {
-      field_name_length =
-        mysql_share->column_name_str[(*field)->field_index].length();
-      if (str->reserve(field_name_length +
-        /* SPIDER_SQL_NAME_QUOTE_LEN */ 2 + SPIDER_SQL_COMMA_LEN))
-        DBUG_RETURN(HA_ERR_OUT_OF_MEM);
-      mysql_share->append_column_name(str, (*field)->field_index);
-      str->q_append(SPIDER_SQL_COMMA_STR, SPIDER_SQL_COMMA_LEN);
-    }
-  }
-  if (field_name_length)
-    str->length(str->length() - SPIDER_SQL_COMMA_LEN);
-  if (str->reserve(SPIDER_SQL_VALUES_LEN))
-    DBUG_RETURN(HA_ERR_OUT_OF_MEM);
-  str->q_append(SPIDER_SQL_VALUES_STR, SPIDER_SQL_VALUES_LEN);
-  insert_pos = str->length();
-  DBUG_RETURN(0);
-}
-
-void spider_mysql_handler::set_insert_to_pos(
-  ulong sql_type
-) {
-  DBUG_ENTER("spider_mysql_handler::set_insert_to_pos");
-  switch (sql_type)
-  {
-    case SPIDER_SQL_TYPE_INSERT_SQL:
-      insert_sql.length(insert_pos);
-      break;
-    default:
-      DBUG_ASSERT(0);
-      break;
-  }
-  DBUG_VOID_RETURN;
-}
-
-int spider_mysql_handler::append_from_part(
-  ulong sql_type,
-  int link_idx
-) {
-  int error_num;
-  spider_string *str;
-  DBUG_ENTER("spider_mysql_handler::append_from_part");
-  DBUG_PRINT("info",("spider this=%p", this));
-  switch (sql_type)
-  {
-    case SPIDER_SQL_TYPE_HANDLER:
-      str = &ha_sql;
-      break;
-    case SPIDER_SQL_TYPE_UPDATE_SQL:
-    case SPIDER_SQL_TYPE_DELETE_SQL:
-    case SPIDER_SQL_TYPE_BULK_UPDATE_SQL:
-      str = &update_sql;
-      break;
-    default:
-      str = &sql;
-      break;
-  }
-  error_num = append_from(str, sql_type, link_idx);
-  DBUG_RETURN(error_num);
-}
-
-int spider_mysql_handler::append_from(
-  spider_string *str,
-  ulong sql_type,
-  int link_idx
-) {
-  DBUG_ENTER("spider_mysql_handler::append_from");
-  DBUG_PRINT("info",("spider this=%p", this));
-  DBUG_PRINT("info",("spider link_idx=%d", link_idx));
-  if (sql_type == SPIDER_SQL_TYPE_HANDLER)
-  {
-    ha_table_name_pos = str->length();
-    DBUG_PRINT("info",("spider ha_table_name_pos=%u", ha_table_name_pos));
-    ha_sql_handler_id = spider->m_handler_id[link_idx];
-    DBUG_PRINT("info",("spider ha_sql_handler_id=%u", ha_sql_handler_id));
-    if (str->reserve(SPIDER_SQL_HANDLER_CID_LEN))
-      DBUG_RETURN(HA_ERR_OUT_OF_MEM);
-    str->q_append(spider->m_handler_cid[link_idx], SPIDER_SQL_HANDLER_CID_LEN);
-    DBUG_PRINT("info",("spider m_handler_cid=%s",
-      spider->m_handler_cid[link_idx]));
-  } else {
-    if (str->reserve(SPIDER_SQL_FROM_LEN + mysql_share->db_nm_max_length +
-      SPIDER_SQL_DOT_LEN + mysql_share->table_nm_max_length +
-      /* SPIDER_SQL_NAME_QUOTE_LEN */ 4 + SPIDER_SQL_OPEN_PAREN_LEN))
-      DBUG_RETURN(HA_ERR_OUT_OF_MEM);
-    str->q_append(SPIDER_SQL_FROM_STR, SPIDER_SQL_FROM_LEN);
-    table_name_pos = str->length();
-    append_table_name_with_adjusting(str, link_idx, sql_type);
-  }
-  DBUG_RETURN(0);
-}
-
-int spider_mysql_handler::append_flush_tables_part(
-  ulong sql_type,
-  int link_idx,
-  bool lock
-) {
-  int error_num;
-  spider_string *str;
-  DBUG_ENTER("spider_mysql_handler::append_flush_tables_part");
-  DBUG_PRINT("info",("spider this=%p", this));
-  switch (sql_type)
-  {
-    case SPIDER_SQL_TYPE_OTHER_SQL:
-      str = &spider->result_list.sqls[link_idx];
-      break;
-    default:
-      DBUG_RETURN(0);
-  }
-  error_num = append_flush_tables(str, link_idx, lock);
-  DBUG_RETURN(error_num);
-}
-
-int spider_mysql_handler::append_flush_tables(
-  spider_string *str,
-  int link_idx,
-  bool lock
-) {
-  DBUG_ENTER("spider_mysql_handler::append_flush_tables");
-  DBUG_PRINT("info",("spider this=%p", this));
-  if (lock)
-  {
-    if (str->reserve(SPIDER_SQL_FLUSH_TABLES_LEN +
-      SPIDER_SQL_WITH_READ_LOCK_LEN))
-      DBUG_RETURN(HA_ERR_OUT_OF_MEM);
-    str->q_append(SPIDER_SQL_FLUSH_TABLES_STR, SPIDER_SQL_FLUSH_TABLES_LEN);
-    str->q_append(SPIDER_SQL_WITH_READ_LOCK_STR,
-      SPIDER_SQL_WITH_READ_LOCK_LEN);
-  } else {
-    if (str->reserve(SPIDER_SQL_FLUSH_TABLES_LEN))
-      DBUG_RETURN(HA_ERR_OUT_OF_MEM);
-    str->q_append(SPIDER_SQL_FLUSH_TABLES_STR, SPIDER_SQL_FLUSH_TABLES_LEN);
-  }
-  DBUG_RETURN(0);
-}
-
-int spider_mysql_handler::append_optimize_table_part(
-  ulong sql_type,
-  int link_idx
-) {
-  int error_num;
-  spider_string *str;
-  DBUG_ENTER("spider_mysql_handler::append_optimize_table_part");
-  DBUG_PRINT("info",("spider this=%p", this));
-  switch (sql_type)
-  {
-    case SPIDER_SQL_TYPE_OTHER_SQL:
-      str = &spider->result_list.sqls[link_idx];
-      break;
-    default:
-      DBUG_RETURN(0);
-  }
-  error_num = append_optimize_table(str, link_idx);
-  DBUG_RETURN(error_num);
-}
-
-int spider_mysql_handler::append_optimize_table(
-  spider_string *str,
-  int link_idx
-) {
-  SPIDER_SHARE *share = spider->share;
-  int conn_link_idx = spider->conn_link_idx[link_idx];
-  int local_length = spider_param_internal_optimize_local(spider->trx->thd,
-    share->internal_optimize_local) * SPIDER_SQL_SQL_LOCAL_LEN;
-  DBUG_ENTER("spider_mysql_handler::append_optimize_table");
-  DBUG_PRINT("info",("spider this=%p", this));
-  if (str->reserve(SPIDER_SQL_SQL_OPTIMIZE_LEN + SPIDER_SQL_SQL_TABLE_LEN +
-    local_length +
-    mysql_share->db_names_str[conn_link_idx].length() +
-    SPIDER_SQL_DOT_LEN +
-    mysql_share->table_names_str[conn_link_idx].length() +
-    /* SPIDER_SQL_NAME_QUOTE_LEN */ 4))
-    DBUG_RETURN(HA_ERR_OUT_OF_MEM);
-  str->q_append(SPIDER_SQL_SQL_OPTIMIZE_STR, SPIDER_SQL_SQL_OPTIMIZE_LEN);
-  if (local_length)
-    str->q_append(SPIDER_SQL_SQL_LOCAL_STR, SPIDER_SQL_SQL_LOCAL_LEN);
-  str->q_append(SPIDER_SQL_SQL_TABLE_STR, SPIDER_SQL_SQL_TABLE_LEN);
-  mysql_share->append_table_name(str, conn_link_idx);
-  DBUG_RETURN(0);
-}
-
-int spider_mysql_handler::append_analyze_table_part(
-  ulong sql_type,
-  int link_idx
-) {
-  int error_num;
-  spider_string *str;
-  DBUG_ENTER("spider_mysql_handler::append_analyze_table_part");
-  DBUG_PRINT("info",("spider this=%p", this));
-  switch (sql_type)
-  {
-    case SPIDER_SQL_TYPE_OTHER_SQL:
-      str = &spider->result_list.sqls[link_idx];
-      break;
-    default:
-      DBUG_RETURN(0);
-  }
-  error_num = append_analyze_table(str, link_idx);
-  DBUG_RETURN(error_num);
-}
-
-int spider_mysql_handler::append_analyze_table(
-  spider_string *str,
-  int link_idx
-) {
-  SPIDER_SHARE *share = spider->share;
-  int conn_link_idx = spider->conn_link_idx[link_idx];
-  int local_length = spider_param_internal_optimize_local(spider->trx->thd,
-    share->internal_optimize_local) * SPIDER_SQL_SQL_LOCAL_LEN;
-  DBUG_ENTER("spider_mysql_handler::append_analyze_table");
-  DBUG_PRINT("info",("spider this=%p", this));
-  if (str->reserve(SPIDER_SQL_SQL_ANALYZE_LEN + SPIDER_SQL_SQL_TABLE_LEN +
-    local_length +
-    mysql_share->db_names_str[conn_link_idx].length() +
-    SPIDER_SQL_DOT_LEN +
-    mysql_share->table_names_str[conn_link_idx].length() +
-    /* SPIDER_SQL_NAME_QUOTE_LEN */ 4))
-    DBUG_RETURN(HA_ERR_OUT_OF_MEM);
-  str->q_append(SPIDER_SQL_SQL_ANALYZE_STR, SPIDER_SQL_SQL_ANALYZE_LEN);
-  if (local_length)
-    str->q_append(SPIDER_SQL_SQL_LOCAL_STR, SPIDER_SQL_SQL_LOCAL_LEN);
-  str->q_append(SPIDER_SQL_SQL_TABLE_STR, SPIDER_SQL_SQL_TABLE_LEN);
-  mysql_share->append_table_name(str, conn_link_idx);
-  DBUG_RETURN(0);
-}
-
-int spider_mysql_handler::append_repair_table_part(
-  ulong sql_type,
-  int link_idx,
-  HA_CHECK_OPT* check_opt
-) {
-  int error_num;
-  spider_string *str;
-  DBUG_ENTER("spider_mysql_handler::append_repair_table_part");
-  DBUG_PRINT("info",("spider this=%p", this));
-  switch (sql_type)
-  {
-    case SPIDER_SQL_TYPE_OTHER_SQL:
-      str = &spider->result_list.sqls[link_idx];
-      break;
-    default:
-      DBUG_RETURN(0);
-  }
-  error_num = append_repair_table(str, link_idx, check_opt);
-  DBUG_RETURN(error_num);
-}
-
-int spider_mysql_handler::append_repair_table(
-  spider_string *str,
-  int link_idx,
-  HA_CHECK_OPT* check_opt
-) {
-  SPIDER_SHARE *share = spider->share;
-  int conn_link_idx = spider->conn_link_idx[link_idx];
-  int local_length = spider_param_internal_optimize_local(spider->trx->thd,
-    share->internal_optimize_local) * SPIDER_SQL_SQL_LOCAL_LEN;
-  DBUG_ENTER("spider_mysql_handler::append_repair_table");
-  DBUG_PRINT("info",("spider this=%p", this));
-  if (str->reserve(SPIDER_SQL_SQL_REPAIR_LEN + SPIDER_SQL_SQL_TABLE_LEN +
-    local_length +
-    mysql_share->db_names_str[conn_link_idx].length() +
-    SPIDER_SQL_DOT_LEN +
-    mysql_share->table_names_str[conn_link_idx].length() +
-    /* SPIDER_SQL_NAME_QUOTE_LEN */ 4))
-    DBUG_RETURN(HA_ERR_OUT_OF_MEM);
-  str->q_append(SPIDER_SQL_SQL_REPAIR_STR, SPIDER_SQL_SQL_REPAIR_LEN);
-  if (local_length)
-    str->q_append(SPIDER_SQL_SQL_LOCAL_STR, SPIDER_SQL_SQL_LOCAL_LEN);
-  str->q_append(SPIDER_SQL_SQL_TABLE_STR, SPIDER_SQL_SQL_TABLE_LEN);
-  mysql_share->append_table_name(str, conn_link_idx);
-  if (check_opt->flags & T_QUICK)
-  {
-    if (str->reserve(SPIDER_SQL_SQL_QUICK_LEN))
-      DBUG_RETURN(HA_ERR_OUT_OF_MEM);
-    str->q_append(SPIDER_SQL_SQL_QUICK_STR, SPIDER_SQL_SQL_QUICK_LEN);
-  }
-  if (check_opt->flags & T_EXTEND)
-  {
-    if (str->reserve(SPIDER_SQL_SQL_EXTENDED_LEN))
-      DBUG_RETURN(HA_ERR_OUT_OF_MEM);
-    str->q_append(SPIDER_SQL_SQL_EXTENDED_STR, SPIDER_SQL_SQL_EXTENDED_LEN);
-  }
-  if (check_opt->sql_flags & TT_USEFRM)
-  {
-    if (str->reserve(SPIDER_SQL_SQL_USE_FRM_LEN))
-      DBUG_RETURN(HA_ERR_OUT_OF_MEM);
-    str->q_append(SPIDER_SQL_SQL_USE_FRM_STR, SPIDER_SQL_SQL_USE_FRM_LEN);
-  }
-  DBUG_RETURN(0);
-}
-
-int spider_mysql_handler::append_check_table_part(
-  ulong sql_type,
-  int link_idx,
-  HA_CHECK_OPT* check_opt
-) {
-  int error_num;
-  spider_string *str;
-  DBUG_ENTER("spider_mysql_handler::append_check_table_part");
-  DBUG_PRINT("info",("spider this=%p", this));
-  switch (sql_type)
-  {
-    case SPIDER_SQL_TYPE_OTHER_SQL:
-      str = &spider->result_list.sqls[link_idx];
-      break;
-    default:
-      DBUG_RETURN(0);
-  }
-  error_num = append_check_table(str, link_idx, check_opt);
-  DBUG_RETURN(error_num);
-}
-
-int spider_mysql_handler::append_check_table(
-  spider_string *str,
-  int link_idx,
-  HA_CHECK_OPT* check_opt
-) {
-  int conn_link_idx = spider->conn_link_idx[link_idx];
-  DBUG_ENTER("spider_mysql_handler::append_check_table");
-  DBUG_PRINT("info",("spider this=%p", this));
-  if (str->reserve(SPIDER_SQL_SQL_CHECK_TABLE_LEN +
-    mysql_share->db_names_str[conn_link_idx].length() +
-    SPIDER_SQL_DOT_LEN +
-    mysql_share->table_names_str[conn_link_idx].length() +
-    /* SPIDER_SQL_NAME_QUOTE_LEN */ 4))
-    DBUG_RETURN(HA_ERR_OUT_OF_MEM);
-  str->q_append(SPIDER_SQL_SQL_CHECK_TABLE_STR,
-    SPIDER_SQL_SQL_CHECK_TABLE_LEN);
-  mysql_share->append_table_name(str, conn_link_idx);
-  if (check_opt->flags & T_QUICK)
-  {
-    if (str->reserve(SPIDER_SQL_SQL_QUICK_LEN))
-      DBUG_RETURN(HA_ERR_OUT_OF_MEM);
-    str->q_append(SPIDER_SQL_SQL_QUICK_STR, SPIDER_SQL_SQL_QUICK_LEN);
-  }
-  if (check_opt->flags & T_FAST)
-  {
-    if (str->reserve(SPIDER_SQL_SQL_FAST_LEN))
-      DBUG_RETURN(HA_ERR_OUT_OF_MEM);
-    str->q_append(SPIDER_SQL_SQL_FAST_STR, SPIDER_SQL_SQL_FAST_LEN);
-  }
-  if (check_opt->flags & T_MEDIUM)
-  {
-    if (str->reserve(SPIDER_SQL_SQL_MEDIUM_LEN))
-      DBUG_RETURN(HA_ERR_OUT_OF_MEM);
-    str->q_append(SPIDER_SQL_SQL_MEDIUM_STR, SPIDER_SQL_SQL_MEDIUM_LEN);
-  }
-  if (check_opt->flags & T_EXTEND)
-  {
-    if (str->reserve(SPIDER_SQL_SQL_EXTENDED_LEN))
-      DBUG_RETURN(HA_ERR_OUT_OF_MEM);
-    str->q_append(SPIDER_SQL_SQL_EXTENDED_STR, SPIDER_SQL_SQL_EXTENDED_LEN);
-  }
-  DBUG_RETURN(0);
-}
-
-int spider_mysql_handler::append_enable_keys_part(
-  ulong sql_type,
-  int link_idx
-) {
-  int error_num;
-  spider_string *str;
-  DBUG_ENTER("spider_mysql_handler::append_enable_keys_part");
-  DBUG_PRINT("info",("spider this=%p", this));
-  switch (sql_type)
-  {
-    case SPIDER_SQL_TYPE_OTHER_SQL:
-      str = &spider->result_list.sqls[link_idx];
-      break;
-    default:
-      DBUG_RETURN(0);
-  }
-  error_num = append_enable_keys(str, link_idx);
-  DBUG_RETURN(error_num);
-}
-
-int spider_mysql_handler::append_enable_keys(
-  spider_string *str,
-  int link_idx
-) {
-  int conn_link_idx = spider->conn_link_idx[link_idx];
-  DBUG_ENTER("spider_mysql_handler::append_enable_keys");
-  DBUG_PRINT("info",("spider this=%p", this));
-  if (str->reserve(SPIDER_SQL_SQL_ALTER_TABLE_LEN +
-    mysql_share->db_names_str[conn_link_idx].length() +
-    SPIDER_SQL_DOT_LEN +
-    mysql_share->table_names_str[conn_link_idx].length() +
-    /* SPIDER_SQL_NAME_QUOTE_LEN */ 4 + SPIDER_SQL_SQL_ENABLE_KEYS_LEN))
-    DBUG_RETURN(HA_ERR_OUT_OF_MEM);
-  str->q_append(SPIDER_SQL_SQL_ALTER_TABLE_STR,
-    SPIDER_SQL_SQL_ALTER_TABLE_LEN);
-  mysql_share->append_table_name(str, conn_link_idx);
-  str->q_append(SPIDER_SQL_SQL_ENABLE_KEYS_STR,
-    SPIDER_SQL_SQL_ENABLE_KEYS_LEN);
-  DBUG_RETURN(0);
-}
-
-int spider_mysql_handler::append_disable_keys_part(
-  ulong sql_type,
-  int link_idx
-) {
-  int error_num;
-  spider_string *str;
-  DBUG_ENTER("spider_mysql_handler::append_disable_keys_part");
-  DBUG_PRINT("info",("spider this=%p", this));
-  switch (sql_type)
-  {
-    case SPIDER_SQL_TYPE_OTHER_SQL:
-      str = &spider->result_list.sqls[link_idx];
-      break;
-    default:
-      DBUG_RETURN(0);
-  }
-  error_num = append_disable_keys(str, link_idx);
-  DBUG_RETURN(error_num);
-}
-
-int spider_mysql_handler::append_disable_keys(
-  spider_string *str,
-  int link_idx
-) {
-  int conn_link_idx = spider->conn_link_idx[link_idx];
-  DBUG_ENTER("spider_mysql_handler::append_disable_keys");
-  DBUG_PRINT("info",("spider this=%p", this));
-  if (str->reserve(SPIDER_SQL_SQL_ALTER_TABLE_LEN +
-    mysql_share->db_names_str[conn_link_idx].length() +
-    SPIDER_SQL_DOT_LEN +
-    mysql_share->table_names_str[conn_link_idx].length() +
-    /* SPIDER_SQL_NAME_QUOTE_LEN */ 4 + SPIDER_SQL_SQL_DISABLE_KEYS_LEN))
-    DBUG_RETURN(HA_ERR_OUT_OF_MEM);
-  str->q_append(SPIDER_SQL_SQL_ALTER_TABLE_STR,
-    SPIDER_SQL_SQL_ALTER_TABLE_LEN);
-  mysql_share->append_table_name(str, conn_link_idx);
-  str->q_append(SPIDER_SQL_SQL_DISABLE_KEYS_STR,
-    SPIDER_SQL_SQL_DISABLE_KEYS_LEN);
-  DBUG_RETURN(0);
-}
-
-int spider_mysql_handler::append_delete_all_rows_part(
-  ulong sql_type
-) {
-  int error_num;
-  spider_string *str;
-  DBUG_ENTER("spider_mysql_handler::append_delete_all_rows_part");
-  DBUG_PRINT("info",("spider this=%p", this));
-  switch (sql_type)
-  {
-    case SPIDER_SQL_TYPE_DELETE_SQL:
-      str = &update_sql;
-      break;
-    default:
-      DBUG_RETURN(0);
-  }
-  error_num = append_delete_all_rows(str, sql_type);
-  DBUG_RETURN(error_num);
-}
-
-int spider_mysql_handler::append_delete_all_rows(
-  spider_string *str,
-  ulong sql_type
-) {
-  int error_num;
-  DBUG_ENTER("spider_mysql_handler::append_delete_all_rows");
-  DBUG_PRINT("info",("spider this=%p", this));
-  if (spider->sql_command == SQLCOM_TRUNCATE)
-  {
-    if ((error_num = append_truncate(str, sql_type, first_link_idx)))
-      DBUG_RETURN(error_num);
-  } else {
-    if (
-      (error_num = append_delete(str)) ||
-      (error_num = append_from(str, sql_type, first_link_idx))
-    )
-      DBUG_RETURN(error_num);
-  }
-  DBUG_RETURN(0);
-}
-
-int spider_mysql_handler::append_truncate(
-  spider_string *str,
-  ulong sql_type,
-  int link_idx
-) {
-  DBUG_ENTER("spider_mysql_handler::append_truncate");
-  if (str->reserve(SPIDER_SQL_TRUNCATE_TABLE_LEN +
-    mysql_share->db_nm_max_length +
-    SPIDER_SQL_DOT_LEN + mysql_share->table_nm_max_length +
-    /* SPIDER_SQL_NAME_QUOTE_LEN */ 4 + SPIDER_SQL_OPEN_PAREN_LEN))
-    DBUG_RETURN(HA_ERR_OUT_OF_MEM);
-  str->q_append(SPIDER_SQL_TRUNCATE_TABLE_STR, SPIDER_SQL_TRUNCATE_TABLE_LEN);
-  table_name_pos = str->length();
-  append_table_name_with_adjusting(str, link_idx, sql_type);
-  DBUG_RETURN(0);
-}
-
-int spider_mysql_handler::append_explain_select_part(
-  key_range *start_key,
-  key_range *end_key,
-  ulong sql_type,
-  int link_idx
-) {
-  int error_num;
-  spider_string *str;
-  DBUG_ENTER("spider_mysql_handler::append_explain_select_part");
-  DBUG_PRINT("info",("spider this=%p", this));
-  switch (sql_type)
-  {
-    case SPIDER_SQL_TYPE_OTHER_SQL:
-      str = &spider->result_list.sqls[link_idx];
-      break;
-    default:
-      DBUG_RETURN(0);
-  }
-  error_num =
-    append_explain_select(str, start_key, end_key, sql_type, link_idx);
-  DBUG_RETURN(error_num);
-}
-
-int spider_mysql_handler::append_explain_select(
-  spider_string *str,
-  key_range *start_key,
-  key_range *end_key,
-  ulong sql_type,
-  int link_idx
-) {
-  int error_num;
-  DBUG_ENTER("spider_mysql_handler::append_explain_select");
-  DBUG_PRINT("info",("spider this=%p", this));
-  if (str->reserve(SPIDER_SQL_EXPLAIN_SELECT_LEN))
-  {
-    DBUG_RETURN(HA_ERR_OUT_OF_MEM);
-  }
-  str->q_append(SPIDER_SQL_EXPLAIN_SELECT_STR, SPIDER_SQL_EXPLAIN_SELECT_LEN);
-  if (
-    (error_num = append_from(str, sql_type, link_idx)) ||
-    (error_num = append_key_where(str, NULL, NULL, start_key, end_key,
-      sql_type, FALSE))
-  ) {
-    DBUG_RETURN(HA_ERR_OUT_OF_MEM);
-  }
-  DBUG_RETURN(0);
-}
-
-bool spider_mysql_handler::is_bulk_insert_exec_period(
-  bool bulk_end
-) {
-  DBUG_ENTER("spider_mysql_handler::is_bulk_insert_exec_period");
-  DBUG_PRINT("info",("spider this=%p", this));
-  DBUG_PRINT("info",("spider insert_sql.length=%u", insert_sql.length()));
-  DBUG_PRINT("info",("spider insert_pos=%d", insert_pos));
-  DBUG_PRINT("info",("spider insert_sql=%s", insert_sql.c_ptr_safe()));
-  if (
-    (bulk_end || (int) insert_sql.length() >= spider->bulk_size) &&
-    (int) insert_sql.length() > insert_pos
-  ) {
-    DBUG_RETURN(TRUE);
-  }
-  DBUG_RETURN(FALSE);
-}
-
-bool spider_mysql_handler::sql_is_filled_up(
-  ulong sql_type
-) {
-  DBUG_ENTER("spider_mysql_handler::sql_is_filled_up");
-  DBUG_PRINT("info",("spider this=%p", this));
-  DBUG_RETURN(filled_up);
-}
-
-bool spider_mysql_handler::sql_is_empty(
-  ulong sql_type
-) {
-  bool is_empty;
-  DBUG_ENTER("spider_mysql_handler::sql_is_empty");
-  DBUG_PRINT("info",("spider this=%p", this));
-  switch (sql_type)
-  {
-    case SPIDER_SQL_TYPE_SELECT_SQL:
-      is_empty = (sql.length() == 0);
-      break;
-    case SPIDER_SQL_TYPE_INSERT_SQL:
-      is_empty = (insert_sql.length() == 0);
-      break;
-    case SPIDER_SQL_TYPE_UPDATE_SQL:
-    case SPIDER_SQL_TYPE_DELETE_SQL:
-    case SPIDER_SQL_TYPE_BULK_UPDATE_SQL:
-      is_empty = (update_sql.length() == 0);
-      break;
-    case SPIDER_SQL_TYPE_TMP_SQL:
-      is_empty = (tmp_sql.length() == 0);
-      break;
-    case SPIDER_SQL_TYPE_HANDLER:
-      is_empty = (ha_sql.length() == 0);
-      break;
-    default:
-      is_empty = TRUE;
-      break;
-  }
-  DBUG_RETURN(is_empty);
-}
-
-bool spider_mysql_handler::support_multi_split_read()
-{
-  DBUG_ENTER("spider_mysql_handler::support_multi_split_read");
-  DBUG_PRINT("info",("spider this=%p", this));
-  DBUG_RETURN(TRUE);
-}
-
-bool spider_mysql_handler::support_bulk_update()
-{
-  DBUG_ENTER("spider_mysql_handler::support_bulk_update");
-  DBUG_PRINT("info",("spider this=%p", this));
-  DBUG_RETURN(TRUE);
-}
-
-int spider_mysql_handler::bulk_tmp_table_insert()
-{
-  int error_num;
-  DBUG_ENTER("spider_mysql_handler::bulk_tmp_table_insert");
-  DBUG_PRINT("info",("spider this=%p", this));
-  error_num = store_sql_to_bulk_tmp_table(&update_sql, upd_tmp_tbl);
-  DBUG_RETURN(error_num);
-}
-
-int spider_mysql_handler::bulk_tmp_table_insert(
-  int link_idx
-) {
-  int error_num;
-  DBUG_ENTER("spider_mysql_handler::bulk_tmp_table_insert");
-  DBUG_PRINT("info",("spider this=%p", this));
-  error_num = store_sql_to_bulk_tmp_table(
-    &spider->result_list.update_sqls[link_idx],
-    spider->result_list.upd_tmp_tbls[link_idx]);
-  DBUG_RETURN(error_num);
-}
-
-int spider_mysql_handler::bulk_tmp_table_end_bulk_insert()
-{
-  int error_num;
-  DBUG_ENTER("spider_mysql_handler::bulk_tmp_table_end_bulk_insert");
-  DBUG_PRINT("info",("spider this=%p", this));
-  if ((error_num = upd_tmp_tbl->file->ha_end_bulk_insert()))
-  {
-    DBUG_RETURN(error_num);
-  }
-  DBUG_RETURN(0);
-}
-
-int spider_mysql_handler::bulk_tmp_table_rnd_init()
-{
-  int error_num;
-  DBUG_ENTER("spider_mysql_handler::bulk_tmp_table_rnd_init");
-  DBUG_PRINT("info",("spider this=%p", this));
-  upd_tmp_tbl->file->extra(HA_EXTRA_CACHE);
-  if ((error_num = upd_tmp_tbl->file->ha_rnd_init(TRUE)))
-  {
-    DBUG_RETURN(error_num);
-  }
-  reading_from_bulk_tmp_table = TRUE;
-  DBUG_RETURN(0);
-}
-
-int spider_mysql_handler::bulk_tmp_table_rnd_next()
-{
-  int error_num;
-  DBUG_ENTER("spider_mysql_handler::bulk_tmp_table_rnd_next");
-  DBUG_PRINT("info",("spider this=%p", this));
-#if defined(MARIADB_BASE_VERSION) && MYSQL_VERSION_ID >= 50200
-  error_num = upd_tmp_tbl->file->ha_rnd_next(upd_tmp_tbl->record[0]);
-#else
-  error_num = upd_tmp_tbl->file->rnd_next(upd_tmp_tbl->record[0]);
-#endif
-  if (!error_num)
-  {
-    error_num = restore_sql_from_bulk_tmp_table(&insert_sql, upd_tmp_tbl);
-  }
-  DBUG_RETURN(error_num);
-}
-
-int spider_mysql_handler::bulk_tmp_table_rnd_end()
-{
-  int error_num;
-  DBUG_ENTER("spider_mysql_handler::bulk_tmp_table_rnd_end");
-  DBUG_PRINT("info",("spider this=%p", this));
-  reading_from_bulk_tmp_table = FALSE;
-  if ((error_num = upd_tmp_tbl->file->ha_rnd_end()))
-  {
-    DBUG_RETURN(error_num);
-  }
-  DBUG_RETURN(0);
-}
-
-bool spider_mysql_handler::need_copy_for_update(
-  int link_idx
-) {
-  int all_link_idx = spider->conn_link_idx[link_idx];
-  DBUG_ENTER("spider_mysql_handler::need_copy_for_update");
-  DBUG_PRINT("info",("spider this=%p", this));
-  DBUG_RETURN(!mysql_share->same_db_table_name ||
-    spider->share->link_statuses[all_link_idx] == SPIDER_LINK_STATUS_RECOVERY);
-}
-
-bool spider_mysql_handler::bulk_tmp_table_created()
-{
-  DBUG_ENTER("spider_mysql_handler::bulk_tmp_table_created");
-  DBUG_PRINT("info",("spider this=%p", this));
-  DBUG_RETURN(upd_tmp_tbl);
-}
-
-int spider_mysql_handler::mk_bulk_tmp_table_and_bulk_start()
-{
-  THD *thd = spider->trx->thd;
-  TABLE *table = spider->get_table();
-  DBUG_ENTER("spider_mysql_handler::mk_bulk_tmp_table_and_bulk_start");
-  DBUG_PRINT("info",("spider this=%p", this));
-  if (!upd_tmp_tbl)
-  {
-    if (!(upd_tmp_tbl = spider_mk_sys_tmp_table(
-      thd, table, &upd_tmp_tbl_prm, "a", update_sql.charset())))
-    {
-      DBUG_RETURN(HA_ERR_OUT_OF_MEM);
-    }
-    upd_tmp_tbl->file->extra(HA_EXTRA_WRITE_CACHE);
-    upd_tmp_tbl->file->ha_start_bulk_insert((ha_rows) 0);
-  }
-  DBUG_RETURN(0);
-}
-
-void spider_mysql_handler::rm_bulk_tmp_table()
-{
-  DBUG_ENTER("spider_mysql_handler::rm_bulk_tmp_table");
-  DBUG_PRINT("info",("spider this=%p", this));
-  if (upd_tmp_tbl)
-  {
-    spider_rm_sys_tmp_table(spider->trx->thd, upd_tmp_tbl, &upd_tmp_tbl_prm);
-    upd_tmp_tbl = NULL;
-  }
-  DBUG_VOID_RETURN;
-}
-
-int spider_mysql_handler::store_sql_to_bulk_tmp_table(
-  spider_string *str,
-  TABLE *tmp_table
-) {
-  int error_num;
-  DBUG_ENTER("spider_mysql_handler::store_sql_to_bulk_tmp_table");
-  DBUG_PRINT("info",("spider this=%p", this));
-  tmp_table->field[0]->set_notnull();
-  tmp_table->field[0]->store(str->ptr(), str->length(), str->charset());
-  if ((error_num = tmp_table->file->ha_write_row(tmp_table->record[0])))
-    DBUG_RETURN(error_num);
-  DBUG_RETURN(0);
-}
-
-int spider_mysql_handler::restore_sql_from_bulk_tmp_table(
-  spider_string *str,
-  TABLE *tmp_table
-) {
-  DBUG_ENTER("spider_mysql_handler::restore_sql_from_bulk_tmp_table");
-  DBUG_PRINT("info",("spider this=%p", this));
-  tmp_table->field[0]->val_str(str->get_str());
-  str->mem_calc();
-  DBUG_RETURN(0);
-}
-
-int spider_mysql_handler::insert_lock_tables_list(
-  SPIDER_CONN *conn,
-  int link_idx
-) {
-  spider_db_mysql *db_conn = (spider_db_mysql *) conn->db_conn;
-  SPIDER_LINK_FOR_HASH *tmp_link_for_hash2 = &link_for_hash[link_idx];
-  DBUG_ENTER("spider_mysql_handler::insert_lock_tables_list");
-  DBUG_PRINT("info",("spider this=%p", this));
-  uint old_elements =
-    db_conn->lock_table_hash.array.max_element;
-#ifdef HASH_UPDATE_WITH_HASH_VALUE
-  if (my_hash_insert_with_hash_value(
-    &db_conn->lock_table_hash,
-    tmp_link_for_hash2->db_table_str_hash_value,
-    (uchar*) tmp_link_for_hash2))
-#else
-  if (my_hash_insert(&db_conn->lock_table_hash,
-    (uchar*) tmp_link_for_hash2))
-#endif
-  {
-    DBUG_RETURN(HA_ERR_OUT_OF_MEM);
-  }
-  if (db_conn->lock_table_hash.array.max_element > old_elements)
-  {
-    spider_alloc_calc_mem(spider_current_trx,
-      db_conn->lock_table_hash,
-      (db_conn->lock_table_hash.array.max_element - old_elements) *
-      db_conn->lock_table_hash.array.size_of_element);
-  }
-  DBUG_RETURN(0);
-}
-
-int spider_mysql_handler::append_lock_tables_list(
-  SPIDER_CONN *conn,
-  int link_idx,
-  int *appended
-) {
-  int error_num;
-  SPIDER_LINK_FOR_HASH *tmp_link_for_hash, *tmp_link_for_hash2;
-  int conn_link_idx = spider->conn_link_idx[link_idx];
-  spider_db_mysql *db_conn = (spider_db_mysql *) conn->db_conn;
-  DBUG_ENTER("spider_mysql_handler::append_lock_tables_list");
-  DBUG_PRINT("info",("spider this=%p", this));
-  tmp_link_for_hash2 = &link_for_hash[link_idx];
-  tmp_link_for_hash2->db_table_str =
-    &mysql_share->db_table_str[conn_link_idx];
-#ifdef SPIDER_HAS_HASH_VALUE_TYPE
-  tmp_link_for_hash2->db_table_str_hash_value =
-    mysql_share->db_table_str_hash_value[conn_link_idx];
-  if (!(tmp_link_for_hash = (SPIDER_LINK_FOR_HASH *)
-    my_hash_search_using_hash_value(
-      &db_conn->lock_table_hash,
-      tmp_link_for_hash2->db_table_str_hash_value,
-      (uchar*) tmp_link_for_hash2->db_table_str->ptr(),
-      tmp_link_for_hash2->db_table_str->length())))
-#else
-  if (!(tmp_link_for_hash = (SPIDER_LINK_FOR_HASH *) my_hash_search(
-    &db_conn->lock_table_hash,
-    (uchar*) tmp_link_for_hash2->db_table_str->ptr(),
-    tmp_link_for_hash2->db_table_str->length())))
-#endif
-  {
-    if ((error_num = insert_lock_tables_list(conn, link_idx)))
-      DBUG_RETURN(error_num);
-    *appended = 1;
-  } else {
-    if (tmp_link_for_hash->spider->lock_type < spider->lock_type)
-    {
-#ifdef HASH_UPDATE_WITH_HASH_VALUE
-      my_hash_delete_with_hash_value(
-        &db_conn->lock_table_hash,
-        tmp_link_for_hash->db_table_str_hash_value,
-        (uchar*) tmp_link_for_hash);
-#else
-      my_hash_delete(&db_conn->lock_table_hash,
-        (uchar*) tmp_link_for_hash);
-#endif
-      uint old_elements =
-        db_conn->lock_table_hash.array.max_element;
-#ifdef HASH_UPDATE_WITH_HASH_VALUE
-      if (my_hash_insert_with_hash_value(
-        &db_conn->lock_table_hash,
-        tmp_link_for_hash2->db_table_str_hash_value,
-        (uchar*) tmp_link_for_hash2))
-#else
-      if (my_hash_insert(&db_conn->lock_table_hash,
-        (uchar*) tmp_link_for_hash2))
-#endif
-      {
-        DBUG_RETURN(HA_ERR_OUT_OF_MEM);
-      }
-      if (db_conn->lock_table_hash.array.max_element > old_elements)
-      {
-        spider_alloc_calc_mem(spider_current_trx,
-          db_conn->lock_table_hash,
-          (db_conn->lock_table_hash.array.max_element - old_elements) *
-          db_conn->lock_table_hash.array.size_of_element);
-      }
-    }
-  }
-  DBUG_RETURN(0);
-}
-
-int spider_mysql_handler::realloc_sql(
-  ulong *realloced
-) {
-  THD *thd = spider->trx->thd;
-  st_spider_share *share = spider->share;
-  int init_sql_alloc_size =
-    spider_param_init_sql_alloc_size(thd, share->init_sql_alloc_size);
-  DBUG_ENTER("spider_mysql_handler::realloc_sql");
-  DBUG_PRINT("info",("spider this=%p", this));
-  if ((int) sql.alloced_length() > init_sql_alloc_size * 2)
-  {
-    sql.free();
-    if (sql.real_alloc(init_sql_alloc_size))
-      DBUG_RETURN(HA_ERR_OUT_OF_MEM);
-    *realloced |= SPIDER_SQL_TYPE_SELECT_SQL;
-  }
-  if ((int) ha_sql.alloced_length() > init_sql_alloc_size * 2)
-  {
-    ha_sql.free();
-    if (ha_sql.real_alloc(init_sql_alloc_size))
-      DBUG_RETURN(HA_ERR_OUT_OF_MEM);
-    *realloced |= SPIDER_SQL_TYPE_SELECT_SQL;
-  }
-  if ((int) dup_update_sql.alloced_length() > init_sql_alloc_size * 2)
-  {
-    dup_update_sql.free();
-    if (dup_update_sql.real_alloc(init_sql_alloc_size))
-      DBUG_RETURN(HA_ERR_OUT_OF_MEM);
-  }
-  if ((int) insert_sql.alloced_length() > init_sql_alloc_size * 2)
-  {
-    insert_sql.free();
-    if (insert_sql.real_alloc(init_sql_alloc_size))
-      DBUG_RETURN(HA_ERR_OUT_OF_MEM);
-    *realloced |= SPIDER_SQL_TYPE_INSERT_SQL;
-  }
-  if ((int) update_sql.alloced_length() > init_sql_alloc_size * 2)
-  {
-    update_sql.free();
-    if (update_sql.real_alloc(init_sql_alloc_size))
-      DBUG_RETURN(HA_ERR_OUT_OF_MEM);
-    *realloced |= (SPIDER_SQL_TYPE_UPDATE_SQL | SPIDER_SQL_TYPE_DELETE_SQL);
-  }
-  update_sql.length(0);
-  if ((int) tmp_sql.alloced_length() > init_sql_alloc_size * 2)
-  {
-    tmp_sql.free();
-    if (tmp_sql.real_alloc(init_sql_alloc_size))
-      DBUG_RETURN(HA_ERR_OUT_OF_MEM);
-    *realloced |= SPIDER_SQL_TYPE_TMP_SQL;
-  }
-  DBUG_RETURN(0);
-}
-
-int spider_mysql_handler::reset_sql(
-  ulong sql_type
-) {
-  DBUG_ENTER("spider_mysql_handler::reset_sql");
-  DBUG_PRINT("info",("spider this=%p", this));
-  if (sql_type & SPIDER_SQL_TYPE_SELECT_SQL)
-  {
-    sql.length(0);
-  }
-  if (sql_type & SPIDER_SQL_TYPE_INSERT_SQL)
-  {
-    insert_sql.length(0);
-  }
-  if (sql_type & (SPIDER_SQL_TYPE_UPDATE_SQL | SPIDER_SQL_TYPE_DELETE_SQL |
-    SPIDER_SQL_TYPE_BULK_UPDATE_SQL))
-  {
-    update_sql.length(0);
-  }
-  if (sql_type & SPIDER_SQL_TYPE_TMP_SQL)
-  {
-    tmp_sql.length(0);
-  }
-  if (sql_type & SPIDER_SQL_TYPE_HANDLER)
-  {
-    ha_sql.length(0);
-  }
-  DBUG_RETURN(0);
-}
-
-#if defined(HS_HAS_SQLCOM) && defined(HAVE_HANDLERSOCKET)
-int spider_mysql_handler::reset_keys(
-  ulong sql_type
-) {
-  DBUG_ENTER("spider_mysql_handler::reset_keys");
-  DBUG_PRINT("info",("spider this=%p", this));
-  DBUG_ASSERT(0);
-  DBUG_RETURN(0);
-}
-
-int spider_mysql_handler::reset_upds(
-  ulong sql_type
-) {
-  DBUG_ENTER("spider_mysql_handler::reset_upds");
-  DBUG_PRINT("info",("spider this=%p", this));
-  hs_upds.clear();
-  DBUG_RETURN(0);
-}
-
-int spider_mysql_handler::reset_strs(
-  ulong sql_type
-) {
-  DBUG_ENTER("spider_mysql_handler::reset_strs");
-  DBUG_PRINT("info",("spider this=%p", this));
-  DBUG_ASSERT(0);
-  DBUG_RETURN(0);
-}
-
-int spider_mysql_handler::reset_strs_pos(
-  ulong sql_type
-) {
-  DBUG_ENTER("spider_mysql_handler::reset_strs_pos");
-  DBUG_PRINT("info",("spider this=%p", this));
-  DBUG_ASSERT(0);
-  DBUG_RETURN(0);
-}
-
-int spider_mysql_handler::push_back_upds(
-  SPIDER_HS_STRING_REF &info
-) {
-  int error_num;
-  DBUG_ENTER("spider_mysql_handler::push_back_upds");
-  DBUG_PRINT("info",("spider this=%p", this));
-  error_num = hs_upds.push_back(info);
-  DBUG_RETURN(error_num);
-}
-#endif
-
-bool spider_mysql_handler::need_lock_before_set_sql_for_exec(
-  ulong sql_type
-) {
-  DBUG_ENTER("spider_mysql_handler::need_lock_before_set_sql_for_exec");
-  DBUG_PRINT("info",("spider this=%p", this));
-  DBUG_RETURN(FALSE);
-}
-
-int spider_mysql_handler::set_sql_for_exec(
-  ulong sql_type,
-  int link_idx
-) {
-  int error_num;
-  uint tmp_pos;
-  SPIDER_SHARE *share = spider->share;
-  SPIDER_RESULT_LIST *result_list = &spider->result_list;
-  int all_link_idx = spider->conn_link_idx[link_idx];
-  DBUG_ENTER("spider_mysql_handler::set_sql_for_exec");
-  DBUG_PRINT("info",("spider this=%p", this));
-  if (sql_type & (SPIDER_SQL_TYPE_SELECT_SQL | SPIDER_SQL_TYPE_TMP_SQL))
-  {
-    if (mysql_share->same_db_table_name || link_idx == first_link_idx)
-    {
-      if (sql_type & SPIDER_SQL_TYPE_SELECT_SQL)
-        exec_sql = &sql;
-      if (sql_type & SPIDER_SQL_TYPE_TMP_SQL)
-        exec_tmp_sql = &tmp_sql;
-    } else {
-      char tmp_table_name[MAX_FIELD_WIDTH * 2],
-        tgt_table_name[MAX_FIELD_WIDTH * 2];
-      int tmp_table_name_length;
-      spider_string tgt_table_name_str(tgt_table_name,
-        MAX_FIELD_WIDTH * 2,
-        mysql_share->db_names_str[link_idx].charset());
-      const char *table_names[2], *table_aliases[2];
-      uint table_name_lengths[2], table_alias_lengths[2];
-      tgt_table_name_str.init_calc_mem(104);
-      tgt_table_name_str.length(0);
-      if (result_list->tmp_table_join && spider->bka_mode != 2)
-      {
-        create_tmp_bka_table_name(tmp_table_name, &tmp_table_name_length,
-          link_idx);
-        append_table_name_with_adjusting(&tgt_table_name_str, link_idx,
-          SPIDER_SQL_TYPE_TMP_SQL);
-        table_names[0] = tmp_table_name;
-        table_names[1] = tgt_table_name_str.ptr();
-        table_name_lengths[0] = tmp_table_name_length;
-        table_name_lengths[1] = tgt_table_name_str.length();
-        table_aliases[0] = SPIDER_SQL_A_STR;
-        table_aliases[1] = SPIDER_SQL_B_STR;
-        table_alias_lengths[0] = SPIDER_SQL_A_LEN;
-        table_alias_lengths[1] = SPIDER_SQL_B_LEN;
-      }
-      if (sql_type & SPIDER_SQL_TYPE_SELECT_SQL)
-      {
-        exec_sql = &result_list->sqls[link_idx];
-        if (exec_sql->copy(sql))
-          DBUG_RETURN(HA_ERR_OUT_OF_MEM);
-        else if (result_list->use_union)
-        {
-          if ((error_num = reset_union_table_name(exec_sql, link_idx,
-            SPIDER_SQL_TYPE_SELECT_SQL)))
-            DBUG_RETURN(error_num);
-        } else {
-          tmp_pos = exec_sql->length();
-          exec_sql->length(table_name_pos);
-          if (result_list->tmp_table_join && spider->bka_mode != 2)
-          {
-            if ((error_num = spider_db_mysql_utility.append_from_with_alias(
-              exec_sql, table_names, table_name_lengths,
-              table_aliases, table_alias_lengths, 2,
-              &table_name_pos, TRUE))
-            )
-              DBUG_RETURN(error_num);
-            exec_sql->q_append(SPIDER_SQL_SPACE_STR, SPIDER_SQL_SPACE_LEN);
-          } else {
-            append_table_name_with_adjusting(exec_sql, link_idx,
-              SPIDER_SQL_TYPE_SELECT_SQL);
-          }
-          exec_sql->length(tmp_pos);
-        }
-      }
-      if (sql_type & SPIDER_SQL_TYPE_TMP_SQL)
-      {
-        exec_tmp_sql = &result_list->tmp_sqls[link_idx];
-        if (result_list->tmp_table_join && spider->bka_mode != 2)
-        {
-          if (exec_tmp_sql->copy(tmp_sql))
-            DBUG_RETURN(HA_ERR_OUT_OF_MEM);
-          else {
-            tmp_pos = exec_tmp_sql->length();
-            exec_tmp_sql->length(tmp_sql_pos1);
-            exec_tmp_sql->q_append(tmp_table_name, tmp_table_name_length);
-            exec_tmp_sql->length(tmp_sql_pos2);
-            exec_tmp_sql->q_append(tmp_table_name, tmp_table_name_length);
-            exec_tmp_sql->length(tmp_sql_pos3);
-            exec_tmp_sql->q_append(tmp_table_name, tmp_table_name_length);
-            exec_tmp_sql->length(tmp_pos);
-          }
-        }
-      }
-    }
-  }
-  if (sql_type & SPIDER_SQL_TYPE_INSERT_SQL)
-  {
-    if (mysql_share->same_db_table_name || link_idx == first_link_idx)
-      exec_insert_sql = &insert_sql;
-    else {
-      exec_insert_sql = &result_list->insert_sqls[link_idx];
-      if (exec_insert_sql->copy(insert_sql))
-        DBUG_RETURN(HA_ERR_OUT_OF_MEM);
-      DBUG_PRINT("info",("spider exec_insert_sql=%s",
-        exec_insert_sql->c_ptr_safe()));
-      tmp_pos = exec_insert_sql->length();
-      exec_insert_sql->length(insert_table_name_pos);
-      append_table_name_with_adjusting(exec_insert_sql, link_idx,
-        sql_type);
-      exec_insert_sql->length(tmp_pos);
-      DBUG_PRINT("info",("spider exec_insert_sql->length=%u",
-        exec_insert_sql->length()));
-      DBUG_PRINT("info",("spider exec_insert_sql=%s",
-        exec_insert_sql->c_ptr_safe()));
-    }
-  }
-  if (sql_type & SPIDER_SQL_TYPE_BULK_UPDATE_SQL)
-  {
-    if (reading_from_bulk_tmp_table)
-    {
-      if (
-        mysql_share->same_db_table_name &&
-        share->link_statuses[all_link_idx] != SPIDER_LINK_STATUS_RECOVERY
-      ) {
-        exec_update_sql = &insert_sql;
-      } else if (!spider->result_list.upd_tmp_tbls[link_idx])
-      {
-        DBUG_RETURN(ER_SPIDER_COND_SKIP_NUM);
-      } else {
-        exec_update_sql = &spider->result_list.insert_sqls[link_idx];
-        if ((error_num = restore_sql_from_bulk_tmp_table(exec_update_sql,
-          spider->result_list.upd_tmp_tbls[link_idx])))
-        {
-          DBUG_RETURN(error_num);
-        }
-      }
-    } else {
-      if (
-        mysql_share->same_db_table_name &&
-        share->link_statuses[all_link_idx] != SPIDER_LINK_STATUS_RECOVERY
-      ) {
-        exec_update_sql = &update_sql;
-      } else {
-        exec_update_sql = &spider->result_list.update_sqls[link_idx];
-      }
-    }
-  } else if (sql_type &
-    (SPIDER_SQL_TYPE_UPDATE_SQL | SPIDER_SQL_TYPE_DELETE_SQL))
-  {
-    if (mysql_share->same_db_table_name || link_idx == first_link_idx)
-      exec_update_sql = &update_sql;
-    else {
-      exec_update_sql = &spider->result_list.update_sqls[link_idx];
-      if (exec_update_sql->copy(update_sql))
-        DBUG_RETURN(HA_ERR_OUT_OF_MEM);
-      tmp_pos = exec_update_sql->length();
-      exec_update_sql->length(table_name_pos);
-      append_table_name_with_adjusting(exec_update_sql, link_idx,
-        sql_type);
-      exec_update_sql->length(tmp_pos);
-    }
-  }
-  if (sql_type & SPIDER_SQL_TYPE_HANDLER)
-  {
-    if (spider->m_handler_id[link_idx] == ha_sql_handler_id)
-      exec_ha_sql = &ha_sql;
-    else {
-      exec_ha_sql = &result_list->sqls[link_idx];
-      if (exec_ha_sql->copy(ha_sql))
-        DBUG_RETURN(HA_ERR_OUT_OF_MEM);
-      else {
-        tmp_pos = exec_ha_sql->length();
-        exec_ha_sql->length(ha_table_name_pos);
-        append_table_name_with_adjusting(exec_ha_sql, link_idx,
-          SPIDER_SQL_TYPE_HANDLER);
-        exec_ha_sql->length(tmp_pos);
-      }
-    }
-  }
-  DBUG_RETURN(0);
-}
-
-int spider_mysql_handler::set_sql_for_exec(
-  spider_db_copy_table *tgt_ct,
-  ulong sql_type
-) {
-  spider_mysql_copy_table *mysql_ct = (spider_mysql_copy_table *) tgt_ct;
-  DBUG_ENTER("spider_mysql_handler::set_sql_for_exec");
-  DBUG_PRINT("info",("spider this=%p", this));
-  switch (sql_type)
-  {
-    case SPIDER_SQL_TYPE_INSERT_SQL:
-      exec_insert_sql = &mysql_ct->sql;
-      break;
-    default:
-      DBUG_ASSERT(0);
-      break;
-  }
-  DBUG_RETURN(0);
-}
-
-int spider_mysql_handler::execute_sql(
-  ulong sql_type,
-  SPIDER_CONN *conn,
-  int quick_mode,
-  int *need_mon
-) {
-  spider_string *tgt_sql;
-  uint tgt_length;
-  DBUG_ENTER("spider_mysql_handler::execute_sql");
-  DBUG_PRINT("info",("spider this=%p", this));
-  switch (sql_type)
-  {
-    case SPIDER_SQL_TYPE_SELECT_SQL:
-      DBUG_PRINT("info",("spider SPIDER_SQL_TYPE_SELECT_SQL"));
-      tgt_sql = exec_sql;
-      tgt_length = tgt_sql->length();
-      break;
-    case SPIDER_SQL_TYPE_INSERT_SQL:
-      DBUG_PRINT("info",("spider SPIDER_SQL_TYPE_SELECT_SQL"));
-      tgt_sql = exec_insert_sql;
-      tgt_length = tgt_sql->length();
-      break;
-    case SPIDER_SQL_TYPE_UPDATE_SQL:
-    case SPIDER_SQL_TYPE_DELETE_SQL:
-    case SPIDER_SQL_TYPE_BULK_UPDATE_SQL:
-      DBUG_PRINT("info",("spider %s",
-        sql_type == SPIDER_SQL_TYPE_UPDATE_SQL ? "SPIDER_SQL_TYPE_UPDATE_SQL" :
-        sql_type == SPIDER_SQL_TYPE_DELETE_SQL ? "SPIDER_SQL_TYPE_DELETE_SQL" :
-        "SPIDER_SQL_TYPE_BULK_UPDATE_SQL"
-      ));
-      tgt_sql = exec_update_sql;
-      tgt_length = tgt_sql->length();
-      break;
-    case SPIDER_SQL_TYPE_TMP_SQL:
-      DBUG_PRINT("info",("spider SPIDER_SQL_TYPE_TMP_SQL"));
-      tgt_sql = exec_tmp_sql;
-      tgt_length = tgt_sql->length();
-      break;
-    case SPIDER_SQL_TYPE_DROP_TMP_TABLE_SQL:
-      DBUG_PRINT("info",("spider SPIDER_SQL_TYPE_DROP_TMP_TABLE_SQL"));
-      tgt_sql = exec_tmp_sql;
-      tgt_length = tmp_sql_pos5;
-      break;
-    case SPIDER_SQL_TYPE_HANDLER:
-      DBUG_PRINT("info",("spider SPIDER_SQL_TYPE_HANDLER"));
-      tgt_sql = exec_ha_sql;
-      tgt_length = tgt_sql->length();
-      break;
-    default:
-      /* nothing to do */
-      DBUG_PRINT("info",("spider default"));
-      DBUG_RETURN(0);
-  }
-  DBUG_RETURN(spider_db_query(
-    conn,
-    tgt_sql->ptr(),
-    tgt_length,
-    quick_mode,
-    need_mon
-  ));
-}
-
-int spider_mysql_handler::reset()
-{
-  DBUG_ENTER("spider_mysql_handler::reset");
-  DBUG_PRINT("info",("spider this=%p", this));
-  update_sql.length(0);
-  DBUG_RETURN(0);
-}
-
-int spider_mysql_handler::sts_mode_exchange(
-  int sts_mode
-) {
-  DBUG_ENTER("spider_mysql_handler::sts_mode_exchange");
-  DBUG_PRINT("info",("spider sts_mode=%d", sts_mode));
-  DBUG_RETURN(sts_mode);
-}
-
-int spider_mysql_handler::show_table_status(
-  int link_idx,
-  int sts_mode,
-  uint flag
-) {
-  int error_num;
-  SPIDER_CONN *conn = spider->conns[link_idx];
-  SPIDER_DB_RESULT *res;
-  SPIDER_SHARE *share = spider->share;
-  uint pos = (2 * spider->conn_link_idx[link_idx]);
-  DBUG_ENTER("spider_mysql_handler::show_table_status");
-  DBUG_PRINT("info",("spider sts_mode=%d", sts_mode));
-  if (sts_mode == 1)
-  {
-    pthread_mutex_lock(&conn->mta_conn_mutex);
-    SPIDER_SET_FILE_POS(&conn->mta_conn_mutex_file_pos);
-    conn->need_mon = &spider->need_mons[link_idx];
-    conn->mta_conn_mutex_lock_already = TRUE;
-    conn->mta_conn_mutex_unlock_later = TRUE;
-    spider_conn_queue_connect_rewrite(share, conn, link_idx);
-    spider_conn_set_timeout_from_share(conn, link_idx, spider->trx->thd,
-      share);
-    if (
-      (error_num = spider_db_set_names(spider, conn, link_idx)) ||
-      (
-        spider_db_query(
-          conn,
-          mysql_share->show_table_status[0 + pos].ptr(),
-          mysql_share->show_table_status[0 + pos].length(),
-          -1,
-          &spider->need_mons[link_idx]) &&
-        (error_num = spider_db_errorno(conn))
-      )
-    ) {
-      if (
-        error_num == ER_SPIDER_REMOTE_SERVER_GONE_AWAY_NUM &&
-        !conn->disable_reconnect
-      ) {
-        /* retry */
-        if ((error_num = spider_db_ping(spider, conn, link_idx)))
-        {
-          conn->mta_conn_mutex_lock_already = FALSE;
-          conn->mta_conn_mutex_unlock_later = FALSE;
-          SPIDER_CLEAR_FILE_POS(&conn->mta_conn_mutex_file_pos);
-          pthread_mutex_unlock(&conn->mta_conn_mutex);
-          DBUG_RETURN(error_num);
-        }
-        if ((error_num = spider_db_set_names(spider, conn, link_idx)))
-        {
-          conn->mta_conn_mutex_lock_already = FALSE;
-          conn->mta_conn_mutex_unlock_later = FALSE;
-          SPIDER_CLEAR_FILE_POS(&conn->mta_conn_mutex_file_pos);
-          pthread_mutex_unlock(&conn->mta_conn_mutex);
-          DBUG_RETURN(error_num);
-        }
-        spider_conn_set_timeout_from_share(conn, link_idx, spider->trx->thd,
-          share);
-        if (spider_db_query(
-          conn,
-          mysql_share->show_table_status[0 + pos].ptr(),
-          mysql_share->show_table_status[0 + pos].length(),
-          -1,
-          &spider->need_mons[link_idx])
-        ) {
-          conn->mta_conn_mutex_lock_already = FALSE;
-          conn->mta_conn_mutex_unlock_later = FALSE;
-          DBUG_RETURN(spider_db_errorno(conn));
-        }
-      } else {
-        conn->mta_conn_mutex_lock_already = FALSE;
-        conn->mta_conn_mutex_unlock_later = FALSE;
-        SPIDER_CLEAR_FILE_POS(&conn->mta_conn_mutex_file_pos);
-        pthread_mutex_unlock(&conn->mta_conn_mutex);
-        DBUG_RETURN(error_num);
-      }
-    }
-    st_spider_db_request_key request_key;
-    request_key.spider_thread_id = spider->trx->spider_thread_id;
-    request_key.query_id = spider->trx->thd->query_id;
-    request_key.handler = spider;
-    request_key.request_id = 1;
-    request_key.next = NULL;
-    if (spider_param_dry_access())
-    {
-      conn->mta_conn_mutex_lock_already = FALSE;
-      conn->mta_conn_mutex_unlock_later = FALSE;
-      SPIDER_CLEAR_FILE_POS(&conn->mta_conn_mutex_file_pos);
-      pthread_mutex_unlock(&conn->mta_conn_mutex);
-      DBUG_RETURN(0);
-    }
-    if (!(res = conn->db_conn->store_result(NULL, &request_key, &error_num)))
-    {
-      conn->mta_conn_mutex_lock_already = FALSE;
-      conn->mta_conn_mutex_unlock_later = FALSE;
-      if (error_num || (error_num = spider_db_errorno(conn)))
-        DBUG_RETURN(error_num);
-      else {
-        my_printf_error(ER_SPIDER_REMOTE_TABLE_NOT_FOUND_NUM,
-          ER_SPIDER_REMOTE_TABLE_NOT_FOUND_STR, MYF(0),
-          mysql_share->db_names_str[spider->conn_link_idx[link_idx]].ptr(),
-          mysql_share->table_names_str[spider->conn_link_idx[
-            link_idx]].ptr());
-        DBUG_RETURN(ER_SPIDER_REMOTE_TABLE_NOT_FOUND_NUM);
-      }
-    }
-    conn->mta_conn_mutex_lock_already = FALSE;
-    conn->mta_conn_mutex_unlock_later = FALSE;
-    SPIDER_CLEAR_FILE_POS(&conn->mta_conn_mutex_file_pos);
-    pthread_mutex_unlock(&conn->mta_conn_mutex);
-    error_num = res->fetch_table_status(
-      sts_mode,
-      share->records,
-      share->mean_rec_length,
-      share->data_file_length,
-      share->max_data_file_length,
-      share->index_file_length,
-      share->auto_increment_value,
-      share->create_time,
-      share->update_time,
-      share->check_time
-    );
-    res->free_result();
-    delete res;
-    if (error_num)
-    {
-      switch (error_num)
-      {
-        case ER_SPIDER_REMOTE_TABLE_NOT_FOUND_NUM:
-          my_printf_error(ER_SPIDER_REMOTE_TABLE_NOT_FOUND_NUM,
-            ER_SPIDER_REMOTE_TABLE_NOT_FOUND_STR, MYF(0),
-            mysql_share->db_names_str[spider->conn_link_idx[link_idx]].ptr(),
-            mysql_share->table_names_str[spider->conn_link_idx[
-              link_idx]].ptr());
-          break;
-        case ER_SPIDER_INVALID_REMOTE_TABLE_INFO_NUM:
-          my_printf_error(ER_SPIDER_INVALID_REMOTE_TABLE_INFO_NUM,
-            ER_SPIDER_INVALID_REMOTE_TABLE_INFO_STR, MYF(0),
-            mysql_share->db_names_str[spider->conn_link_idx[link_idx]].ptr(),
-            mysql_share->table_names_str[spider->conn_link_idx[
-              link_idx]].ptr());
-          break;
-        default:
-          break;
-      }
-      DBUG_RETURN(error_num);
-    }
-  } else {
-    pthread_mutex_lock(&conn->mta_conn_mutex);
-    SPIDER_SET_FILE_POS(&conn->mta_conn_mutex_file_pos);
-    conn->need_mon = &spider->need_mons[link_idx];
-    conn->mta_conn_mutex_lock_already = TRUE;
-    conn->mta_conn_mutex_unlock_later = TRUE;
-    spider_conn_queue_connect_rewrite(share, conn, link_idx);
-    spider_conn_set_timeout_from_share(conn, link_idx, spider->trx->thd,
-      share);
-    if (
-      (error_num = spider_db_set_names(spider, conn, link_idx)) ||
-      (
-        spider_db_query(
-          conn,
-          mysql_share->show_table_status[1 + pos].ptr(),
-          mysql_share->show_table_status[1 + pos].length(),
-          -1,
-          &spider->need_mons[link_idx]) &&
-        (error_num = spider_db_errorno(conn))
-      )
-    ) {
-      if (
-        error_num == ER_SPIDER_REMOTE_SERVER_GONE_AWAY_NUM &&
-        !conn->disable_reconnect
-      ) {
-        /* retry */
-        if ((error_num = spider_db_ping(spider, conn, link_idx)))
-        {
-          conn->mta_conn_mutex_lock_already = FALSE;
-          conn->mta_conn_mutex_unlock_later = FALSE;
-          SPIDER_CLEAR_FILE_POS(&conn->mta_conn_mutex_file_pos);
-          pthread_mutex_unlock(&conn->mta_conn_mutex);
-          DBUG_RETURN(error_num);
-        }
-        if ((error_num = spider_db_set_names(spider, conn, link_idx)))
-        {
-          conn->mta_conn_mutex_lock_already = FALSE;
-          conn->mta_conn_mutex_unlock_later = FALSE;
-          SPIDER_CLEAR_FILE_POS(&conn->mta_conn_mutex_file_pos);
-          pthread_mutex_unlock(&conn->mta_conn_mutex);
-          DBUG_RETURN(error_num);
-        }
-        spider_conn_set_timeout_from_share(conn, link_idx, spider->trx->thd,
-          share);
-        if (spider_db_query(
-          conn,
-          mysql_share->show_table_status[1 + pos].ptr(),
-          mysql_share->show_table_status[1 + pos].length(),
-          -1,
-          &spider->need_mons[link_idx])
-        ) {
-          conn->mta_conn_mutex_lock_already = FALSE;
-          conn->mta_conn_mutex_unlock_later = FALSE;
-          DBUG_RETURN(spider_db_errorno(conn));
-        }
-      } else {
-        conn->mta_conn_mutex_lock_already = FALSE;
-        conn->mta_conn_mutex_unlock_later = FALSE;
-        SPIDER_CLEAR_FILE_POS(&conn->mta_conn_mutex_file_pos);
-        pthread_mutex_unlock(&conn->mta_conn_mutex);
-        DBUG_RETURN(error_num);
-      }
-    }
-    st_spider_db_request_key request_key;
-    request_key.spider_thread_id = spider->trx->spider_thread_id;
-    request_key.query_id = spider->trx->thd->query_id;
-    request_key.handler = spider;
-    request_key.request_id = 1;
-    request_key.next = NULL;
-    if (spider_param_dry_access())
-    {
-      conn->mta_conn_mutex_lock_already = FALSE;
-      conn->mta_conn_mutex_unlock_later = FALSE;
-      SPIDER_CLEAR_FILE_POS(&conn->mta_conn_mutex_file_pos);
-      pthread_mutex_unlock(&conn->mta_conn_mutex);
-      DBUG_RETURN(0);
-    }
-    if (!(res = conn->db_conn->store_result(NULL, &request_key, &error_num)))
-    {
-      conn->mta_conn_mutex_lock_already = FALSE;
-      conn->mta_conn_mutex_unlock_later = FALSE;
-      if (error_num || (error_num = spider_db_errorno(conn)))
-        DBUG_RETURN(error_num);
-      else
-        DBUG_RETURN(ER_QUERY_ON_FOREIGN_DATA_SOURCE);
-    }
-    conn->mta_conn_mutex_lock_already = FALSE;
-    conn->mta_conn_mutex_unlock_later = FALSE;
-    SPIDER_CLEAR_FILE_POS(&conn->mta_conn_mutex_file_pos);
-    pthread_mutex_unlock(&conn->mta_conn_mutex);
-    error_num = res->fetch_table_status(
-      sts_mode,
-      share->records,
-      share->mean_rec_length,
-      share->data_file_length,
-      share->max_data_file_length,
-      share->index_file_length,
-      share->auto_increment_value,
-      share->create_time,
-      share->update_time,
-      share->check_time
-    );
-    res->free_result();
-    delete res;
-    if (error_num)
-    {
-      switch (error_num)
-      {
-        case ER_SPIDER_REMOTE_TABLE_NOT_FOUND_NUM:
-          my_printf_error(ER_SPIDER_REMOTE_TABLE_NOT_FOUND_NUM,
-            ER_SPIDER_REMOTE_TABLE_NOT_FOUND_STR, MYF(0),
-            mysql_share->db_names_str[spider->conn_link_idx[link_idx]].ptr(),
-            mysql_share->table_names_str[spider->conn_link_idx[
-              link_idx]].ptr());
-          break;
-        case ER_SPIDER_INVALID_REMOTE_TABLE_INFO_NUM:
-          my_printf_error(ER_SPIDER_INVALID_REMOTE_TABLE_INFO_NUM,
-            ER_SPIDER_INVALID_REMOTE_TABLE_INFO_STR, MYF(0),
-            mysql_share->db_names_str[spider->conn_link_idx[link_idx]].ptr(),
-            mysql_share->table_names_str[spider->conn_link_idx[
-              link_idx]].ptr());
-          break;
-        default:
-          break;
-      }
-      DBUG_RETURN(error_num);
-    }
-  }
-  DBUG_RETURN(0);
-}
-
-int spider_mysql_handler::crd_mode_exchange(
-  int crd_mode
-) {
-  DBUG_ENTER("spider_mysql_handler::crd_mode_exchange");
-  DBUG_PRINT("info",("spider crd_mode=%d", crd_mode));
-  DBUG_RETURN(crd_mode);
-}
-
-int spider_mysql_handler::show_index(
-  int link_idx,
-  int crd_mode
-) {
-  int error_num;
-  SPIDER_CONN *conn = spider->conns[link_idx];
-  SPIDER_SHARE *share = spider->share;
-  TABLE *table = spider->get_table();
-  SPIDER_DB_RESULT *res;
-  int roop_count;
-  longlong *tmp_cardinality;
-  uint pos = (2 * spider->conn_link_idx[link_idx]);
-  DBUG_ENTER("spider_mysql_handler::show_index");
-  DBUG_PRINT("info",("spider crd_mode=%d", crd_mode));
-  if (crd_mode == 1)
-  {
-    pthread_mutex_lock(&conn->mta_conn_mutex);
-    SPIDER_SET_FILE_POS(&conn->mta_conn_mutex_file_pos);
-    conn->need_mon = &spider->need_mons[link_idx];
-    conn->mta_conn_mutex_lock_already = TRUE;
-    conn->mta_conn_mutex_unlock_later = TRUE;
-    spider_conn_queue_connect_rewrite(share, conn, link_idx);
-    spider_conn_set_timeout_from_share(conn, link_idx, spider->trx->thd,
-      share);
-    if (
-      (error_num = spider_db_set_names(spider, conn, link_idx)) ||
-      (
-        spider_db_query(
-          conn,
-          mysql_share->show_index[0 + pos].ptr(),
-          mysql_share->show_index[0 + pos].length(),
-          -1,
-          &spider->need_mons[link_idx]) &&
-        (error_num = spider_db_errorno(conn))
-      )
-    ) {
-      if (
-        error_num == ER_SPIDER_REMOTE_SERVER_GONE_AWAY_NUM &&
-        !conn->disable_reconnect
-      ) {
-        /* retry */
-        if ((error_num = spider_db_ping(spider, conn, link_idx)))
-        {
-          conn->mta_conn_mutex_lock_already = FALSE;
-          conn->mta_conn_mutex_unlock_later = FALSE;
-          SPIDER_CLEAR_FILE_POS(&conn->mta_conn_mutex_file_pos);
-          pthread_mutex_unlock(&conn->mta_conn_mutex);
-          DBUG_RETURN(error_num);
-        }
-        if ((error_num = spider_db_set_names(spider, conn, link_idx)))
-        {
-          conn->mta_conn_mutex_lock_already = FALSE;
-          conn->mta_conn_mutex_unlock_later = FALSE;
-          SPIDER_CLEAR_FILE_POS(&conn->mta_conn_mutex_file_pos);
-          pthread_mutex_unlock(&conn->mta_conn_mutex);
-          DBUG_RETURN(error_num);
-        }
-        spider_conn_set_timeout_from_share(conn, link_idx, spider->trx->thd,
-          share);
-        if (spider_db_query(
-          conn,
-          mysql_share->show_index[0 + pos].ptr(),
-          mysql_share->show_index[0 + pos].length(),
-          -1,
-          &spider->need_mons[link_idx])
-        ) {
-          conn->mta_conn_mutex_lock_already = FALSE;
-          conn->mta_conn_mutex_unlock_later = FALSE;
-          DBUG_RETURN(spider_db_errorno(conn));
-        }
-      } else {
-        conn->mta_conn_mutex_lock_already = FALSE;
-        conn->mta_conn_mutex_unlock_later = FALSE;
-        SPIDER_CLEAR_FILE_POS(&conn->mta_conn_mutex_file_pos);
-        pthread_mutex_unlock(&conn->mta_conn_mutex);
-        DBUG_RETURN(error_num);
-      }
-    }
-    st_spider_db_request_key request_key;
-    request_key.spider_thread_id = spider->trx->spider_thread_id;
-    request_key.query_id = spider->trx->thd->query_id;
-    request_key.handler = spider;
-    request_key.request_id = 1;
-    request_key.next = NULL;
-    if (!(res = conn->db_conn->store_result(NULL, &request_key, &error_num)))
-    {
-      if (error_num || (error_num = spider_db_errorno(conn)))
-      {
-        conn->mta_conn_mutex_lock_already = FALSE;
-        conn->mta_conn_mutex_unlock_later = FALSE;
-        SPIDER_CLEAR_FILE_POS(&conn->mta_conn_mutex_file_pos);
-        pthread_mutex_unlock(&conn->mta_conn_mutex);
-        DBUG_RETURN(error_num);
-      }
-      /* no record is ok */
-    }
-    conn->mta_conn_mutex_lock_already = FALSE;
-    conn->mta_conn_mutex_unlock_later = FALSE;
-    SPIDER_CLEAR_FILE_POS(&conn->mta_conn_mutex_file_pos);
-    pthread_mutex_unlock(&conn->mta_conn_mutex);
-    if (res)
-    {
-      error_num = res->fetch_table_cardinality(
-        crd_mode,
-        table,
-        share->cardinality,
-        share->cardinality_upd,
-        share->bitmap_size
-      );
-    }
-    for (roop_count = 0, tmp_cardinality = share->cardinality;
-      roop_count < (int) table->s->fields;
-      roop_count++, tmp_cardinality++)
-    {
-      if (!spider_bit_is_set(share->cardinality_upd, roop_count))
-      {
-        DBUG_PRINT("info",
-          ("spider init column cardinality id=%d", roop_count));
-        *tmp_cardinality = 1;
-      }
-    }
-    if (res)
-    {
-      res->free_result();
-      delete res;
-    }
-    if (error_num)
-    {
-      switch (error_num)
-      {
-        case ER_SPIDER_REMOTE_TABLE_NOT_FOUND_NUM:
-          my_printf_error(ER_SPIDER_REMOTE_TABLE_NOT_FOUND_NUM,
-            ER_SPIDER_REMOTE_TABLE_NOT_FOUND_STR, MYF(0),
-            mysql_share->db_names_str[spider->conn_link_idx[link_idx]].ptr(),
-            mysql_share->table_names_str[spider->conn_link_idx[
-              link_idx]].ptr());
-          break;
-        case ER_SPIDER_INVALID_REMOTE_TABLE_INFO_NUM:
-          my_printf_error(ER_SPIDER_INVALID_REMOTE_TABLE_INFO_NUM,
-            ER_SPIDER_INVALID_REMOTE_TABLE_INFO_STR, MYF(0),
-            mysql_share->db_names_str[spider->conn_link_idx[link_idx]].ptr(),
-            mysql_share->table_names_str[spider->conn_link_idx[
-              link_idx]].ptr());
-          break;
-        default:
-          break;
-      }
-      DBUG_RETURN(error_num);
-    }
-  } else {
-    pthread_mutex_lock(&conn->mta_conn_mutex);
-    SPIDER_SET_FILE_POS(&conn->mta_conn_mutex_file_pos);
-    conn->need_mon = &spider->need_mons[link_idx];
-    conn->mta_conn_mutex_lock_already = TRUE;
-    conn->mta_conn_mutex_unlock_later = TRUE;
-    spider_conn_queue_connect_rewrite(share, conn, link_idx);
-    spider_conn_set_timeout_from_share(conn, link_idx, spider->trx->thd,
-      share);
-    if (
-      (error_num = spider_db_set_names(spider, conn, link_idx)) ||
-      (
-        spider_db_query(
-          conn,
-          mysql_share->show_index[1 + pos].ptr(),
-          mysql_share->show_index[1 + pos].length(),
-          -1,
-          &spider->need_mons[link_idx]) &&
-        (error_num = spider_db_errorno(conn))
-      )
-    ) {
-      if (
-        error_num == ER_SPIDER_REMOTE_SERVER_GONE_AWAY_NUM &&
-        !conn->disable_reconnect
-      ) {
-        /* retry */
-        if ((error_num = spider_db_ping(spider, conn, link_idx)))
-        {
-          conn->mta_conn_mutex_lock_already = FALSE;
-          conn->mta_conn_mutex_unlock_later = FALSE;
-          SPIDER_CLEAR_FILE_POS(&conn->mta_conn_mutex_file_pos);
-          pthread_mutex_unlock(&conn->mta_conn_mutex);
-          DBUG_RETURN(error_num);
-        }
-        if ((error_num = spider_db_set_names(spider, conn, link_idx)))
-        {
-          conn->mta_conn_mutex_lock_already = FALSE;
-          conn->mta_conn_mutex_unlock_later = FALSE;
-          SPIDER_CLEAR_FILE_POS(&conn->mta_conn_mutex_file_pos);
-          pthread_mutex_unlock(&conn->mta_conn_mutex);
-          DBUG_RETURN(error_num);
-        }
-        spider_conn_set_timeout_from_share(conn, link_idx, spider->trx->thd,
-          share);
-        if (spider_db_query(
-          conn,
-          mysql_share->show_index[1 + pos].ptr(),
-          mysql_share->show_index[1 + pos].length(),
-          -1,
-          &spider->need_mons[link_idx])
-        ) {
-          conn->mta_conn_mutex_lock_already = FALSE;
-          conn->mta_conn_mutex_unlock_later = FALSE;
-          DBUG_RETURN(spider_db_errorno(conn));
-        }
-      } else {
-        conn->mta_conn_mutex_lock_already = FALSE;
-        conn->mta_conn_mutex_unlock_later = FALSE;
-        SPIDER_CLEAR_FILE_POS(&conn->mta_conn_mutex_file_pos);
-        pthread_mutex_unlock(&conn->mta_conn_mutex);
-        DBUG_RETURN(error_num);
-      }
-    }
-    st_spider_db_request_key request_key;
-    request_key.spider_thread_id = spider->trx->spider_thread_id;
-    request_key.query_id = spider->trx->thd->query_id;
-    request_key.handler = spider;
-    request_key.request_id = 1;
-    request_key.next = NULL;
-    if (!(res = conn->db_conn->store_result(NULL, &request_key, &error_num)))
-    {
-      if (error_num || (error_num = spider_db_errorno(conn)))
-      {
-        conn->mta_conn_mutex_lock_already = FALSE;
-        conn->mta_conn_mutex_unlock_later = FALSE;
-        SPIDER_CLEAR_FILE_POS(&conn->mta_conn_mutex_file_pos);
-        pthread_mutex_unlock(&conn->mta_conn_mutex);
-        DBUG_RETURN(error_num);
-      }
-      /* no record is ok */
-    }
-    conn->mta_conn_mutex_lock_already = FALSE;
-    conn->mta_conn_mutex_unlock_later = FALSE;
-    SPIDER_CLEAR_FILE_POS(&conn->mta_conn_mutex_file_pos);
-    pthread_mutex_unlock(&conn->mta_conn_mutex);
-    if (res)
-    {
-      error_num = res->fetch_table_cardinality(
-        crd_mode,
-        table,
-        share->cardinality,
-        share->cardinality_upd,
-        share->bitmap_size
-      );
-    }
-    for (roop_count = 0, tmp_cardinality = share->cardinality;
-      roop_count < (int) table->s->fields;
-      roop_count++, tmp_cardinality++)
-    {
-      if (!spider_bit_is_set(share->cardinality_upd, roop_count))
-      {
-        DBUG_PRINT("info",
-          ("spider init column cardinality id=%d", roop_count));
-        *tmp_cardinality = 1;
-      }
-    }
-    if (res)
-    {
-      res->free_result();
-      delete res;
-    }
-    if (error_num)
-    {
-      switch (error_num)
-      {
-        case ER_SPIDER_REMOTE_TABLE_NOT_FOUND_NUM:
-          my_printf_error(ER_SPIDER_REMOTE_TABLE_NOT_FOUND_NUM,
-            ER_SPIDER_REMOTE_TABLE_NOT_FOUND_STR, MYF(0),
-            mysql_share->db_names_str[spider->conn_link_idx[link_idx]].ptr(),
-            mysql_share->table_names_str[spider->conn_link_idx[
-              link_idx]].ptr());
-          break;
-        case ER_SPIDER_INVALID_REMOTE_TABLE_INFO_NUM:
-          my_printf_error(ER_SPIDER_INVALID_REMOTE_TABLE_INFO_NUM,
-            ER_SPIDER_INVALID_REMOTE_TABLE_INFO_STR, MYF(0),
-            mysql_share->db_names_str[spider->conn_link_idx[link_idx]].ptr(),
-            mysql_share->table_names_str[spider->conn_link_idx[
-              link_idx]].ptr());
-          break;
-        default:
-          break;
-      }
-      DBUG_RETURN(error_num);
-    }
-  }
-  DBUG_RETURN(0);
-}
-
-int spider_mysql_handler::show_records(
-  int link_idx
-) {
-  int error_num;
-  SPIDER_CONN *conn = spider->conns[link_idx];
-  SPIDER_DB_RESULT *res;
-  SPIDER_SHARE *share = spider->share;
-  uint pos = spider->conn_link_idx[link_idx];
-  DBUG_ENTER("spider_mysql_handler::show_records");
-  pthread_mutex_lock(&conn->mta_conn_mutex);
-  SPIDER_SET_FILE_POS(&conn->mta_conn_mutex_file_pos);
-  conn->need_mon = &spider->need_mons[link_idx];
-  conn->mta_conn_mutex_lock_already = TRUE;
-  conn->mta_conn_mutex_unlock_later = TRUE;
-  spider_conn_queue_connect_rewrite(share, conn, link_idx);
-  spider_conn_set_timeout_from_share(conn, link_idx, spider->trx->thd,
-    share);
-  if (
-    (error_num = spider_db_set_names(spider, conn, link_idx)) ||
-    (
-      spider_db_query(
-        conn,
-        mysql_share->show_records[pos].ptr(),
-        mysql_share->show_records[pos].length(),
-        -1,
-        &spider->need_mons[link_idx]) &&
-      (error_num = spider_db_errorno(conn))
-    )
-  ) {
-    if (
-      error_num == ER_SPIDER_REMOTE_SERVER_GONE_AWAY_NUM &&
-      !conn->disable_reconnect
-    ) {
-      /* retry */
-      if ((error_num = spider_db_ping(spider, conn, link_idx)))
-      {
-        conn->mta_conn_mutex_lock_already = FALSE;
-        conn->mta_conn_mutex_unlock_later = FALSE;
-        SPIDER_CLEAR_FILE_POS(&conn->mta_conn_mutex_file_pos);
-        pthread_mutex_unlock(&conn->mta_conn_mutex);
-        DBUG_PRINT("info", ("spider error_num=%d 1", error_num));
-        DBUG_RETURN(error_num);
-      }
-      if ((error_num = spider_db_set_names(spider, conn, link_idx)))
-      {
-        conn->mta_conn_mutex_lock_already = FALSE;
-        conn->mta_conn_mutex_unlock_later = FALSE;
-        SPIDER_CLEAR_FILE_POS(&conn->mta_conn_mutex_file_pos);
-        pthread_mutex_unlock(&conn->mta_conn_mutex);
-        DBUG_PRINT("info", ("spider error_num=%d 2", error_num));
-        DBUG_RETURN(error_num);
-      }
-      spider_conn_set_timeout_from_share(conn, link_idx, spider->trx->thd,
-        share);
-      if (spider_db_query(
-        conn,
-        mysql_share->show_records[pos].ptr(),
-        mysql_share->show_records[pos].length(),
-        -1,
-        &spider->need_mons[link_idx])
-      ) {
-        conn->mta_conn_mutex_lock_already = FALSE;
-        conn->mta_conn_mutex_unlock_later = FALSE;
-        DBUG_PRINT("info", ("spider error_num=%d 3", error_num));
-        DBUG_RETURN(spider_db_errorno(conn));
-      }
-    } else {
-      conn->mta_conn_mutex_lock_already = FALSE;
-      conn->mta_conn_mutex_unlock_later = FALSE;
-      SPIDER_CLEAR_FILE_POS(&conn->mta_conn_mutex_file_pos);
-      pthread_mutex_unlock(&conn->mta_conn_mutex);
-      DBUG_PRINT("info", ("spider error_num=%d 4", error_num));
-      DBUG_RETURN(error_num);
-    }
-  }
-  st_spider_db_request_key request_key;
-  request_key.spider_thread_id = spider->trx->spider_thread_id;
-  request_key.query_id = spider->trx->thd->query_id;
-  request_key.handler = spider;
-  request_key.request_id = 1;
-  request_key.next = NULL;
-  if (!(res = conn->db_conn->store_result(NULL, &request_key, &error_num)))
-  {
-    conn->mta_conn_mutex_lock_already = FALSE;
-    conn->mta_conn_mutex_unlock_later = FALSE;
-    if (error_num || (error_num = spider_db_errorno(conn)))
-    {
-      DBUG_PRINT("info", ("spider error_num=%d 5", error_num));
-      DBUG_RETURN(error_num);
-    } else {
-      DBUG_PRINT("info", ("spider error_num=%d 6",
-        ER_QUERY_ON_FOREIGN_DATA_SOURCE));
-      DBUG_RETURN(ER_QUERY_ON_FOREIGN_DATA_SOURCE);
-    }
-  }
-  conn->mta_conn_mutex_lock_already = FALSE;
-  conn->mta_conn_mutex_unlock_later = FALSE;
-  SPIDER_CLEAR_FILE_POS(&conn->mta_conn_mutex_file_pos);
-  pthread_mutex_unlock(&conn->mta_conn_mutex);
-  error_num = res->fetch_table_records(
-    1,
-    spider->table_rows
-  );
-  res->free_result();
-  delete res;
-  if (error_num)
-  {
-    DBUG_PRINT("info", ("spider error_num=%d 7", error_num));
-    DBUG_RETURN(error_num);
-  }
-  spider->trx->direct_aggregate_count++;
-  DBUG_RETURN(0);
-}
-
-int spider_mysql_handler::show_last_insert_id(
-  int link_idx,
-  ulonglong &last_insert_id
-) {
-  SPIDER_CONN *conn = spider->conns[link_idx];
-  DBUG_ENTER("spider_mysql_handler::show_last_insert_id");
-  last_insert_id = conn->db_conn->last_insert_id();
-  DBUG_RETURN(0);
-}
-
-ha_rows spider_mysql_handler::explain_select(
-  key_range *start_key,
-  key_range *end_key,
-  int link_idx
-) {
-  int error_num;
-  SPIDER_CONN *conn = spider->conns[link_idx];
-  SPIDER_RESULT_LIST *result_list = &spider->result_list;
-  spider_string *str = &result_list->sqls[link_idx];
-  SPIDER_DB_RESULT *res;
-  ha_rows rows;
-  spider_db_handler *dbton_hdl = spider->dbton_handler[conn->dbton_id];
-  DBUG_ENTER("spider_mysql_handler::explain_select");
-  if ((error_num = dbton_hdl->append_explain_select_part(
-    start_key, end_key, SPIDER_SQL_TYPE_OTHER_SQL, link_idx)))
-  {
-    my_errno = error_num;
-    DBUG_RETURN(HA_POS_ERROR);
-  }
-
-  pthread_mutex_lock(&conn->mta_conn_mutex);
-  SPIDER_SET_FILE_POS(&conn->mta_conn_mutex_file_pos);
-  conn->need_mon = &spider->need_mons[link_idx];
-  conn->mta_conn_mutex_lock_already = TRUE;
-  conn->mta_conn_mutex_unlock_later = TRUE;
-  spider_conn_queue_connect_rewrite(spider->share, conn, link_idx);
-  spider_conn_set_timeout_from_share(conn, link_idx, spider->trx->thd,
-    spider->share);
-  if (
-    (error_num = spider_db_set_names(spider, conn, link_idx)) ||
-    (
-      spider_db_query(
-        conn,
-        str->ptr(),
-        str->length(),
-        -1,
-        &spider->need_mons[link_idx]) &&
-      (error_num = spider_db_errorno(conn))
-    )
-  ) {
-    if (
-      error_num == ER_SPIDER_REMOTE_SERVER_GONE_AWAY_NUM &&
-      !conn->disable_reconnect
-    ) {
-      /* retry */
-      if ((error_num = spider_db_ping(spider, conn, link_idx)))
-      {
-        if (spider->check_error_mode(error_num))
-          my_errno = error_num;
-        conn->mta_conn_mutex_lock_already = FALSE;
-        conn->mta_conn_mutex_unlock_later = FALSE;
-        SPIDER_CLEAR_FILE_POS(&conn->mta_conn_mutex_file_pos);
-        pthread_mutex_unlock(&conn->mta_conn_mutex);
-        DBUG_RETURN(HA_POS_ERROR);
-      }
-      if ((error_num = spider_db_set_names(spider, conn, link_idx)))
-      {
-        if (spider->check_error_mode(error_num))
-          my_errno = error_num;
-        conn->mta_conn_mutex_lock_already = FALSE;
-        conn->mta_conn_mutex_unlock_later = FALSE;
-        SPIDER_CLEAR_FILE_POS(&conn->mta_conn_mutex_file_pos);
-        pthread_mutex_unlock(&conn->mta_conn_mutex);
-        DBUG_RETURN(HA_POS_ERROR);
-      }
-      spider_conn_set_timeout_from_share(conn, link_idx, spider->trx->thd,
-        spider->share);
-      if (spider_db_query(
-        conn,
-        str->ptr(),
-        str->length(),
-        -1,
-        &spider->need_mons[link_idx])
-      ) {
-        error_num = spider_db_errorno(conn);
-        if (spider->check_error_mode(error_num))
-          my_errno = error_num;
-        conn->mta_conn_mutex_lock_already = FALSE;
-        conn->mta_conn_mutex_unlock_later = FALSE;
-        SPIDER_CLEAR_FILE_POS(&conn->mta_conn_mutex_file_pos);
-        pthread_mutex_unlock(&conn->mta_conn_mutex);
-        DBUG_RETURN(HA_POS_ERROR);
-      }
-    } else {
-      if (spider->check_error_mode(error_num))
-        my_errno = error_num;
-      conn->mta_conn_mutex_lock_already = FALSE;
-      conn->mta_conn_mutex_unlock_later = FALSE;
-      SPIDER_CLEAR_FILE_POS(&conn->mta_conn_mutex_file_pos);
-      pthread_mutex_unlock(&conn->mta_conn_mutex);
-      DBUG_RETURN(HA_POS_ERROR);
-    }
-  }
-  st_spider_db_request_key request_key;
-  request_key.spider_thread_id = spider->trx->spider_thread_id;
-  request_key.query_id = spider->trx->thd->query_id;
-  request_key.handler = spider;
-  request_key.request_id = 1;
-  request_key.next = NULL;
-  if (!(res = conn->db_conn->store_result(NULL, &request_key, &error_num)))
-  {
-    if (error_num || (error_num = spider_db_errorno(conn)))
-    {
-      if (spider->check_error_mode(error_num))
-        my_errno = error_num;
-      conn->mta_conn_mutex_lock_already = FALSE;
-      conn->mta_conn_mutex_unlock_later = FALSE;
-      SPIDER_CLEAR_FILE_POS(&conn->mta_conn_mutex_file_pos);
-      pthread_mutex_unlock(&conn->mta_conn_mutex);
-      DBUG_RETURN(HA_POS_ERROR);
-    } else {
-      my_errno = ER_QUERY_ON_FOREIGN_DATA_SOURCE;
-      conn->mta_conn_mutex_lock_already = FALSE;
-      conn->mta_conn_mutex_unlock_later = FALSE;
-      SPIDER_CLEAR_FILE_POS(&conn->mta_conn_mutex_file_pos);
-      pthread_mutex_unlock(&conn->mta_conn_mutex);
-      DBUG_RETURN(HA_POS_ERROR);
-    }
-  }
-  conn->mta_conn_mutex_lock_already = FALSE;
-  conn->mta_conn_mutex_unlock_later = FALSE;
-  SPIDER_CLEAR_FILE_POS(&conn->mta_conn_mutex_file_pos);
-  pthread_mutex_unlock(&conn->mta_conn_mutex);
-  error_num = res->fetch_table_records(
-    2,
-    rows
-  );
-  res->free_result();
-  delete res;
-  if (error_num)
-  {
-    my_errno = error_num;
-    DBUG_RETURN(HA_POS_ERROR);
-  }
-  DBUG_RETURN(rows);
-}
-
-int spider_mysql_handler::lock_tables(
-  int link_idx
-) {
-  int error_num;
-  SPIDER_CONN *conn = spider->conns[link_idx];
-  spider_string *str = &sql;
-  DBUG_ENTER("spider_mysql_handler::lock_tables");
-  str->length(0);
-  if ((error_num = conn->db_conn->append_lock_tables(str)))
-  {
-    DBUG_RETURN(error_num);
-  }
-  if (str->length())
-  {
-    pthread_mutex_lock(&conn->mta_conn_mutex);
-    SPIDER_SET_FILE_POS(&conn->mta_conn_mutex_file_pos);
-    conn->need_mon = &spider->need_mons[link_idx];
-    conn->mta_conn_mutex_lock_already = TRUE;
-    conn->mta_conn_mutex_unlock_later = TRUE;
-    if ((error_num = spider_db_set_names(spider, conn, link_idx)))
-    {
-      conn->mta_conn_mutex_lock_already = FALSE;
-      conn->mta_conn_mutex_unlock_later = FALSE;
-      SPIDER_CLEAR_FILE_POS(&conn->mta_conn_mutex_file_pos);
-      pthread_mutex_unlock(&conn->mta_conn_mutex);
-      DBUG_RETURN(error_num);
-    }
-    spider_conn_set_timeout_from_share(conn, link_idx, spider->trx->thd,
-      spider->share);
-    if (spider_db_query(
-      conn,
-      str->ptr(),
-      str->length(),
-      -1,
-      &spider->need_mons[link_idx])
-    ) {
-      conn->mta_conn_mutex_lock_already = FALSE;
-      conn->mta_conn_mutex_unlock_later = FALSE;
-      DBUG_RETURN(spider_db_errorno(conn));
-    }
-    conn->mta_conn_mutex_lock_already = FALSE;
-    conn->mta_conn_mutex_unlock_later = FALSE;
-    SPIDER_CLEAR_FILE_POS(&conn->mta_conn_mutex_file_pos);
-    pthread_mutex_unlock(&conn->mta_conn_mutex);
-  }
-  if (!conn->table_locked)
-  {
-    conn->table_locked = TRUE;
-    spider->trx->locked_connections++;
-  }
-  DBUG_RETURN(0);
-}
-
-int spider_mysql_handler::unlock_tables(
-  int link_idx
-) {
-  int error_num;
-  SPIDER_CONN *conn = spider->conns[link_idx];
-  DBUG_ENTER("spider_mysql_handler::unlock_tables");
-  if (conn->table_locked)
-  {
-    spider_string *str = &sql;
-    conn->table_locked = FALSE;
-    spider->trx->locked_connections--;
-
-    str->length(0);
-    if ((error_num = conn->db_conn->append_unlock_tables(str)))
-    {
-      DBUG_RETURN(error_num);
-    }
-    if (str->length())
-    {
-      spider_conn_set_timeout_from_share(conn, link_idx, spider->trx->thd,
-        spider->share);
-      if (spider_db_query(
-        conn,
-        str->ptr(),
-        str->length(),
-        -1,
-        &spider->need_mons[link_idx])
-      )
-        DBUG_RETURN(spider_db_errorno(conn));
-      SPIDER_CLEAR_FILE_POS(&conn->mta_conn_mutex_file_pos);
-      pthread_mutex_unlock(&conn->mta_conn_mutex);
-    }
-  }
-  DBUG_RETURN(0);
-}
-
-int spider_mysql_handler::disable_keys(
-  SPIDER_CONN *conn,
-  int link_idx
-) {
-  int error_num;
-  SPIDER_SHARE *share = spider->share;
-  spider_string *str = &spider->result_list.sqls[link_idx];
-  DBUG_ENTER("spider_mysql_handler::disable_keys");
-  DBUG_PRINT("info",("spider this=%p", this));
-  str->length(0);
-  if ((error_num = append_disable_keys_part(SPIDER_SQL_TYPE_OTHER_HS,
-    link_idx)))
-  {
-    DBUG_RETURN(error_num);
-  }
-  pthread_mutex_lock(&conn->mta_conn_mutex);
-  SPIDER_SET_FILE_POS(&conn->mta_conn_mutex_file_pos);
-  conn->need_mon = &spider->need_mons[link_idx];
-  conn->mta_conn_mutex_lock_already = TRUE;
-  conn->mta_conn_mutex_unlock_later = TRUE;
-  if ((error_num = spider_db_set_names(spider, conn, link_idx)))
-  {
-    conn->mta_conn_mutex_lock_already = FALSE;
-    conn->mta_conn_mutex_unlock_later = FALSE;
-    SPIDER_CLEAR_FILE_POS(&conn->mta_conn_mutex_file_pos);
-    pthread_mutex_unlock(&conn->mta_conn_mutex);
-    DBUG_RETURN(error_num);
-  }
-  spider_conn_set_timeout_from_share(conn, link_idx, spider->trx->thd,
-    share);
-  if (spider_db_query(
-    conn,
-    str->ptr(),
-    str->length(),
-    -1,
-    &spider->need_mons[link_idx])
-  ) {
-    conn->mta_conn_mutex_lock_already = FALSE;
-    conn->mta_conn_mutex_unlock_later = FALSE;
-    error_num = spider_db_errorno(conn);
-    DBUG_RETURN(error_num);
-  }
-  conn->mta_conn_mutex_lock_already = FALSE;
-  conn->mta_conn_mutex_unlock_later = FALSE;
-  SPIDER_CLEAR_FILE_POS(&conn->mta_conn_mutex_file_pos);
-  pthread_mutex_unlock(&conn->mta_conn_mutex);
-  DBUG_RETURN(0);
-}
-
-int spider_mysql_handler::enable_keys(
-  SPIDER_CONN *conn,
-  int link_idx
-) {
-  int error_num;
-  SPIDER_SHARE *share = spider->share;
-  spider_string *str = &spider->result_list.sqls[link_idx];
-  DBUG_ENTER("spider_mysql_handler::enable_keys");
-  DBUG_PRINT("info",("spider this=%p", this));
-  str->length(0);
-  if ((error_num = append_enable_keys_part(SPIDER_SQL_TYPE_OTHER_HS,
-    link_idx)))
-  {
-    DBUG_RETURN(error_num);
-  }
-  pthread_mutex_lock(&conn->mta_conn_mutex);
-  SPIDER_SET_FILE_POS(&conn->mta_conn_mutex_file_pos);
-  conn->need_mon = &spider->need_mons[link_idx];
-  conn->mta_conn_mutex_lock_already = TRUE;
-  conn->mta_conn_mutex_unlock_later = TRUE;
-  if ((error_num = spider_db_set_names(spider, conn, link_idx)))
-  {
-    conn->mta_conn_mutex_lock_already = FALSE;
-    conn->mta_conn_mutex_unlock_later = FALSE;
-    SPIDER_CLEAR_FILE_POS(&conn->mta_conn_mutex_file_pos);
-    pthread_mutex_unlock(&conn->mta_conn_mutex);
-    DBUG_RETURN(error_num);
-  }
-  spider_conn_set_timeout_from_share(conn, link_idx, spider->trx->thd,
-    share);
-  if (spider_db_query(
-    conn,
-    str->ptr(),
-    str->length(),
-    -1,
-    &spider->need_mons[link_idx])
-  ) {
-    conn->mta_conn_mutex_lock_already = FALSE;
-    conn->mta_conn_mutex_unlock_later = FALSE;
-    error_num = spider_db_errorno(conn);
-    DBUG_RETURN(error_num);
-  }
-  conn->mta_conn_mutex_lock_already = FALSE;
-  conn->mta_conn_mutex_unlock_later = FALSE;
-  SPIDER_CLEAR_FILE_POS(&conn->mta_conn_mutex_file_pos);
-  pthread_mutex_unlock(&conn->mta_conn_mutex);
-  DBUG_RETURN(0);
-}
-
-int spider_mysql_handler::check_table(
-  SPIDER_CONN *conn,
-  int link_idx,
-  HA_CHECK_OPT* check_opt
-) {
-  int error_num;
-  SPIDER_SHARE *share = spider->share;
-  spider_string *str = &spider->result_list.sqls[link_idx];
-  DBUG_ENTER("spider_mysql_handler::check_table");
-  DBUG_PRINT("info",("spider this=%p", this));
-  str->length(0);
-  if ((error_num = append_check_table_part(SPIDER_SQL_TYPE_OTHER_HS,
-    link_idx, check_opt)))
-  {
-    DBUG_RETURN(error_num);
-  }
-  pthread_mutex_lock(&conn->mta_conn_mutex);
-  SPIDER_SET_FILE_POS(&conn->mta_conn_mutex_file_pos);
-  conn->need_mon = &spider->need_mons[link_idx];
-  conn->mta_conn_mutex_lock_already = TRUE;
-  conn->mta_conn_mutex_unlock_later = TRUE;
-  if ((error_num = spider_db_set_names(spider, conn, link_idx)))
-  {
-    conn->mta_conn_mutex_lock_already = FALSE;
-    conn->mta_conn_mutex_unlock_later = FALSE;
-    SPIDER_CLEAR_FILE_POS(&conn->mta_conn_mutex_file_pos);
-    pthread_mutex_unlock(&conn->mta_conn_mutex);
-    DBUG_RETURN(error_num);
-  }
-  spider_conn_set_timeout_from_share(conn, link_idx, spider->trx->thd,
-    share);
-  if (spider_db_query(
-    conn,
-    str->ptr(),
-    str->length(),
-    -1,
-    &spider->need_mons[link_idx])
-  ) {
-    conn->mta_conn_mutex_lock_already = FALSE;
-    conn->mta_conn_mutex_unlock_later = FALSE;
-    error_num = spider_db_errorno(conn);
-    DBUG_RETURN(error_num);
-  }
-  conn->mta_conn_mutex_lock_already = FALSE;
-  conn->mta_conn_mutex_unlock_later = FALSE;
-  SPIDER_CLEAR_FILE_POS(&conn->mta_conn_mutex_file_pos);
-  pthread_mutex_unlock(&conn->mta_conn_mutex);
-  DBUG_RETURN(0);
-}
-
-int spider_mysql_handler::repair_table(
-  SPIDER_CONN *conn,
-  int link_idx,
-  HA_CHECK_OPT* check_opt
-) {
-  int error_num;
-  SPIDER_SHARE *share = spider->share;
-  spider_string *str = &spider->result_list.sqls[link_idx];
-  DBUG_ENTER("spider_mysql_handler::repair_table");
-  DBUG_PRINT("info",("spider this=%p", this));
-  str->length(0);
-  if ((error_num = append_repair_table_part(SPIDER_SQL_TYPE_OTHER_HS,
-    link_idx, check_opt)))
-  {
-    DBUG_RETURN(error_num);
-  }
-  pthread_mutex_lock(&conn->mta_conn_mutex);
-  SPIDER_SET_FILE_POS(&conn->mta_conn_mutex_file_pos);
-  conn->need_mon = &spider->need_mons[link_idx];
-  conn->mta_conn_mutex_lock_already = TRUE;
-  conn->mta_conn_mutex_unlock_later = TRUE;
-  if ((error_num = spider_db_set_names(spider, conn, link_idx)))
-  {
-    conn->mta_conn_mutex_lock_already = FALSE;
-    conn->mta_conn_mutex_unlock_later = FALSE;
-    SPIDER_CLEAR_FILE_POS(&conn->mta_conn_mutex_file_pos);
-    pthread_mutex_unlock(&conn->mta_conn_mutex);
-    DBUG_RETURN(error_num);
-  }
-  spider_conn_set_timeout_from_share(conn, link_idx, spider->trx->thd,
-    share);
-  if (spider_db_query(
-    conn,
-    str->ptr(),
-    str->length(),
-    -1,
-    &spider->need_mons[link_idx])
-  ) {
-    conn->mta_conn_mutex_lock_already = FALSE;
-    conn->mta_conn_mutex_unlock_later = FALSE;
-    error_num = spider_db_errorno(conn);
-    DBUG_RETURN(error_num);
-  }
-  conn->mta_conn_mutex_lock_already = FALSE;
-  conn->mta_conn_mutex_unlock_later = FALSE;
-  SPIDER_CLEAR_FILE_POS(&conn->mta_conn_mutex_file_pos);
-  pthread_mutex_unlock(&conn->mta_conn_mutex);
-  DBUG_RETURN(0);
-}
-
-int spider_mysql_handler::analyze_table(
-  SPIDER_CONN *conn,
-  int link_idx
-) {
-  int error_num;
-  SPIDER_SHARE *share = spider->share;
-  spider_string *str = &spider->result_list.sqls[link_idx];
-  DBUG_ENTER("spider_mysql_handler::analyze_table");
-  DBUG_PRINT("info",("spider this=%p", this));
-  str->length(0);
-  if ((error_num = append_analyze_table_part(SPIDER_SQL_TYPE_OTHER_HS,
-    link_idx)))
-  {
-    DBUG_RETURN(error_num);
-  }
-  pthread_mutex_lock(&conn->mta_conn_mutex);
-  SPIDER_SET_FILE_POS(&conn->mta_conn_mutex_file_pos);
-  conn->need_mon = &spider->need_mons[link_idx];
-  conn->mta_conn_mutex_lock_already = TRUE;
-  conn->mta_conn_mutex_unlock_later = TRUE;
-  if ((error_num = spider_db_set_names(spider, conn, link_idx)))
-  {
-    conn->mta_conn_mutex_lock_already = FALSE;
-    conn->mta_conn_mutex_unlock_later = FALSE;
-    SPIDER_CLEAR_FILE_POS(&conn->mta_conn_mutex_file_pos);
-    pthread_mutex_unlock(&conn->mta_conn_mutex);
-    DBUG_RETURN(error_num);
-  }
-  spider_conn_set_timeout_from_share(conn, link_idx, spider->trx->thd,
-    share);
-  if (spider_db_query(
-    conn,
-    str->ptr(),
-    str->length(),
-    -1,
-    &spider->need_mons[link_idx])
-  ) {
-    conn->mta_conn_mutex_lock_already = FALSE;
-    conn->mta_conn_mutex_unlock_later = FALSE;
-    error_num = spider_db_errorno(conn);
-    DBUG_RETURN(error_num);
-  }
-  conn->mta_conn_mutex_lock_already = FALSE;
-  conn->mta_conn_mutex_unlock_later = FALSE;
-  SPIDER_CLEAR_FILE_POS(&conn->mta_conn_mutex_file_pos);
-  pthread_mutex_unlock(&conn->mta_conn_mutex);
-  DBUG_RETURN(0);
-}
-
-int spider_mysql_handler::optimize_table(
-  SPIDER_CONN *conn,
-  int link_idx
-) {
-  int error_num;
-  SPIDER_SHARE *share = spider->share;
-  spider_string *str = &spider->result_list.sqls[link_idx];
-  DBUG_ENTER("spider_mysql_handler::optimize_table");
-  DBUG_PRINT("info",("spider this=%p", this));
-  str->length(0);
-  if ((error_num = append_optimize_table_part(SPIDER_SQL_TYPE_OTHER_HS,
-    link_idx)))
-  {
-    DBUG_RETURN(error_num);
-  }
-  pthread_mutex_lock(&conn->mta_conn_mutex);
-  SPIDER_SET_FILE_POS(&conn->mta_conn_mutex_file_pos);
-  conn->need_mon = &spider->need_mons[link_idx];
-  conn->mta_conn_mutex_lock_already = TRUE;
-  conn->mta_conn_mutex_unlock_later = TRUE;
-  if ((error_num = spider_db_set_names(spider, conn, link_idx)))
-  {
-    conn->mta_conn_mutex_lock_already = FALSE;
-    conn->mta_conn_mutex_unlock_later = FALSE;
-    SPIDER_CLEAR_FILE_POS(&conn->mta_conn_mutex_file_pos);
-    pthread_mutex_unlock(&conn->mta_conn_mutex);
-    DBUG_RETURN(error_num);
-  }
-  spider_conn_set_timeout_from_share(conn, link_idx, spider->trx->thd,
-    share);
-  if (spider_db_query(
-    conn,
-    str->ptr(),
-    str->length(),
-    -1,
-    &spider->need_mons[link_idx])
-  ) {
-    conn->mta_conn_mutex_lock_already = FALSE;
-    conn->mta_conn_mutex_unlock_later = FALSE;
-    error_num = spider_db_errorno(conn);
-    DBUG_RETURN(error_num);
-  }
-  conn->mta_conn_mutex_lock_already = FALSE;
-  conn->mta_conn_mutex_unlock_later = FALSE;
-  SPIDER_CLEAR_FILE_POS(&conn->mta_conn_mutex_file_pos);
-  pthread_mutex_unlock(&conn->mta_conn_mutex);
-  DBUG_RETURN(0);
-}
-
-int spider_mysql_handler::flush_tables(
-  SPIDER_CONN *conn,
-  int link_idx,
-  bool lock
-) {
-  int error_num;
-  SPIDER_SHARE *share = spider->share;
-  spider_string *str = &spider->result_list.sqls[link_idx];
-  DBUG_ENTER("spider_mysql_handler::flush_tables");
-  DBUG_PRINT("info",("spider this=%p", this));
-  str->length(0);
-  if ((error_num = append_flush_tables_part(SPIDER_SQL_TYPE_OTHER_HS,
-    link_idx, lock)))
-  {
-    DBUG_RETURN(error_num);
-  }
-  spider_conn_set_timeout_from_share(conn, link_idx, spider->trx->thd,
-    share);
-  if (spider_db_query(
-    conn,
-    str->ptr(),
-    str->length(),
-    -1,
-    &spider->need_mons[link_idx])
-  ) {
-    error_num = spider_db_errorno(conn);
-    DBUG_RETURN(error_num);
-  }
-  SPIDER_CLEAR_FILE_POS(&conn->mta_conn_mutex_file_pos);
-  pthread_mutex_unlock(&conn->mta_conn_mutex);
-  DBUG_RETURN(0);
-}
-
-int spider_mysql_handler::flush_logs(
-  SPIDER_CONN *conn,
-  int link_idx
-) {
-  int error_num;
-  SPIDER_SHARE *share = spider->share;
-  DBUG_ENTER("spider_mysql_handler::flush_logs");
-  DBUG_PRINT("info",("spider this=%p", this));
-  spider_conn_set_timeout_from_share(conn, link_idx, spider->trx->thd,
-    share);
-  if (spider_db_query(
-    conn,
-    SPIDER_SQL_FLUSH_LOGS_STR,
-    SPIDER_SQL_FLUSH_LOGS_LEN,
-    -1,
-    &spider->need_mons[link_idx])
-  ) {
-    error_num = spider_db_errorno(conn);
-    DBUG_RETURN(error_num);
-  }
-  SPIDER_CLEAR_FILE_POS(&conn->mta_conn_mutex_file_pos);
-  pthread_mutex_unlock(&conn->mta_conn_mutex);
-  DBUG_RETURN(0);
-}
-
-int spider_mysql_handler::insert_opened_handler(
-  SPIDER_CONN *conn,
-  int link_idx
-) {
-  spider_db_mysql *db_conn = (spider_db_mysql *) conn->db_conn;
-  SPIDER_LINK_FOR_HASH *tmp_link_for_hash = &link_for_hash[link_idx];
-  DBUG_ASSERT(tmp_link_for_hash->spider == spider);
-  DBUG_ASSERT(tmp_link_for_hash->link_idx == link_idx);
-  uint old_elements = db_conn->handler_open_array.max_element;
-  DBUG_ENTER("spider_mysql_handler::insert_opened_handler");
-  DBUG_PRINT("info",("spider this=%p", this));
-  if (insert_dynamic(&db_conn->handler_open_array,
-    (uchar*) &tmp_link_for_hash))
-  {
-    DBUG_RETURN(HA_ERR_OUT_OF_MEM);
-  }
-  if (db_conn->handler_open_array.max_element > old_elements)
-  {
-    spider_alloc_calc_mem(spider_current_trx,
-      db_conn->handler_open_array,
-      (db_conn->handler_open_array.max_element - old_elements) *
-      db_conn->handler_open_array.size_of_element);
-  }
-  DBUG_RETURN(0);
-}
-
-int spider_mysql_handler::delete_opened_handler(
-  SPIDER_CONN *conn,
-  int link_idx
-) {
-  spider_db_mysql *db_conn = (spider_db_mysql *) conn->db_conn;
-  uint roop_count, elements = db_conn->handler_open_array.elements;
-  SPIDER_LINK_FOR_HASH *tmp_link_for_hash;
-  DBUG_ENTER("spider_mysql_handler::delete_opened_handler");
-  DBUG_PRINT("info",("spider this=%p", this));
-  for (roop_count = 0; roop_count < elements; roop_count++)
-  {
-    get_dynamic(&db_conn->handler_open_array, (uchar *) &tmp_link_for_hash,
-      roop_count);
-    if (tmp_link_for_hash == &link_for_hash[link_idx])
-    {
-      delete_dynamic_element(&db_conn->handler_open_array, roop_count);
-      break;
-    }
-  }
-  DBUG_ASSERT(roop_count < elements);
-  DBUG_RETURN(0);
-}
-
-int spider_mysql_handler::sync_from_clone_source(
-  spider_db_handler *dbton_hdl
-) {
-  DBUG_ENTER("spider_mysql_handler::sync_from_clone_source");
-  DBUG_PRINT("info",("spider this=%p", this));
-  DBUG_RETURN(0);
-}
-
-bool spider_mysql_handler::support_use_handler(
-  int use_handler
-) {
-  DBUG_ENTER("spider_mysql_handler::support_use_handler");
-  DBUG_PRINT("info",("spider this=%p", this));
-  DBUG_RETURN(TRUE);
-}
-
-void spider_mysql_handler::minimum_select_bitmap_create()
-{
-  TABLE *table = spider->get_table();
-  Field **field_p;
-  DBUG_ENTER("spider_mysql_handler::minimum_select_bitmap_create");
-  DBUG_PRINT("info",("spider this=%p", this));
-  memset(minimum_select_bitmap, 0, no_bytes_in_map(table->read_set));
-  if (
-    spider->has_clone_for_merge ||
-#ifdef HA_CAN_BULK_ACCESS
-    (spider->is_clone && !spider->is_bulk_access_clone)
-#else
-    spider->is_clone
-#endif
-  ) {
-    /* need preparing for cmp_ref */
-    TABLE_SHARE *table_share = table->s;
-    if (
-      table_share->primary_key == MAX_KEY
-    ) {
-      /* need all columns */
-      memset(minimum_select_bitmap, 0xFF, no_bytes_in_map(table->read_set));
-      DBUG_VOID_RETURN;
-    } else {
-      /* need primary key columns */
-      uint roop_count;
-      KEY *key_info;
-      KEY_PART_INFO *key_part;
-      Field *field;
-      key_info = &table_share->key_info[table_share->primary_key];
-      key_part = key_info->key_part;
-      for (roop_count = 0;
-        roop_count < spider_user_defined_key_parts(key_info);
-        roop_count++)
-      {
-        field = key_part[roop_count].field;
-        spider_set_bit(minimum_select_bitmap, field->field_index);
-      }
-    }
-  }
-  for (field_p = table->field; *field_p; field_p++)
-  {
-    uint field_index = (*field_p)->field_index;
-    DBUG_PRINT("info",("spider field_index=%u", field_index));
-    DBUG_PRINT("info",("spider ft_discard_bitmap=%s",
-      spider_bit_is_set(spider->ft_discard_bitmap, field_index) ?
-        "TRUE" : "FALSE"));
-    DBUG_PRINT("info",("spider searched_bitmap=%s",
-      spider_bit_is_set(spider->searched_bitmap, field_index) ?
-        "TRUE" : "FALSE"));
-    DBUG_PRINT("info",("spider read_set=%s",
-      bitmap_is_set(table->read_set, field_index) ?
-        "TRUE" : "FALSE"));
-    DBUG_PRINT("info",("spider write_set=%s",
-      bitmap_is_set(table->write_set, field_index) ?
-        "TRUE" : "FALSE"));
-    if (
-      spider_bit_is_set(spider->ft_discard_bitmap, field_index) &
-      (
-        spider_bit_is_set(spider->searched_bitmap, field_index) |
-        bitmap_is_set(table->read_set, field_index) |
-        bitmap_is_set(table->write_set, field_index)
-      )
-    ) {
-      spider_set_bit(minimum_select_bitmap, field_index);
-    }
-  }
-  DBUG_VOID_RETURN;
-}
-
-bool spider_mysql_handler::minimum_select_bit_is_set(
-  uint field_index
-) {
-  DBUG_ENTER("spider_mysql_handler::minimum_select_bit_is_set");
-  DBUG_PRINT("info",("spider this=%p", this));
-  DBUG_PRINT("info",("spider field_index=%u", field_index));
-  DBUG_PRINT("info",("spider minimum_select_bitmap=%s",
-    spider_bit_is_set(minimum_select_bitmap, field_index) ?
-      "TRUE" : "FALSE"));
-  DBUG_RETURN(spider_bit_is_set(minimum_select_bitmap, field_index));
-}
-
-void spider_mysql_handler::copy_minimum_select_bitmap(
-  uchar *bitmap
-) {
-  int roop_count;
-  TABLE *table = spider->get_table();
-  DBUG_ENTER("spider_mysql_handler::copy_minimum_select_bitmap");
-  for (roop_count = 0;
-    roop_count < (int) ((table->s->fields + 7) / 8);
-    roop_count++)
-  {
-    bitmap[roop_count] =
-      minimum_select_bitmap[roop_count];
-    DBUG_PRINT("info",("spider roop_count=%d", roop_count));
-    DBUG_PRINT("info",("spider bitmap=%d",
-      bitmap[roop_count]));
-  }
-  DBUG_VOID_RETURN;
-}
-
-int spider_mysql_handler::init_union_table_name_pos()
-{
-  DBUG_ENTER("spider_mysql_handler::init_union_table_name_pos");
-  DBUG_PRINT("info",("spider this=%p", this));
-  if (!union_table_name_pos_first)
-  {
-    if (!spider_bulk_malloc(spider_current_trx, 236, MYF(MY_WME),
-      &union_table_name_pos_first, sizeof(SPIDER_INT_HLD),
-      NullS)
-    ) {
-      DBUG_RETURN(HA_ERR_OUT_OF_MEM);
-    }
-    union_table_name_pos_first->next = NULL;
-  }
-  union_table_name_pos_current = union_table_name_pos_first;
-  union_table_name_pos_current->tgt_num = 0;
-  DBUG_RETURN(0);
-}
-
-int spider_mysql_handler::set_union_table_name_pos()
-{
-  DBUG_ENTER("spider_mysql_handler::set_union_table_name_pos");
-  DBUG_PRINT("info",("spider this=%p", this));
-  if (union_table_name_pos_current->tgt_num >= SPIDER_INT_HLD_TGT_SIZE)
-  {
-    if (!union_table_name_pos_current->next)
-    {
-      if (!spider_bulk_malloc(spider_current_trx, 237, MYF(MY_WME),
-        &union_table_name_pos_current->next, sizeof(SPIDER_INT_HLD),
-        NullS)
-      ) {
-        DBUG_RETURN(HA_ERR_OUT_OF_MEM);
-      }
-      union_table_name_pos_current->next->next = NULL;
-    }
-    union_table_name_pos_current = union_table_name_pos_current->next;
-    union_table_name_pos_current->tgt_num = 0;
-  }
-  union_table_name_pos_current->tgt[union_table_name_pos_current->tgt_num] =
-    table_name_pos;
-  ++union_table_name_pos_current->tgt_num;
-  DBUG_RETURN(0);
-}
-
-int spider_mysql_handler::reset_union_table_name(
-  spider_string *str,
-  int link_idx,
-  ulong sql_type
-) {
-  DBUG_ENTER("spider_mysql_handler::reset_union_table_name");
-  DBUG_PRINT("info",("spider this=%p", this));
-  if (!union_table_name_pos_current)
-    DBUG_RETURN(0);
-
-  SPIDER_INT_HLD *tmp_pos = union_table_name_pos_first;
-  uint cur_num, pos_backup = str->length();
-  while(TRUE)
-  {
-    for (cur_num = 0; cur_num < tmp_pos->tgt_num; ++cur_num)
-    {
-      str->length(tmp_pos->tgt[cur_num]);
-      append_table_name_with_adjusting(str, link_idx, sql_type);
-    }
-    if (tmp_pos == union_table_name_pos_current)
-      break;
-    tmp_pos = tmp_pos->next;
-  }
-  str->length(pos_backup);
-  DBUG_RETURN(0);
-}
-
-spider_mysql_copy_table::spider_mysql_copy_table(
-  spider_mysql_share *db_share
-) : spider_db_copy_table(
-  db_share
-),
-  mysql_share(db_share)
-{
-  DBUG_ENTER("spider_mysql_copy_table::spider_mysql_copy_table");
-  DBUG_PRINT("info",("spider this=%p", this));
-  DBUG_VOID_RETURN;
-}
-
-spider_mysql_copy_table::~spider_mysql_copy_table()
-{
-  DBUG_ENTER("spider_mysql_copy_table::~spider_mysql_copy_table");
-  DBUG_PRINT("info",("spider this=%p", this));
-  DBUG_VOID_RETURN;
-}
-
-int spider_mysql_copy_table::init()
-{
-  DBUG_ENTER("spider_mysql_copy_table::init");
-  DBUG_PRINT("info",("spider this=%p", this));
-  sql.init_calc_mem(78);
-  DBUG_RETURN(0);
-}
-
-void spider_mysql_copy_table::set_sql_charset(
-  CHARSET_INFO *cs
-) {
-  DBUG_ENTER("spider_mysql_copy_table::set_sql_charset");
-  DBUG_PRINT("info",("spider this=%p", this));
-  sql.set_charset(cs);
-  DBUG_VOID_RETURN;
-}
-
-int spider_mysql_copy_table::append_select_str()
-{
-  DBUG_ENTER("spider_mysql_copy_table::append_select_str");
-  DBUG_PRINT("info",("spider this=%p", this));
-  if (sql.reserve(SPIDER_SQL_SELECT_LEN))
-    DBUG_RETURN(HA_ERR_OUT_OF_MEM);
-  sql.q_append(SPIDER_SQL_SELECT_STR, SPIDER_SQL_SELECT_LEN);
-  DBUG_RETURN(0);
-}
-
-int spider_mysql_copy_table::append_insert_str(
-  int insert_flg
-) {
-  DBUG_ENTER("spider_mysql_copy_table::append_insert_str");
-  DBUG_PRINT("info",("spider this=%p", this));
-  if (insert_flg & SPIDER_DB_INSERT_REPLACE)
-  {
-    if (sql.reserve(SPIDER_SQL_REPLACE_LEN))
-      DBUG_RETURN(HA_ERR_OUT_OF_MEM);
-    sql.q_append(SPIDER_SQL_REPLACE_STR, SPIDER_SQL_REPLACE_LEN);
-  } else {
-    if (sql.reserve(SPIDER_SQL_INSERT_LEN))
-      DBUG_RETURN(HA_ERR_OUT_OF_MEM);
-    sql.q_append(SPIDER_SQL_INSERT_STR, SPIDER_SQL_INSERT_LEN);
-  }
-  if (insert_flg & SPIDER_DB_INSERT_LOW_PRIORITY)
-  {
-    if (sql.reserve(SPIDER_SQL_LOW_PRIORITY_LEN))
-      DBUG_RETURN(HA_ERR_OUT_OF_MEM);
-    sql.q_append(SPIDER_SQL_LOW_PRIORITY_STR, SPIDER_SQL_LOW_PRIORITY_LEN);
-  }
-  else if (insert_flg & SPIDER_DB_INSERT_DELAYED)
-  {
-    if (sql.reserve(SPIDER_SQL_SQL_DELAYED_LEN))
-      DBUG_RETURN(HA_ERR_OUT_OF_MEM);
-    sql.q_append(SPIDER_SQL_SQL_DELAYED_STR, SPIDER_SQL_SQL_DELAYED_LEN);
-  }
-  else if (insert_flg & SPIDER_DB_INSERT_HIGH_PRIORITY)
-  {
-    if (sql.reserve(SPIDER_SQL_HIGH_PRIORITY_LEN))
-      DBUG_RETURN(HA_ERR_OUT_OF_MEM);
-    sql.q_append(SPIDER_SQL_HIGH_PRIORITY_STR, SPIDER_SQL_HIGH_PRIORITY_LEN);
-  }
-  if (insert_flg & SPIDER_DB_INSERT_IGNORE)
-  {
-    if (sql.reserve(SPIDER_SQL_SQL_IGNORE_LEN))
-      DBUG_RETURN(HA_ERR_OUT_OF_MEM);
-    sql.q_append(SPIDER_SQL_SQL_IGNORE_STR, SPIDER_SQL_SQL_IGNORE_LEN);
-  }
-  DBUG_RETURN(0);
-}
-
-int spider_mysql_copy_table::append_table_columns(
-  TABLE_SHARE *table_share
-) {
-  int error_num;
-  Field **field;
-  DBUG_ENTER("spider_mysql_copy_table::append_table_columns");
-  DBUG_PRINT("info",("spider this=%p", this));
-  for (field = table_share->field; *field; field++)
-  {
-    if (sql.reserve(SPIDER_SQL_NAME_QUOTE_LEN))
-      DBUG_RETURN(HA_ERR_OUT_OF_MEM);
-    sql.q_append(SPIDER_SQL_NAME_QUOTE_STR, SPIDER_SQL_NAME_QUOTE_LEN);
-    if ((error_num = spider_db_append_name_with_quote_str(&sql,
-      (char *) (*field)->field_name, spider_dbton_mysql.dbton_id)))
-      DBUG_RETURN(error_num);
-    if (sql.reserve(SPIDER_SQL_NAME_QUOTE_LEN + SPIDER_SQL_COMMA_LEN))
-      DBUG_RETURN(HA_ERR_OUT_OF_MEM);
-    sql.q_append(SPIDER_SQL_NAME_QUOTE_STR, SPIDER_SQL_NAME_QUOTE_LEN);
-    sql.q_append(SPIDER_SQL_COMMA_STR, SPIDER_SQL_COMMA_LEN);
-  }
-  sql.length(sql.length() - SPIDER_SQL_COMMA_LEN);
-  DBUG_RETURN(0);
-}
-
-int spider_mysql_copy_table::append_from_str()
-{
-  DBUG_ENTER("spider_mysql_copy_table::append_from_str");
-  DBUG_PRINT("info",("spider this=%p", this));
-  if (sql.reserve(SPIDER_SQL_FROM_LEN))
-    DBUG_RETURN(HA_ERR_OUT_OF_MEM);
-  sql.q_append(SPIDER_SQL_FROM_STR, SPIDER_SQL_FROM_LEN);
-  DBUG_RETURN(0);
-}
-
-int spider_mysql_copy_table::append_table_name(
-  int link_idx
-) {
-  int error_num;
-  DBUG_ENTER("spider_mysql_copy_table::append_table_name");
-  DBUG_PRINT("info",("spider this=%p", this));
-  error_num = mysql_share->append_table_name(&sql, link_idx);
-  DBUG_RETURN(error_num);
-}
-
-void spider_mysql_copy_table::set_sql_pos()
-{
-  DBUG_ENTER("spider_mysql_copy_table::set_sql_pos");
-  DBUG_PRINT("info",("spider this=%p", this));
-  pos = sql.length();
-  DBUG_VOID_RETURN;
-}
-
-void spider_mysql_copy_table::set_sql_to_pos()
-{
-  DBUG_ENTER("spider_mysql_copy_table::set_sql_to_pos");
-  DBUG_PRINT("info",("spider this=%p", this));
-  sql.length(pos);
-  DBUG_VOID_RETURN;
-}
-
-int spider_mysql_copy_table::append_copy_where(
-  spider_db_copy_table *source_ct,
-  KEY *key_info,
-  ulong *last_row_pos,
-  ulong *last_lengths
-) {
-  int error_num, roop_count, roop_count2;
-  DBUG_ENTER("spider_mysql_copy_table::append_copy_where");
-  DBUG_PRINT("info",("spider this=%p", this));
-  if (sql.reserve(SPIDER_SQL_WHERE_LEN + SPIDER_SQL_OPEN_PAREN_LEN))
-  {
-    DBUG_RETURN(HA_ERR_OUT_OF_MEM);
-  }
-  sql.q_append(SPIDER_SQL_WHERE_STR, SPIDER_SQL_WHERE_LEN);
-  sql.q_append(SPIDER_SQL_OPEN_PAREN_STR, SPIDER_SQL_OPEN_PAREN_LEN);
-  Field *field;
-  KEY_PART_INFO *key_part = key_info->key_part;
-  for (roop_count = spider_user_defined_key_parts(key_info) - 1;
-    roop_count >= 0; roop_count--)
-  {
-    for (roop_count2 = 0; roop_count2 < roop_count; roop_count2++)
-    {
-      field = key_part[roop_count2].field;
-      if ((error_num = copy_key_row(source_ct,
-        field, &last_row_pos[field->field_index],
-        &last_lengths[field->field_index],
-        SPIDER_SQL_EQUAL_STR, SPIDER_SQL_EQUAL_LEN)))
-      {
-        DBUG_RETURN(error_num);
-      }
-    }
-    field = key_part[roop_count2].field;
-    if ((error_num = copy_key_row(source_ct,
-      field, &last_row_pos[field->field_index],
-      &last_lengths[field->field_index],
-      SPIDER_SQL_GT_STR, SPIDER_SQL_GT_LEN)))
-    {
-      DBUG_RETURN(error_num);
-    }
-    sql.length(sql.length() - SPIDER_SQL_AND_LEN);
-    if (sql.reserve(SPIDER_SQL_CLOSE_PAREN_LEN +
-      SPIDER_SQL_OR_LEN + SPIDER_SQL_OPEN_PAREN_LEN))
-    {
-      DBUG_RETURN(HA_ERR_OUT_OF_MEM);
-    }
-    sql.q_append(SPIDER_SQL_CLOSE_PAREN_STR, SPIDER_SQL_CLOSE_PAREN_LEN);
-    sql.q_append(SPIDER_SQL_OR_STR, SPIDER_SQL_OR_LEN);
-    sql.q_append(SPIDER_SQL_OPEN_PAREN_STR, SPIDER_SQL_OPEN_PAREN_LEN);
-  }
-  sql.length(sql.length() - SPIDER_SQL_OR_LEN - SPIDER_SQL_OPEN_PAREN_LEN);
-  DBUG_RETURN(0);
-}
-
-int spider_mysql_copy_table::append_key_order_str(
-  KEY *key_info,
-  int start_pos,
-  bool desc_flg
-) {
-  int length, error_num;
-  KEY_PART_INFO *key_part;
-  Field *field;
-  DBUG_ENTER("spider_mysql_copy_table::append_key_order_str");
-  DBUG_PRINT("info",("spider this=%p", this));
-  if ((int) spider_user_defined_key_parts(key_info) > start_pos)
-  {
-    if (sql.reserve(SPIDER_SQL_ORDER_LEN))
-      DBUG_RETURN(HA_ERR_OUT_OF_MEM);
-    sql.q_append(SPIDER_SQL_ORDER_STR, SPIDER_SQL_ORDER_LEN);
-    if (desc_flg == TRUE)
-    {
-      for (
-        key_part = key_info->key_part + start_pos,
-        length = 0;
-        length + start_pos < (int) spider_user_defined_key_parts(key_info);
-        key_part++,
-        length++
-      ) {
-        field = key_part->field;
-        if (sql.reserve(SPIDER_SQL_NAME_QUOTE_LEN))
-          DBUG_RETURN(HA_ERR_OUT_OF_MEM);
-        sql.q_append(SPIDER_SQL_NAME_QUOTE_STR, SPIDER_SQL_NAME_QUOTE_LEN);
-        if ((error_num = spider_db_append_name_with_quote_str(&sql,
-          (char *) field->field_name, spider_dbton_mysql.dbton_id)))
-          DBUG_RETURN(error_num);
-        if (key_part->key_part_flag & HA_REVERSE_SORT)
-        {
-          if (sql.reserve(SPIDER_SQL_NAME_QUOTE_LEN + SPIDER_SQL_COMMA_LEN))
-            DBUG_RETURN(HA_ERR_OUT_OF_MEM);
-          sql.q_append(SPIDER_SQL_NAME_QUOTE_STR, SPIDER_SQL_NAME_QUOTE_LEN);
-          sql.q_append(SPIDER_SQL_COMMA_STR, SPIDER_SQL_COMMA_LEN);
-        } else {
-          if (sql.reserve(SPIDER_SQL_NAME_QUOTE_LEN + SPIDER_SQL_DESC_LEN +
-            SPIDER_SQL_COMMA_LEN))
-            DBUG_RETURN(HA_ERR_OUT_OF_MEM);
-          sql.q_append(SPIDER_SQL_NAME_QUOTE_STR, SPIDER_SQL_NAME_QUOTE_LEN);
-          sql.q_append(SPIDER_SQL_DESC_STR, SPIDER_SQL_DESC_LEN);
-          sql.q_append(SPIDER_SQL_COMMA_STR, SPIDER_SQL_COMMA_LEN);
-        }
-      }
-    } else {
-      for (
-        key_part = key_info->key_part + start_pos,
-        length = 0;
-        length + start_pos < (int) spider_user_defined_key_parts(key_info);
-        key_part++,
-        length++
-      ) {
-        field = key_part->field;
-        if (sql.reserve(SPIDER_SQL_NAME_QUOTE_LEN))
-          DBUG_RETURN(HA_ERR_OUT_OF_MEM);
-        sql.q_append(SPIDER_SQL_NAME_QUOTE_STR, SPIDER_SQL_NAME_QUOTE_LEN);
-        if ((error_num = spider_db_append_name_with_quote_str(&sql,
-          (char *) field->field_name, spider_dbton_mysql.dbton_id)))
-          DBUG_RETURN(error_num);
-        if (key_part->key_part_flag & HA_REVERSE_SORT)
-        {
-          if (sql.reserve(SPIDER_SQL_NAME_QUOTE_LEN + SPIDER_SQL_DESC_LEN +
-            SPIDER_SQL_COMMA_LEN))
-            DBUG_RETURN(HA_ERR_OUT_OF_MEM);
-          sql.q_append(SPIDER_SQL_NAME_QUOTE_STR, SPIDER_SQL_NAME_QUOTE_LEN);
-          sql.q_append(SPIDER_SQL_DESC_STR, SPIDER_SQL_DESC_LEN);
-          sql.q_append(SPIDER_SQL_COMMA_STR, SPIDER_SQL_COMMA_LEN);
-        } else {
-          if (sql.reserve(SPIDER_SQL_NAME_QUOTE_LEN + SPIDER_SQL_COMMA_LEN))
-            DBUG_RETURN(HA_ERR_OUT_OF_MEM);
-          sql.q_append(SPIDER_SQL_NAME_QUOTE_STR, SPIDER_SQL_NAME_QUOTE_LEN);
-          sql.q_append(SPIDER_SQL_COMMA_STR, SPIDER_SQL_COMMA_LEN);
-        }
-      }
-    }
-    sql.length(sql.length() - SPIDER_SQL_COMMA_LEN);
-  }
-  DBUG_RETURN(0);
-}
-
-int spider_mysql_copy_table::append_limit(
-  longlong offset,
-  longlong limit
-) {
-  char buf[SPIDER_LONGLONG_LEN + 1];
-  uint32 length;
-  DBUG_ENTER("spider_mysql_copy_table::append_limit");
-  DBUG_PRINT("info",("spider this=%p", this));
-  if (offset || limit < 9223372036854775807LL)
-  {
-    if (sql.reserve(SPIDER_SQL_LIMIT_LEN + SPIDER_SQL_COMMA_LEN +
-      ((SPIDER_LONGLONG_LEN) * 2)))
-      DBUG_RETURN(HA_ERR_OUT_OF_MEM);
-    sql.q_append(SPIDER_SQL_LIMIT_STR, SPIDER_SQL_LIMIT_LEN);
-    if (offset)
-    {
-      length = (uint32) (my_charset_bin.cset->longlong10_to_str)(
-        &my_charset_bin, buf, SPIDER_LONGLONG_LEN + 1, -10, offset);
-      sql.q_append(buf, length);
-      sql.q_append(SPIDER_SQL_COMMA_STR, SPIDER_SQL_COMMA_LEN);
-    }
-    length = (uint32) (my_charset_bin.cset->longlong10_to_str)(
-      &my_charset_bin, buf, SPIDER_LONGLONG_LEN + 1, -10, limit);
-    sql.q_append(buf, length);
-  }
-  DBUG_RETURN(0);
-}
-
-int spider_mysql_copy_table::append_into_str()
-{
-  DBUG_ENTER("spider_mysql_copy_table::append_into_str");
-  DBUG_PRINT("info",("spider this=%p", this));
-  if (sql.reserve(SPIDER_SQL_INTO_LEN))
-    DBUG_RETURN(HA_ERR_OUT_OF_MEM);
-  sql.q_append(SPIDER_SQL_INTO_STR, SPIDER_SQL_INTO_LEN);
-  DBUG_RETURN(0);
-}
-
-int spider_mysql_copy_table::append_open_paren_str()
-{
-  DBUG_ENTER("spider_mysql_copy_table::append_open_paren_str");
-  DBUG_PRINT("info",("spider this=%p", this));
-  if (sql.reserve(SPIDER_SQL_OPEN_PAREN_LEN))
-    DBUG_RETURN(HA_ERR_OUT_OF_MEM);
-  sql.q_append(SPIDER_SQL_OPEN_PAREN_STR, SPIDER_SQL_OPEN_PAREN_LEN);
-  DBUG_RETURN(0);
-}
-
-int spider_mysql_copy_table::append_values_str()
-{
-  DBUG_ENTER("spider_mysql_copy_table::append_values_str");
-  DBUG_PRINT("info",("spider this=%p", this));
-  if (sql.reserve(SPIDER_SQL_VALUES_LEN + SPIDER_SQL_OPEN_PAREN_LEN))
-    DBUG_RETURN(HA_ERR_OUT_OF_MEM);
-  sql.q_append(SPIDER_SQL_VALUES_STR, SPIDER_SQL_VALUES_LEN);
-  sql.q_append(SPIDER_SQL_OPEN_PAREN_STR, SPIDER_SQL_OPEN_PAREN_LEN);
-  DBUG_RETURN(0);
-}
-
-int spider_mysql_copy_table::append_select_lock_str(
-  int lock_mode
-) {
-  DBUG_ENTER("spider_mysql_copy_table::append_select_lock_str");
-  DBUG_PRINT("info",("spider this=%p", this));
-  if (lock_mode == SPIDER_LOCK_MODE_EXCLUSIVE)
-  {
-    if (sql.reserve(SPIDER_SQL_FOR_UPDATE_LEN))
-      DBUG_RETURN(HA_ERR_OUT_OF_MEM);
-    sql.q_append(SPIDER_SQL_FOR_UPDATE_STR, SPIDER_SQL_FOR_UPDATE_LEN);
-  } else if (lock_mode == SPIDER_LOCK_MODE_SHARED)
-  {
-    if (sql.reserve(SPIDER_SQL_SHARED_LOCK_LEN))
-      DBUG_RETURN(HA_ERR_OUT_OF_MEM);
-    sql.q_append(SPIDER_SQL_SHARED_LOCK_STR, SPIDER_SQL_SHARED_LOCK_LEN);
-  }
-  DBUG_RETURN(0);
-}
-
-int spider_mysql_copy_table::exec_query(
-  SPIDER_CONN *conn,
-  int quick_mode,
-  int *need_mon
-) {
-  int error_num;
-  DBUG_ENTER("spider_mysql_copy_table::exec_query");
-  DBUG_PRINT("info",("spider this=%p", this));
-  error_num = spider_db_query(conn, sql.ptr(), sql.length(), quick_mode,
-    need_mon);
-  DBUG_RETURN(error_num);
-}
-
-int spider_mysql_copy_table::copy_key_row(
-  spider_db_copy_table *source_ct,
-  Field *field,
-  ulong *row_pos,
-  ulong *length,
-  const char *joint_str,
-  const int joint_length
-) {
-  int error_num;
-  spider_string *source_str = &((spider_mysql_copy_table *) source_ct)->sql;
-  DBUG_ENTER("spider_mysql_copy_table::copy_key_row");
-  DBUG_PRINT("info",("spider this=%p", this));
-  if (sql.reserve(SPIDER_SQL_NAME_QUOTE_LEN))
-    DBUG_RETURN(HA_ERR_OUT_OF_MEM);
-  sql.q_append(SPIDER_SQL_NAME_QUOTE_STR, SPIDER_SQL_NAME_QUOTE_LEN);
-  if ((error_num = spider_db_append_name_with_quote_str(&sql,
-    (char *) field->field_name, spider_dbton_mysql.dbton_id)))
-    DBUG_RETURN(error_num);
-  if (sql.reserve(SPIDER_SQL_NAME_QUOTE_LEN + joint_length + *length +
-    SPIDER_SQL_AND_LEN))
-    DBUG_RETURN(HA_ERR_OUT_OF_MEM);
-  sql.q_append(SPIDER_SQL_NAME_QUOTE_STR, SPIDER_SQL_NAME_QUOTE_LEN);
-  sql.q_append(joint_str, joint_length);
-  sql.q_append(source_str->ptr() + *row_pos, *length);
-  sql.q_append(SPIDER_SQL_AND_STR, SPIDER_SQL_AND_LEN);
-  DBUG_RETURN(0);
-}
-
-int spider_mysql_copy_table::copy_row(
-  Field *field,
-  SPIDER_DB_ROW *row
-) {
-  int error_num;
-  DBUG_ENTER("spider_mysql_copy_table::copy_row");
-  DBUG_PRINT("info",("spider this=%p", this));
-  if (row->is_null())
-  {
-    if (sql.reserve(SPIDER_SQL_NULL_LEN + SPIDER_SQL_COMMA_LEN))
-      DBUG_RETURN(HA_ERR_OUT_OF_MEM);
-    sql.q_append(SPIDER_SQL_NULL_STR, SPIDER_SQL_NULL_LEN);
-  } else if (field->str_needs_quotes())
-  {
-    if (sql.reserve(SPIDER_SQL_VALUE_QUOTE_LEN))
-      DBUG_RETURN(HA_ERR_OUT_OF_MEM);
-    sql.q_append(SPIDER_SQL_VALUE_QUOTE_STR, SPIDER_SQL_VALUE_QUOTE_LEN);
-    if ((error_num = row->append_escaped_to_str(&sql,
-      spider_dbton_mysql.dbton_id)))
-      DBUG_RETURN(error_num);
-    if (sql.reserve(SPIDER_SQL_VALUE_QUOTE_LEN + SPIDER_SQL_COMMA_LEN))
-      DBUG_RETURN(HA_ERR_OUT_OF_MEM);
-    sql.q_append(SPIDER_SQL_VALUE_QUOTE_STR, SPIDER_SQL_VALUE_QUOTE_LEN);
-  } else {
-    if ((error_num = row->append_to_str(&sql)))
-      DBUG_RETURN(error_num);
-    if (sql.reserve(SPIDER_SQL_COMMA_LEN))
-      DBUG_RETURN(HA_ERR_OUT_OF_MEM);
-  }
-  sql.q_append(SPIDER_SQL_COMMA_STR, SPIDER_SQL_COMMA_LEN);
-  DBUG_RETURN(0);
-}
-
-int spider_mysql_copy_table::copy_rows(
-  TABLE *table,
-  SPIDER_DB_ROW *row,
-  ulong **last_row_pos,
-  ulong **last_lengths
-) {
-  int error_num;
-  Field **field;
-  ulong *lengths2, *row_pos2;
-  DBUG_ENTER("spider_mysql_copy_table::copy_rows");
-  DBUG_PRINT("info",("spider this=%p", this));
-  row_pos2 = *last_row_pos;
-  lengths2 = *last_lengths;
-
-  for (
-    field = table->field;
-    *field;
-    field++,
-    lengths2++
-  ) {
-    *row_pos2 = sql.length();
-    if ((error_num =
-      copy_row(*field, row)))
-      DBUG_RETURN(error_num);
-    *lengths2 = sql.length() - *row_pos2 - SPIDER_SQL_COMMA_LEN;
-    row->next();
-    row_pos2++;
-  }
-  sql.length(sql.length() - SPIDER_SQL_COMMA_LEN);
-  if (sql.reserve(SPIDER_SQL_CLOSE_PAREN_LEN +
-    SPIDER_SQL_COMMA_LEN + SPIDER_SQL_OPEN_PAREN_LEN))
-  {
-    DBUG_RETURN(HA_ERR_OUT_OF_MEM);
-  }
-  sql.q_append(SPIDER_SQL_CLOSE_PAREN_STR, SPIDER_SQL_CLOSE_PAREN_LEN);
-  sql.q_append(SPIDER_SQL_COMMA_STR, SPIDER_SQL_COMMA_LEN);
-  sql.q_append(SPIDER_SQL_OPEN_PAREN_STR, SPIDER_SQL_OPEN_PAREN_LEN);
-  DBUG_RETURN(0);
-}
-
-int spider_mysql_copy_table::copy_rows(
-  TABLE *table,
-  SPIDER_DB_ROW *row
-) {
-  int error_num;
-  Field **field;
-  DBUG_ENTER("spider_mysql_copy_table::copy_rows");
-  DBUG_PRINT("info",("spider this=%p", this));
-  for (
-    field = table->field;
-    *field;
-    field++
-  ) {
-    if ((error_num =
-      copy_row(*field, row)))
-      DBUG_RETURN(error_num);
-    row->next();
-  }
-  sql.length(sql.length() - SPIDER_SQL_COMMA_LEN);
-  if (sql.reserve(SPIDER_SQL_CLOSE_PAREN_LEN +
-    SPIDER_SQL_COMMA_LEN + SPIDER_SQL_OPEN_PAREN_LEN))
-  {
-    DBUG_RETURN(HA_ERR_OUT_OF_MEM);
-  }
-  sql.q_append(SPIDER_SQL_CLOSE_PAREN_STR, SPIDER_SQL_CLOSE_PAREN_LEN);
-  sql.q_append(SPIDER_SQL_COMMA_STR, SPIDER_SQL_COMMA_LEN);
-  sql.q_append(SPIDER_SQL_OPEN_PAREN_STR, SPIDER_SQL_OPEN_PAREN_LEN);
-  DBUG_RETURN(0);
-}
-
-int spider_mysql_copy_table::append_insert_terminator()
-{
-  DBUG_ENTER("spider_mysql_copy_table::append_insert_terminator");
-  DBUG_PRINT("info",("spider this=%p", this));
-  sql.length(sql.length() - SPIDER_SQL_COMMA_LEN - SPIDER_SQL_OPEN_PAREN_LEN);
-  DBUG_RETURN(0);
-}
-
-int spider_mysql_copy_table::copy_insert_values(
-  spider_db_copy_table *source_ct
-) {
-  spider_mysql_copy_table *tmp_ct = (spider_mysql_copy_table *) source_ct;
-  spider_string *source_str = &tmp_ct->sql;
-  int values_length = source_str->length() - tmp_ct->pos;
-  const char *values_ptr = source_str->ptr() + tmp_ct->pos;
-  DBUG_ENTER("spider_mysql_copy_table::copy_insert_values");
-  DBUG_PRINT("info",("spider this=%p", this));
-  if (sql.reserve(values_length))
-  {
-    DBUG_RETURN(HA_ERR_OUT_OF_MEM);
-  }
-  sql.q_append(values_ptr, values_length);
-  DBUG_RETURN(0);
-}
->>>>>>> e105d8bc
+}