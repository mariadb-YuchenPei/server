/*****************************************************************************

Copyright (c) 1995, 2017, Oracle and/or its affiliates. All Rights Reserved.
Copyright (c) 2014, 2020, MariaDB Corporation.

This program is free software; you can redistribute it and/or modify it under
the terms of the GNU General Public License as published by the Free Software
Foundation; version 2 of the License.

This program is distributed in the hope that it will be useful, but WITHOUT
ANY WARRANTY; without even the implied warranty of MERCHANTABILITY or FITNESS
FOR A PARTICULAR PURPOSE. See the GNU General Public License for more details.

You should have received a copy of the GNU General Public License along with
this program; if not, write to the Free Software Foundation, Inc.,
51 Franklin Street, Fifth Floor, Boston, MA 02110-1335 USA

*****************************************************************************/

/**************************************************//**
@file fil/fil0fil.cc
The tablespace memory cache

Created 10/25/1995 Heikki Tuuri
*******************************************************/

#include "fil0fil.h"
#include "fil0crypt.h"

#include "btr0btr.h"
#include "buf0buf.h"
#include "dict0boot.h"
#include "dict0dict.h"
#include "dict0load.h"
#include "fsp0file.h"
#include "fsp0fsp.h"
#include "hash0hash.h"
#include "log0log.h"
#include "log0recv.h"
#include "mach0data.h"
#include "mtr0log.h"
#include "os0file.h"
#include "page0zip.h"
#include "row0mysql.h"
#include "srv0start.h"
#include "trx0purge.h"
#include "buf0lru.h"
#include "ibuf0ibuf.h"
#include "os0event.h"
#include "sync0sync.h"
#include "buf0flu.h"
#ifdef UNIV_LINUX
# include <sys/types.h>
# include <sys/sysmacros.h>
# include <dirent.h>
#endif

/** Determine if the space id is a user tablespace id or not.
@param space_id tablespace identifier
@return true if it is a user tablespace ID */
inline bool fil_is_user_tablespace_id(ulint space_id)
{
  return space_id != TRX_SYS_SPACE && space_id != SRV_TMP_SPACE_ID &&
    !srv_is_undo_tablespace(space_id);
}

/** Try to close a file to adhere to the innodb_open_files limit.
@param print_info   whether to diagnose why a file cannot be closed
@return whether a file was closed */
bool fil_space_t::try_to_close(bool print_info)
{
  ut_ad(mutex_own(&fil_system.mutex));
  for (fil_space_t *space= UT_LIST_GET_FIRST(fil_system.space_list); space;
       space= UT_LIST_GET_NEXT(space_list, space))
  {
    switch (space->purpose) {
    case FIL_TYPE_TEMPORARY:
      continue;
    case FIL_TYPE_IMPORT:
      break;
    case FIL_TYPE_TABLESPACE:
      if (!fil_is_user_tablespace_id(space->id))
        continue;
    }

    /* We are using an approximation of LRU replacement policy. In
    fil_node_open_file_low(), newly opened files are moved to the end
    of fil_system.space_list, so that they would be less likely to be
    closed here. */
    fil_node_t *node= UT_LIST_GET_FIRST(space->chain);
    ut_ad(node);
    ut_ad(!UT_LIST_GET_NEXT(chain, node));

    if (!node->is_open())
      continue;

    if (const auto n= space->set_closing())
    {
      if (print_info)
        ib::info() << "Cannot close file " << node->name
                   << " because of "
                   << (n & PENDING)
                   << ((n & NEEDS_FSYNC)
                       ? " pending operations and pending fsync"
                       : " pending operations");
      continue;
    }

    node->close();
    return true;
  }

  return false;
}

/** Test if a tablespace file can be renamed to a new filepath by checking
if that the old filepath exists and the new filepath does not exist.
@param[in]	old_path	old filepath
@param[in]	new_path	new filepath
@param[in]	is_discarded	whether the tablespace is discarded
@param[in]	replace_new	whether to ignore the existence of new_path
@return innodb error code */
static dberr_t
fil_rename_tablespace_check(
	const char*	old_path,
	const char*	new_path,
	bool		is_discarded,
	bool		replace_new = false);
/** Rename a single-table tablespace.
The tablespace must exist in the memory cache.
@param[in]	id		tablespace identifier
@param[in]	old_path	old file name
@param[in]	new_name	new table name in the
databasename/tablename format
@param[in]	new_path_in	new file name,
or NULL if it is located in the normal data directory
@return true if success */
static bool
fil_rename_tablespace(
	ulint		id,
	const char*	old_path,
	const char*	new_name,
	const char*	new_path_in);

/*
		IMPLEMENTATION OF THE TABLESPACE MEMORY CACHE
		=============================================

The tablespace cache is responsible for providing fast read/write access to
tablespaces and logs of the database. File creation and deletion is done
in other modules which know more of the logic of the operation, however.

A tablespace consists of a chain of files. The size of the files does not
have to be divisible by the database block size, because we may just leave
the last incomplete block unused. When a new file is appended to the
tablespace, the maximum size of the file is also specified. At the moment,
we think that it is best to extend the file to its maximum size already at
the creation of the file, because then we can avoid dynamically extending
the file when more space is needed for the tablespace.

A block's position in the tablespace is specified with a 32-bit unsigned
integer. The files in the chain are thought to be catenated, and the block
corresponding to an address n is the nth block in the catenated file (where
the first block is named the 0th block, and the incomplete block fragments
at the end of files are not taken into account). A tablespace can be extended
by appending a new file at the end of the chain.

Our tablespace concept is similar to the one of Oracle.

To acquire more speed in disk transfers, a technique called disk striping is
sometimes used. This means that logical block addresses are divided in a
round-robin fashion across several disks. Windows NT supports disk striping,
so there we do not need to support it in the database. Disk striping is
implemented in hardware in RAID disks. We conclude that it is not necessary
to implement it in the database. Oracle 7 does not support disk striping,
either.

Another trick used at some database sites is replacing tablespace files by
raw disks, that is, the whole physical disk drive, or a partition of it, is
opened as a single file, and it is accessed through byte offsets calculated
from the start of the disk or the partition. This is recommended in some
books on database tuning to achieve more speed in i/o. Using raw disk
certainly prevents the OS from fragmenting disk space, but it is not clear
if it really adds speed. We measured on the Pentium 100 MHz + NT + NTFS file
system + EIDE Conner disk only a negligible difference in speed when reading
from a file, versus reading from a raw disk.

To have fast access to a tablespace or a log file, we put the data structures
to a hash table. Each tablespace and log file is given an unique 32-bit
identifier. */

/** Reference to the server data directory. Usually it is the
current working directory ".", but in the MySQL Embedded Server Library
it is an absolute path. */
const char*	fil_path_to_mysql_datadir;

/** Common InnoDB file extensions */
const char* dot_ext[] = { "", ".ibd", ".isl", ".cfg" };

/** Number of pending tablespace flushes */
Atomic_counter<ulint> fil_n_pending_tablespace_flushes;

/** The tablespace memory cache. This variable is NULL before the module is
initialized. */
fil_system_t	fil_system;

/** At this age or older a space/page will be rotated */
UNIV_INTERN extern uint srv_fil_crypt_rotate_key_age;

#ifdef UNIV_DEBUG
/** Try fil_validate() every this many times */
# define FIL_VALIDATE_SKIP	17

/******************************************************************//**
Checks the consistency of the tablespace cache some of the time.
@return true if ok or the check was skipped */
static
bool
fil_validate_skip(void)
/*===================*/
{
	/** The fil_validate() call skip counter. */
	static Atomic_counter<uint32_t> fil_validate_count;

	/* We want to reduce the call frequency of the costly fil_validate()
	check in debug builds. */
	return (fil_validate_count++ % FIL_VALIDATE_SKIP) || fil_validate();
}
#endif /* UNIV_DEBUG */

/*******************************************************************//**
Returns the table space by a given id, NULL if not found.
It is unsafe to dereference the returned pointer. It is fine to check
for NULL. */
fil_space_t*
fil_space_get_by_id(
/*================*/
	ulint	id)	/*!< in: space id */
{
	fil_space_t*	space;

	ut_ad(fil_system.is_initialised());
	ut_ad(mutex_own(&fil_system.mutex));

	HASH_SEARCH(hash, &fil_system.spaces, id,
		    fil_space_t*, space,
		    ut_ad(space->magic_n == FIL_SPACE_MAGIC_N),
		    space->id == id);

	return(space);
}

/** Look up a tablespace.
The caller should hold an InnoDB table lock or a MDL that prevents
the tablespace from being dropped during the operation,
or the caller should be in single-threaded crash recovery mode
(no user connections that could drop tablespaces).
Normally, fil_space_t::get() should be used instead.
@param[in]	id	tablespace ID
@return tablespace, or NULL if not found */
fil_space_t*
fil_space_get(
	ulint	id)
{
	mutex_enter(&fil_system.mutex);
	fil_space_t*	space = fil_space_get_by_id(id);
	mutex_exit(&fil_system.mutex);
	return(space);
}

/** Validate the compression algorithm for full crc32 format.
@param[in]	space	tablespace object
@return whether the compression algorithm support */
static bool fil_comp_algo_validate(const fil_space_t* space)
{
	if (!space->full_crc32()) {
		return true;
	}

	DBUG_EXECUTE_IF("fil_comp_algo_validate_fail",
			return false;);

	ulint	comp_algo = space->get_compression_algo();
	switch (comp_algo) {
	case PAGE_UNCOMPRESSED:
	case PAGE_ZLIB_ALGORITHM:
#ifdef HAVE_LZ4
	case PAGE_LZ4_ALGORITHM:
#endif /* HAVE_LZ4 */
#ifdef HAVE_LZO
	case PAGE_LZO_ALGORITHM:
#endif /* HAVE_LZO */
#ifdef HAVE_LZMA
	case PAGE_LZMA_ALGORITHM:
#endif /* HAVE_LZMA */
#ifdef HAVE_BZIP2
	case PAGE_BZIP2_ALGORITHM:
#endif /* HAVE_BZIP2 */
#ifdef HAVE_SNAPPY
	case PAGE_SNAPPY_ALGORITHM:
#endif /* HAVE_SNAPPY */
		return true;
	}

	return false;
}

/** Append a file to the chain of files of a space.
@param[in]	name		file name of a file that is not open
@param[in]	handle		file handle, or OS_FILE_CLOSED
@param[in]	size		file size in entire database pages
@param[in]	is_raw		whether this is a raw device
@param[in]	atomic_write	true if atomic write could be enabled
@param[in]	max_pages	maximum number of pages in file,
or UINT32_MAX for unlimited
@return file object */
fil_node_t* fil_space_t::add(const char* name, pfs_os_file_t handle,
			     uint32_t size, bool is_raw, bool atomic_write,
			     uint32_t max_pages)
{
	fil_node_t*	node;

	ut_ad(name != NULL);
	ut_ad(fil_system.is_initialised());

	node = reinterpret_cast<fil_node_t*>(ut_zalloc_nokey(sizeof(*node)));

	node->handle = handle;

	node->name = mem_strdup(name);

	ut_a(!is_raw || srv_start_raw_disk_in_use);

	node->is_raw_disk = is_raw;

	node->size = size;

	node->magic_n = FIL_NODE_MAGIC_N;

	node->init_size = size;
	node->max_size = max_pages;

	node->space = this;

	node->atomic_write = atomic_write;

	mutex_enter(&fil_system.mutex);
	this->size += size;
	UT_LIST_ADD_LAST(chain, node);
	if (node->is_open()) {
		n_pending.fetch_and(~CLOSING, std::memory_order_relaxed);
		if (++fil_system.n_open >= srv_max_n_open_files) {
			reacquire();
			try_to_close(true);
			release();
		}
	}
	mutex_exit(&fil_system.mutex);

	return node;
}

/** Open a tablespace file.
@param node  data file
@return whether the file was successfully opened */
static bool fil_node_open_file_low(fil_node_t *node)
{
<<<<<<< HEAD
  ut_ad(!node->is_open());
  ut_ad(node->space->is_closing());
  ut_ad(mutex_own(&fil_system.mutex));
=======
	bool		success;
	bool		read_only_mode;
	fil_space_t*	space = node->space;

	ut_ad(mutex_own(&fil_system.mutex));
	ut_a(node->n_pending == 0);
	ut_a(!node->is_open());

	read_only_mode = space->purpose != FIL_TYPE_TEMPORARY
		&& srv_read_only_mode;

	const bool first_time_open = node->size == 0;

	bool o_direct_possible = !FSP_FLAGS_HAS_PAGE_COMPRESSION(space->flags);
	if (const ulint ssize = FSP_FLAGS_GET_ZIP_SSIZE(space->flags)) {
		compile_time_assert(((UNIV_ZIP_SIZE_MIN >> 1) << 3) == 4096);
		if (ssize < 3) {
			o_direct_possible = false;
		}
	}

	if (first_time_open
	    || (space->purpose == FIL_TYPE_TABLESPACE
		&& node == UT_LIST_GET_FIRST(space->chain)
		&& srv_startup_is_before_trx_rollback_phase)) {
		/* We do not know the size of the file yet. First we
		open the file in the normal mode, no async I/O here,
		for simplicity. Then do some checks, and close the
		file again.  NOTE that we could not use the simple
		file read function os_file_read() in Windows to read
		from a file opened for async I/O! */

retry:
		node->handle = os_file_create(
			innodb_data_file_key, node->name,
			node->is_raw_disk
			? OS_FILE_OPEN_RAW | OS_FILE_ON_ERROR_NO_EXIT
			: OS_FILE_OPEN | OS_FILE_ON_ERROR_NO_EXIT,
			OS_FILE_AIO,
			o_direct_possible
			? OS_DATA_FILE
			: OS_DATA_FILE_NO_O_DIRECT,
			read_only_mode,
			&success);

		if (!success) {
			/* The following call prints an error message */
			ulint err = os_file_get_last_error(true);
			if (err == EMFILE + 100) {
				if (fil_try_to_close_file_in_LRU(true))
					goto retry;
			}

			ib::warn() << "Cannot open '" << node->name << "'."
				" Have you deleted .ibd files under a"
				" running mysqld server?";
			return(false);
		}
>>>>>>> 1657b7a5

  for (;;)
  {
    bool success;
    node->handle= os_file_create(innodb_data_file_key, node->name,
                                 node->is_raw_disk
                                 ? OS_FILE_OPEN_RAW | OS_FILE_ON_ERROR_NO_EXIT
                                 : OS_FILE_OPEN | OS_FILE_ON_ERROR_NO_EXIT,
                                 OS_FILE_AIO, OS_DATA_FILE, srv_read_only_mode,
                                 &success);
    if (success)
      break;

    /* The following call prints an error message */
    if (os_file_get_last_error(true) == EMFILE + 100 &&
        fil_space_t::try_to_close(true))
      continue;

    ib::warn() << "Cannot open '" << node->name << "'.";
    return false;
  }

<<<<<<< HEAD
  if (node->size);
  else if (!node->read_page0() || !fil_comp_algo_validate(node->space))
  {
    os_file_close(node->handle);
    node->handle= OS_FILE_CLOSED;
    return false;
  }
=======
	} else {
		node->handle = os_file_create(
			innodb_data_file_key, node->name,
			node->is_raw_disk
			? OS_FILE_OPEN_RAW | OS_FILE_ON_ERROR_NO_EXIT
			: OS_FILE_OPEN | OS_FILE_ON_ERROR_NO_EXIT,
			OS_FILE_AIO,
			o_direct_possible
			? OS_DATA_FILE
			: OS_DATA_FILE_NO_O_DIRECT,
			read_only_mode,
			&success);
	}
>>>>>>> 1657b7a5

  ut_ad(node->is_open());

  if (UNIV_LIKELY(!fil_system.freeze_space_list))
  {
    /* Move the file last in fil_system.space_list, so that
    fil_space_t::try_to_close() should close it as a last resort. */
    UT_LIST_REMOVE(fil_system.space_list, node->space);
    UT_LIST_ADD_LAST(fil_system.space_list, node->space);
  }

  fil_system.n_open++;
  return true;
}

/** Open a tablespace file.
@param node  data file
@return whether the file was successfully opened */
static bool fil_node_open_file(fil_node_t *node)
{
  ut_ad(mutex_own(&fil_system.mutex));
  ut_ad(!node->is_open());
  ut_ad(fil_is_user_tablespace_id(node->space->id) ||
        srv_operation == SRV_OPERATION_BACKUP ||
        srv_operation == SRV_OPERATION_RESTORE ||
        srv_operation == SRV_OPERATION_RESTORE_DELTA);
  ut_ad(node->space->purpose != FIL_TYPE_TEMPORARY);
  ut_ad(node->space->referenced());

  for (ulint count= 0; fil_system.n_open >= srv_max_n_open_files; count++)
  {
    if (fil_space_t::try_to_close(count > 1))
      count= 0;
    else if (count >= 2)
    {
      ib::warn() << "innodb_open_files=" << srv_max_n_open_files
                 << " is exceeded (" << fil_system.n_open
                 << ") files stay open)";
      break;
    }
    else
    {
      mutex_exit(&fil_system.mutex);
      os_thread_sleep(20000);
      /* Flush tablespaces so that we can close modified files. */
      fil_flush_file_spaces();
      mutex_enter(&fil_system.mutex);
    }
  }

  return fil_node_open_file_low(node);
}

/** Close the file handle. */
void fil_node_t::close()
{
  prepare_to_close_or_detach();

  /* printf("Closing file %s\n", name); */
  int ret= os_file_close(handle);
  ut_a(ret);
  handle= OS_FILE_CLOSED;
}

pfs_os_file_t fil_node_t::detach()
{
  prepare_to_close_or_detach();

  pfs_os_file_t result= handle;
  handle= OS_FILE_CLOSED;
  return result;
}

void fil_node_t::prepare_to_close_or_detach()
{
  ut_ad(mutex_own(&fil_system.mutex));
  ut_ad(space->is_ready_to_close());
  ut_a(is_open());
  ut_a(!being_extended);
  ut_a(space->is_ready_to_close() || space->purpose == FIL_TYPE_TEMPORARY ||
       srv_fast_shutdown == 2 || !srv_was_started);

  ut_a(fil_system.n_open > 0);
  fil_system.n_open--;
}

/** Flush any writes cached by the file system. */
inline void fil_space_t::flush_low()
{
  ut_ad(!mutex_own(&fil_system.mutex));

  uint32_t n= 0;
  while (!n_pending.compare_exchange_strong(n, (n + 1) | NEEDS_FSYNC,
                                            std::memory_order_acquire,
                                            std::memory_order_relaxed))
  {
    if (n & STOPPING)
      return;
    if (!(n & NEEDS_FSYNC))
      continue;
    if (acquire_low() & STOPPING)
      return;
    break;
  }

  fil_n_pending_tablespace_flushes++;
  for (fil_node_t *node= UT_LIST_GET_FIRST(chain); node;
       node= UT_LIST_GET_NEXT(chain, node))
  {
    ut_a(node->is_open());
    IF_WIN(if (node->is_raw_disk) continue,);
    os_file_flush(node->handle);
  }

  if (is_in_unflushed_spaces)
  {
    mutex_enter(&fil_system.mutex);
    if (is_in_unflushed_spaces)
    {
      is_in_unflushed_spaces= false;
      fil_system.unflushed_spaces.remove(*this);
    }
    mutex_exit(&fil_system.mutex);
  }

  clear_flush();
  release();
  fil_n_pending_tablespace_flushes--;
}

/** Try to extend a tablespace.
@param[in,out]	space	tablespace to be extended
@param[in,out]	node	last file of the tablespace
@param[in]	size	desired size in number of pages
@param[out]	success	whether the operation succeeded
@return	whether the operation should be retried */
static ATTRIBUTE_COLD __attribute__((warn_unused_result, nonnull))
bool
fil_space_extend_must_retry(
	fil_space_t*	space,
	fil_node_t*	node,
	uint32_t	size,
	bool*		success)
{
	ut_ad(mutex_own(&fil_system.mutex));
	ut_ad(UT_LIST_GET_LAST(space->chain) == node);
	ut_ad(size >= FIL_IBD_FILE_INITIAL_SIZE);
	ut_ad(node->space == space);
	ut_ad(space->referenced() || space->is_being_truncated);

	*success = space->size >= size;

	if (*success) {
		/* Space already big enough */
		return(false);
	}

	if (node->being_extended) {
		/* Another thread is currently extending the file. Wait
		for it to finish.
		It'd have been better to use event driven mechanism but
		the entire module is peppered with polling stuff. */
		mutex_exit(&fil_system.mutex);
		os_thread_sleep(100000);
		return(true);
	}

	node->being_extended = true;

	/* At this point it is safe to release fil_system.mutex. No
	other thread can rename, delete, close or extend the file because
	we have set the node->being_extended flag. */
	mutex_exit(&fil_system.mutex);

	ut_ad(size >= space->size);

	uint32_t	last_page_no		= space->size;
	const uint32_t	file_start_page_no	= last_page_no - node->size;

	const unsigned	page_size = space->physical_size();

	/* Datafile::read_first_page() expects srv_page_size bytes.
	fil_node_t::read_page0() expects at least 4 * srv_page_size bytes.*/
	os_offset_t new_size = std::max(
		os_offset_t(size - file_start_page_no) * page_size,
		os_offset_t(FIL_IBD_FILE_INITIAL_SIZE << srv_page_size_shift));

	*success = os_file_set_size(node->name, node->handle, new_size,
				    space->is_compressed());

	os_has_said_disk_full = *success;
	if (*success) {
		os_file_flush(node->handle);
		last_page_no = size;
	} else {
		/* Let us measure the size of the file
		to determine how much we were able to
		extend it */
		os_offset_t	fsize = os_file_get_size(node->handle);
		ut_a(fsize != os_offset_t(-1));

		last_page_no = uint32_t(fsize / page_size)
			+ file_start_page_no;
	}
	mutex_enter(&fil_system.mutex);

	ut_a(node->being_extended);
	node->being_extended = false;
	ut_a(last_page_no - file_start_page_no >= node->size);

	uint32_t file_size = last_page_no - file_start_page_no;
	space->size += file_size - node->size;
	node->size = file_size;
	const uint32_t pages_in_MiB = node->size
		& ~uint32_t((1U << (20U - srv_page_size_shift)) - 1);

	/* Keep the last data file size info up to date, rounded to
	full megabytes */

	switch (space->id) {
	case TRX_SYS_SPACE:
		srv_sys_space.set_last_file_size(pages_in_MiB);
	do_flush:
		mutex_exit(&fil_system.mutex);
		space->flush_low();
		mutex_enter(&fil_system.mutex);
		break;
	default:
		ut_ad(space->purpose == FIL_TYPE_TABLESPACE
		      || space->purpose == FIL_TYPE_IMPORT);
		if (space->purpose == FIL_TYPE_TABLESPACE
		    && !space->is_being_truncated) {
			goto do_flush;
		}
		break;
	case SRV_TMP_SPACE_ID:
		ut_ad(space->purpose == FIL_TYPE_TEMPORARY);
		srv_tmp_space.set_last_file_size(pages_in_MiB);
		break;
	}

	return false;
}

/** @return whether the file is usable for io() */
ATTRIBUTE_COLD bool fil_space_t::prepare(bool have_mutex)
{
  ut_ad(referenced());
  if (!have_mutex)
    mutex_enter(&fil_system.mutex);
  ut_ad(mutex_own(&fil_system.mutex));
  fil_node_t *node= UT_LIST_GET_LAST(chain);
  ut_ad(!id || purpose == FIL_TYPE_TEMPORARY ||
        node == UT_LIST_GET_FIRST(chain));

  const bool is_open= node && (node->is_open() || fil_node_open_file(node));

  if (!is_open)
    release();
  else if (auto desired_size= recv_size)
  {
    bool success;
    while (fil_space_extend_must_retry(this, node, desired_size, &success))
      mutex_enter(&fil_system.mutex);

    ut_ad(mutex_own(&fil_system.mutex));
    /* Crash recovery requires the file extension to succeed. */
    ut_a(success);
    /* InnoDB data files cannot shrink. */
    ut_a(size >= desired_size);
    if (desired_size > committed_size)
      committed_size= desired_size;

    /* There could be multiple concurrent I/O requests for this
    tablespace (multiple threads trying to extend this tablespace).

    Also, fil_space_set_recv_size_and_flags() may have been invoked
    again during the file extension while fil_system.mutex was not
    being held by us.

    Only if recv_size matches what we read originally, reset the
    field. In this way, a subsequent I/O request will handle any
    pending fil_space_set_recv_size_and_flags(). */

    if (desired_size == recv_size)
    {
      recv_size= 0;
      goto clear;
    }
  }
  else
clear:
   n_pending.fetch_and(~CLOSING, std::memory_order_relaxed);

  if (!have_mutex)
    mutex_exit(&fil_system.mutex);
  return is_open;
}

/** Try to extend a tablespace if it is smaller than the specified size.
@param[in,out]	space	tablespace
@param[in]	size	desired size in pages
@return whether the tablespace is at least as big as requested */
bool fil_space_extend(fil_space_t *space, uint32_t size)
{
  ut_ad(!srv_read_only_mode || space->purpose == FIL_TYPE_TEMPORARY);
  bool success= false;
  const bool acquired= space->acquire();
  mutex_enter(&fil_system.mutex);
  if (acquired || space->is_being_truncated)
  {
    while (fil_space_extend_must_retry(space, UT_LIST_GET_LAST(space->chain),
                                       size, &success))
      mutex_enter(&fil_system.mutex);
  }
  mutex_exit(&fil_system.mutex);
  if (acquired)
    space->release();
  return success;
}

/** Prepare to free a file from fil_system. */
inline pfs_os_file_t fil_node_t::close_to_free(bool detach_handle)
{
  ut_ad(mutex_own(&fil_system.mutex));
  ut_a(magic_n == FIL_NODE_MAGIC_N);
  ut_a(!being_extended);

  if (is_open() &&
      (space->n_pending.fetch_or(fil_space_t::CLOSING,
                                 std::memory_order_acquire) &
       fil_space_t::PENDING))
  {
    mutex_exit(&fil_system.mutex);
    while (space->referenced())
      os_thread_sleep(100);
    mutex_enter(&fil_system.mutex);
  }

  while (is_open())
  {
    if (space->is_in_unflushed_spaces)
    {
      ut_ad(srv_file_flush_method != SRV_O_DIRECT_NO_FSYNC);
      space->is_in_unflushed_spaces= false;
      fil_system.unflushed_spaces.remove(*space);
    }

    ut_a(!being_extended);
    if (detach_handle)
    {
      auto result= handle;
      handle= OS_FILE_CLOSED;
      return result;
    }
    bool ret= os_file_close(handle);
    ut_a(ret);
    handle= OS_FILE_CLOSED;
    break;
  }

  return OS_FILE_CLOSED;
}

/** Detach a tablespace from the cache and close the files. */
std::vector<pfs_os_file_t> fil_system_t::detach(fil_space_t *space,
                                                bool detach_handle)
{
  ut_ad(mutex_own(&fil_system.mutex));
  HASH_DELETE(fil_space_t, hash, &spaces, space->id, space);

  if (space->is_in_unflushed_spaces)
  {
    ut_ad(srv_file_flush_method != SRV_O_DIRECT_NO_FSYNC);
    space->is_in_unflushed_spaces= false;
    unflushed_spaces.remove(*space);
  }

  if (space->is_in_rotation_list)
  {
    space->is_in_rotation_list= false;
    rotation_list.remove(*space);
  }
  UT_LIST_REMOVE(space_list, space);
  if (space == sys_space)
    sys_space= nullptr;
  else if (space == temp_space)
    temp_space= nullptr;

  ut_a(space->magic_n == FIL_SPACE_MAGIC_N);

  for (fil_node_t* node= UT_LIST_GET_FIRST(space->chain); node;
       node= UT_LIST_GET_NEXT(chain, node))
    if (node->is_open())
    {
      ut_ad(n_open > 0);
      n_open--;
    }

  std::vector<pfs_os_file_t> handles;
  handles.reserve(UT_LIST_GET_LEN(space->chain));

  for (fil_node_t* node= UT_LIST_GET_FIRST(space->chain); node;
       node= UT_LIST_GET_NEXT(chain, node))
  {
    auto handle= node->close_to_free(detach_handle);
    if (handle != OS_FILE_CLOSED)
      handles.push_back(handle);
  }

  ut_ad(!space->referenced());
  return handles;
}

/** Free a tablespace object on which fil_system_t::detach() was invoked.
There must not be any pending i/o's or flushes on the files.
@param[in,out]	space		tablespace */
static
void
fil_space_free_low(
	fil_space_t*	space)
{
	/* The tablespace must not be in fil_system.named_spaces. */
	ut_ad(srv_fast_shutdown == 2 || !srv_was_started
	      || space->max_lsn == 0);

	/* Wait for fil_space_t::release() after
	fil_system_t::detach(), the tablespace cannot be found, so
	fil_space_t::get() would return NULL */
	while (space->referenced()) {
		os_thread_sleep(100);
	}

	for (fil_node_t* node = UT_LIST_GET_FIRST(space->chain);
	     node != NULL; ) {
		ut_d(space->size -= node->size);
		ut_free(node->name);
		fil_node_t* old_node = node;
		node = UT_LIST_GET_NEXT(chain, node);
		ut_free(old_node);
	}

	ut_ad(space->size == 0);

	rw_lock_free(&space->latch);
	fil_space_destroy_crypt_data(&space->crypt_data);

	space->~fil_space_t();
	ut_free(space->name);
	ut_free(space);
}

/** Frees a space object from the tablespace memory cache.
Closes the files in the chain but does not delete them.
There must not be any pending i/o's or flushes on the files.
@param[in]	id		tablespace identifier
@param[in]	x_latched	whether the caller holds X-mode space->latch
@return true if success */
bool
fil_space_free(
	ulint		id,
	bool		x_latched)
{
	ut_ad(id != TRX_SYS_SPACE);

	mutex_enter(&fil_system.mutex);
	fil_space_t*	space = fil_space_get_by_id(id);

	if (space != NULL) {
		fil_system.detach(space);
	}

	mutex_exit(&fil_system.mutex);

	if (space != NULL) {
		if (x_latched) {
			rw_lock_x_unlock(&space->latch);
		}

		if (!recv_recovery_is_on()) {
			log_mutex_enter();
		}

		ut_ad(log_mutex_own());

		if (space->max_lsn != 0) {
			ut_d(space->max_lsn = 0);
			UT_LIST_REMOVE(fil_system.named_spaces, space);
		}

		if (!recv_recovery_is_on()) {
			log_mutex_exit();
		}

		fil_space_free_low(space);
	}

	return(space != NULL);
}

/** Create a tablespace in fil_system.
@param name       tablespace name
@param id         tablespace identifier
@param flags      tablespace flags
@param purpose    tablespace purpose
@param crypt_data encryption information
@param mode       encryption mode
@return pointer to created tablespace, to be filled in with add()
@retval nullptr on failure (such as when the same tablespace exists) */
fil_space_t *fil_space_t::create(const char *name, ulint id, ulint flags,
                                 fil_type_t purpose,
				 fil_space_crypt_t *crypt_data,
				 fil_encryption_t mode)
{
	fil_space_t*	space;

	ut_ad(fil_system.is_initialised());
	ut_ad(fil_space_t::is_valid_flags(flags & ~FSP_FLAGS_MEM_MASK, id));
	ut_ad(srv_page_size == UNIV_PAGE_SIZE_ORIG || flags != 0);

	DBUG_EXECUTE_IF("fil_space_create_failure", return(NULL););

	/* FIXME: if calloc() is defined as an inline function that calls
	memset() or bzero(), then GCC 6 -flifetime-dse can optimize it away */
	space= new (ut_zalloc_nokey(sizeof(*space))) fil_space_t;

	space->id = id;
	space->name = mem_strdup(name);

	UT_LIST_INIT(space->chain, &fil_node_t::chain);

	space->purpose = purpose;
	space->flags = flags;

	space->magic_n = FIL_SPACE_MAGIC_N;
	space->crypt_data = crypt_data;
	space->n_pending.store(CLOSING, std::memory_order_relaxed);

	DBUG_LOG("tablespace",
		 "Created metadata for " << id << " name " << name);
	if (crypt_data) {
		DBUG_LOG("crypt",
			 "Tablespace " << id << " name " << name
			 << " encryption " << crypt_data->encryption
			 << " key id " << crypt_data->key_id
			 << ":" << fil_crypt_get_mode(crypt_data)
			 << " " << fil_crypt_get_type(crypt_data));
	}

	rw_lock_create(fil_space_latch_key, &space->latch, SYNC_FSP);

	if (space->purpose == FIL_TYPE_TEMPORARY) {
		/* SysTablespace::open_or_create() would pass
		size!=0 to fil_space_t::add(), so first_time_open
		would not hold in fil_node_open_file(), and we
		must assign this manually. We do not care about
		the durability or atomicity of writes to the
		temporary tablespace files. */
		space->atomic_write_supported = true;
	}

	mutex_enter(&fil_system.mutex);

	if (const fil_space_t *old_space = fil_space_get_by_id(id)) {
		ib::error() << "Trying to add tablespace '" << name
			<< "' with id " << id
			<< " to the tablespace memory cache, but tablespace '"
			<< old_space->name << "' already exists in the cache!";
		mutex_exit(&fil_system.mutex);
		rw_lock_free(&space->latch);
		space->~fil_space_t();
		ut_free(space->name);
		ut_free(space);
		return(NULL);
	}

	HASH_INSERT(fil_space_t, hash, &fil_system.spaces, id, space);

	UT_LIST_ADD_LAST(fil_system.space_list, space);

	switch (id) {
	case 0:
		ut_ad(!fil_system.sys_space);
		fil_system.sys_space = space;
		break;
	case SRV_TMP_SPACE_ID:
		ut_ad(!fil_system.temp_space);
		fil_system.temp_space = space;
		break;
	default:
		ut_ad(purpose != FIL_TYPE_TEMPORARY);
		if (UNIV_LIKELY(id <= fil_system.max_assigned_id)) {
			break;
		}
		if (!fil_system.space_id_reuse_warned) {
			ib::warn() << "Allocated tablespace ID " << id
				<< " for " << name << ", old maximum was "
				<< fil_system.max_assigned_id;
		}

		fil_system.max_assigned_id = id;
	}

	/* Inform key rotation that there could be something
	to do */
	if (purpose == FIL_TYPE_TABLESPACE
	    && !srv_fil_crypt_rotate_key_age && fil_crypt_threads_event &&
	    (mode == FIL_ENCRYPTION_ON || mode == FIL_ENCRYPTION_OFF
	     || srv_encrypt_tables)) {
		/* Key rotation is not enabled, need to inform background
		encryption threads. */
		fil_system.rotation_list.push_back(*space);
		space->is_in_rotation_list = true;
		mutex_exit(&fil_system.mutex);
		os_event_set(fil_crypt_threads_event);
	} else {
		mutex_exit(&fil_system.mutex);
	}

	return(space);
}

/*******************************************************************//**
Assigns a new space id for a new single-table tablespace. This works simply by
incrementing the global counter. If 4 billion id's is not enough, we may need
to recycle id's.
@return true if assigned, false if not */
bool
fil_assign_new_space_id(
/*====================*/
	ulint*	space_id)	/*!< in/out: space id */
{
	ulint	id;
	bool	success;

	mutex_enter(&fil_system.mutex);

	id = *space_id;

	if (id < fil_system.max_assigned_id) {
		id = fil_system.max_assigned_id;
	}

	id++;

	if (id > (SRV_SPACE_ID_UPPER_BOUND / 2) && (id % 1000000UL == 0)) {
		ib::warn() << "You are running out of new single-table"
			" tablespace id's. Current counter is " << id
			<< " and it must not exceed" <<SRV_SPACE_ID_UPPER_BOUND
			<< "! To reset the counter to zero you have to dump"
			" all your tables and recreate the whole InnoDB"
			" installation.";
	}

	success = (id < SRV_SPACE_ID_UPPER_BOUND);

	if (success) {
		*space_id = fil_system.max_assigned_id = id;
	} else {
		ib::warn() << "You have run out of single-table tablespace"
			" id's! Current counter is " << id
			<< ". To reset the counter to zero"
			" you have to dump all your tables and"
			" recreate the whole InnoDB installation.";
		*space_id = ULINT_UNDEFINED;
	}

	mutex_exit(&fil_system.mutex);

	return(success);
}

/** Read the first page of a data file.
@return whether the page was found valid */
bool fil_space_t::read_page0()
{
  ut_ad(fil_system.is_initialised());
  ut_ad(mutex_own(&fil_system.mutex));
  if (size)
    return true;

  fil_node_t *node= UT_LIST_GET_FIRST(chain);
  if (!node)
    return false;
  ut_ad(!UT_LIST_GET_NEXT(chain, node));

  if (UNIV_UNLIKELY(acquire_low() & STOPPING))
  {
    ut_ad("this should not happen" == 0);
    return false;
  }
  const bool ok= node->is_open() || fil_node_open_file(node);
  release();
  return ok;
}

/** Look up a tablespace and ensure that its first page has been validated. */
static fil_space_t *fil_space_get_space(ulint id)
{
  if (fil_space_t *space= fil_space_get_by_id(id))
    if (space->read_page0())
      return space;
  return nullptr;
}

void fil_space_set_recv_size_and_flags(ulint id, uint32_t size, uint32_t flags)
{
  ut_ad(id < SRV_SPACE_ID_UPPER_BOUND);
  mutex_enter(&fil_system.mutex);
  if (fil_space_t *space= fil_space_get_space(id))
  {
    if (size)
      space->recv_size= size;
    if (flags != FSP_FLAGS_FCRC32_MASK_MARKER)
      space->flags= flags;
  }
  mutex_exit(&fil_system.mutex);
}

/** Open each file. Never invoked on .ibd files.
@param create_new_db    whether to skip the call to fil_node_t::read_page0()
@return whether all files were opened */
bool fil_space_t::open(bool create_new_db)
{
  ut_ad(fil_system.is_initialised());
  ut_ad(!id || create_new_db);

  bool success= true;
  bool skip_read= create_new_db;

  mutex_enter(&fil_system.mutex);

  for (fil_node_t *node= UT_LIST_GET_FIRST(chain); node;
       node= UT_LIST_GET_NEXT(chain, node))
  {
    if (!node->is_open() && !fil_node_open_file_low(node))
    {
err_exit:
      success= false;
      break;
    }

    if (create_new_db)
      continue;
    if (skip_read)
    {
      size+= node->size;
      continue;
    }

    if (!node->read_page0())
    {
      fil_system.n_open--;
      os_file_close(node->handle);
      node->handle= OS_FILE_CLOSED;
      goto err_exit;
    }

    skip_read= true;
  }

  if (!create_new_db)
    committed_size= size;
  mutex_exit(&fil_system.mutex);
  return success;
}

/** Close each file. Only invoked on fil_system.temp_space. */
void fil_space_t::close()
{
	if (!fil_system.is_initialised()) {
		return;
	}

	mutex_enter(&fil_system.mutex);
	ut_ad(this == fil_system.temp_space
	      || srv_operation == SRV_OPERATION_BACKUP
	      || srv_operation == SRV_OPERATION_RESTORE
	      || srv_operation == SRV_OPERATION_RESTORE_DELTA);

	for (fil_node_t* node = UT_LIST_GET_FIRST(chain);
	     node != NULL;
	     node = UT_LIST_GET_NEXT(chain, node)) {
		if (node->is_open()) {
			node->close();
		}
	}

	mutex_exit(&fil_system.mutex);
}

void fil_system_t::create(ulint hash_size)
{
	ut_ad(this == &fil_system);
	ut_ad(!is_initialised());
	ut_ad(!(srv_page_size % FSP_EXTENT_SIZE));
	ut_ad(srv_page_size);
	ut_ad(!spaces.array);

	m_initialised = true;

	compile_time_assert(!(UNIV_PAGE_SIZE_MAX % FSP_EXTENT_SIZE_MAX));
	compile_time_assert(!(UNIV_PAGE_SIZE_MIN % FSP_EXTENT_SIZE_MIN));

	ut_ad(hash_size > 0);

	mutex_create(LATCH_ID_FIL_SYSTEM, &mutex);

	spaces.create(hash_size);

	fil_space_crypt_init();
#ifdef UNIV_LINUX
	ssd.clear();
	char fn[sizeof(dirent::d_name)
		+ sizeof "/sys/block/" "/queue/rotational"];
	const size_t sizeof_fnp = (sizeof fn) - sizeof "/sys/block";
	memcpy(fn, "/sys/block/", sizeof "/sys/block");
	char* fnp = &fn[sizeof "/sys/block"];

	std::set<std::string> ssd_devices;
	if (DIR* d = opendir("/sys/block")) {
		while (struct dirent* e = readdir(d)) {
			if (e->d_name[0] == '.') {
				continue;
			}
			snprintf(fnp, sizeof_fnp, "%s/queue/rotational",
				 e->d_name);
			int f = open(fn, O_RDONLY);
			if (f == -1) {
				continue;
			}
			char b[sizeof "4294967295:4294967295\n"];
			ssize_t l = read(f, b, sizeof b);
			::close(f);
			if (l != 2 || memcmp("0\n", b, 2)) {
				continue;
			}
			snprintf(fnp, sizeof_fnp, "%s/dev", e->d_name);
			f = open(fn, O_RDONLY);
			if (f == -1) {
				continue;
			}
			l = read(f, b, sizeof b);
			::close(f);
			if (l <= 0 || b[l - 1] != '\n') {
				continue;
			}
			b[l - 1] = '\0';
			char* end = b;
			unsigned long dev_major = strtoul(b, &end, 10);
			if (b == end || *end != ':'
			    || dev_major != unsigned(dev_major)) {
				continue;
			}
			char* c = end + 1;
			unsigned long dev_minor = strtoul(c, &end, 10);
			if (c == end || *end
			    || dev_minor != unsigned(dev_minor)) {
				continue;
			}
			ssd.push_back(makedev(unsigned(dev_major),
					      unsigned(dev_minor)));
		}
		closedir(d);
	}
	/* fil_system_t::is_ssd() assumes the following */
	ut_ad(makedev(0, 8) == 8);
	ut_ad(makedev(0, 4) == 4);
	ut_ad(makedev(0, 2) == 2);
	ut_ad(makedev(0, 1) == 1);
#endif
}

void fil_system_t::close()
{
  ut_ad(this == &fil_system);
  ut_a(unflushed_spaces.empty());
  ut_a(!UT_LIST_GET_LEN(space_list));
  ut_ad(!sys_space);
  ut_ad(!temp_space);

  if (is_initialised())
  {
    m_initialised= false;
    spaces.free();
    mutex_free(&mutex);
    fil_space_crypt_cleanup();
  }

  ut_ad(!spaces.array);

#ifdef UNIV_LINUX
  ssd.clear();
  ssd.shrink_to_fit();
#endif /* UNIV_LINUX */
}

/** Close all tablespace files at shutdown */
void fil_space_t::close_all()
{
	if (!fil_system.is_initialised()) {
		return;
	}

	fil_space_t*	space;

	/* At shutdown, we should not have any files in this list. */
	ut_ad(srv_fast_shutdown == 2
	      || !srv_was_started
	      || UT_LIST_GET_LEN(fil_system.named_spaces) == 0);
	fil_flush_file_spaces();

	mutex_enter(&fil_system.mutex);

	for (space = UT_LIST_GET_FIRST(fil_system.space_list); space; ) {
		fil_node_t*	node;
		fil_space_t*	prev_space = space;

		for (node = UT_LIST_GET_FIRST(space->chain);
		     node != NULL;
		     node = UT_LIST_GET_NEXT(chain, node)) {

			if (!node->is_open()) {
next:
				continue;
			}

			for (ulint count = 10000; count--; ) {
				if (!space->set_closing()) {
					node->close();
					goto next;
				}
				mutex_exit(&fil_system.mutex);
				os_thread_sleep(100);
				mutex_enter(&fil_system.mutex);
				if (!node->is_open()) {
					goto next;
				}
			}

			ib::error() << "File '" << node->name
				    << "' has " << space->referenced()
				    << " operations";
		}

		space = UT_LIST_GET_NEXT(space_list, space);
		fil_system.detach(prev_space);
		fil_space_free_low(prev_space);
	}

	mutex_exit(&fil_system.mutex);

	ut_ad(srv_fast_shutdown == 2
	      || !srv_was_started
	      || UT_LIST_GET_LEN(fil_system.named_spaces) == 0);
}

/*******************************************************************//**
Sets the max tablespace id counter if the given number is bigger than the
previous value. */
void
fil_set_max_space_id_if_bigger(
/*===========================*/
	ulint	max_id)	/*!< in: maximum known id */
{
	if (max_id >= SRV_SPACE_ID_UPPER_BOUND) {
		ib::fatal() << "Max tablespace id is too high, " << max_id;
	}

	mutex_enter(&fil_system.mutex);

	if (fil_system.max_assigned_id < max_id) {

		fil_system.max_assigned_id = max_id;
	}

	mutex_exit(&fil_system.mutex);
}

/** Write the flushed LSN to the page header of the first page in the
system tablespace.
@param[in]	lsn	flushed LSN
@return DB_SUCCESS or error number */
dberr_t
fil_write_flushed_lsn(
	lsn_t	lsn)
{
	byte*	buf;
	ut_ad(!srv_read_only_mode);

	if (!fil_system.sys_space->acquire()) {
		return DB_ERROR;
	}

	buf = static_cast<byte*>(aligned_malloc(srv_page_size, srv_page_size));

	auto fio = fil_system.sys_space->io(IORequestRead, 0, srv_page_size,
					    buf);

	if (fio.err == DB_SUCCESS) {
		mach_write_to_8(buf + FIL_PAGE_FILE_FLUSH_LSN_OR_KEY_VERSION,
				lsn);

		ulint fsp_flags = mach_read_from_4(
			buf + FSP_HEADER_OFFSET + FSP_SPACE_FLAGS);

		if (fil_space_t::full_crc32(fsp_flags)) {
			buf_flush_assign_full_crc32_checksum(buf);
		}

		fio = fil_system.sys_space->io(IORequestWrite,
					       0, srv_page_size, buf);
		fil_flush_file_spaces();
	} else {
		fil_system.sys_space->release();
	}

	aligned_free(buf);
	return fio.err;
}

/** Acquire a tablespace reference.
@param id      tablespace identifier
@return tablespace
@retval nullptr if the tablespace is missing or inaccessible */
fil_space_t *fil_space_t::get(ulint id)
{
  mutex_enter(&fil_system.mutex);
  fil_space_t *space= fil_space_get_by_id(id);
  const uint32_t n= space ? space->acquire_low() : 0;
  mutex_exit(&fil_system.mutex);

  if (n & STOPPING)
    space= nullptr;

  if ((n & CLOSING) && !space->prepare())
    space= nullptr;

  return space;
}

/** Write a log record about a file operation.
@param type           file operation
@param first_page_no  first page number in the file
@param path           file path
@param new_path       new file path for type=FILE_RENAME */
inline void mtr_t::log_file_op(mfile_type_t type, ulint space_id,
			       const char *path, const char *new_path)
{
  ut_ad((new_path != nullptr) == (type == FILE_RENAME));
  ut_ad(!(byte(type) & 15));

  /* fil_name_parse() requires that there be at least one path
  separator and that the file path end with ".ibd". */
  ut_ad(strchr(path, OS_PATH_SEPARATOR) != NULL);
  ut_ad(!strcmp(&path[strlen(path) - strlen(DOT_IBD)], DOT_IBD));

  flag_modified();
  if (m_log_mode != MTR_LOG_ALL)
    return;
  m_last= nullptr;

  const size_t len= strlen(path);
  const size_t new_len= type == FILE_RENAME ? 1 + strlen(new_path) : 0;
  ut_ad(len > 0);
  byte *const log_ptr= m_log.open(1 + 3/*length*/ + 5/*space_id*/ +
                                  1/*page_no=0*/);
  byte *end= log_ptr + 1;
  end= mlog_encode_varint(end, space_id);
  *end++= 0;
  if (UNIV_LIKELY(end + len + new_len >= &log_ptr[16]))
  {
    *log_ptr= type;
    size_t total_len= len + new_len + end - log_ptr - 15;
    if (total_len >= MIN_3BYTE)
      total_len+= 2;
    else if (total_len >= MIN_2BYTE)
      total_len++;
    end= mlog_encode_varint(log_ptr + 1, total_len);
    end= mlog_encode_varint(end, space_id);
    *end++= 0;
  }
  else
  {
    *log_ptr= static_cast<byte>(type | (end + len + new_len - &log_ptr[1]));
    ut_ad(*log_ptr & 15);
  }

  m_log.close(end);

  if (type == FILE_RENAME)
  {
    ut_ad(strchr(new_path, OS_PATH_SEPARATOR));
    m_log.push(reinterpret_cast<const byte*>(path), uint32_t(len + 1));
    m_log.push(reinterpret_cast<const byte*>(new_path), uint32_t(new_len));
  }
  else
    m_log.push(reinterpret_cast<const byte*>(path), uint32_t(len));
}

/** Write redo log for renaming a file.
@param[in]	space_id	tablespace id
@param[in]	old_name	tablespace file name
@param[in]	new_name	tablespace file name after renaming
@param[in,out]	mtr		mini-transaction */
static
void
fil_name_write_rename_low(
	ulint		space_id,
	const char*	old_name,
	const char*	new_name,
	mtr_t*		mtr)
{
  ut_ad(!is_predefined_tablespace(space_id));
  mtr->log_file_op(FILE_RENAME, space_id, old_name, new_name);
}

/** Write redo log for renaming a file.
@param[in]	space_id	tablespace id
@param[in]	old_name	tablespace file name
@param[in]	new_name	tablespace file name after renaming */
static void
fil_name_write_rename(
	ulint		space_id,
	const char*	old_name,
	const char*	new_name)
{
	mtr_t	mtr;
	mtr.start();
	fil_name_write_rename_low(space_id, old_name, new_name, &mtr);
	mtr.commit();
	log_write_up_to(mtr.commit_lsn(), true);
}

/** Write FILE_MODIFY for a file.
@param[in]	space_id	tablespace id
@param[in]	name		tablespace file name
@param[in,out]	mtr		mini-transaction */
static
void
fil_name_write(
	ulint		space_id,
	const char*	name,
	mtr_t*		mtr)
{
  ut_ad(!is_predefined_tablespace(space_id));
  mtr->log_file_op(FILE_MODIFY, space_id, name);
}

/** Replay a file rename operation if possible.
@param[in]	space_id	tablespace identifier
@param[in]	name		old file name
@param[in]	new_name	new file name
@return	whether the operation was successfully applied
(the name did not exist, or new_name did not exist and
name was successfully renamed to new_name)  */
bool
fil_op_replay_rename(
	ulint		space_id,
	const char*	name,
	const char*	new_name)
{
	/* In order to replay the rename, the following must hold:
	* The new name is not already used.
	* A tablespace exists with the old name.
	* The space ID for that tablepace matches this log entry.
	This will prevent unintended renames during recovery. */
	fil_space_t*	space = fil_space_get(space_id);

	if (space == NULL) {
		return(true);
	}

	const bool name_match
		= strcmp(name, UT_LIST_GET_FIRST(space->chain)->name) == 0;

	if (!name_match) {
		return(true);
	}

	/* Create the database directory for the new name, if
	it does not exist yet */

	const char*	namend = strrchr(new_name, OS_PATH_SEPARATOR);
	ut_a(namend != NULL);

	char*		dir = static_cast<char*>(
		ut_malloc_nokey(ulint(namend - new_name) + 1));

	memcpy(dir, new_name, ulint(namend - new_name));
	dir[namend - new_name] = '\0';

	bool		success = os_file_create_directory(dir, false);
	ut_a(success);

	ulint		dirlen = 0;

	if (const char* dirend = strrchr(dir, OS_PATH_SEPARATOR)) {
		dirlen = ulint(dirend - dir) + 1;
	}

	ut_free(dir);

	/* New path must not exist. */
	dberr_t		err = fil_rename_tablespace_check(
		name, new_name, false);
	if (err != DB_SUCCESS) {
		ib::error() << " Cannot replay file rename."
			" Remove either file and try again.";
		return(false);
	}

	char*		new_table = mem_strdupl(
		new_name + dirlen,
		strlen(new_name + dirlen)
		- 4 /* remove ".ibd" */);

	ut_ad(new_table[ulint(namend - new_name) - dirlen]
	      == OS_PATH_SEPARATOR);
#if OS_PATH_SEPARATOR != '/'
	new_table[namend - new_name - dirlen] = '/';
#endif

	if (!fil_rename_tablespace(
		    space_id, name, new_table, new_name)) {
		ut_error;
	}

	ut_free(new_table);
	return(true);
}

/** Check for pending operations.
@param[in]	space	tablespace
@param[in]	count	number of attempts so far
@return 0 if no operations else count + 1. */
static ulint fil_check_pending_ops(const fil_space_t* space, ulint count)
{
	ut_ad(mutex_own(&fil_system.mutex));

	if (!space) {
		return 0;
	}

	if (auto n_pending_ops = space->referenced()) {

		/* Give a warning every 10 second, starting after 1 second */
		if ((count % 500) == 50) {
			ib::warn() << "Trying to delete"
				" tablespace '" << space->name
				<< "' but there are " << n_pending_ops
				<< " pending operations on it.";
		}

		return(count + 1);
	}

	return(0);
}

/*******************************************************************//**
Check for pending IO.
@return 0 if no pending else count + 1. */
static
ulint
fil_check_pending_io(
/*=================*/
	fil_space_t*	space,		/*!< in/out: Tablespace to check */
	fil_node_t**	node,		/*!< out: Node in space list */
	ulint		count)		/*!< in: number of attempts so far */
{
	ut_ad(mutex_own(&fil_system.mutex));

	/* The following code must change when InnoDB supports
	multiple datafiles per tablespace. */
	ut_ad(UT_LIST_GET_LEN(space->chain) == 1);

	*node = UT_LIST_GET_FIRST(space->chain);

	if (const uint32_t p = space->referenced()) {
		ut_a(!(*node)->being_extended);

                /* Give a warning every 10 second, starting after 1 second */
		if ((count % 500) == 50) {
			ib::info() << "Trying to delete"
				" tablespace '" << space->name
				<< "' but there are " << p
				<< " pending i/o's on it.";
		}

		return(count + 1);
	}

	return(0);
}

/*******************************************************************//**
Check pending operations on a tablespace.
@return tablespace */
static
fil_space_t*
fil_check_pending_operations(
/*=========================*/
	ulint		id,		/*!< in: space id */
	bool		truncate,	/*!< in: whether to truncate a file */
	char**		path)		/*!< out/own: tablespace path */
{
	ulint		count = 0;

	ut_a(!is_system_tablespace(id));
	mutex_enter(&fil_system.mutex);
	fil_space_t* sp = fil_space_get_by_id(id);

	if (sp) {
		sp->set_stopping(true);
		if (sp->crypt_data) {
			sp->reacquire();
			mutex_exit(&fil_system.mutex);
			fil_space_crypt_close_tablespace(sp);
			mutex_enter(&fil_system.mutex);
			sp->release();
		}
	}

	/* Check for pending operations. */

	do {
		count = fil_check_pending_ops(sp, count);

		mutex_exit(&fil_system.mutex);

		if (count) {
			os_thread_sleep(20000); // Wait 0.02 seconds
		} else if (!sp) {
			return nullptr;
		}

		mutex_enter(&fil_system.mutex);

		sp = fil_space_get_by_id(id);
	} while (count);

	/* Check for pending IO. */

	for (;;) {
		if (truncate) {
			sp->is_being_truncated = true;
		}

		fil_node_t*	node;

		count = fil_check_pending_io(sp, &node, count);

		if (count == 0 && path) {
			*path = mem_strdup(node->name);
		}

		mutex_exit(&fil_system.mutex);

		if (count == 0) {
			break;
		}

		os_thread_sleep(20000);         // Wait 0.02 seconds
		mutex_enter(&fil_system.mutex);
		sp = fil_space_get_by_id(id);

		if (!sp) {
			mutex_exit(&fil_system.mutex);
			break;
		}
	}

	return sp;
}

/** Close a single-table tablespace on failed IMPORT TABLESPACE.
The tablespace must be cached in the memory cache.
Free all pages used by the tablespace. */
void fil_close_tablespace(ulint id)
{
	ut_ad(!is_system_tablespace(id));
	char* path = nullptr;
	fil_space_t* space = fil_check_pending_operations(id, false, &path);
	if (!space) {
		return;
	}

	rw_lock_x_lock(&space->latch);

	/* Invalidate in the buffer pool all pages belonging to the
	tablespace. Since we have invoked space->set_stopping(), readahead
	can no longer read more pages of this tablespace to buf_pool.
	Thus we can clean the tablespace out of buf_pool
	completely and permanently. */
	while (buf_flush_dirty_pages(id));
	/* Ensure that all asynchronous IO is completed. */
	os_aio_wait_until_no_pending_writes();
	ut_ad(space->is_stopping());

	/* If the free is successful, the X lock will be released before
	the space memory data structure is freed. */

	if (!fil_space_free(id, true)) {
		rw_lock_x_unlock(&space->latch);
	}

	/* If it is a delete then also delete any generated files, otherwise
	when we drop the database the remove directory will fail. */

	if (char* cfg_name = fil_make_filepath(path, NULL, CFG, false)) {
		os_file_delete_if_exists(innodb_data_file_key, cfg_name, NULL);
		ut_free(cfg_name);
	}

	ut_free(path);
}

/** Determine whether a table can be accessed in operations that are
not (necessarily) protected by meta-data locks.
(Rollback would generally be protected, but rollback of
FOREIGN KEY CASCADE/SET NULL is not protected by meta-data locks
but only by InnoDB table locks, which may be broken by
lock_remove_all_on_table().)
@param[in]	table	persistent table
checked @return whether the table is accessible */
bool fil_table_accessible(const dict_table_t* table)
{
	if (UNIV_UNLIKELY(!table->is_readable() || table->corrupted)) {
		return(false);
	}

	mutex_enter(&fil_system.mutex);
	bool accessible = table->space && !table->space->is_stopping();
	mutex_exit(&fil_system.mutex);
	ut_ad(accessible || dict_table_is_file_per_table(table));
	return accessible;
}

/** Delete a tablespace and associated .ibd file.
@param[in]	id		tablespace identifier
@param[in]	if_exists	whether to ignore missing tablespace
@param[in,out]	detached_handles	return detached handles if not nullptr
@return	DB_SUCCESS or error */
dberr_t fil_delete_tablespace(ulint id, bool if_exists,
			      std::vector<pfs_os_file_t>* detached_handles)
{
	char* path = NULL;
	ut_ad(!is_system_tablespace(id));
	ut_ad(!detached_handles || detached_handles->empty());

	dberr_t err;
	fil_space_t *space = fil_check_pending_operations(id, false, &path);

	if (!space) {
		err = DB_TABLESPACE_NOT_FOUND;
		if (!if_exists) {
			ib::error() << "Cannot delete tablespace " << id
				    << " because it is not found"
				       " in the tablespace memory cache.";
		}

		goto func_exit;
	}

	/* IMPORTANT: Because we have set space::stop_new_ops there
	can't be any new reads or flushes. We are here
	because node::n_pending was zero above. However, it is still
	possible to have pending read and write requests:

	A read request can happen because the reader thread has
	gone through the ::stop_new_ops check in buf_page_init_for_read()
	before the flag was set and has not yet incremented ::n_pending
	when we checked it above.

	A write request can be issued any time because we don't check
	fil_space_t::is_stopping() when queueing a block for write.

	We deal with pending write requests in the following function
	where we'd minimally evict all dirty pages belonging to this
	space from the flush_list. Note that if a block is IO-fixed
	we'll wait for IO to complete.

	To deal with potential read requests, we will check the
	is_stopping() in fil_space_t::io(). */

	err = DB_SUCCESS;
	buf_flush_remove_pages(id);

	/* If it is a delete then also delete any generated files, otherwise
	when we drop the database the remove directory will fail. */
	{
		/* Before deleting the file, write a log record about
		it, so that InnoDB crash recovery will expect the file
		to be gone. */
		mtr_t		mtr;

		mtr.start();
		mtr.log_file_op(FILE_DELETE, id, path);
		mtr.commit();
		/* Even if we got killed shortly after deleting the
		tablespace file, the record must have already been
		written to the redo log. */
		log_write_up_to(mtr.commit_lsn(), true);

		char*	cfg_name = fil_make_filepath(path, NULL, CFG, false);
		if (cfg_name != NULL) {
			os_file_delete_if_exists(innodb_data_file_key, cfg_name, NULL);
			ut_free(cfg_name);
		}
	}

	/* Delete the link file pointing to the ibd file we are deleting. */
	if (FSP_FLAGS_HAS_DATA_DIR(space->flags)) {
		RemoteDatafile::delete_link_file(space->name);
	}

	mutex_enter(&fil_system.mutex);

	/* Double check the sanity of pending ops after reacquiring
	the fil_system::mutex. */
	if (const fil_space_t* s = fil_space_get_by_id(id)) {
		ut_a(s == space);
		ut_a(!space->referenced());
		ut_a(UT_LIST_GET_LEN(space->chain) == 1);
		auto handles = fil_system.detach(space,
						 detached_handles != nullptr);
		if (detached_handles) {
			*detached_handles = std::move(handles);
		}
		mutex_exit(&fil_system.mutex);

		log_mutex_enter();

		if (space->max_lsn != 0) {
			ut_d(space->max_lsn = 0);
			UT_LIST_REMOVE(fil_system.named_spaces, space);
		}

		log_mutex_exit();
		fil_space_free_low(space);

		if (!os_file_delete(innodb_data_file_key, path)
		    && !os_file_delete_if_exists(
			    innodb_data_file_key, path, NULL)) {

			/* Note: This is because we have removed the
			tablespace instance from the cache. */

			err = DB_IO_ERROR;
		}
	} else {
		mutex_exit(&fil_system.mutex);
		err = DB_TABLESPACE_NOT_FOUND;
	}

func_exit:
	ut_free(path);
	ibuf_delete_for_discarded_space(id);
	return(err);
}

/** Prepare to truncate an undo tablespace.
@param[in]	space_id	undo tablespace id
@return	the tablespace
@retval	NULL if tablespace not found */
fil_space_t *fil_truncate_prepare(ulint space_id)
{
  return fil_check_pending_operations(space_id, true, nullptr);
}

/*******************************************************************//**
Allocates and builds a file name from a path, a table or tablespace name
and a suffix. The string must be freed by caller with ut_free().
@param[in] path NULL or the direcory path or the full path and filename.
@param[in] name NULL if path is full, or Table/Tablespace name
@param[in] suffix NULL or the file extention to use.
@param[in] trim_name true if the last name on the path should be trimmed.
@return own: file name */
char*
fil_make_filepath(
	const char*	path,
	const char*	name,
	ib_extention	ext,
	bool		trim_name)
{
	/* The path may contain the basename of the file, if so we do not
	need the name.  If the path is NULL, we can use the default path,
	but there needs to be a name. */
	ut_ad(path != NULL || name != NULL);

	/* If we are going to strip a name off the path, there better be a
	path and a new name to put back on. */
	ut_ad(!trim_name || (path != NULL && name != NULL));

	if (path == NULL) {
		path = fil_path_to_mysql_datadir;
	}

	ulint	len		= 0;	/* current length */
	ulint	path_len	= strlen(path);
	ulint	name_len	= (name ? strlen(name) : 0);
	const char* suffix	= dot_ext[ext];
	ulint	suffix_len	= strlen(suffix);
	ulint	full_len	= path_len + 1 + name_len + suffix_len + 1;

	char*	full_name = static_cast<char*>(ut_malloc_nokey(full_len));
	if (full_name == NULL) {
		return NULL;
	}

	/* If the name is a relative path, do not prepend "./". */
	if (path[0] == '.'
	    && (path[1] == '\0' || path[1] == OS_PATH_SEPARATOR)
	    && name != NULL && name[0] == '.') {
		path = NULL;
		path_len = 0;
	}

	if (path != NULL) {
		memcpy(full_name, path, path_len);
		len = path_len;
		full_name[len] = '\0';
		os_normalize_path(full_name);
	}

	if (trim_name) {
		/* Find the offset of the last DIR separator and set it to
		null in order to strip off the old basename from this path. */
		char* last_dir_sep = strrchr(full_name, OS_PATH_SEPARATOR);
		if (last_dir_sep) {
			last_dir_sep[0] = '\0';
			len = strlen(full_name);
		}
	}

	if (name != NULL) {
		if (len && full_name[len - 1] != OS_PATH_SEPARATOR) {
			/* Add a DIR separator */
			full_name[len] = OS_PATH_SEPARATOR;
			full_name[++len] = '\0';
		}

		char*	ptr = &full_name[len];
		memcpy(ptr, name, name_len);
		len += name_len;
		full_name[len] = '\0';
		os_normalize_path(ptr);
	}

	/* Make sure that the specified suffix is at the end of the filepath
	string provided. This assumes that the suffix starts with '.'.
	If the first char of the suffix is found in the filepath at the same
	length as the suffix from the end, then we will assume that there is
	a previous suffix that needs to be replaced. */
	if (suffix != NULL) {
		/* Need room for the trailing null byte. */
		ut_ad(len < full_len);

		if ((len > suffix_len)
		   && (full_name[len - suffix_len] == suffix[0])) {
			/* Another suffix exists, make it the one requested. */
			memcpy(&full_name[len - suffix_len], suffix, suffix_len);

		} else {
			/* No previous suffix, add it. */
			ut_ad(len + suffix_len < full_len);
			memcpy(&full_name[len], suffix, suffix_len);
			full_name[len + suffix_len] = '\0';
		}
	}

	return(full_name);
}

/** Test if a tablespace file can be renamed to a new filepath by checking
if that the old filepath exists and the new filepath does not exist.
@param[in]	old_path	old filepath
@param[in]	new_path	new filepath
@param[in]	is_discarded	whether the tablespace is discarded
@param[in]	replace_new	whether to ignore the existence of new_path
@return innodb error code */
static dberr_t
fil_rename_tablespace_check(
	const char*	old_path,
	const char*	new_path,
	bool		is_discarded,
	bool		replace_new)
{
	bool	exists = false;
	os_file_type_t	ftype;

	if (!is_discarded
	    && os_file_status(old_path, &exists, &ftype)
	    && !exists) {
		ib::error() << "Cannot rename '" << old_path
			<< "' to '" << new_path
			<< "' because the source file"
			<< " does not exist.";
		return(DB_TABLESPACE_NOT_FOUND);
	}

	exists = false;
	if (os_file_status(new_path, &exists, &ftype) && !exists) {
		return DB_SUCCESS;
	}

	if (!replace_new) {
		ib::error() << "Cannot rename '" << old_path
			<< "' to '" << new_path
			<< "' because the target file exists."
			" Remove the target file and try again.";
		return(DB_TABLESPACE_EXISTS);
	}

	/* This must be during the ROLLBACK of TRUNCATE TABLE.
	Because InnoDB only allows at most one data dictionary
	transaction at a time, and because this incomplete TRUNCATE
	would have created a new tablespace file, we must remove
	a possibly existing tablespace that is associated with the
	new tablespace file. */
retry:
	mutex_enter(&fil_system.mutex);
	for (fil_space_t* space = UT_LIST_GET_FIRST(fil_system.space_list);
	     space; space = UT_LIST_GET_NEXT(space_list, space)) {
		ulint id = space->id;
		if (id
		    && space->purpose == FIL_TYPE_TABLESPACE
		    && !strcmp(new_path,
			       UT_LIST_GET_FIRST(space->chain)->name)) {
			ib::info() << "TRUNCATE rollback: " << id
				<< "," << new_path;
			mutex_exit(&fil_system.mutex);
			dberr_t err = fil_delete_tablespace(id);
			if (err != DB_SUCCESS) {
				return err;
			}
			goto retry;
		}
	}
	mutex_exit(&fil_system.mutex);
	fil_delete_file(new_path);

	return(DB_SUCCESS);
}

dberr_t fil_space_t::rename(const char* name, const char* path, bool log,
			    bool replace)
{
	ut_ad(UT_LIST_GET_LEN(chain) == 1);
	ut_ad(!is_system_tablespace(id));

	if (log) {
		dberr_t err = fil_rename_tablespace_check(
			chain.start->name, path, false, replace);
		if (err != DB_SUCCESS) {
			return(err);
		}
		fil_name_write_rename(id, chain.start->name, path);
	}

	return fil_rename_tablespace(id, chain.start->name, name, path)
		? DB_SUCCESS : DB_ERROR;
}

/** Rename a single-table tablespace.
The tablespace must exist in the memory cache.
@param[in]	id		tablespace identifier
@param[in]	old_path	old file name
@param[in]	new_name	new table name in the
databasename/tablename format
@param[in]	new_path_in	new file name,
or NULL if it is located in the normal data directory
@return true if success */
static bool
fil_rename_tablespace(
	ulint		id,
	const char*	old_path,
	const char*	new_name,
	const char*	new_path_in)
{
	fil_space_t*	space;
	fil_node_t*	node;
	ut_a(id != 0);

	ut_ad(strchr(new_name, '/') != NULL);

	mutex_enter(&fil_system.mutex);

	space = fil_space_get_by_id(id);

	if (space == NULL) {
		ib::error() << "Cannot find space id " << id
			<< " in the tablespace memory cache, though the file '"
			<< old_path
			<< "' in a rename operation should have that id.";
		mutex_exit(&fil_system.mutex);
		return(false);
	}

	/* The following code must change when InnoDB supports
	multiple datafiles per tablespace. */
	ut_a(UT_LIST_GET_LEN(space->chain) == 1);
	node = UT_LIST_GET_FIRST(space->chain);
	space->reacquire();

	mutex_exit(&fil_system.mutex);

	char*	new_file_name = new_path_in == NULL
		? fil_make_filepath(NULL, new_name, IBD, false)
		: mem_strdup(new_path_in);
	char*	old_file_name = node->name;
	char*	new_space_name = mem_strdup(new_name);
	char*	old_space_name = space->name;

	ut_ad(strchr(old_file_name, OS_PATH_SEPARATOR) != NULL);
	ut_ad(strchr(new_file_name, OS_PATH_SEPARATOR) != NULL);

	if (!recv_recovery_is_on()) {
		fil_name_write_rename(id, old_file_name, new_file_name);
		log_mutex_enter();
	}

	/* log_sys.mutex is above fil_system.mutex in the latching order */
	ut_ad(log_mutex_own());
	mutex_enter(&fil_system.mutex);
	space->release();
	ut_ad(space->name == old_space_name);
	ut_ad(node->name == old_file_name);
	bool success;
	DBUG_EXECUTE_IF("fil_rename_tablespace_failure_2",
			goto skip_second_rename; );
	success = os_file_rename(innodb_data_file_key,
				 old_file_name,
				 new_file_name);
	DBUG_EXECUTE_IF("fil_rename_tablespace_failure_2",
skip_second_rename:
                       success = false; );

	ut_ad(node->name == old_file_name);

	if (success) {
		node->name = new_file_name;
	}

	if (!recv_recovery_is_on()) {
		log_mutex_exit();
	}

	ut_ad(space->name == old_space_name);
	if (success) {
		space->name = new_space_name;
	} else {
		/* Because nothing was renamed, we must free the new
		names, not the old ones. */
		old_file_name = new_file_name;
		old_space_name = new_space_name;
	}

	mutex_exit(&fil_system.mutex);

	ut_free(old_file_name);
	ut_free(old_space_name);

	return(success);
}

/* FIXME: remove this! */
IF_WIN(, bool os_is_sparse_file_supported(os_file_t fh));

/** Create a tablespace file.
@param[in]	space_id	Tablespace ID
@param[in]	name		Tablespace name in dbname/tablename format.
@param[in]	path		Path and filename of the datafile to create.
@param[in]	flags		Tablespace flags
@param[in]	size		Initial size of the tablespace file in pages,
must be >= FIL_IBD_FILE_INITIAL_SIZE
@param[in]	mode		MariaDB encryption mode
@param[in]	key_id		MariaDB encryption key_id
@param[out]	err		DB_SUCCESS or error code
@return	the created tablespace
@retval	NULL	on error */
fil_space_t*
fil_ibd_create(
	ulint		space_id,
	const char*	name,
	const char*	path,
	ulint		flags,
	uint32_t	size,
	fil_encryption_t mode,
	uint32_t	key_id,
	dberr_t*	err)
{
	pfs_os_file_t	file;
	byte*		page;
	bool		success;
	bool		has_data_dir = FSP_FLAGS_HAS_DATA_DIR(flags) != 0;

	ut_ad(!is_system_tablespace(space_id));
	ut_ad(!srv_read_only_mode);
	ut_a(space_id < SRV_SPACE_ID_UPPER_BOUND);
	ut_a(size >= FIL_IBD_FILE_INITIAL_SIZE);
	ut_a(fil_space_t::is_valid_flags(flags & ~FSP_FLAGS_MEM_MASK, space_id));

	/* Create the subdirectories in the path, if they are
	not there already. */
	*err = os_file_create_subdirs_if_needed(path);
	if (*err != DB_SUCCESS) {
		return NULL;
	}

	file = os_file_create(
		innodb_data_file_key, path,
		OS_FILE_CREATE | OS_FILE_ON_ERROR_NO_EXIT,
		OS_FILE_AIO, OS_DATA_FILE, srv_read_only_mode, &success);

	if (!success) {
		/* The following call will print an error message */
		switch (os_file_get_last_error(true)) {
		case OS_FILE_ALREADY_EXISTS:
			ib::info() << "The file '" << path << "'"
				" already exists though the"
				" corresponding table did not exist"
				" in the InnoDB data dictionary."
				" You can resolve the problem by removing"
				" the file.";
			*err = DB_TABLESPACE_EXISTS;
			break;
		case OS_FILE_DISK_FULL:
			*err = DB_OUT_OF_FILE_SPACE;
			break;
		default:
			*err = DB_ERROR;
		}
		ib::error() << "Cannot create file '" << path << "'";
		return NULL;
	}

	const bool is_compressed = fil_space_t::is_compressed(flags);
	bool punch_hole = is_compressed;
	fil_space_crypt_t* crypt_data = nullptr;
#ifdef _WIN32
	if (is_compressed) {
		os_file_set_sparse_win32(file);
	}
#endif

	if (!os_file_set_size(
		path, file,
		os_offset_t(size) << srv_page_size_shift, is_compressed)) {
		*err = DB_OUT_OF_FILE_SPACE;
err_exit:
		os_file_close(file);
		os_file_delete(innodb_data_file_key, path);
		free(crypt_data);
		return NULL;
	}

	/* FIXME: remove this */
	IF_WIN(, punch_hole = punch_hole && os_is_sparse_file_supported(file));

	/* We have to write the space id to the file immediately and flush the
	file to disk. This is because in crash recovery we must be aware what
	tablespaces exist and what are their space id's, so that we can apply
	the log records to the right file. It may take quite a while until
	buffer pool flush algorithms write anything to the file and flush it to
	disk. If we would not write here anything, the file would be filled
	with zeros from the call of os_file_set_size(), until a buffer pool
	flush would write to it. */

	/* Align the memory for file i/o if we might have O_DIRECT set */
	page = static_cast<byte*>(aligned_malloc(2 * srv_page_size,
						 srv_page_size));

	memset(page, '\0', srv_page_size);

	if (fil_space_t::full_crc32(flags)) {
		flags |= FSP_FLAGS_FCRC32_PAGE_SSIZE();
	} else {
		flags |= FSP_FLAGS_PAGE_SSIZE();
	}

	fsp_header_init_fields(page, space_id, flags);
	mach_write_to_4(page + FIL_PAGE_ARCH_LOG_NO_OR_SPACE_ID, space_id);

	/* Create crypt data if the tablespace is either encrypted or user has
	requested it to remain unencrypted. */
	crypt_data = (mode != FIL_ENCRYPTION_DEFAULT || srv_encrypt_tables)
		? fil_space_create_crypt_data(mode, key_id)
		: NULL;

	if (crypt_data) {
		/* Write crypt data information in page0 while creating
		ibd file. */
		crypt_data->fill_page0(flags, page);
	}

	if (ulint zip_size = fil_space_t::zip_size(flags)) {
		page_zip_des_t	page_zip;
		page_zip_set_size(&page_zip, zip_size);
		page_zip.data = page + srv_page_size;
#ifdef UNIV_DEBUG
		page_zip.m_start = 0;
#endif /* UNIV_DEBUG */
		page_zip.m_end = 0;
		page_zip.m_nonempty = 0;
		page_zip.n_blobs = 0;

		buf_flush_init_for_writing(NULL, page, &page_zip, false);

		*err = os_file_write(IORequestWrite, path, file,
				     page_zip.data, 0, zip_size);
	} else {
		buf_flush_init_for_writing(NULL, page, NULL,
					   fil_space_t::full_crc32(flags));

		*err = os_file_write(IORequestWrite, path, file,
				     page, 0, srv_page_size);
	}

	aligned_free(page);

	if (*err != DB_SUCCESS) {
		ib::error()
			<< "Could not write the first page to"
			<< " tablespace '" << path << "'";
		goto err_exit;
	}

	if (!os_file_flush(file)) {
		ib::error() << "File flush of tablespace '"
			<< path << "' failed";
		*err = DB_ERROR;
		goto err_exit;
	}

	if (has_data_dir) {
		/* Make the ISL file if the IBD file is not
		in the default location. */
		*err = RemoteDatafile::create_link_file(name, path);
		if (*err != DB_SUCCESS) {
			goto err_exit;
		}
	}

	if (fil_space_t* space = fil_space_t::create(name, space_id, flags,
						     FIL_TYPE_TABLESPACE,
						     crypt_data, mode)) {
		space->punch_hole = punch_hole;
		fil_node_t* node = space->add(path, file, size, false, true);
		mtr_t mtr;
		mtr.start();
		mtr.log_file_op(FILE_CREATE, space_id, node->name);
		mtr.commit();

		node->find_metadata(file);
		*err = DB_SUCCESS;
		return space;
	}

	if (has_data_dir) {
		RemoteDatafile::delete_link_file(name);
	}

	*err = DB_ERROR;
	goto err_exit;
}

/** Try to open a single-table tablespace and optionally check that the
space id in it is correct. If this does not succeed, print an error message
to the .err log. This function is used to open a tablespace when we start
mysqld after the dictionary has been booted, and also in IMPORT TABLESPACE.

NOTE that we assume this operation is used either at the database startup
or under the protection of the dictionary mutex, so that two users cannot
race here. This operation does not leave the file associated with the
tablespace open, but closes it after we have looked at the space id in it.

If the validate boolean is set, we read the first page of the file and
check that the space id in the file is what we expect. We assume that
this function runs much faster if no check is made, since accessing the
file inode probably is much faster (the OS caches them) than accessing
the first page of the file.  This boolean may be initially false, but if
a remote tablespace is found it will be changed to true.

If the fix_dict boolean is set, then it is safe to use an internal SQL
statement to update the dictionary tables if they are incorrect.

@param[in]	validate	true if we should validate the tablespace
@param[in]	fix_dict	true if the dictionary is available to be fixed
@param[in]	purpose		FIL_TYPE_TABLESPACE or FIL_TYPE_TEMPORARY
@param[in]	id		tablespace ID
@param[in]	flags		expected FSP_SPACE_FLAGS
@param[in]	space_name	tablespace name of the datafile
If file-per-table, it is the table name in the databasename/tablename format
@param[in]	path_in		expected filepath, usually read from dictionary
@param[out]	err		DB_SUCCESS or error code
@return	tablespace
@retval	NULL	if the tablespace could not be opened */
fil_space_t*
fil_ibd_open(
	bool			validate,
	bool			fix_dict,
	fil_type_t		purpose,
	ulint			id,
	ulint			flags,
	const table_name_t&	tablename,
	const char*		path_in,
	dberr_t*		err)
{
	mutex_enter(&fil_system.mutex);
	if (fil_space_t* space = fil_space_get_by_id(id)) {
		if (strcmp(space->name, tablename.m_name)) {
			table_name_t space_name;
			space_name.m_name = space->name;
			ib::error()
				<< "Trying to open table " << tablename
				<< " with id " << id
				<< ", conflicting with " << space_name;
			space = NULL;
			if (err) *err = DB_TABLESPACE_EXISTS;
		} else if (err) *err = DB_SUCCESS;

		mutex_exit(&fil_system.mutex);

		if (space && validate && !srv_read_only_mode) {
			fsp_flags_try_adjust(space,
					     flags & ~FSP_FLAGS_MEM_MASK);
		}

		return space;
	}
	mutex_exit(&fil_system.mutex);

	bool		dict_filepath_same_as_default = false;
	bool		link_file_found = false;
	bool		link_file_is_bad = false;
	Datafile	df_default;	/* default location */
	Datafile	df_dict;	/* dictionary location */
	RemoteDatafile	df_remote;	/* remote location */
	ulint		tablespaces_found = 0;
	ulint		valid_tablespaces_found = 0;

	if (fix_dict) {
		ut_d(dict_sys.assert_locked());
		ut_ad(!srv_read_only_mode);
		ut_ad(srv_log_file_size != 0);
	}

	/* Table flags can be ULINT_UNDEFINED if
	dict_tf_to_fsp_flags_failure is set. */
	if (flags == ULINT_UNDEFINED) {
corrupted:
		if (err) *err = DB_CORRUPTION;
		return NULL;
	}

	ut_ad(fil_space_t::is_valid_flags(flags & ~FSP_FLAGS_MEM_MASK, id));
	df_default.init(tablename.m_name, flags);
	df_dict.init(tablename.m_name, flags);
	df_remote.init(tablename.m_name, flags);

	/* Discover the correct file by looking in three possible locations
	while avoiding unecessary effort. */

	/* We will always look for an ibd in the default location. */
	df_default.make_filepath(NULL, tablename.m_name, IBD);

	/* Look for a filepath embedded in an ISL where the default file
	would be. */
	if (df_remote.open_read_only(true) == DB_SUCCESS) {
		ut_ad(df_remote.is_open());

		/* Always validate a file opened from an ISL pointer */
		validate = true;
		++tablespaces_found;
		link_file_found = true;
	} else if (df_remote.filepath() != NULL) {
		/* An ISL file was found but contained a bad filepath in it.
		Better validate anything we do find. */
		validate = true;
	}

	/* Attempt to open the tablespace at the dictionary filepath. */
	if (path_in) {
		if (df_default.same_filepath_as(path_in)) {
			dict_filepath_same_as_default = true;
		} else {
			/* Dict path is not the default path. Always validate
			remote files. If default is opened, it was moved. */
			validate = true;
			df_dict.set_filepath(path_in);
			if (df_dict.open_read_only(true) == DB_SUCCESS) {
				ut_ad(df_dict.is_open());
				++tablespaces_found;
			}
		}
	}

	/* Always look for a file at the default location. But don't log
	an error if the tablespace is already open in remote or dict. */
	ut_a(df_default.filepath());
	const bool	strict = (tablespaces_found == 0);
	if (df_default.open_read_only(strict) == DB_SUCCESS) {
		ut_ad(df_default.is_open());
		++tablespaces_found;
	}

	/* Check if multiple locations point to the same file. */
	if (tablespaces_found > 1 && df_default.same_as(df_remote)) {
		/* A link file was found with the default path in it.
		Use the default path and delete the link file. */
		--tablespaces_found;
		df_remote.delete_link_file();
		df_remote.close();
	}
	if (tablespaces_found > 1 && df_default.same_as(df_dict)) {
		--tablespaces_found;
		df_dict.close();
	}
	if (tablespaces_found > 1 && df_remote.same_as(df_dict)) {
		--tablespaces_found;
		df_dict.close();
	}

	/*  We have now checked all possible tablespace locations and
	have a count of how many unique files we found.  If things are
	normal, we only found 1. */
	/* For encrypted tablespace, we need to check the
	encryption in header of first page. */
	if (!validate && tablespaces_found == 1) {
		goto skip_validate;
	}

	/* Read and validate the first page of these three tablespace
	locations, if found. */
	valid_tablespaces_found +=
		(df_remote.validate_to_dd(id, flags) == DB_SUCCESS);

	valid_tablespaces_found +=
		(df_default.validate_to_dd(id, flags) == DB_SUCCESS);

	valid_tablespaces_found +=
		(df_dict.validate_to_dd(id, flags) == DB_SUCCESS);

	/* Make sense of these three possible locations.
	First, bail out if no tablespace files were found. */
	if (valid_tablespaces_found == 0) {
		os_file_get_last_error(true);
		ib::error() << "Could not find a valid tablespace file for `"
			<< tablename << "`. " << TROUBLESHOOT_DATADICT_MSG;
		goto corrupted;
	}
	if (!validate) {
		goto skip_validate;
	}

	/* Do not open any tablespaces if more than one tablespace with
	the correct space ID and flags were found. */
	if (tablespaces_found > 1) {
		ib::error() << "A tablespace for `" << tablename
			<< "` has been found in multiple places;";

		if (df_default.is_open()) {
			ib::error() << "Default location: "
				<< df_default.filepath()
				<< ", Space ID=" << df_default.space_id()
				<< ", Flags=" << df_default.flags();
		}
		if (df_remote.is_open()) {
			ib::error() << "Remote location: "
				<< df_remote.filepath()
				<< ", Space ID=" << df_remote.space_id()
				<< ", Flags=" << df_remote.flags();
		}
		if (df_dict.is_open()) {
			ib::error() << "Dictionary location: "
				<< df_dict.filepath()
				<< ", Space ID=" << df_dict.space_id()
				<< ", Flags=" << df_dict.flags();
		}

		/* Force-recovery will allow some tablespaces to be
		skipped by REDO if there was more than one file found.
		Unlike during the REDO phase of recovery, we now know
		if the tablespace is valid according to the dictionary,
		which was not available then. So if we did not force
		recovery and there is only one good tablespace, ignore
		any bad tablespaces. */
		if (valid_tablespaces_found > 1 || srv_force_recovery > 0) {
			ib::error() << "Will not open tablespace `"
				<< tablename << "`";

			/* If the file is not open it cannot be valid. */
			ut_ad(df_default.is_open() || !df_default.is_valid());
			ut_ad(df_dict.is_open()    || !df_dict.is_valid());
			ut_ad(df_remote.is_open()  || !df_remote.is_valid());

			/* Having established that, this is an easy way to
			look for corrupted data files. */
			if (df_default.is_open() != df_default.is_valid()
			    || df_dict.is_open() != df_dict.is_valid()
			    || df_remote.is_open() != df_remote.is_valid()) {
				goto corrupted;
			}
error:
			if (err) *err = DB_ERROR;
			return NULL;
		}

		/* There is only one valid tablespace found and we did
		not use srv_force_recovery during REDO.  Use this one
		tablespace and clean up invalid tablespace pointers */
		if (df_default.is_open() && !df_default.is_valid()) {
			df_default.close();
			tablespaces_found--;
		}

		if (df_dict.is_open() && !df_dict.is_valid()) {
			df_dict.close();
			/* Leave dict.filepath so that SYS_DATAFILES
			can be corrected below. */
			tablespaces_found--;
		}

		if (df_remote.is_open() && !df_remote.is_valid()) {
			df_remote.close();
			tablespaces_found--;
			link_file_is_bad = true;
		}
	}

	/* At this point, there should be only one filepath. */
	ut_a(tablespaces_found == 1);
	ut_a(valid_tablespaces_found == 1);

	/* Only fix the dictionary at startup when there is only one thread.
	Calls to dict_load_table() can be done while holding other latches. */
	if (!fix_dict) {
		goto skip_validate;
	}

	/* We may need to update what is stored in SYS_DATAFILES or
	SYS_TABLESPACES or adjust the link file.  Since a failure to
	update SYS_TABLESPACES or SYS_DATAFILES does not prevent opening
	and using the tablespace either this time or the next, we do not
	check the return code or fail to open the tablespace. But if it
	fails, dict_update_filepath() will issue a warning to the log. */
	if (df_dict.filepath()) {
		ut_ad(path_in != NULL);
		ut_ad(df_dict.same_filepath_as(path_in));

		if (df_remote.is_open()) {
			if (!df_remote.same_filepath_as(path_in)) {
				dict_update_filepath(id, df_remote.filepath());
			}

		} else if (df_default.is_open()) {
			ut_ad(!dict_filepath_same_as_default);
			dict_update_filepath(id, df_default.filepath());
			if (link_file_is_bad) {
				RemoteDatafile::delete_link_file(
					tablename.m_name);
			}

		} else if (!link_file_found || link_file_is_bad) {
			ut_ad(df_dict.is_open());
			/* Fix the link file if we got our filepath
			from the dictionary but a link file did not
			exist or it did not point to a valid file. */
			RemoteDatafile::delete_link_file(tablename.m_name);
			RemoteDatafile::create_link_file(
				tablename.m_name, df_dict.filepath());
		}

	} else if (df_remote.is_open()) {
		if (dict_filepath_same_as_default) {
			dict_update_filepath(id, df_remote.filepath());

		} else if (path_in == NULL) {
			/* SYS_DATAFILES record for this space ID
			was not found. */
			dict_replace_tablespace_and_filepath(
				id, tablename.m_name,
				df_remote.filepath(), flags);
		}

	} else if (df_default.is_open()) {
		/* We opened the tablespace in the default location.
		SYS_DATAFILES.PATH needs to be updated if it is different
		from this default path or if the SYS_DATAFILES.PATH was not
		supplied and it should have been. Also update the dictionary
		if we found an ISL file (since !df_remote.is_open).  Since
		path_in is not suppled for file-per-table, we must assume
		that it matched the ISL. */
		if ((path_in != NULL && !dict_filepath_same_as_default)
		    || (path_in == NULL && DICT_TF_HAS_DATA_DIR(flags))
		    || df_remote.filepath() != NULL) {
			dict_replace_tablespace_and_filepath(
				id, tablename.m_name, df_default.filepath(),
				flags);
		}
	}

skip_validate:
	const byte* first_page =
		df_default.is_open() ? df_default.get_first_page() :
		df_dict.is_open() ? df_dict.get_first_page() :
		df_remote.get_first_page();

	fil_space_crypt_t* crypt_data = first_page
		? fil_space_read_crypt_data(fil_space_t::zip_size(flags),
					    first_page)
		: NULL;

	fil_space_t* space = fil_space_t::create(
		tablename.m_name, id, flags, purpose, crypt_data);
	if (!space) {
		goto error;
	}

	/* We do not measure the size of the file, that is why
	we pass the 0 below */

	space->add(
		df_remote.is_open() ? df_remote.filepath() :
		df_dict.is_open() ? df_dict.filepath() :
		df_default.filepath(), OS_FILE_CLOSED, 0, false, true);

	if (validate && !srv_read_only_mode) {
		df_remote.close();
		df_dict.close();
		df_default.close();
		if (space->acquire()) {
			if (purpose != FIL_TYPE_IMPORT) {
				fsp_flags_try_adjust(space, flags
						     & ~FSP_FLAGS_MEM_MASK);
			}
			space->release();
		}
	}

	if (err) *err = DB_SUCCESS;
	return space;
}

/** Looks for a pre-existing fil_space_t with the given tablespace ID
and, if found, returns the name and filepath in newly allocated buffers
that the caller must free.
@param[in]	space_id	The tablespace ID to search for.
@param[out]	name		Name of the tablespace found.
@param[out]	filepath	The filepath of the first datafile for the
tablespace.
@return true if tablespace is found, false if not. */
bool
fil_space_read_name_and_filepath(
	ulint	space_id,
	char**	name,
	char**	filepath)
{
	bool	success = false;
	*name = NULL;
	*filepath = NULL;

	mutex_enter(&fil_system.mutex);

	fil_space_t*	space = fil_space_get_by_id(space_id);

	if (space != NULL) {
		*name = mem_strdup(space->name);

		fil_node_t* node = UT_LIST_GET_FIRST(space->chain);
		*filepath = mem_strdup(node->name);

		success = true;
	}

	mutex_exit(&fil_system.mutex);

	return(success);
}

/** Convert a file name to a tablespace name.
@param[in]	filename	directory/databasename/tablename.ibd
@return database/tablename string, to be freed with ut_free() */
char*
fil_path_to_space_name(
	const char*	filename)
{
	/* Strip the file name prefix and suffix, leaving
	only databasename/tablename. */
	ulint		filename_len	= strlen(filename);
	const char*	end		= filename + filename_len;
#ifdef HAVE_MEMRCHR
	const char*	tablename	= 1 + static_cast<const char*>(
		memrchr(filename, OS_PATH_SEPARATOR,
			filename_len));
	const char*	dbname		= 1 + static_cast<const char*>(
		memrchr(filename, OS_PATH_SEPARATOR,
			tablename - filename - 1));
#else /* HAVE_MEMRCHR */
	const char*	tablename	= filename;
	const char*	dbname		= NULL;

	while (const char* t = static_cast<const char*>(
		       memchr(tablename, OS_PATH_SEPARATOR,
			      ulint(end - tablename)))) {
		dbname = tablename;
		tablename = t + 1;
	}
#endif /* HAVE_MEMRCHR */

	ut_ad(dbname != NULL);
	ut_ad(tablename > dbname);
	ut_ad(tablename < end);
	ut_ad(end - tablename > 4);
	ut_ad(memcmp(end - 4, DOT_IBD, 4) == 0);

	char*	name = mem_strdupl(dbname, ulint(end - dbname) - 4);

	ut_ad(name[tablename - dbname - 1] == OS_PATH_SEPARATOR);
#if OS_PATH_SEPARATOR != '/'
	/* space->name uses '/', not OS_PATH_SEPARATOR. */
	name[tablename - dbname - 1] = '/';
#endif

	return(name);
}

/** Discover the correct IBD file to open given a remote or missing
filepath from the REDO log. Administrators can move a crashed
database to another location on the same machine and try to recover it.
Remote IBD files might be moved as well to the new location.
    The problem with this is that the REDO log contains the old location
which may be still accessible.  During recovery, if files are found in
both locations, we can chose on based on these priorities;
1. Default location
2. ISL location
3. REDO location
@param[in]	space_id	tablespace ID
@param[in]	df		Datafile object with path from redo
@return true if a valid datafile was found, false if not */
static
bool
fil_ibd_discover(
	ulint		space_id,
	Datafile&	df)
{
	Datafile	df_def_per;	/* default file-per-table datafile */
	RemoteDatafile	df_rem_per;	/* remote file-per-table datafile */

	/* Look for the datafile in the default location. */
	const char*	filename = df.filepath();
	const char*	basename = base_name(filename);

	/* If this datafile is file-per-table it will have a schema dir. */
	ulint		sep_found = 0;
	const char*	db = basename;
	for (; db > filename && sep_found < 2; db--) {
		if (db[0] == OS_PATH_SEPARATOR) {
			sep_found++;
		}
	}
	if (sep_found == 2) {
		db += 2;
		df_def_per.init(db, 0);
		df_def_per.make_filepath(NULL, db, IBD);
		if (df_def_per.open_read_only(false) == DB_SUCCESS
		    && df_def_per.validate_for_recovery() == DB_SUCCESS
		    && df_def_per.space_id() == space_id) {
			df.set_filepath(df_def_per.filepath());
			df.open_read_only(false);
			return(true);
		}

		/* Look for a remote file-per-table tablespace. */

		switch (srv_operation) {
		case SRV_OPERATION_BACKUP:
		case SRV_OPERATION_RESTORE_DELTA:
			ut_ad(0);
			break;
		case SRV_OPERATION_RESTORE_EXPORT:
		case SRV_OPERATION_RESTORE:
			break;
		case SRV_OPERATION_NORMAL:
			df_rem_per.set_name(db);
			if (df_rem_per.open_link_file() != DB_SUCCESS) {
				break;
			}

			/* An ISL file was found with contents. */
			if (df_rem_per.open_read_only(false) != DB_SUCCESS
				|| df_rem_per.validate_for_recovery()
				   != DB_SUCCESS) {

				/* Assume that this ISL file is intended to
				be used. Do not continue looking for another
				if this file cannot be opened or is not
				a valid IBD file. */
				ib::error() << "ISL file '"
					<< df_rem_per.link_filepath()
					<< "' was found but the linked file '"
					<< df_rem_per.filepath()
					<< "' could not be opened or is"
					" not correct.";
				return(false);
			}

			/* Use this file if it has the space_id from the
			MLOG record. */
			if (df_rem_per.space_id() == space_id) {
				df.set_filepath(df_rem_per.filepath());
				df.open_read_only(false);
				return(true);
			}

			/* Since old MLOG records can use the same basename
			in multiple CREATE/DROP TABLE sequences, this ISL
			file could be pointing to a later version of this
			basename.ibd file which has a different space_id.
			Keep looking. */
		}
	}

	/* No ISL files were found in the default location. Use the location
	given in the redo log. */
	if (df.open_read_only(false) == DB_SUCCESS
	    && df.validate_for_recovery() == DB_SUCCESS
	    && df.space_id() == space_id) {
		return(true);
	}

	/* A datafile was not discovered for the filename given. */
	return(false);
}
/** Open an ibd tablespace and add it to the InnoDB data structures.
This is similar to fil_ibd_open() except that it is used while processing
the REDO log, so the data dictionary is not available and very little
validation is done. The tablespace name is extracred from the
dbname/tablename.ibd portion of the filename, which assumes that the file
is a file-per-table tablespace.  Any name will do for now.  General
tablespace names will be read from the dictionary after it has been
recovered.  The tablespace flags are read at this time from the first page
of the file in validate_for_recovery().
@param[in]	space_id	tablespace ID
@param[in]	filename	path/to/databasename/tablename.ibd
@param[out]	space		the tablespace, or NULL on error
@return status of the operation */
enum fil_load_status
fil_ibd_load(
	ulint		space_id,
	const char*	filename,
	fil_space_t*&	space)
{
	/* If the a space is already in the file system cache with this
	space ID, then there is nothing to do. */
	mutex_enter(&fil_system.mutex);
	space = fil_space_get_by_id(space_id);
	mutex_exit(&fil_system.mutex);

	if (space != NULL) {
		/* Compare the filename we are trying to open with the
		filename from the first node of the tablespace we opened
		previously. Fail if it is different. */
		fil_node_t* node = UT_LIST_GET_FIRST(space->chain);
		if (0 != strcmp(innobase_basename(filename),
				innobase_basename(node->name))) {
			ib::info()
				<< "Ignoring data file '" << filename
				<< "' with space ID " << space->id
				<< ". Another data file called " << node->name
				<< " exists with the same space ID.";
				space = NULL;
				return(FIL_LOAD_ID_CHANGED);
		}
		return(FIL_LOAD_OK);
	}

	if (srv_operation == SRV_OPERATION_RESTORE) {
		/* Replace absolute DATA DIRECTORY file paths with
		short names relative to the backup directory. */
		if (const char* name = strrchr(filename, OS_PATH_SEPARATOR)) {
			while (--name > filename
			       && *name != OS_PATH_SEPARATOR);
			if (name > filename) {
				filename = name + 1;
			}
		}
	}

	Datafile	file;
	file.set_filepath(filename);
	file.open_read_only(false);

	if (!file.is_open()) {
		/* The file has been moved or it is a remote datafile. */
		if (!fil_ibd_discover(space_id, file)
		    || !file.is_open()) {
			return(FIL_LOAD_NOT_FOUND);
		}
	}

	os_offset_t	size;

	/* Read and validate the first page of the tablespace.
	Assign a tablespace name based on the tablespace type. */
	switch (file.validate_for_recovery()) {
		os_offset_t	minimum_size;
	case DB_SUCCESS:
		if (file.space_id() != space_id) {
			ib::info()
				<< "Ignoring data file '"
				<< file.filepath()
				<< "' with space ID " << file.space_id()
				<< ", since the redo log references "
				<< file.filepath() << " with space ID "
				<< space_id << ".";
			return(FIL_LOAD_ID_CHANGED);
		}
		/* Get and test the file size. */
		size = os_file_get_size(file.handle());

		/* Every .ibd file is created >= 4 pages in size.
		Smaller files cannot be OK. */
		minimum_size = os_offset_t(FIL_IBD_FILE_INITIAL_SIZE)
			<< srv_page_size_shift;

		if (size == static_cast<os_offset_t>(-1)) {
			/* The following call prints an error message */
			os_file_get_last_error(true);

			ib::error() << "Could not measure the size of"
				" single-table tablespace file '"
				<< file.filepath() << "'";
		} else if (size < minimum_size) {
			ib::error() << "The size of tablespace file '"
				<< file.filepath() << "' is only " << size
				<< ", should be at least " << minimum_size
				<< "!";
		} else {
			/* Everything is fine so far. */
			break;
		}

		/* fall through */

	case DB_TABLESPACE_EXISTS:
		return(FIL_LOAD_INVALID);

	default:
		return(FIL_LOAD_NOT_FOUND);
	}

	ut_ad(space == NULL);

	/* Adjust the memory-based flags that would normally be set by
	dict_tf_to_fsp_flags(). In recovery, we have no data dictionary. */
	ulint flags = file.flags();
	if (fil_space_t::is_compressed(flags)) {
		flags |= page_zip_level
			<< FSP_FLAGS_MEM_COMPRESSION_LEVEL;
	}

	const byte* first_page = file.get_first_page();
	fil_space_crypt_t* crypt_data = first_page
		? fil_space_read_crypt_data(fil_space_t::zip_size(flags),
					    first_page)
		: NULL;
	space = fil_space_t::create(
		file.name(), space_id, flags, FIL_TYPE_TABLESPACE, crypt_data);

	if (space == NULL) {
		return(FIL_LOAD_INVALID);
	}

	ut_ad(space->id == file.space_id());
	ut_ad(space->id == space_id);

	/* We do not use the size information we have about the file, because
	the rounding formula for extents and pages is somewhat complex; we
	let fil_node_open() do that task. */

	space->add(file.filepath(), OS_FILE_CLOSED, 0, false, false);

	return(FIL_LOAD_OK);
}

/***********************************************************************//**
A fault-tolerant function that tries to read the next file name in the
directory. We retry 100 times if os_file_readdir_next_file() returns -1. The
idea is to read as much good data as we can and jump over bad data.
@return 0 if ok, -1 if error even after the retries, 1 if at the end
of the directory */
int
fil_file_readdir_next_file(
/*=======================*/
	dberr_t*	err,	/*!< out: this is set to DB_ERROR if an error
				was encountered, otherwise not changed */
	const char*	dirname,/*!< in: directory name or path */
	os_file_dir_t	dir,	/*!< in: directory stream */
	os_file_stat_t*	info)	/*!< in/out: buffer where the
				info is returned */
{
	for (ulint i = 0; i < 100; i++) {
		int	ret = os_file_readdir_next_file(dirname, dir, info);

		if (ret != -1) {

			return(ret);
		}

		ib::error() << "os_file_readdir_next_file() returned -1 in"
			" directory " << dirname
			<< ", crash recovery may have failed"
			" for some .ibd files!";

		*err = DB_ERROR;
	}

	return(-1);
}

/** Try to adjust FSP_SPACE_FLAGS if they differ from the expectations.
(Typically when upgrading from MariaDB 10.1.0..10.1.20.)
@param[in,out]	space		tablespace
@param[in]	flags		desired tablespace flags */
void fsp_flags_try_adjust(fil_space_t* space, ulint flags)
{
	ut_ad(!srv_read_only_mode);
	ut_ad(fil_space_t::is_valid_flags(flags, space->id));
	if (space->full_crc32() || fil_space_t::full_crc32(flags)) {
		return;
	}
	if (!space->size && (space->purpose != FIL_TYPE_TABLESPACE
			     || !space->get_size())) {
		return;
	}
	/* This code is executed during server startup while no
	connections are allowed. We do not need to protect against
	DROP TABLE by fil_space_acquire(). */
	mtr_t	mtr;
	mtr.start();
	if (buf_block_t* b = buf_page_get(
		    page_id_t(space->id, 0), space->zip_size(),
		    RW_X_LATCH, &mtr)) {
		uint32_t f = fsp_header_get_flags(b->frame);
		if (fil_space_t::full_crc32(f)) {
			goto func_exit;
		}
		if (fil_space_t::is_flags_equal(f, flags)) {
			goto func_exit;
		}
		/* Suppress the message if only the DATA_DIR flag to differs. */
		if ((f ^ flags) & ~(1U << FSP_FLAGS_POS_RESERVED)) {
			ib::warn()
				<< "adjusting FSP_SPACE_FLAGS of file '"
				<< UT_LIST_GET_FIRST(space->chain)->name
				<< "' from " << ib::hex(f)
				<< " to " << ib::hex(flags);
		}
		mtr.set_named_space(space);
		mtr.write<4,mtr_t::FORCED>(*b,
					   FSP_HEADER_OFFSET + FSP_SPACE_FLAGS
					   + b->frame, flags);
	}
func_exit:
	mtr.commit();
}

/** Determine if a matching tablespace exists in the InnoDB tablespace
memory cache. Note that if we have not done a crash recovery at the database
startup, there may be many tablespaces which are not yet in the memory cache.
@param[in]	id		Tablespace ID
@param[in]	name		Tablespace name used in fil_space_t::create().
@param[in]	table_flags	table flags
@return the tablespace
@retval	NULL	if no matching tablespace exists in the memory cache */
fil_space_t*
fil_space_for_table_exists_in_mem(
	ulint		id,
	const char*	name,
	ulint		table_flags)
{
	const ulint	expected_flags = dict_tf_to_fsp_flags(table_flags);

	mutex_enter(&fil_system.mutex);
	if (fil_space_t* space = fil_space_get_by_id(id)) {
		ulint tf = expected_flags & ~FSP_FLAGS_MEM_MASK;
		ulint sf = space->flags & ~FSP_FLAGS_MEM_MASK;

		if (!fil_space_t::is_flags_equal(tf, sf)
		    && !fil_space_t::is_flags_equal(sf, tf)) {
			goto func_exit;
		}

		if (strcmp(space->name, name)) {
			ib::error() << "Table " << name
				<< " in InnoDB data dictionary"
				" has tablespace id " << id
				<< ", but the tablespace"
				" with that id has name " << space->name << "."
				" Have you deleted or moved .ibd files?";
			ib::info() << TROUBLESHOOT_DATADICT_MSG;
			goto func_exit;
		}

		/* Adjust the flags that are in FSP_FLAGS_MEM_MASK.
		FSP_SPACE_FLAGS will not be written back here. */
		space->flags = (space->flags & ~FSP_FLAGS_MEM_MASK)
			| (expected_flags & FSP_FLAGS_MEM_MASK);
		mutex_exit(&fil_system.mutex);
		if (!srv_read_only_mode) {
			fsp_flags_try_adjust(space, expected_flags
					     & ~FSP_FLAGS_MEM_MASK);
		}
		return space;
	}

func_exit:
	mutex_exit(&fil_system.mutex);
	return NULL;
}

/*============================ FILE I/O ================================*/

/** Report information about an invalid page access. */
ATTRIBUTE_COLD __attribute__((noreturn))
static void
fil_report_invalid_page_access(const char *name,
                               os_offset_t offset, ulint len, bool is_read)
{
  ib::fatal() << "Trying to " << (is_read ? "read " : "write ") << len
              << " bytes at " << offset
              << " outside the bounds of the file: " << name;
}


/** Update the data structures on write completion */
inline void fil_node_t::complete_write()
{
  ut_ad(!mutex_own(&fil_system.mutex));

  if (space->purpose != FIL_TYPE_TEMPORARY &&
      srv_file_flush_method != SRV_O_DIRECT_NO_FSYNC &&
      space->set_needs_flush())
  {
    mutex_enter(&fil_system.mutex);
    if (!space->is_in_unflushed_spaces)
    {
      space->is_in_unflushed_spaces= true;
      fil_system.unflushed_spaces.push_front(*space);
    }
    mutex_exit(&fil_system.mutex);
  }
}

/** Read or write data.
@param type     I/O context
@param offset   offset in bytes
@param len      number of bytes
@param buf      the data to be read or written
@param bpage    buffer block (for type.is_async() completion callback)
@return status and file descriptor */
fil_io_t fil_space_t::io(const IORequest &type, os_offset_t offset, size_t len,
                         void *buf, buf_page_t *bpage)
{
	ut_ad(referenced());
	ut_ad(offset % OS_FILE_LOG_BLOCK_SIZE == 0);
	ut_ad((len % OS_FILE_LOG_BLOCK_SIZE) == 0);
	ut_ad(fil_validate_skip());

	if (type.is_read()) {
		srv_stats.data_read.add(len);
	} else {
		ut_ad(type.is_write() || type.type == IORequest::PUNCH_RANGE);
		ut_ad(!srv_read_only_mode || this == fil_system.temp_space);
		srv_stats.data_written.add(len);
	}

	fil_node_t* node= UT_LIST_GET_FIRST(chain);
	ut_ad(node);

	if (type.type == IORequest::READ_ASYNC && is_stopping()
	    && !is_being_truncated) {
		release();
		return {DB_TABLESPACE_DELETED, nullptr};
	}

	ulint p = static_cast<ulint>(offset >> srv_page_size_shift);

	if (UNIV_LIKELY_NULL(UT_LIST_GET_NEXT(chain, node))) {
		ut_ad(this == fil_system.sys_space
		      || this == fil_system.temp_space);
		ut_ad(!(offset & ((1 << srv_page_size_shift) - 1)));

		while (node->size <= p) {
			p -= node->size;
			node = UT_LIST_GET_NEXT(chain, node);
			if (!node) {
				if (type.type == IORequest::READ_ASYNC) {
					release();
					return {DB_ERROR, nullptr};
				}
				fil_report_invalid_page_access(name, offset,
							       len,
							       type.is_read());
			}
		}

		offset = os_offset_t{p} << srv_page_size_shift;
	}

	if (UNIV_UNLIKELY(node->size <= p)) {
		if (type.type == IORequest::READ_ASYNC) {
			release();
			/* If we can tolerate the non-existent pages, we
			should return with DB_ERROR and let caller decide
			what to do. */
			return {DB_ERROR, nullptr};
		}

		fil_report_invalid_page_access(
			node->name, offset, len, type.is_read());
	}

	dberr_t err;

	if (type.type == IORequest::PUNCH_RANGE) {
		err = os_file_punch_hole(node->handle, offset, len);
		/* Punch hole is not supported, make space not to
		support punch hole */
		if (UNIV_UNLIKELY(err == DB_IO_NO_PUNCH_HOLE)) {
			punch_hole = false;
			err = DB_SUCCESS;
		}
		goto release_sync_write;
	} else {
		/* Queue the aio request */
		err = os_aio(
			IORequest(type, node),
			node->name, node->handle, buf, offset, len,
			purpose != FIL_TYPE_TEMPORARY && srv_read_only_mode,
			node, bpage);
	}

	/* We an try to recover the page from the double write buffer if
	the decompression fails or the page is corrupt. */

	ut_a(type.type == IORequest::DBLWR_RECOVER || err == DB_SUCCESS);
	if (!type.is_async()) {
		if (type.is_write()) {
release_sync_write:
			node->complete_write();
release:
			release();
		}
		ut_ad(fil_validate_skip());
	}
	if (err != DB_SUCCESS) {
		goto release;
	}
	return {err, node};
}

#include <tpool.h>

/** Callback for AIO completion */
void fil_aio_callback(os_aio_userdata_t *data)
{
  ut_ad(fil_validate_skip());

  fil_node_t *node= data->node;

  if (UNIV_UNLIKELY(!node))
  {
    ut_ad(srv_shutdown_state == SRV_SHUTDOWN_EXIT_THREADS);
    return;
  }

  buf_page_t *bpage= static_cast<buf_page_t*>(data->message);
  if (!bpage)
  {
    /* Asynchronous single page writes from the doublewrite buffer,
    or calls from buf_flush_freed_page() don't have access to the page. */
    ut_ad(data->type.is_write());
    ut_ad(!srv_read_only_mode);
write_completed:
    node->complete_write();
  }
  else if (data->type.is_write())
  {
    ut_ad(!srv_read_only_mode || node->space->purpose == FIL_TYPE_TEMPORARY);
    bool dblwr= node->space->use_doublewrite();
    if (dblwr && bpage->status == buf_page_t::INIT_ON_FLUSH)
    {
      bpage->status= buf_page_t::NORMAL;
      dblwr= false;
    }
    buf_page_write_complete(bpage, data->type, dblwr);
    goto write_completed;
  }
  else
  {
    ut_ad(data->type.is_read());

    /* IMPORTANT: since i/o handling for reads will read also the insert
    buffer in fil_system.sys_space, we have to be very careful not to
    introduce deadlocks. We never close the system tablespace (0) data
    files via fil_system.LRU and we never issue asynchronous reads of
    change buffer pages. */
    const page_id_t id(bpage->id());

    if (dberr_t err= buf_page_read_complete(bpage, *node))
    {
      if (recv_recovery_is_on() && !srv_force_recovery)
        recv_sys.found_corrupt_fs= true;

      ib::error() << "Failed to read page " << id.page_no()
                  << " from file '" << node->name << "': " << err;
    }
  }

  node->space->release();
}

/** Flush to disk the writes in file spaces of the given type
possibly cached by the OS. */
void fil_flush_file_spaces()
{
  if (srv_file_flush_method == SRV_O_DIRECT_NO_FSYNC)
  {
    ut_d(mutex_enter(&fil_system.mutex));
    ut_ad(fil_system.unflushed_spaces.empty());
    ut_d(mutex_exit(&fil_system.mutex));
    return;
  }

rescan:
  mutex_enter(&fil_system.mutex);

  for (fil_space_t &space : fil_system.unflushed_spaces)
  {
    if (space.needs_flush_not_stopping())
    {
      mutex_exit(&fil_system.mutex);
      space.flush_low();
      goto rescan;
    }
  }

  mutex_exit(&fil_system.mutex);
}

/** Functor to validate the file node list of a tablespace. */
struct	Check {
	/** Total size of file nodes visited so far */
	ulint	size;
	/** Total number of open files visited so far */
	ulint	n_open;

	/** Constructor */
	Check() : size(0), n_open(0) {}

	/** Visit a file node
	@param[in]	elem	file node to visit */
	void	operator()(const fil_node_t* elem)
	{
		n_open += elem->is_open();
		size += elem->size;
	}

	/** Validate a tablespace.
	@param[in]	space	tablespace to validate
	@return		number of open file nodes */
	static ulint validate(const fil_space_t* space)
	{
		ut_ad(mutex_own(&fil_system.mutex));
		Check	check;
		ut_list_validate(space->chain, check);
		ut_a(space->size == check.size);

		switch (space->id) {
		case TRX_SYS_SPACE:
			ut_ad(fil_system.sys_space == NULL
			      || fil_system.sys_space == space);
			break;
		case SRV_TMP_SPACE_ID:
			ut_ad(fil_system.temp_space == NULL
			      || fil_system.temp_space == space);
			break;
		default:
			break;
		}

		return(check.n_open);
	}
};

/******************************************************************//**
Checks the consistency of the tablespace cache.
@return true if ok */
bool fil_validate()
{
	ulint		n_open		= 0;

	mutex_enter(&fil_system.mutex);

	for (fil_space_t *space = UT_LIST_GET_FIRST(fil_system.space_list);
	     space != NULL;
	     space = UT_LIST_GET_NEXT(space_list, space)) {
		n_open += Check::validate(space);
	}

	ut_a(fil_system.n_open == n_open);

	mutex_exit(&fil_system.mutex);

	return(true);
}

/*********************************************************************//**
Sets the file page type. */
void
fil_page_set_type(
/*==============*/
	byte*	page,	/*!< in/out: file page */
	ulint	type)	/*!< in: type */
{
	ut_ad(page);

	mach_write_to_2(page + FIL_PAGE_TYPE, type);
}

/********************************************************************//**
Delete the tablespace file and any related files like .cfg.
This should not be called for temporary tables.
@param[in] ibd_filepath File path of the IBD tablespace */
void
fil_delete_file(
/*============*/
	const char*	ibd_filepath)
{
	/* Force a delete of any stale .ibd files that are lying around. */

	ib::info() << "Deleting " << ibd_filepath;
	os_file_delete_if_exists(innodb_data_file_key, ibd_filepath, NULL);

	char*	cfg_filepath = fil_make_filepath(
		ibd_filepath, NULL, CFG, false);
	if (cfg_filepath != NULL) {
		os_file_delete_if_exists(
			innodb_data_file_key, cfg_filepath, NULL);
		ut_free(cfg_filepath);
	}
}

#ifdef UNIV_DEBUG
/** Check that a tablespace is valid for mtr_commit().
@param[in]	space	persistent tablespace that has been changed */
static
void
fil_space_validate_for_mtr_commit(
	const fil_space_t*	space)
{
	ut_ad(!mutex_own(&fil_system.mutex));
	ut_ad(space != NULL);
	ut_ad(space->purpose == FIL_TYPE_TABLESPACE);
	ut_ad(!is_predefined_tablespace(space->id));

	/* We are serving mtr_commit(). While there is an active
	mini-transaction, we should have !space->stop_new_ops. This is
	guaranteed by meta-data locks or transactional locks, or
	dict_sys.latch (X-lock in DROP, S-lock in purge). */
	ut_ad(!space->is_stopping()
	      || space->is_being_truncated /* fil_truncate_prepare() */
	      || space->referenced());
}
#endif /* UNIV_DEBUG */

/** Write a FILE_MODIFY record for a persistent tablespace.
@param[in]	space	tablespace
@param[in,out]	mtr	mini-transaction */
static
void
fil_names_write(
	const fil_space_t*	space,
	mtr_t*			mtr)
{
	ut_ad(UT_LIST_GET_LEN(space->chain) == 1);
	fil_name_write(space->id, UT_LIST_GET_FIRST(space->chain)->name, mtr);
}

/** Note that a non-predefined persistent tablespace has been modified
by redo log.
@param[in,out]	space	tablespace */
void
fil_names_dirty(
	fil_space_t*	space)
{
	ut_ad(log_mutex_own());
	ut_ad(recv_recovery_is_on());
	ut_ad(log_sys.get_lsn() != 0);
	ut_ad(space->max_lsn == 0);
	ut_d(fil_space_validate_for_mtr_commit(space));

	UT_LIST_ADD_LAST(fil_system.named_spaces, space);
	space->max_lsn = log_sys.get_lsn();
}

/** Write FILE_MODIFY records when a non-predefined persistent
tablespace was modified for the first time since the latest
fil_names_clear().
@param[in,out]	space	tablespace */
void fil_names_dirty_and_write(fil_space_t* space)
{
	ut_ad(log_mutex_own());
	ut_d(fil_space_validate_for_mtr_commit(space));
	ut_ad(space->max_lsn == log_sys.get_lsn());

	UT_LIST_ADD_LAST(fil_system.named_spaces, space);
	mtr_t mtr;
	mtr.start();
	fil_names_write(space, &mtr);

	DBUG_EXECUTE_IF("fil_names_write_bogus",
			{
				char bogus_name[] = "./test/bogus file.ibd";
				os_normalize_path(bogus_name);
				fil_name_write(
					SRV_SPACE_ID_UPPER_BOUND,
					bogus_name, &mtr);
			});

	mtr.commit_files();
}

/** On a log checkpoint, reset fil_names_dirty_and_write() flags
and write out FILE_MODIFY and FILE_CHECKPOINT if needed.
@param[in]	lsn		checkpoint LSN
@param[in]	do_write	whether to always write FILE_CHECKPOINT
@return whether anything was written to the redo log
@retval false	if no flags were set and nothing written
@retval true	if anything was written to the redo log */
bool
fil_names_clear(
	lsn_t	lsn,
	bool	do_write)
{
	mtr_t	mtr;
	ulint	mtr_checkpoint_size = RECV_SCAN_SIZE - 1;

	DBUG_EXECUTE_IF(
		"increase_mtr_checkpoint_size",
		mtr_checkpoint_size = 75 * 1024;
		);

	ut_ad(log_mutex_own());
	ut_ad(lsn);

	mtr.start();

	for (fil_space_t* space = UT_LIST_GET_FIRST(fil_system.named_spaces);
	     space != NULL; ) {
		if (mtr.get_log()->size()
		    + (3 + 5 + 1) + strlen(space->chain.start->name)
		    >= mtr_checkpoint_size) {
			/* Prevent log parse buffer overflow */
			mtr.commit_files();
			mtr.start();
		}

		fil_space_t*	next = UT_LIST_GET_NEXT(named_spaces, space);

		ut_ad(space->max_lsn > 0);
		if (space->max_lsn < lsn) {
			/* The tablespace was last dirtied before the
			checkpoint LSN. Remove it from the list, so
			that if the tablespace is not going to be
			modified any more, subsequent checkpoints will
			avoid calling fil_names_write() on it. */
			space->max_lsn = 0;
			UT_LIST_REMOVE(fil_system.named_spaces, space);
		}

		/* max_lsn is the last LSN where fil_names_dirty_and_write()
		was called. If we kept track of "min_lsn" (the first LSN
		where max_lsn turned nonzero), we could avoid the
		fil_names_write() call if min_lsn > lsn. */

		fil_names_write(space, &mtr);
		do_write = true;

		space = next;
	}

	if (do_write) {
		mtr.commit_files(lsn);
	} else {
		ut_ad(!mtr.has_modifications());
	}

	return(do_write);
}

/* Unit Tests */
#ifdef UNIV_ENABLE_UNIT_TEST_MAKE_FILEPATH
#define MF  fil_make_filepath
#define DISPLAY ib::info() << path
void
test_make_filepath()
{
	char* path;
	const char* long_path =
		"this/is/a/very/long/path/including/a/very/"
		"looooooooooooooooooooooooooooooooooooooooooooooooo"
		"oooooooooooooooooooooooooooooooooooooooooooooooooo"
		"oooooooooooooooooooooooooooooooooooooooooooooooooo"
		"oooooooooooooooooooooooooooooooooooooooooooooooooo"
		"oooooooooooooooooooooooooooooooooooooooooooooooooo"
		"oooooooooooooooooooooooooooooooooooooooooooooooooo"
		"oooooooooooooooooooooooooooooooooooooooooooooooooo"
		"oooooooooooooooooooooooooooooooooooooooooooooooooo"
		"oooooooooooooooooooooooooooooooooooooooooooooooooo"
		"oooooooooooooooooooooooooooooooooooooooooooooooong"
		"/folder/name";
	path = MF("/this/is/a/path/with/a/filename", NULL, IBD, false); DISPLAY;
	path = MF("/this/is/a/path/with/a/filename", NULL, ISL, false); DISPLAY;
	path = MF("/this/is/a/path/with/a/filename", NULL, CFG, false); DISPLAY;
	path = MF("/this/is/a/path/with/a/filename.ibd", NULL, IBD, false); DISPLAY;
	path = MF("/this/is/a/path/with/a/filename.ibd", NULL, IBD, false); DISPLAY;
	path = MF("/this/is/a/path/with/a/filename.dat", NULL, IBD, false); DISPLAY;
	path = MF(NULL, "tablespacename", NO_EXT, false); DISPLAY;
	path = MF(NULL, "tablespacename", IBD, false); DISPLAY;
	path = MF(NULL, "dbname/tablespacename", NO_EXT, false); DISPLAY;
	path = MF(NULL, "dbname/tablespacename", IBD, false); DISPLAY;
	path = MF(NULL, "dbname/tablespacename", ISL, false); DISPLAY;
	path = MF(NULL, "dbname/tablespacename", CFG, false); DISPLAY;
	path = MF(NULL, "dbname\\tablespacename", NO_EXT, false); DISPLAY;
	path = MF(NULL, "dbname\\tablespacename", IBD, false); DISPLAY;
	path = MF("/this/is/a/path", "dbname/tablespacename", IBD, false); DISPLAY;
	path = MF("/this/is/a/path", "dbname/tablespacename", IBD, true); DISPLAY;
	path = MF("./this/is/a/path", "dbname/tablespacename.ibd", IBD, true); DISPLAY;
	path = MF("this\\is\\a\\path", "dbname/tablespacename", IBD, true); DISPLAY;
	path = MF("/this/is/a/path", "dbname\\tablespacename", IBD, true); DISPLAY;
	path = MF(long_path, NULL, IBD, false); DISPLAY;
	path = MF(long_path, "tablespacename", IBD, false); DISPLAY;
	path = MF(long_path, "tablespacename", IBD, true); DISPLAY;
}
#endif /* UNIV_ENABLE_UNIT_TEST_MAKE_FILEPATH */
/* @} */

/** Determine the block size of the data file.
@param[in]	space		tablespace
@param[in]	offset		page number
@return	block size */
UNIV_INTERN
ulint
fil_space_get_block_size(const fil_space_t* space, unsigned offset)
{
	ulint block_size = 512;

	for (fil_node_t* node = UT_LIST_GET_FIRST(space->chain);
	     node != NULL;
	     node = UT_LIST_GET_NEXT(chain, node)) {
		block_size = node->block_size;
		if (node->size > offset) {
			ut_ad(node->size <= 0xFFFFFFFFU);
			break;
		}
		offset -= static_cast<unsigned>(node->size);
	}

	/* Currently supporting block size up to 4K,
	fall back to default if bigger requested. */
	if (block_size > 4096) {
		block_size = 512;
	}

	return block_size;
}<|MERGE_RESOLUTION|>--- conflicted
+++ resolved
@@ -365,70 +365,15 @@
 @return whether the file was successfully opened */
 static bool fil_node_open_file_low(fil_node_t *node)
 {
-<<<<<<< HEAD
   ut_ad(!node->is_open());
   ut_ad(node->space->is_closing());
   ut_ad(mutex_own(&fil_system.mutex));
-=======
-	bool		success;
-	bool		read_only_mode;
-	fil_space_t*	space = node->space;
-
-	ut_ad(mutex_own(&fil_system.mutex));
-	ut_a(node->n_pending == 0);
-	ut_a(!node->is_open());
-
-	read_only_mode = space->purpose != FIL_TYPE_TEMPORARY
-		&& srv_read_only_mode;
-
-	const bool first_time_open = node->size == 0;
-
-	bool o_direct_possible = !FSP_FLAGS_HAS_PAGE_COMPRESSION(space->flags);
-	if (const ulint ssize = FSP_FLAGS_GET_ZIP_SSIZE(space->flags)) {
-		compile_time_assert(((UNIV_ZIP_SIZE_MIN >> 1) << 3) == 4096);
-		if (ssize < 3) {
-			o_direct_possible = false;
-		}
-	}
-
-	if (first_time_open
-	    || (space->purpose == FIL_TYPE_TABLESPACE
-		&& node == UT_LIST_GET_FIRST(space->chain)
-		&& srv_startup_is_before_trx_rollback_phase)) {
-		/* We do not know the size of the file yet. First we
-		open the file in the normal mode, no async I/O here,
-		for simplicity. Then do some checks, and close the
-		file again.  NOTE that we could not use the simple
-		file read function os_file_read() in Windows to read
-		from a file opened for async I/O! */
-
-retry:
-		node->handle = os_file_create(
-			innodb_data_file_key, node->name,
-			node->is_raw_disk
-			? OS_FILE_OPEN_RAW | OS_FILE_ON_ERROR_NO_EXIT
-			: OS_FILE_OPEN | OS_FILE_ON_ERROR_NO_EXIT,
-			OS_FILE_AIO,
-			o_direct_possible
-			? OS_DATA_FILE
-			: OS_DATA_FILE_NO_O_DIRECT,
-			read_only_mode,
-			&success);
-
-		if (!success) {
-			/* The following call prints an error message */
-			ulint err = os_file_get_last_error(true);
-			if (err == EMFILE + 100) {
-				if (fil_try_to_close_file_in_LRU(true))
-					goto retry;
-			}
-
-			ib::warn() << "Cannot open '" << node->name << "'."
-				" Have you deleted .ibd files under a"
-				" running mysqld server?";
-			return(false);
-		}
->>>>>>> 1657b7a5
+  const auto flags= node->space->flags;
+  bool o_direct_possible= !FSP_FLAGS_HAS_PAGE_COMPRESSION(flags);
+  static_assert(((UNIV_ZIP_SIZE_MIN >> 1) << 3) == 4096, "compatibility");
+  if (const auto ssize= FSP_FLAGS_GET_ZIP_SSIZE(flags))
+    if (ssize < 3)
+      o_direct_possible= false;
 
   for (;;)
   {
@@ -437,8 +382,9 @@
                                  node->is_raw_disk
                                  ? OS_FILE_OPEN_RAW | OS_FILE_ON_ERROR_NO_EXIT
                                  : OS_FILE_OPEN | OS_FILE_ON_ERROR_NO_EXIT,
-                                 OS_FILE_AIO, OS_DATA_FILE, srv_read_only_mode,
-                                 &success);
+                                 OS_FILE_AIO, o_direct_possible
+                                 ? OS_DATA_FILE : OS_DATA_FILE_NO_O_DIRECT,
+                                 srv_read_only_mode, &success);
     if (success)
       break;
 
@@ -451,7 +397,6 @@
     return false;
   }
 
-<<<<<<< HEAD
   if (node->size);
   else if (!node->read_page0() || !fil_comp_algo_validate(node->space))
   {
@@ -459,21 +404,6 @@
     node->handle= OS_FILE_CLOSED;
     return false;
   }
-=======
-	} else {
-		node->handle = os_file_create(
-			innodb_data_file_key, node->name,
-			node->is_raw_disk
-			? OS_FILE_OPEN_RAW | OS_FILE_ON_ERROR_NO_EXIT
-			: OS_FILE_OPEN | OS_FILE_ON_ERROR_NO_EXIT,
-			OS_FILE_AIO,
-			o_direct_possible
-			? OS_DATA_FILE
-			: OS_DATA_FILE_NO_O_DIRECT,
-			read_only_mode,
-			&success);
-	}
->>>>>>> 1657b7a5
 
   ut_ad(node->is_open());
 
