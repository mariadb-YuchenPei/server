/*****************************************************************************
Copyright (C) 2013, 2015, Google Inc. All Rights Reserved.
Copyright (c) 2014, 2021, MariaDB Corporation.

This program is free software; you can redistribute it and/or modify it under
the terms of the GNU General Public License as published by the Free Software
Foundation; version 2 of the License.

This program is distributed in the hope that it will be useful, but WITHOUT
ANY WARRANTY; without even the implied warranty of MERCHANTABILITY or FITNESS
FOR A PARTICULAR PURPOSE. See the GNU General Public License for more details.

You should have received a copy of the GNU General Public License along with
this program; if not, write to the Free Software Foundation, Inc.,
51 Franklin St, Fifth Floor, Boston, MA 02110-1335 USA

*****************************************************************************/
/**************************************************//**
@file fil0crypt.cc
Innodb file space encrypt/decrypt

Created            Jonas Oreland Google
Modified           Jan Lindström jan.lindstrom@mariadb.com
*******************************************************/

#include "fil0crypt.h"
#include "mtr0types.h"
#include "mach0data.h"
#include "page0zip.h"
#include "buf0checksum.h"
#ifdef UNIV_INNOCHECKSUM
# include "buf0buf.h"
#else
#include "buf0dblwr.h"
#include "srv0srv.h"
#include "srv0start.h"
#include "mtr0mtr.h"
#include "mtr0log.h"
#include "ut0ut.h"
#include "fsp0fsp.h"
#include "fil0pagecompress.h"
#include <my_crypt.h>

static bool fil_crypt_threads_inited = false;

/** Is encryption enabled/disabled */
ulong srv_encrypt_tables;

/** No of key rotation threads requested */
uint srv_n_fil_crypt_threads;

/** No of key rotation threads started */
uint srv_n_fil_crypt_threads_started;

/** At this age or older a space/page will be rotated */
uint srv_fil_crypt_rotate_key_age;

/** Whether the encryption plugin does key rotation */
Atomic_relaxed<bool> srv_encrypt_rotate;

/** Condition variable for srv_n_fil_crypt_threads_started */
static pthread_cond_t fil_crypt_cond;

/** Condition variable to to signal the key rotation threads */
static pthread_cond_t fil_crypt_threads_cond;

/** Condition variable for interrupting sleeptime_ms sleep at the end
of fil_crypt_rotate_page() */
static pthread_cond_t fil_crypt_throttle_sleep_cond;

/** Mutex for key rotation threads. Acquired before fil_system.mutex! */
static mysql_mutex_t fil_crypt_threads_mutex;

/** Variable ensuring only 1 thread at time does initial conversion */
static bool fil_crypt_start_converting;

/** Variables for throttling */
uint srv_n_fil_crypt_iops;	 // 10ms per iop
static constexpr uint srv_alloc_time = 3; // allocate iops for 3s at a time
static uint n_fil_crypt_iops_allocated;

#define DEBUG_KEYROTATION_THROTTLING 0

/** Statistics variables */
static fil_crypt_stat_t crypt_stat;
static mysql_mutex_t crypt_stat_mutex;

/** Wake up the encryption threads */
void fil_crypt_threads_signal(bool broadcast)
{
  mysql_mutex_lock(&fil_crypt_threads_mutex);
  if (broadcast)
    pthread_cond_broadcast(&fil_crypt_threads_cond);
  else
    pthread_cond_signal(&fil_crypt_threads_cond);
  mysql_mutex_unlock(&fil_crypt_threads_mutex);
}

/***********************************************************************
Check if a key needs rotation given a key_state
@param[in]	crypt_data		Encryption information
@param[in]	key_version		Current key version
@param[in]	latest_key_version	Latest key version
@param[in]	rotate_key_age		when to rotate
@return true if key needs rotation, false if not */
static bool
fil_crypt_needs_rotation(
	const fil_space_crypt_t*	crypt_data,
	uint				key_version,
	uint				latest_key_version,
	uint				rotate_key_age)
	MY_ATTRIBUTE((warn_unused_result));

/*********************************************************************
Init space crypt */
void fil_space_crypt_init()
{
  pthread_cond_init(&fil_crypt_throttle_sleep_cond, nullptr);
  mysql_mutex_init(0, &crypt_stat_mutex, nullptr);
}

/*********************************************************************
Cleanup space crypt */
void fil_space_crypt_cleanup()
{
  pthread_cond_destroy(&fil_crypt_throttle_sleep_cond);
  mysql_mutex_destroy(&crypt_stat_mutex);
}

/**
Get latest key version from encryption plugin.
@return key version or ENCRYPTION_KEY_VERSION_INVALID */
uint
fil_space_crypt_t::key_get_latest_version(void)
{
	uint key_version = key_found;

	if (is_key_found()) {
		key_version = encryption_key_get_latest_version(key_id);
		/* InnoDB does dirty read of srv_fil_crypt_rotate_key_age.
		It doesn't matter because srv_encrypt_rotate
		can be set to true only once */
		if (!srv_encrypt_rotate
		    && key_version > srv_fil_crypt_rotate_key_age) {
			srv_encrypt_rotate = true;
		}

		srv_stats.n_key_requests.inc();
		key_found = key_version;
	}

	return key_version;
}

/******************************************************************
Get the latest(key-version), waking the encrypt thread, if needed
@param[in,out]	crypt_data	Crypt data */
static inline
uint
fil_crypt_get_latest_key_version(
	fil_space_crypt_t* crypt_data)
{
	ut_ad(crypt_data != NULL);

	uint key_version = crypt_data->key_get_latest_version();

	if (crypt_data->is_key_found()) {

		if (fil_crypt_needs_rotation(
				crypt_data,
				crypt_data->min_key_version,
				key_version,
				srv_fil_crypt_rotate_key_age)) {
			if (fil_crypt_threads_inited) {
				fil_crypt_threads_signal();
			}
		}
	}

	return key_version;
}

/******************************************************************
Mutex helper for crypt_data->scheme */
void
crypt_data_scheme_locker(
/*=====================*/
	st_encryption_scheme*	scheme,
	int			exit)
{
	fil_space_crypt_t* crypt_data =
		static_cast<fil_space_crypt_t*>(scheme);

	if (exit) {
		mysql_mutex_unlock(&crypt_data->mutex);
	} else {
		mysql_mutex_lock(&crypt_data->mutex);
	}
}

/******************************************************************
Create a fil_space_crypt_t object
@param[in]	type		CRYPT_SCHEME_UNENCRYPTE or
				CRYPT_SCHEME_1
@param[in]	encrypt_mode	FIL_ENCRYPTION_DEFAULT or
				FIL_ENCRYPTION_ON or
				FIL_ENCRYPTION_OFF
@param[in]	min_key_version key_version or 0
@param[in]	key_id		Used key id
@return crypt object */
static
fil_space_crypt_t*
fil_space_create_crypt_data(
	uint			type,
	fil_encryption_t	encrypt_mode,
	uint			min_key_version,
	uint			key_id)
{
	fil_space_crypt_t* crypt_data = NULL;
	if (void* buf = ut_zalloc_nokey(sizeof(fil_space_crypt_t))) {
		crypt_data = new(buf)
			fil_space_crypt_t(
				type,
				min_key_version,
				key_id,
				encrypt_mode);
	}

	return crypt_data;
}

/******************************************************************
Create a fil_space_crypt_t object
@param[in]	encrypt_mode	FIL_ENCRYPTION_DEFAULT or
				FIL_ENCRYPTION_ON or
				FIL_ENCRYPTION_OFF

@param[in]	key_id		Encryption key id
@return crypt object */
fil_space_crypt_t*
fil_space_create_crypt_data(
	fil_encryption_t	encrypt_mode,
	uint			key_id)
{
	return (fil_space_create_crypt_data(0, encrypt_mode, 0, key_id));
}

/******************************************************************
Merge fil_space_crypt_t object
@param[in,out]	dst		Destination cryp data
@param[in]	src		Source crypt data */
static
void
fil_space_merge_crypt_data(
	fil_space_crypt_t* dst,
	const fil_space_crypt_t* src)
{
	mysql_mutex_lock(&dst->mutex);

	/* validate that they are mergeable */
	ut_a(src->type == CRYPT_SCHEME_UNENCRYPTED ||
	     src->type == CRYPT_SCHEME_1);

	ut_a(dst->type == CRYPT_SCHEME_UNENCRYPTED ||
	     dst->type == CRYPT_SCHEME_1);

	dst->encryption = src->encryption;
	dst->type = src->type;
	dst->min_key_version = src->min_key_version;
	dst->keyserver_requests += src->keyserver_requests;

	mysql_mutex_unlock(&dst->mutex);
}

/** Initialize encryption parameters from a tablespace header page.
@param[in]	zip_size	ROW_FORMAT=COMPRESSED page size, or 0
@param[in]	page		first page of the tablespace
@return crypt data from page 0
@retval	NULL	if not present or not valid */
fil_space_crypt_t* fil_space_read_crypt_data(ulint zip_size, const byte* page)
{
	const ulint offset = FSP_HEADER_OFFSET
		+ fsp_header_get_encryption_offset(zip_size);

	if (memcmp(page + offset, CRYPT_MAGIC, MAGIC_SZ) != 0) {
		/* Crypt data is not stored. */
		return NULL;
	}

	uint8_t type = mach_read_from_1(page + offset + MAGIC_SZ + 0);
	uint8_t iv_length = mach_read_from_1(page + offset + MAGIC_SZ + 1);
	fil_space_crypt_t* crypt_data;

	if (!(type == CRYPT_SCHEME_UNENCRYPTED ||
	      type == CRYPT_SCHEME_1)
	    || iv_length != sizeof crypt_data->iv) {
		ib::error() << "Found non sensible crypt scheme: "
			    << type << "," << iv_length
			    << " for space: "
			    << page_get_space_id(page);
		return NULL;
	}

	uint min_key_version = mach_read_from_4
		(page + offset + MAGIC_SZ + 2 + iv_length);

	uint key_id = mach_read_from_4
		(page + offset + MAGIC_SZ + 2 + iv_length + 4);

	fil_encryption_t encryption = (fil_encryption_t)mach_read_from_1(
		page + offset + MAGIC_SZ + 2 + iv_length + 8);

	crypt_data = fil_space_create_crypt_data(encryption, key_id);
	/* We need to overwrite these as above function will initialize
	members */
	crypt_data->type = type;
	crypt_data->min_key_version = min_key_version;
	memcpy(crypt_data->iv, page + offset + MAGIC_SZ + 2, iv_length);

	return crypt_data;
}

/******************************************************************
Free a crypt data object
@param[in,out] crypt_data	crypt data to be freed */
void fil_space_destroy_crypt_data(fil_space_crypt_t **crypt_data)
{
	if (crypt_data != NULL && (*crypt_data) != NULL) {
		fil_space_crypt_t* c;
		if (UNIV_LIKELY(fil_crypt_threads_inited)) {
			mysql_mutex_lock(&fil_crypt_threads_mutex);
			c = *crypt_data;
			*crypt_data = NULL;
			mysql_mutex_unlock(&fil_crypt_threads_mutex);
		} else {
			ut_ad(srv_read_only_mode || !srv_was_started);
			c = *crypt_data;
			*crypt_data = NULL;
		}
		if (c) {
			c->~fil_space_crypt_t();
			ut_free(c);
		}
	}
}

/** Amend encryption information from redo log.
@param[in]	space	tablespace
@param[in]	data	encryption metadata */
void fil_crypt_parse(fil_space_t* space, const byte* data)
{
	ut_ad(data[1] == MY_AES_BLOCK_SIZE);
	if (void* buf = ut_zalloc_nokey(sizeof(fil_space_crypt_t))) {
		fil_space_crypt_t* crypt_data = new(buf)
			fil_space_crypt_t(
				data[0],
				mach_read_from_4(&data[2 + MY_AES_BLOCK_SIZE]),
				mach_read_from_4(&data[6 + MY_AES_BLOCK_SIZE]),
				static_cast<fil_encryption_t>
				(data[10 + MY_AES_BLOCK_SIZE]));
		memcpy(crypt_data->iv, data + 2, MY_AES_BLOCK_SIZE);
		mysql_mutex_lock(&fil_system.mutex);
		if (space->crypt_data) {
			fil_space_merge_crypt_data(space->crypt_data,
						   crypt_data);
			fil_space_destroy_crypt_data(&crypt_data);
			crypt_data = space->crypt_data;
		} else {
			space->crypt_data = crypt_data;
		}
		mysql_mutex_unlock(&fil_system.mutex);
	}
}

/** Write encryption metadata to the first page.
@param[in,out]	block	first page of the tablespace
@param[in,out]	mtr	mini-transaction */
void fil_space_crypt_t::write_page0(buf_block_t* block, mtr_t* mtr)
{
	const ulint offset = FSP_HEADER_OFFSET
		+ fsp_header_get_encryption_offset(block->zip_size());
	byte* b = block->page.frame + offset;

	mtr->memcpy<mtr_t::MAYBE_NOP>(*block, b, CRYPT_MAGIC, MAGIC_SZ);

	b += MAGIC_SZ;
	byte* const start = b;
	*b++ = static_cast<byte>(type);
	compile_time_assert(sizeof iv == MY_AES_BLOCK_SIZE);
	compile_time_assert(sizeof iv == CRYPT_SCHEME_1_IV_LEN);
	*b++ = sizeof iv;
	memcpy(b, iv, sizeof iv);
	b += sizeof iv;
	mach_write_to_4(b, min_key_version);
	b += 4;
	mach_write_to_4(b, key_id);
	b += 4;
	*b++ = byte(encryption);
	ut_ad(b - start == 11 + MY_AES_BLOCK_SIZE);
	/* We must log also any unchanged bytes, because recovery will
	invoke fil_crypt_parse() based on this log record. */
	mtr->memcpy(*block, offset + MAGIC_SZ, b - start);
}

/** Encrypt a buffer for non full checksum.
@param[in,out]		crypt_data		Crypt data
@param[in]		space			space_id
@param[in]		offset			Page offset
@param[in]		lsn			Log sequence number
@param[in]		src_frame		Page to encrypt
@param[in]		zip_size		ROW_FORMAT=COMPRESSED
						page size, or 0
@param[in,out]		dst_frame		Output buffer
@return encrypted buffer or NULL */
static byte* fil_encrypt_buf_for_non_full_checksum(
	fil_space_crypt_t*	crypt_data,
	ulint			space,
	ulint			offset,
	lsn_t			lsn,
	const byte*		src_frame,
	ulint			zip_size,
	byte*			dst_frame)
{
	uint size = uint(zip_size ? zip_size : srv_page_size);
	uint key_version = fil_crypt_get_latest_key_version(crypt_data);
	ut_a(key_version != ENCRYPTION_KEY_VERSION_INVALID);
	ut_ad(!ut_align_offset(src_frame, 8));
	ut_ad(!ut_align_offset(dst_frame, 8));

	const bool page_compressed = fil_page_get_type(src_frame)
		== FIL_PAGE_PAGE_COMPRESSED_ENCRYPTED;
	uint header_len = FIL_PAGE_DATA;

	if (page_compressed) {
		header_len += FIL_PAGE_ENCRYPT_COMP_METADATA_LEN;
	}

	/* FIL page header is not encrypted */
	memcpy(dst_frame, src_frame, header_len);
	mach_write_to_4(dst_frame + FIL_PAGE_FILE_FLUSH_LSN_OR_KEY_VERSION,
			key_version);

	/* Calculate the start offset in a page */
	uint		unencrypted_bytes = header_len + FIL_PAGE_DATA_END;
	uint		srclen = size - unencrypted_bytes;
	const byte*	src = src_frame + header_len;
	byte*		dst = dst_frame + header_len;
	uint32		dstlen = 0;

	if (page_compressed) {
		srclen = mach_read_from_2(src_frame + FIL_PAGE_DATA);
	}

	int rc = encryption_scheme_encrypt(src, srclen, dst, &dstlen,
					   crypt_data, key_version,
					   (uint32)space, (uint32)offset, lsn);
	ut_a(rc == MY_AES_OK);
	ut_a(dstlen == srclen);

	/* For compressed tables we do not store the FIL header because
	the whole page is not stored to the disk. In compressed tables only
	the FIL header + compressed (and now encrypted) payload alligned
	to sector boundary is written. */
	if (!page_compressed) {
		/* FIL page trailer is also not encrypted */
		static_assert(FIL_PAGE_DATA_END == 8, "alignment");
		memcpy_aligned<8>(dst_frame + size - FIL_PAGE_DATA_END,
				  src_frame + size - FIL_PAGE_DATA_END, 8);
	} else {
		/* Clean up rest of buffer */
		memset(dst_frame+header_len+srclen, 0,
		       size - (header_len + srclen));
	}

	/* store the post-encryption checksum after the key-version */
	mach_write_to_4(dst_frame + FIL_PAGE_FILE_FLUSH_LSN_OR_KEY_VERSION + 4,
			zip_size
			? page_zip_calc_checksum(dst_frame, zip_size,
						 SRV_CHECKSUM_ALGORITHM_CRC32)
			: buf_calc_page_crc32(dst_frame));

	ut_ad(fil_space_verify_crypt_checksum(dst_frame, zip_size));

	srv_stats.pages_encrypted.inc();

	return dst_frame;
}

/** Encrypt a buffer for full checksum format.
@param[in,out]		crypt_data		Crypt data
@param[in]		space			space_id
@param[in]		offset			Page offset
@param[in]		lsn			Log sequence number
@param[in]		src_frame		Page to encrypt
@param[in,out]		dst_frame		Output buffer
@return encrypted buffer or NULL */
static byte* fil_encrypt_buf_for_full_crc32(
	fil_space_crypt_t*	crypt_data,
	ulint			space,
	ulint			offset,
	lsn_t			lsn,
	const byte*		src_frame,
	byte*			dst_frame)
{
	uint key_version = fil_crypt_get_latest_key_version(crypt_data);
	ut_d(bool corrupted = false);
	const uint size = buf_page_full_crc32_size(src_frame, NULL,
#ifdef UNIV_DEBUG
						   &corrupted
#else
						   NULL
#endif
						   );
	ut_ad(!corrupted);
	uint srclen = size - (FIL_PAGE_FILE_FLUSH_LSN_OR_KEY_VERSION
			      + FIL_PAGE_FCRC32_CHECKSUM);
	const byte* src = src_frame + FIL_PAGE_FILE_FLUSH_LSN_OR_KEY_VERSION;
	byte* dst = dst_frame + FIL_PAGE_FILE_FLUSH_LSN_OR_KEY_VERSION;
	uint dstlen = 0;

	ut_a(key_version != ENCRYPTION_KEY_VERSION_INVALID);

	/* Till FIL_PAGE_LSN, page is not encrypted */
	memcpy(dst_frame, src_frame, FIL_PAGE_FILE_FLUSH_LSN_OR_KEY_VERSION);

	/* Write key version to the page. */
	mach_write_to_4(dst_frame + FIL_PAGE_FCRC32_KEY_VERSION, key_version);

	int rc = encryption_scheme_encrypt(src, srclen, dst, &dstlen,
					   crypt_data, key_version,
					   uint(space), uint(offset), lsn);
	ut_a(rc == MY_AES_OK);
	ut_a(dstlen == srclen);

	const ulint payload = size - FIL_PAGE_FCRC32_CHECKSUM;
	mach_write_to_4(dst_frame + payload, ut_crc32(dst_frame, payload));
	/* Clean the rest of the buffer. FIXME: Punch holes when writing! */
	memset(dst_frame + (payload + 4), 0, srv_page_size - (payload + 4));

	srv_stats.pages_encrypted.inc();

	return dst_frame;
}

/** Encrypt a buffer.
@param[in,out]		crypt_data		Crypt data
@param[in]		space			space_id
@param[in]		offset			Page offset
@param[in]		src_frame		Page to encrypt
@param[in]		zip_size		ROW_FORMAT=COMPRESSED
						page size, or 0
@param[in,out]		dst_frame		Output buffer
@param[in]		use_full_checksum	full crc32 algo is used
@return encrypted buffer or NULL */
byte* fil_encrypt_buf(
	fil_space_crypt_t*	crypt_data,
	ulint			space,
	ulint			offset,
	const byte*		src_frame,
	ulint			zip_size,
	byte*			dst_frame,
	bool			use_full_checksum)
{
	const lsn_t lsn = mach_read_from_8(src_frame + FIL_PAGE_LSN);

	if (use_full_checksum) {
		ut_ad(!zip_size);
		return fil_encrypt_buf_for_full_crc32(
			crypt_data, space, offset,
			lsn, src_frame, dst_frame);
	}

	return fil_encrypt_buf_for_non_full_checksum(
		crypt_data, space, offset, lsn,
		src_frame, zip_size, dst_frame);
}

/** Check whether these page types are allowed to encrypt.
@param[in]	space		tablespace object
@param[in]	src_frame	source page
@return true if it is valid page type */
static bool fil_space_encrypt_valid_page_type(
	const fil_space_t*	space,
	const byte*		src_frame)
{
	switch (fil_page_get_type(src_frame)) {
	case FIL_PAGE_RTREE:
		return space->full_crc32();
	case FIL_PAGE_TYPE_FSP_HDR:
	case FIL_PAGE_TYPE_XDES:
		return false;
	}

	return true;
}

/******************************************************************
Encrypt a page

@param[in]		space		Tablespace
@param[in]		offset		Page offset
@param[in]		src_frame	Page to encrypt
@param[in,out]		dst_frame	Output buffer
@return encrypted buffer or NULL */
byte* fil_space_encrypt(
	const fil_space_t*	space,
	ulint			offset,
	byte*			src_frame,
	byte*			dst_frame)
{
	if (!fil_space_encrypt_valid_page_type(space, src_frame)) {
		return src_frame;
	}

	if (!space->crypt_data || !space->crypt_data->is_encrypted()) {
		return (src_frame);
	}

	ut_ad(space->referenced());

	return fil_encrypt_buf(space->crypt_data, space->id, offset,
			       src_frame, space->zip_size(),
			       dst_frame, space->full_crc32());
}

/** Decrypt a page for full checksum format.
@param[in]	space			space id
@param[in]	crypt_data		crypt_data
@param[in]	tmp_frame		Temporary buffer
@param[in,out]	src_frame		Page to decrypt
@return DB_SUCCESS or error */
static dberr_t fil_space_decrypt_full_crc32(
	ulint			space,
	fil_space_crypt_t*	crypt_data,
	byte*			tmp_frame,
	byte*			src_frame)
{
	uint key_version = mach_read_from_4(
		src_frame + FIL_PAGE_FCRC32_KEY_VERSION);
	lsn_t lsn = mach_read_from_8(src_frame + FIL_PAGE_LSN);
	uint offset = mach_read_from_4(src_frame + FIL_PAGE_OFFSET);

	ut_a(key_version != ENCRYPTION_KEY_NOT_ENCRYPTED);

	ut_ad(crypt_data);
	ut_ad(crypt_data->is_encrypted());

	memcpy(tmp_frame, src_frame, FIL_PAGE_FILE_FLUSH_LSN_OR_KEY_VERSION);

	/* Calculate the offset where decryption starts */
	const byte* src = src_frame + FIL_PAGE_FILE_FLUSH_LSN_OR_KEY_VERSION;
	byte* dst = tmp_frame + FIL_PAGE_FILE_FLUSH_LSN_OR_KEY_VERSION;
	uint dstlen = 0;
	bool corrupted = false;
	uint size = buf_page_full_crc32_size(src_frame, NULL, &corrupted);
	if (UNIV_UNLIKELY(corrupted)) {
		return DB_DECRYPTION_FAILED;
	}

	uint srclen = size - (FIL_PAGE_FILE_FLUSH_LSN_OR_KEY_VERSION
			      + FIL_PAGE_FCRC32_CHECKSUM);

	int rc = encryption_scheme_decrypt(src, srclen, dst, &dstlen,
					   crypt_data, key_version,
					   (uint) space, offset, lsn);

	if (rc != MY_AES_OK || dstlen != srclen) {
		if (rc == -1) {
			return DB_DECRYPTION_FAILED;
		}

		ib::fatal() << "Unable to decrypt data-block "
			    << " src: " << src << "srclen: "
			    << srclen << " buf: " << dst << "buflen: "
			    << dstlen << " return-code: " << rc
			    << " Can't continue!";
	}

	/* Copy only checksum part in the trailer */
	memcpy(tmp_frame + srv_page_size - FIL_PAGE_FCRC32_CHECKSUM,
	       src_frame + srv_page_size - FIL_PAGE_FCRC32_CHECKSUM,
	       FIL_PAGE_FCRC32_CHECKSUM);

	srv_stats.pages_decrypted.inc();

	return DB_SUCCESS; /* page was decrypted */
}

/** Decrypt a page for non full checksum format.
@param[in]	crypt_data		crypt_data
@param[in]	tmp_frame		Temporary buffer
@param[in]	physical_size		page size
@param[in,out]	src_frame		Page to decrypt
@return DB_SUCCESS or error */
static dberr_t fil_space_decrypt_for_non_full_checksum(
	fil_space_crypt_t*	crypt_data,
	byte*			tmp_frame,
	ulint			physical_size,
	byte*			src_frame)
{
	uint key_version = mach_read_from_4(
			src_frame + FIL_PAGE_FILE_FLUSH_LSN_OR_KEY_VERSION);
	bool page_compressed = (fil_page_get_type(src_frame)
				== FIL_PAGE_PAGE_COMPRESSED_ENCRYPTED);
	uint offset = mach_read_from_4(src_frame + FIL_PAGE_OFFSET);
	uint space = mach_read_from_4(
			src_frame + FIL_PAGE_ARCH_LOG_NO_OR_SPACE_ID);
	ib_uint64_t lsn = mach_read_from_8(src_frame + FIL_PAGE_LSN);

	ut_a(key_version != ENCRYPTION_KEY_NOT_ENCRYPTED);
	ut_a(crypt_data != NULL && crypt_data->is_encrypted());

	/* read space & lsn */
	uint header_len = FIL_PAGE_DATA;

	if (page_compressed) {
		header_len += FIL_PAGE_ENCRYPT_COMP_METADATA_LEN;
	}

	/* Copy FIL page header, it is not encrypted */
	memcpy(tmp_frame, src_frame, header_len);

	/* Calculate the offset where decryption starts */
	const byte* src = src_frame + header_len;
	byte* dst = tmp_frame + header_len;
	uint32 dstlen = 0;
	uint srclen = uint(physical_size) - header_len - FIL_PAGE_DATA_END;

	if (page_compressed) {
		srclen = mach_read_from_2(src_frame + FIL_PAGE_DATA);
	}

	int rc = encryption_scheme_decrypt(src, srclen, dst, &dstlen,
					   crypt_data, key_version,
					   space, offset, lsn);

	if (! ((rc == MY_AES_OK) && ((ulint) dstlen == srclen))) {

		if (rc == -1) {
			return DB_DECRYPTION_FAILED;
		}

		ib::fatal() << "Unable to decrypt data-block "
			    << " src: " << static_cast<const void*>(src)
			    << "srclen: "
			    << srclen << " buf: "
			    << static_cast<const void*>(dst) << "buflen: "
			    << dstlen << " return-code: " << rc
			    << " Can't continue!";
	}

	/* For compressed tables we do not store the FIL header because
	the whole page is not stored to the disk. In compressed tables only
	the FIL header + compressed (and now encrypted) payload alligned
	to sector boundary is written. */
	if (!page_compressed) {
		/* Copy FIL trailer */
		memcpy(tmp_frame + physical_size - FIL_PAGE_DATA_END,
		       src_frame + physical_size - FIL_PAGE_DATA_END,
		       FIL_PAGE_DATA_END);
	}

	srv_stats.pages_decrypted.inc();

	return DB_SUCCESS; /* page was decrypted */
}

/** Decrypt a page.
@param[in]	space_id		tablespace id
@param[in]	fsp_flags		Tablespace flags
@param[in]	crypt_data		crypt_data
@param[in]	tmp_frame		Temporary buffer
@param[in]	physical_size		page size
@param[in,out]	src_frame		Page to decrypt
@param[out]	err			DB_SUCCESS or DB_DECRYPTION_FAILED
@return DB_SUCCESS or error */
dberr_t
fil_space_decrypt(
	uint32_t		space_id,
	uint32_t		fsp_flags,
	fil_space_crypt_t*	crypt_data,
	byte*			tmp_frame,
	ulint			physical_size,
<<<<<<< HEAD
	byte*			src_frame,
	dberr_t*		err)
=======
	ulint			fsp_flags,
	byte*			src_frame)
>>>>>>> e0f7c89c
{
	if (fil_space_t::full_crc32(fsp_flags)) {
		return fil_space_decrypt_full_crc32(
			space_id, crypt_data, tmp_frame, src_frame);
	}

	return fil_space_decrypt_for_non_full_checksum(crypt_data, tmp_frame,
						       physical_size,
						       src_frame);
}

/**
Decrypt a page.
@param[in]	space			Tablespace
@param[in]	tmp_frame		Temporary buffer used for decrypting
@param[in,out]	src_frame		Page to decrypt
@return decrypted page, or original not encrypted page if decryption is
not needed.*/
byte*
fil_space_decrypt(
	const fil_space_t* space,
	byte*		tmp_frame,
	byte*		src_frame)
{
	const ulint physical_size = space->physical_size();

	ut_ad(space->crypt_data != NULL && space->crypt_data->is_encrypted());
	ut_ad(space->referenced());

<<<<<<< HEAD
	bool encrypted = fil_space_decrypt(space->id, space->flags,
					   space->crypt_data,
					   tmp_frame, physical_size,
					   src_frame, &err);

	if (err == DB_SUCCESS) {
		if (encrypted) {
			/* Copy the decrypted page back to page buffer, not
			really any other options. */
			memcpy(src_frame, tmp_frame, physical_size);
		}

		res = src_frame;
=======
	if (DB_SUCCESS != fil_space_decrypt(space->id, space->crypt_data,
					    tmp_frame, physical_size,
					    space->flags, src_frame)) {
		return nullptr;
>>>>>>> e0f7c89c
	}

	/* Copy the decrypted page back to page buffer, not
	really any other options. */
	memcpy(src_frame, tmp_frame, physical_size);

	return src_frame;
}

/***********************************************************************/

/** A copy of global key state */
struct key_state_t {
	key_state_t() : key_id(0), key_version(0),
			rotate_key_age(srv_fil_crypt_rotate_key_age) {}
	bool operator==(const key_state_t& other) const {
		return key_version == other.key_version &&
			rotate_key_age == other.rotate_key_age;
	}
	uint key_id;
	uint key_version;
	uint rotate_key_age;
};

/***********************************************************************
Copy global key state
@param[in,out]	new_state	key state
@param[in]	crypt_data	crypt data */
static void
fil_crypt_get_key_state(
	key_state_t*			new_state,
	fil_space_crypt_t*		crypt_data)
{
	if (srv_encrypt_tables) {
		new_state->key_version = crypt_data->key_get_latest_version();
		new_state->rotate_key_age = srv_fil_crypt_rotate_key_age;

		ut_a(new_state->key_version != ENCRYPTION_KEY_NOT_ENCRYPTED);
	} else {
		new_state->key_version = 0;
		new_state->rotate_key_age = 0;
	}
}

/***********************************************************************
Check if a key needs rotation given a key_state
@param[in]	crypt_data		Encryption information
@param[in]	key_version		Current key version
@param[in]	latest_key_version	Latest key version
@param[in]	rotate_key_age		when to rotate
@return true if key needs rotation, false if not */
static bool
fil_crypt_needs_rotation(
	const fil_space_crypt_t*	crypt_data,
	uint				key_version,
	uint				latest_key_version,
	uint				rotate_key_age)
{
	if (key_version == ENCRYPTION_KEY_VERSION_INVALID) {
		return false;
	}

	if (key_version == 0 && latest_key_version != 0) {
		/* this is rotation unencrypted => encrypted
		* ignore rotate_key_age */
		return true;
	}

	if (latest_key_version == 0 && key_version != 0) {
		if (crypt_data->encryption == FIL_ENCRYPTION_DEFAULT) {
			/* this is rotation encrypted => unencrypted */
			return true;
		}
		return false;
	}

	if (crypt_data->encryption == FIL_ENCRYPTION_DEFAULT
	    && crypt_data->type == CRYPT_SCHEME_1
	    && !srv_encrypt_tables) {
		/* This is rotation encrypted => unencrypted */
		return true;
	}

	if (rotate_key_age == 0) {
		return false;
	}

	/* this is rotation encrypted => encrypted,
	* only reencrypt if key is sufficiently old */
	if (key_version + rotate_key_age < latest_key_version) {
		return true;
	}

	return false;
}

/** Read page 0 and possible crypt data from there.
@param[in,out]	space		Tablespace */
static inline
void
fil_crypt_read_crypt_data(fil_space_t* space)
{
	if (space->crypt_data || space->size || !space->get_size()) {
		/* The encryption metadata has already been read, or
		the tablespace is not encrypted and the file has been
		opened already, or the file cannot be accessed,
		likely due to a concurrent DROP
		(possibly as part of TRUNCATE or ALTER TABLE).
		FIXME: The file can become unaccessible any time
		after this check! We should really remove this
		function and instead make crypt_data an integral
		part of fil_space_t. */
		return;
	}

	const ulint zip_size = space->zip_size();
	mtr_t	mtr;
	mtr.start();
	if (buf_block_t* block = buf_page_get_gen(page_id_t(space->id, 0),
						  zip_size, RW_S_LATCH,
						  nullptr,
						  BUF_GET_POSSIBLY_FREED,
						  &mtr)) {
		if (block->page.is_freed()) {
			goto func_exit;
		}
		mysql_mutex_lock(&fil_system.mutex);
		if (!space->crypt_data && !space->is_stopping()) {
			space->crypt_data = fil_space_read_crypt_data(
				zip_size, block->page.frame);
		}
		mysql_mutex_unlock(&fil_system.mutex);
	}
func_exit:
	mtr.commit();
}

/** Start encrypting a space
@param[in,out]		space		Tablespace
@return true if a recheck of tablespace is needed by encryption thread. */
static bool fil_crypt_start_encrypting_space(fil_space_t* space)
{
	mysql_mutex_lock(&fil_crypt_threads_mutex);

	fil_space_crypt_t *crypt_data = space->crypt_data;

	/* If space is not encrypted and encryption is not enabled, then
	do not continue encrypting the space. */
	if (!crypt_data && !srv_encrypt_tables) {
func_exit:
		mysql_mutex_unlock(&fil_crypt_threads_mutex);
		return false;
	}

	const bool recheck = fil_crypt_start_converting;

	if (recheck || crypt_data || space->is_stopping()) {
		mysql_mutex_unlock(&fil_crypt_threads_mutex);
		return recheck;
	}

	/* NOTE: we need to write and flush page 0 before publishing
	* the crypt data. This so that after restart there is no
	* risk of finding encrypted pages without having
	* crypt data in page 0 */

	/* 1 - create crypt data */
	crypt_data = fil_space_create_crypt_data(
		FIL_ENCRYPTION_DEFAULT, FIL_DEFAULT_ENCRYPTION_KEY);

	if (!crypt_data) {
		goto func_exit;
	}

	fil_crypt_start_converting = true;
	mysql_mutex_unlock(&fil_crypt_threads_mutex);

	mtr_t mtr;
	mtr.start();

	/* 2 - get page 0 */
	dberr_t err = DB_SUCCESS;
	if (buf_block_t* block = buf_page_get_gen(
		    page_id_t(space->id, 0), space->zip_size(),
		    RW_X_LATCH, NULL, BUF_GET_POSSIBLY_FREED,
		    &mtr, &err)) {
		if (block->page.is_freed()) {
			goto abort;
		}

		crypt_data->type = CRYPT_SCHEME_1;
		crypt_data->min_key_version = 0; // all pages are unencrypted
		crypt_data->rotate_state.start_time = time(0);
		crypt_data->rotate_state.starting = true;
		crypt_data->rotate_state.active_threads = 1;

		mysql_mutex_lock(&fil_system.mutex);
		const bool stopping = space->is_stopping();
		if (!stopping) {
			space->crypt_data = crypt_data;
		}
		mysql_mutex_unlock(&fil_system.mutex);

		if (stopping) {
			goto abort;
		}

		/* 3 - write crypt data to page 0 */
		mtr.set_named_space(space);
		crypt_data->write_page0(block, &mtr);

		mtr.commit();

		/* 4 - sync tablespace before publishing crypt data */
		while (buf_flush_list_space(space));

		/* 5 - publish crypt data */
		mysql_mutex_lock(&fil_crypt_threads_mutex);
		mysql_mutex_lock(&crypt_data->mutex);
		crypt_data->type = CRYPT_SCHEME_1;
		ut_a(crypt_data->rotate_state.active_threads == 1);
		crypt_data->rotate_state.active_threads = 0;
		crypt_data->rotate_state.starting = false;

		fil_crypt_start_converting = false;
		mysql_mutex_unlock(&fil_crypt_threads_mutex);
		mysql_mutex_unlock(&crypt_data->mutex);

		return false;
	}

abort:
	mtr.commit();
	mysql_mutex_lock(&fil_crypt_threads_mutex);
	fil_crypt_start_converting = false;
	mysql_mutex_unlock(&fil_crypt_threads_mutex);

	crypt_data->~fil_space_crypt_t();
	ut_free(crypt_data);
	return false;
}

/** State of a rotation thread */
struct rotate_thread_t {
  explicit rotate_thread_t(uint no) : thread_no(no) {}

  uint thread_no;
  bool first = true;              /*!< is position before first space */
  space_list_t::iterator space
    = fil_system.space_list.end();/*!< current space or .end() */
  uint32_t offset = 0;            /*!< current page number */
  ulint batch = 0;                /*!< #pages to rotate */
  uint min_key_version_found = 0; /*!< min key version found but not rotated */
  lsn_t end_lsn = 0;              /*!< max lsn when rotating this space */

  uint estimated_max_iops = 20;/*!< estimation of max iops */
  uint allocated_iops = 0;     /*!< allocated iops */
  ulint cnt_waited = 0;	       /*!< #times waited during this slot */
  uintmax_t sum_waited_us = 0; /*!< wait time during this slot */

	fil_crypt_stat_t crypt_stat; // statistics

	/** @return whether this thread should terminate */
	bool should_shutdown() const {
		mysql_mutex_assert_owner(&fil_crypt_threads_mutex);
		switch (srv_shutdown_state) {
		case SRV_SHUTDOWN_NONE:
			return thread_no >= srv_n_fil_crypt_threads;
		case SRV_SHUTDOWN_EXIT_THREADS:
			/* srv_init_abort() must have been invoked */
		case SRV_SHUTDOWN_CLEANUP:
		case SRV_SHUTDOWN_INITIATED:
			return true;
		case SRV_SHUTDOWN_LAST_PHASE:
			break;
		}
		ut_ad(0);
		return true;
	}
};

/** Avoid the removal of the tablespace from
default_encrypt_list only when
1) Another active encryption thread working on tablespace
2) Eligible for tablespace key rotation
3) Tablespace is in flushing phase
@return true if tablespace should be removed from
default encrypt */
static bool fil_crypt_must_remove(const fil_space_t &space)
{
  ut_ad(space.purpose == FIL_TYPE_TABLESPACE);
  fil_space_crypt_t *crypt_data = space.crypt_data;
  mysql_mutex_assert_owner(&fil_system.mutex);
  const ulong encrypt_tables= srv_encrypt_tables;
  if (!crypt_data)
    return !encrypt_tables;
  if (!crypt_data->is_key_found())
    return true;

  mysql_mutex_lock(&crypt_data->mutex);
  const bool remove= (space.is_stopping() || crypt_data->not_encrypted()) &&
    (!crypt_data->rotate_state.flushing &&
     !encrypt_tables == !!crypt_data->min_key_version &&
     !crypt_data->rotate_state.active_threads);
  mysql_mutex_unlock(&crypt_data->mutex);
  return remove;
}

/***********************************************************************
Check if space needs rotation given a key_state
@param[in,out]		state		Key rotation state
@param[in,out]		key_state	Key state
@param[in,out]		recheck		needs recheck ?
@return true if space needs key rotation */
static
bool
fil_crypt_space_needs_rotation(
	rotate_thread_t*	state,
	key_state_t*		key_state,
	bool*			recheck)
{
	mysql_mutex_assert_not_owner(&fil_crypt_threads_mutex);

	fil_space_t* space = &*state->space;

	ut_ad(space->referenced());
	ut_ad(space->purpose == FIL_TYPE_TABLESPACE);

	fil_space_crypt_t *crypt_data = space->crypt_data;

	if (crypt_data == NULL) {
		/**
		* space has no crypt data
		*   start encrypting it...
		*/
		*recheck = fil_crypt_start_encrypting_space(space);
		crypt_data = space->crypt_data;

		if (crypt_data == NULL) {
			return false;
		}

		crypt_data->key_get_latest_version();
	}

	/* If used key_id is not found from encryption plugin we can't
	continue to rotate the tablespace */
	if (!crypt_data->is_key_found()) {
		return false;
	}

	bool need_key_rotation = false;

	mysql_mutex_lock(&crypt_data->mutex);

	do {
		/* prevent threads from starting to rotate space */
		if (crypt_data->rotate_state.starting) {
			/* recheck this space later */
			*recheck = true;
			break;
		}

		/* prevent threads from starting to rotate space */
		if (space->is_stopping()) {
			break;
		}

		if (crypt_data->rotate_state.flushing) {
			break;
		}

		/* No need to rotate space if encryption is disabled */
		if (crypt_data->not_encrypted()) {
			break;
		}

		if (crypt_data->key_id != key_state->key_id) {
			key_state->key_id= crypt_data->key_id;
			fil_crypt_get_key_state(key_state, crypt_data);
		}

		need_key_rotation = fil_crypt_needs_rotation(
			crypt_data,
			crypt_data->min_key_version,
			key_state->key_version,
			key_state->rotate_key_age);
	} while (0);

	mysql_mutex_unlock(&crypt_data->mutex);
	return need_key_rotation;
}

/***********************************************************************
Update global statistics with thread statistics
@param[in,out]	state		key rotation statistics */
static void
fil_crypt_update_total_stat(
	rotate_thread_t *state)
{
	mysql_mutex_lock(&crypt_stat_mutex);
	crypt_stat.pages_read_from_cache +=
		state->crypt_stat.pages_read_from_cache;
	crypt_stat.pages_read_from_disk +=
		state->crypt_stat.pages_read_from_disk;
	crypt_stat.pages_modified += state->crypt_stat.pages_modified;
	crypt_stat.pages_flushed += state->crypt_stat.pages_flushed;
	// remote old estimate
	crypt_stat.estimated_iops -= state->crypt_stat.estimated_iops;
	// add new estimate
	crypt_stat.estimated_iops += state->estimated_max_iops;
	mysql_mutex_unlock(&crypt_stat_mutex);

	// make new estimate "current" estimate
	state->crypt_stat.pages_read_from_cache = 0;
	state->crypt_stat.pages_read_from_disk = 0;
	state->crypt_stat.pages_modified = 0;
	state->crypt_stat.pages_flushed = 0;
	// record our old (current) estimate
	state->crypt_stat.estimated_iops = state->estimated_max_iops;
}

/***********************************************************************
Allocate iops to thread from global setting,
used before starting to rotate a space.
@param[in,out]		state		Rotation state
@return true if allocation succeeded, false if failed */
static bool fil_crypt_alloc_iops(rotate_thread_t *state)
{
	mysql_mutex_assert_owner(&fil_crypt_threads_mutex);
	ut_ad(state->allocated_iops == 0);

	/* We have not yet selected the space to rotate, thus
	state might not contain space and we can't check
	its status yet. */

	uint max_iops = state->estimated_max_iops;

	if (n_fil_crypt_iops_allocated >= srv_n_fil_crypt_iops) {
wait:
		my_cond_wait(&fil_crypt_threads_cond,
			     &fil_crypt_threads_mutex.m_mutex);
		return false;
	}

	uint alloc = srv_n_fil_crypt_iops - n_fil_crypt_iops_allocated;

	if (alloc > max_iops) {
		alloc = max_iops;
	}

	if (!alloc) {
		goto wait;
	}

	n_fil_crypt_iops_allocated += alloc;

	state->allocated_iops = alloc;
	return true;
}

/**
Reallocate iops to thread when processing a tablespace
@param[in,out]		state		Rotation state
@return whether the thread should continue running */
static bool fil_crypt_realloc_iops(rotate_thread_t *state)
{
	ut_a(state->allocated_iops > 0);

	if (10 * state->cnt_waited > state->batch) {
		/* if we waited more than 10% re-estimate max_iops */
		ulint avg_wait_time_us =
			ulint(state->sum_waited_us / state->cnt_waited);

		if (avg_wait_time_us == 0) {
			avg_wait_time_us = 1; // prevent division by zero
		}

		DBUG_PRINT("ib_crypt",
			("thr_no: %u - update estimated_max_iops from %u to "
			 ULINTPF ".",
			state->thread_no,
			state->estimated_max_iops,
			1000000 / avg_wait_time_us));

		state->estimated_max_iops = std::max(
			1U, uint(1000000 / avg_wait_time_us));
		state->cnt_waited = 0;
		state->sum_waited_us = 0;
	} else {
		DBUG_PRINT("ib_crypt",
			   ("thr_no: %u only waited " ULINTPF
			    "%% skip re-estimate.",
			    state->thread_no,
			    (100 * state->cnt_waited)
			    / (state->batch ? state->batch : 1)));
	}

	ut_ad(state->estimated_max_iops);

	mysql_mutex_lock(&fil_crypt_threads_mutex);

	if (state->should_shutdown()) {
		mysql_mutex_unlock(&fil_crypt_threads_mutex);
		return false;
	}

	if (state->allocated_iops > state->estimated_max_iops) {
		/* release iops */
		uint extra = state->allocated_iops - state->estimated_max_iops;
		state->allocated_iops = state->estimated_max_iops;
		ut_ad(n_fil_crypt_iops_allocated >= extra);
		n_fil_crypt_iops_allocated -= extra;
		pthread_cond_broadcast(&fil_crypt_threads_cond);
	} else if (srv_n_fil_crypt_iops > n_fil_crypt_iops_allocated) {
		/* there are extra iops free */
		uint add = srv_n_fil_crypt_iops - n_fil_crypt_iops_allocated;
		if (state->allocated_iops + add > state->estimated_max_iops) {
			/* but don't alloc more than our max */
			add= state->estimated_max_iops - state->allocated_iops;
		}
		n_fil_crypt_iops_allocated += add;
		state->allocated_iops += add;

		DBUG_PRINT("ib_crypt",
			   ("thr_no: %u increased iops from %u to %u.",
			    state->thread_no,
			    state->allocated_iops - add,
			    state->allocated_iops));
	}

	fil_crypt_update_total_stat(state);
	mysql_mutex_unlock(&fil_crypt_threads_mutex);
	return true;
}

/** Release excess allocated iops
@param state   rotation state
@param wake    whether to wake up other threads */
static void fil_crypt_return_iops(rotate_thread_t *state, bool wake= true)
{
  mysql_mutex_assert_owner(&fil_crypt_threads_mutex);

  if (uint iops= state->allocated_iops)
  {
    ut_ad(n_fil_crypt_iops_allocated >= iops);
    n_fil_crypt_iops_allocated-= iops;
    state->allocated_iops= 0;
    if (wake)
      pthread_cond_broadcast(&fil_crypt_threads_cond);
  }

  fil_crypt_update_total_stat(state);
}

/** Acquire a tablespace reference.
@return whether a tablespace reference was successfully acquired */
inline bool fil_space_t::acquire_if_not_stopped()
{
  mysql_mutex_assert_owner(&fil_system.mutex);
  const uint32_t n= acquire_low();
  if (UNIV_LIKELY(!(n & (STOPPING | CLOSING))))
    return true;
  if (UNIV_UNLIKELY(n & STOPPING))
    return false;
  return UNIV_LIKELY(!(n & CLOSING)) || prepare(true);
}

bool fil_crypt_must_default_encrypt()
{
  return !srv_fil_crypt_rotate_key_age || !srv_encrypt_rotate;
}

/** Return the next tablespace from default_encrypt_tables list.
@param space   previous tablespace (nullptr to start from the start)
@param recheck whether the removal condition needs to be rechecked after
the encryption parameters were changed
@param encrypt expected state of innodb_encrypt_tables
@return the next tablespace to process (n_pending_ops incremented)
@retval fil_system.temp_space if there is no work to do
@retval nullptr upon reaching the end of the iteration */
inline fil_space_t *fil_system_t::default_encrypt_next(fil_space_t *space,
                                                       bool recheck,
                                                       bool encrypt)
{
  mysql_mutex_assert_owner(&mutex);

  auto it= space && space->is_in_default_encrypt
    ? sized_ilist<fil_space_t, default_encrypt_tag_t>::iterator(space)
    : default_encrypt_tables.begin();
  const auto end= default_encrypt_tables.end();

  if (space)
  {
    const bool released= !space->release();

    if (space->is_in_default_encrypt)
    {
      while (++it != end &&
             (!UT_LIST_GET_LEN(it->chain) || it->is_stopping()));

      /* If one of the encryption threads already started
      the encryption of the table then don't remove the
      unencrypted spaces from default encrypt list.

      If there is a change in innodb_encrypt_tables variables
      value then don't remove the last processed tablespace
      from the default encrypt list. */
      if (released && !recheck && fil_crypt_must_remove(*space))
      {
        ut_a(!default_encrypt_tables.empty());
        default_encrypt_tables.remove(*space);
        space->is_in_default_encrypt= false;
      }
    }
  }
  else while (it != end &&
	      (!UT_LIST_GET_LEN(it->chain) || it->is_stopping()))
  {
    /* Find the next suitable default encrypt table if
    beginning of default_encrypt_tables list has been scheduled
    to be deleted */
    it++;
  }

  if (it == end)
    return temp_space;

  do
  {
    space= &*it;
    if (space->acquire_if_not_stopped())
      return space;
    if (++it == end)
      return nullptr;
  }
  while (!UT_LIST_GET_LEN(it->chain) || it->is_stopping());

  return nullptr;
}

/** Determine the next tablespace for encryption key rotation.
@param space    current tablespace (nullptr to start from the beginning)
@param recheck  whether the removal condition needs to be rechecked after
encryption parameters were changed
@param encrypt  expected state of innodb_encrypt_tables
@return the next tablespace
@retval fil_system.temp_space if there is no work to do
@retval end() upon reaching the end of the iteration */
space_list_t::iterator fil_space_t::next(space_list_t::iterator space,
                                         bool recheck, bool encrypt)
{
  mysql_mutex_lock(&fil_system.mutex);

  if (fil_crypt_must_default_encrypt())
  {
    fil_space_t *next_space=
      fil_system.default_encrypt_next(space == fil_system.space_list.end()
				      ? nullptr : &*space, recheck, encrypt);
    space= next_space
      ? space_list_t::iterator(next_space)
      : fil_system.space_list.end();
  }
  else
  {
    if (space == fil_system.space_list.end())
      space= fil_system.space_list.begin();
    else
    {
      /* Move on to the next fil_space_t */
      space->release();
      ++space;
    }

    for (; space != fil_system.space_list.end(); ++space)
    {
      if (space->purpose != FIL_TYPE_TABLESPACE)
        continue;
      const uint32_t n= space->acquire_low();
      if (UNIV_LIKELY(!(n & (STOPPING | CLOSING))))
        break;
      if (!(n & STOPPING) && space->prepare(true))
        break;
    }
  }

  mysql_mutex_unlock(&fil_system.mutex);
  return space;
}

/** Search for a space needing rotation
@param[in,out]	key_state	Key state
@param[in,out]	state		Rotation state
@param[in,out]	recheck		recheck of the tablespace is needed or
				still encryption thread does write page 0
@return whether the thread should keep running */
static bool fil_crypt_find_space_to_rotate(
	key_state_t*		key_state,
	rotate_thread_t*	state,
	bool*			recheck)
{
	/* we need iops to start rotating */
	do {
		if (state->should_shutdown()) {
			if (state->space != fil_system.space_list.end()) {
				state->space->release();
				state->space = fil_system.space_list.end();
			}
			return false;
		}
	} while (!fil_crypt_alloc_iops(state));

	if (state->first) {
		state->first = false;
		if (state->space != fil_system.space_list.end()) {
			state->space->release();
		}
		state->space = fil_system.space_list.end();
	}

	state->space = fil_space_t::next(state->space, *recheck,
					 key_state->key_version != 0);

	bool wake = true;
	while (state->space != fil_system.space_list.end()) {
		if (state->space
			== space_list_t::iterator(fil_system.temp_space)) {
			wake = false;
			goto done;
		}

		if (state->should_shutdown()) {
			state->space->release();
done:
			state->space = fil_system.space_list.end();
			break;
		}

		mysql_mutex_unlock(&fil_crypt_threads_mutex);
		/* If there is no crypt data and we have not yet read
		page 0 for this tablespace, we need to read it before
		we can continue. */
		if (!state->space->crypt_data) {
			fil_crypt_read_crypt_data(&*state->space);
		}

		if (fil_crypt_space_needs_rotation(state, key_state, recheck)) {
			ut_ad(key_state->key_id);
			/* init state->min_key_version_found before
			* starting on a space */
			state->min_key_version_found = key_state->key_version;
			mysql_mutex_lock(&fil_crypt_threads_mutex);
			return true;
		}

		state->space = fil_space_t::next(state->space, *recheck,
						 key_state->key_version != 0);
		mysql_mutex_lock(&fil_crypt_threads_mutex);
	}

	/* no work to do; release our allocation of I/O capacity */
	fil_crypt_return_iops(state, wake);
	return true;
}

/***********************************************************************
Start rotating a space
@param[in]	key_state		Key state
@param[in,out]	state			Rotation state */
static
void
fil_crypt_start_rotate_space(
	const key_state_t*	key_state,
	rotate_thread_t*	state)
{
	fil_space_crypt_t *crypt_data = state->space->crypt_data;

	ut_ad(crypt_data);
	mysql_mutex_lock(&crypt_data->mutex);
	ut_ad(key_state->key_id == crypt_data->key_id);

	if (crypt_data->rotate_state.active_threads == 0) {
		/* only first thread needs to init */
		crypt_data->rotate_state.next_offset = 1; // skip page 0
		/* no need to rotate beyond current max
		* if space extends, it will be encrypted with newer version */
		/* FIXME: max_offset could be removed and instead
		space->size consulted.*/
		crypt_data->rotate_state.max_offset = state->space->size;
		crypt_data->rotate_state.end_lsn = 0;
		crypt_data->rotate_state.min_key_version_found =
			key_state->key_version;

		crypt_data->rotate_state.start_time = time(0);

		if (crypt_data->type == CRYPT_SCHEME_UNENCRYPTED &&
			crypt_data->is_encrypted() &&
			key_state->key_version != 0) {
			/* this is rotation unencrypted => encrypted */
			crypt_data->type = CRYPT_SCHEME_1;
		}
	}

	/* count active threads in space */
	crypt_data->rotate_state.active_threads++;

	/* Initialize thread local state */
	state->end_lsn = crypt_data->rotate_state.end_lsn;
	state->min_key_version_found =
		crypt_data->rotate_state.min_key_version_found;

	mysql_mutex_unlock(&crypt_data->mutex);
}

/***********************************************************************
Search for batch of pages needing rotation
@param[in]	key_state		Key state
@param[in,out]	state			Rotation state
@return true if page needing key rotation found, false if not found */
static
bool
fil_crypt_find_page_to_rotate(
	const key_state_t*	key_state,
	rotate_thread_t*	state)
{
	ulint batch = srv_alloc_time * state->allocated_iops;

	ut_ad(state->space == fil_system.space_list.end()
		|| state->space->referenced());

	/* If space is marked to be dropped stop rotation. */
	if (state->space == fil_system.space_list.end()
		|| state->space->is_stopping()) {
		return false;
	}

	fil_space_crypt_t *crypt_data = state->space->crypt_data;

	mysql_mutex_lock(&crypt_data->mutex);
	ut_ad(key_state->key_id == crypt_data->key_id);

	bool found = crypt_data->rotate_state.max_offset >=
		crypt_data->rotate_state.next_offset;

	if (found) {
		state->offset = crypt_data->rotate_state.next_offset;
		ulint remaining = crypt_data->rotate_state.max_offset -
			crypt_data->rotate_state.next_offset;

		if (batch <= remaining) {
			state->batch = batch;
		} else {
			state->batch = remaining;
		}
	}

	crypt_data->rotate_state.next_offset += uint32_t(batch);
	mysql_mutex_unlock(&crypt_data->mutex);
	return found;
}

/***********************************************************************
Get a page and compute sleep time
@param[in,out]		state		Rotation state
@param[in]		offset		Page offset
@param[in,out]		mtr		Minitransaction
@param[out]		sleeptime_ms	Sleep time
@return page or NULL*/
static
buf_block_t*
fil_crypt_get_page_throttle(
	rotate_thread_t*	state,
	uint32_t		offset,
	mtr_t*			mtr,
	ulint*			sleeptime_ms)
{
	fil_space_t* space = &*state->space;
	const ulint zip_size = space->zip_size();
	const page_id_t page_id(space->id, offset);
	ut_ad(space->referenced());

	/* Before reading from tablespace we need to make sure that
	the tablespace is not about to be dropped. */
	if (space->is_stopping()) {
		return NULL;
	}

	buf_block_t* block = buf_page_get_gen(page_id, zip_size, RW_X_LATCH,
					      NULL,
					      BUF_PEEK_IF_IN_POOL, mtr);
	if (block != NULL) {
		/* page was in buffer pool */
		state->crypt_stat.pages_read_from_cache++;
		return block;
	}

	if (space->is_stopping()) {
		return NULL;
	}

	if (fseg_page_is_free(space, state->offset)) {
		/* page is already freed */
		return NULL;
	}

	state->crypt_stat.pages_read_from_disk++;

	const ulonglong start = my_interval_timer();
	block = buf_page_get_gen(page_id, zip_size,
				 RW_X_LATCH,
				 NULL, BUF_GET_POSSIBLY_FREED, mtr);
	const ulonglong end = my_interval_timer();

	state->cnt_waited++;

	if (end > start) {
		state->sum_waited_us += (end - start) / 1000;
	}

	/* average page load */
	ulint add_sleeptime_ms = 0;
	ulint avg_wait_time_us =ulint(state->sum_waited_us / state->cnt_waited);
	ulint alloc_wait_us = 1000000 / state->allocated_iops;

	if (avg_wait_time_us < alloc_wait_us) {
		/* we reading faster than we allocated */
		add_sleeptime_ms = (alloc_wait_us - avg_wait_time_us) / 1000;
	} else {
		/* if page load time is longer than we want, skip sleeping */
	}

	*sleeptime_ms += add_sleeptime_ms;

	return block;
}

/***********************************************************************
Rotate one page
@param[in,out]		key_state		Key state
@param[in,out]		state			Rotation state */
static
void
fil_crypt_rotate_page(
	const key_state_t*	key_state,
	rotate_thread_t*	state)
{
	fil_space_t *space = &*state->space;
	ulint space_id = space->id;
	uint32_t offset = state->offset;
	ulint sleeptime_ms = 0;
	fil_space_crypt_t *crypt_data = space->crypt_data;

	ut_ad(space->referenced());
	ut_ad(offset > 0);

	/* In fil_crypt_thread where key rotation is done we have
	acquired space and checked that this space is not yet
	marked to be dropped. Similarly, in fil_crypt_find_page_to_rotate().
	Check here also to give DROP TABLE or similar a change. */
	if (space->is_stopping()) {
		return;
	}

	if (space_id == TRX_SYS_SPACE && offset == TRX_SYS_PAGE_NO) {
		/* don't encrypt this as it contains address to dblwr buffer */
		return;
	}

	mtr_t mtr;
	mtr.start();
	if (buf_block_t* block = fil_crypt_get_page_throttle(state,
							     offset, &mtr,
							     &sleeptime_ms)) {
		bool modified = false;
		byte* frame = buf_block_get_frame(block);
		const lsn_t block_lsn = mach_read_from_8(FIL_PAGE_LSN + frame);
		uint kv = buf_page_get_key_version(frame, space->flags);

		if (block->page.is_freed()) {
			/* Do not modify freed pages to avoid an assertion
			failure on recovery.*/
		} else if (block->page.oldest_modification() > 1) {
			/* Do not unnecessarily touch pages that are
			already dirty. */
		} else if (space->is_stopping()) {
			/* The tablespace is closing (in DROP TABLE or
			TRUNCATE TABLE or similar): avoid further access */
		} else if (!kv && !*reinterpret_cast<uint16_t*>
			   (&frame[FIL_PAGE_TYPE])) {
			/* It looks like this page is not
			allocated. Because key rotation is accessing
			pages in a pattern that is unlike the normal
			B-tree and undo log access pattern, we cannot
			invoke fseg_page_is_free() here, because that
			could result in a deadlock. If we invoked
			fseg_page_is_free() and released the
			tablespace latch before acquiring block->lock,
			then the fseg_page_is_free() information
			could be stale already. */

			/* If the data file was originally created
			before MariaDB 10.0 or MySQL 5.6, some
			allocated data pages could carry 0 in
			FIL_PAGE_TYPE. The FIL_PAGE_TYPE on those
			pages will be updated in
			buf_flush_init_for_writing() when the page
			is modified the next time.

			Also, when the doublewrite buffer pages are
			allocated on bootstrap in a non-debug build,
			some dummy pages will be allocated, with 0 in
			the FIL_PAGE_TYPE. Those pages should be
			skipped from key rotation forever. */
		} else if (fil_crypt_needs_rotation(
				crypt_data,
				kv,
				key_state->key_version,
				key_state->rotate_key_age)) {

			mtr.set_named_space(space);
			modified = true;

			/* force rotation by dummy updating page */
			mtr.write<1,mtr_t::FORCED>(*block,
						   &frame[FIL_PAGE_SPACE_ID],
						   frame[FIL_PAGE_SPACE_ID]);

			/* statistics */
			state->crypt_stat.pages_modified++;
		} else {
			if (crypt_data->is_encrypted()) {
				if (kv < state->min_key_version_found) {
					state->min_key_version_found = kv;
				}
			}
		}

		mtr.commit();
		lsn_t end_lsn = mtr.commit_lsn();


		if (modified) {
			/* if we modified page, we take lsn from mtr */
			ut_a(end_lsn > state->end_lsn);
			ut_a(end_lsn > block_lsn);
			state->end_lsn = end_lsn;
		} else {
			/* if we did not modify page, check for max lsn */
			if (block_lsn > state->end_lsn) {
				state->end_lsn = block_lsn;
			}
		}
	} else {
		/* If block read failed mtr memo and log should be empty. */
		ut_ad(!mtr.has_modifications());
		ut_ad(!mtr.is_dirty());
		ut_ad(mtr.get_memo()->size() == 0);
		ut_ad(mtr.get_log()->size() == 0);
		mtr.commit();
	}

	if (sleeptime_ms) {
		mysql_mutex_lock(&fil_crypt_threads_mutex);
		timespec abstime;
		set_timespec_nsec(abstime, 1000000ULL * sleeptime_ms);
		my_cond_timedwait(&fil_crypt_throttle_sleep_cond,
				  &fil_crypt_threads_mutex.m_mutex, &abstime);
		mysql_mutex_unlock(&fil_crypt_threads_mutex);
	}
}

/***********************************************************************
Rotate a batch of pages
@param[in,out]		key_state		Key state
@param[in,out]		state			Rotation state */
static
void
fil_crypt_rotate_pages(
	const key_state_t*	key_state,
	rotate_thread_t*	state)
{
	const uint32_t space_id = state->space->id;
	uint32_t end = std::min(state->offset + uint32_t(state->batch),
				state->space->free_limit);

	ut_ad(state->space->referenced());

	for (; state->offset < end; state->offset++) {

		/* we can't rotate pages in dblwr buffer as
		* it's not possible to read those due to lots of asserts
		* in buffer pool.
		*
		* However since these are only (short-lived) copies of
		* real pages, they will be updated anyway when the
		* real page is updated
		*/
		if (buf_dblwr.is_inside(page_id_t(space_id, state->offset))) {
			continue;
		}

		/* If space is marked as stopping, stop rotating
		pages. */
		if (state->space->is_stopping()) {
			break;
		}

		fil_crypt_rotate_page(key_state, state);
	}
}

/***********************************************************************
Flush rotated pages and then update page 0

@param[in,out]		state	rotation state */
static
void
fil_crypt_flush_space(
	rotate_thread_t*	state)
{
	fil_space_t* space = &*state->space;
	fil_space_crypt_t *crypt_data = space->crypt_data;

	ut_ad(space->referenced());

	/* flush tablespace pages so that there are no pages left with old key */
	lsn_t end_lsn = crypt_data->rotate_state.end_lsn;

	if (end_lsn > 0 && !space->is_stopping()) {
		ulint sum_pages = 0;
		const ulonglong start = my_interval_timer();
		while (buf_flush_list_space(space, &sum_pages));
		if (sum_pages) {
			const ulonglong end = my_interval_timer();

			state->cnt_waited += sum_pages;
			state->sum_waited_us += (end - start) / 1000;

			/* statistics */
			state->crypt_stat.pages_flushed += sum_pages;
		}
	}

	if (crypt_data->min_key_version == 0) {
		crypt_data->type = CRYPT_SCHEME_UNENCRYPTED;
	}

	if (space->is_stopping()) {
		return;
	}

	/* update page 0 */
	mtr_t mtr;
	mtr.start();

	if (buf_block_t* block = buf_page_get_gen(
		    page_id_t(space->id, 0), space->zip_size(),
		    RW_X_LATCH, NULL, BUF_GET_POSSIBLY_FREED, &mtr)) {
		if (block->page.is_freed()) {
			mtr.set_named_space(space);
			crypt_data->write_page0(block, &mtr);
		}
	}

	mtr.commit();
}

/***********************************************************************
Complete rotating a space
@param[in,out]		state			Rotation state */
static void fil_crypt_complete_rotate_space(rotate_thread_t* state)
{
	fil_space_crypt_t *crypt_data = state->space->crypt_data;

	ut_ad(crypt_data);
	ut_ad(state->space->referenced());

	mysql_mutex_lock(&crypt_data->mutex);

	/* Space might already be dropped */
	if (!state->space->is_stopping()) {
		/**
		* Update crypt data state with state from thread
		*/
		if (state->min_key_version_found <
			crypt_data->rotate_state.min_key_version_found) {
			crypt_data->rotate_state.min_key_version_found =
				state->min_key_version_found;
		}

		if (state->end_lsn > crypt_data->rotate_state.end_lsn) {
			crypt_data->rotate_state.end_lsn = state->end_lsn;
		}

		ut_a(crypt_data->rotate_state.active_threads > 0);
		crypt_data->rotate_state.active_threads--;
		bool last = crypt_data->rotate_state.active_threads == 0;

		/**
		* check if space is fully done
		* this as when threads shutdown, it could be that we "complete"
		* iterating before we have scanned the full space.
		*/
		bool done = crypt_data->rotate_state.next_offset >=
			crypt_data->rotate_state.max_offset;

		/**
		* we should flush space if we're last thread AND
		* the iteration is done
		*/
		bool should_flush = last && done;

		if (should_flush) {
			/* we're the last active thread */
			crypt_data->rotate_state.flushing = true;
			crypt_data->min_key_version =
				crypt_data->rotate_state.min_key_version_found;
			mysql_mutex_unlock(&crypt_data->mutex);
			fil_crypt_flush_space(state);

			mysql_mutex_lock(&crypt_data->mutex);
			crypt_data->rotate_state.flushing = false;
		}
	} else {
		ut_a(crypt_data->rotate_state.active_threads > 0);
		crypt_data->rotate_state.active_threads--;
	}

	mysql_mutex_unlock(&crypt_data->mutex);
}

/** A thread which monitors global key state and rotates tablespaces
accordingly */
static void fil_crypt_thread()
{
	mysql_mutex_lock(&fil_crypt_threads_mutex);
	rotate_thread_t thr(srv_n_fil_crypt_threads_started++);
	pthread_cond_signal(&fil_crypt_cond); /* signal that we started */

	if (!thr.should_shutdown()) {
		/* if we find a tablespace that is starting, skip over it
		and recheck it later */
		bool recheck = false;

wait_for_work:
		if (!recheck && !thr.should_shutdown()) {
			/* wait for key state changes
			* i.e either new key version of change or
			* new rotate_key_age */
			my_cond_wait(&fil_crypt_threads_cond,
				     &fil_crypt_threads_mutex.m_mutex);
		}

		recheck = false;
		thr.first = true;      // restart from first tablespace

		key_state_t new_state;

		/* iterate all spaces searching for those needing rotation */
		while (fil_crypt_find_space_to_rotate(&new_state, &thr,
						      &recheck)) {
			if (thr.space == fil_system.space_list.end()) {
				goto wait_for_work;
			}

			/* we found a space to rotate */
			mysql_mutex_unlock(&fil_crypt_threads_mutex);
			fil_crypt_start_rotate_space(&new_state, &thr);

			/* iterate all pages (cooperativly with other threads) */
			while (fil_crypt_find_page_to_rotate(&new_state, &thr)) {

				/* If space is marked as stopping, release
				space and stop rotation. */
				if (thr.space->is_stopping()) {
					fil_crypt_complete_rotate_space(&thr);
					thr.space->release();
					thr.space = fil_system.space_list.end();
					break;
				}

				fil_crypt_rotate_pages(&new_state, &thr);
				/* realloc iops */
				if (!fil_crypt_realloc_iops(&thr)) {
					break;
				}
			}

			/* complete rotation */
			if (thr.space != fil_system.space_list.end()) {
				fil_crypt_complete_rotate_space(&thr);
			}

			/* force key state refresh */
			new_state.key_id = 0;

			mysql_mutex_lock(&fil_crypt_threads_mutex);
			/* release iops */
			fil_crypt_return_iops(&thr);
		}

		if (thr.space != fil_system.space_list.end()) {
			thr.space->release();
			thr.space = fil_system.space_list.end();
		}
	}

	fil_crypt_return_iops(&thr);
	srv_n_fil_crypt_threads_started--;
	pthread_cond_signal(&fil_crypt_cond); /* signal that we stopped */
	mysql_mutex_unlock(&fil_crypt_threads_mutex);

#ifdef UNIV_PFS_THREAD
	pfs_delete_thread();
#endif
}

/*********************************************************************
Adjust thread count for key rotation
@param[in]	enw_cnt		Number of threads to be used */
void fil_crypt_set_thread_cnt(const uint new_cnt)
{
	if (!fil_crypt_threads_inited) {
		if (srv_shutdown_state != SRV_SHUTDOWN_NONE)
			return;
		fil_crypt_threads_init();
	}

	mysql_mutex_lock(&fil_crypt_threads_mutex);

	if (new_cnt > srv_n_fil_crypt_threads) {
		uint add = new_cnt - srv_n_fil_crypt_threads;
		srv_n_fil_crypt_threads = new_cnt;
		for (uint i = 0; i < add; i++) {
			std::thread thd(fil_crypt_thread);
			ib::info() << "Creating #"
				   << i+1 << " encryption thread id "
				   << thd.get_id()
				   << " total threads " << new_cnt << ".";
			thd.detach();
		}
	} else if (new_cnt < srv_n_fil_crypt_threads) {
		srv_n_fil_crypt_threads = new_cnt;
	}

	pthread_cond_broadcast(&fil_crypt_threads_cond);

	while (srv_n_fil_crypt_threads_started != srv_n_fil_crypt_threads) {
		my_cond_wait(&fil_crypt_cond,
			     &fil_crypt_threads_mutex.m_mutex);
	}

	pthread_cond_broadcast(&fil_crypt_threads_cond);
	mysql_mutex_unlock(&fil_crypt_threads_mutex);
}

/** Initialize the tablespace default_encrypt_tables
if innodb_encryption_rotate_key_age=0. */
static void fil_crypt_default_encrypt_tables_fill()
{
	mysql_mutex_assert_owner(&fil_system.mutex);

	for (fil_space_t& space : fil_system.space_list) {
		if (space.purpose != FIL_TYPE_TABLESPACE
		    || space.is_in_default_encrypt
		    || UT_LIST_GET_LEN(space.chain) == 0
		    || !space.acquire_if_not_stopped()) {
			continue;
		}

		/* Ensure that crypt_data has been initialized. */
		ut_ad(space.size);

		/* Skip ENCRYPTION!=DEFAULT tablespaces. */
		if (space.crypt_data
		    && !space.crypt_data->is_default_encryption()) {
			goto next;
		}

		if (srv_encrypt_tables) {
			/* Skip encrypted tablespaces if
			innodb_encrypt_tables!=OFF */
			if (space.crypt_data
			    && space.crypt_data->min_key_version) {
				goto next;
			}
		} else {
			/* Skip unencrypted tablespaces if
			innodb_encrypt_tables=OFF */
			if (!space.crypt_data
			    || !space.crypt_data->min_key_version) {
				goto next;
			}
		}

		fil_system.default_encrypt_tables.push_back(space);
		space.is_in_default_encrypt = true;
next:
		space.release();
	}
}

/*********************************************************************
Adjust max key age
@param[in]	val		New max key age */
void fil_crypt_set_rotate_key_age(uint val)
{
  mysql_mutex_lock(&fil_crypt_threads_mutex);
  mysql_mutex_lock(&fil_system.mutex);
  srv_fil_crypt_rotate_key_age= val;
  if (val == 0)
    fil_crypt_default_encrypt_tables_fill();
  mysql_mutex_unlock(&fil_system.mutex);
  pthread_cond_broadcast(&fil_crypt_threads_cond);
  mysql_mutex_unlock(&fil_crypt_threads_mutex);
}

/*********************************************************************
Adjust rotation iops
@param[in]	val		New max roation iops */
void fil_crypt_set_rotation_iops(uint val)
{
  mysql_mutex_lock(&fil_crypt_threads_mutex);
  srv_n_fil_crypt_iops= val;
  pthread_cond_broadcast(&fil_crypt_threads_cond);
  mysql_mutex_unlock(&fil_crypt_threads_mutex);
}

/*********************************************************************
Adjust encrypt tables
@param[in]	val		New setting for innodb-encrypt-tables */
void fil_crypt_set_encrypt_tables(ulong val)
{
  mysql_mutex_lock(&fil_crypt_threads_mutex);

  mysql_mutex_lock(&fil_system.mutex);
  srv_encrypt_tables= val;

  if (fil_crypt_must_default_encrypt())
    fil_crypt_default_encrypt_tables_fill();

  mysql_mutex_unlock(&fil_system.mutex);

  pthread_cond_broadcast(&fil_crypt_threads_cond);
  mysql_mutex_unlock(&fil_crypt_threads_mutex);
}

/*********************************************************************
Init threads for key rotation */
void fil_crypt_threads_init()
{
	if (!fil_crypt_threads_inited) {
		pthread_cond_init(&fil_crypt_cond, nullptr);
		pthread_cond_init(&fil_crypt_threads_cond, nullptr);
		mysql_mutex_init(0, &fil_crypt_threads_mutex, nullptr);
		uint cnt = srv_n_fil_crypt_threads;
		srv_n_fil_crypt_threads = 0;
		fil_crypt_threads_inited = true;
		fil_crypt_set_thread_cnt(cnt);
	}
}

/*********************************************************************
Clean up key rotation threads resources */
void fil_crypt_threads_cleanup()
{
	if (!fil_crypt_threads_inited) {
		return;
	}
	ut_a(!srv_n_fil_crypt_threads_started);
	pthread_cond_destroy(&fil_crypt_cond);
	pthread_cond_destroy(&fil_crypt_threads_cond);
	mysql_mutex_destroy(&fil_crypt_threads_mutex);
	fil_crypt_threads_inited = false;
}

/*********************************************************************
Wait for crypt threads to stop accessing space
@param[in]	space		Tablespace */
void fil_space_crypt_close_tablespace(const fil_space_t *space)
{
	fil_space_crypt_t* crypt_data = space->crypt_data;

	if (!crypt_data || srv_n_fil_crypt_threads == 0
	    || !fil_crypt_threads_inited) {
		return;
	}

	time_t start = time(0);
	time_t last = start;

	mysql_mutex_lock(&crypt_data->mutex);

	while (crypt_data->rotate_state.active_threads
	       || crypt_data->rotate_state.flushing) {
		mysql_mutex_unlock(&crypt_data->mutex);

		/* wakeup throttle (all) sleepers */
		mysql_mutex_lock(&fil_crypt_threads_mutex);
		pthread_cond_broadcast(&fil_crypt_throttle_sleep_cond);
		pthread_cond_broadcast(&fil_crypt_threads_cond);
		mysql_mutex_unlock(&fil_crypt_threads_mutex);

		std::this_thread::sleep_for(std::chrono::milliseconds(20));

		time_t now = time(0);

		if (UNIV_UNLIKELY(now >= last + 30)) {
			ib::warn() << "Waited "
				   << now - start
				   << " seconds to drop space: "
				   << space->chain.start->name << " ("
				   << space->id << ") active threads "
				   << crypt_data->rotate_state.active_threads
				   << "flushing="
				   << crypt_data->rotate_state.flushing << ".";
			last = now;
		}

		mysql_mutex_lock(&crypt_data->mutex);
	}

	mysql_mutex_unlock(&crypt_data->mutex);
}

/*********************************************************************
Get crypt status for a space (used by information_schema)
@param[in]	space		Tablespace
@param[out]	status		Crypt status */
void
fil_space_crypt_get_status(
	const fil_space_t*			space,
	struct fil_space_crypt_status_t*	status)
{
	memset(status, 0, sizeof(*status));

	ut_ad(space->referenced());

	/* If there is no crypt data and we have not yet read
	page 0 for this tablespace, we need to read it before
	we can continue. */
	if (!space->crypt_data) {
		fil_crypt_read_crypt_data(const_cast<fil_space_t*>(space));
	}

	status->space = ULINT_UNDEFINED;

	if (fil_space_crypt_t* crypt_data = space->crypt_data) {
		status->space = space->id;
		mysql_mutex_lock(&crypt_data->mutex);
		status->scheme = crypt_data->type;
		status->keyserver_requests = crypt_data->keyserver_requests;
		status->min_key_version = crypt_data->min_key_version;
		status->key_id = crypt_data->key_id;

		if (crypt_data->rotate_state.active_threads > 0 ||
		    crypt_data->rotate_state.flushing) {
			status->rotating = true;
			status->flushing =
				crypt_data->rotate_state.flushing;
			status->rotate_next_page_number =
				crypt_data->rotate_state.next_offset;
			status->rotate_max_page_number =
				crypt_data->rotate_state.max_offset;
		}

		mysql_mutex_unlock(&crypt_data->mutex);

		if (srv_encrypt_tables || crypt_data->min_key_version) {
			status->current_key_version =
				fil_crypt_get_latest_key_version(crypt_data);
		}
	}
}

/*********************************************************************
Return crypt statistics
@param[out]	stat		Crypt statistics */
void fil_crypt_total_stat(fil_crypt_stat_t *stat)
{
	mysql_mutex_lock(&crypt_stat_mutex);
	*stat = crypt_stat;
	mysql_mutex_unlock(&crypt_stat_mutex);
}

#endif /* UNIV_INNOCHECKSUM */

/**
Verify that post encryption checksum match calculated checksum.
This function should be called only if tablespace contains crypt_data
metadata (this is strong indication that tablespace is encrypted).
Function also verifies that traditional checksum does not match
calculated checksum as if it does page could be valid unencrypted,
encrypted, or corrupted.

@param[in,out]	page		page frame (checksum is temporarily modified)
@param[in]	zip_size	ROW_FORMAT=COMPRESSED page size, or 0
@return true if page is encrypted AND OK, false otherwise */
bool fil_space_verify_crypt_checksum(const byte* page, ulint zip_size)
{
	if (ENCRYPTION_KEY_NOT_ENCRYPTED == mach_read_from_4(
			page + FIL_PAGE_FILE_FLUSH_LSN_OR_KEY_VERSION)) {
		return false;
	}

	/* Compressed and encrypted pages do not have checksum. Assume not
	corrupted. Page verification happens after decompression in
	buf_page_t::read_complete() using buf_page_is_corrupted(). */
	if (fil_page_get_type(page) == FIL_PAGE_PAGE_COMPRESSED_ENCRYPTED) {
		return true;
	}

	/* Read stored post encryption checksum. */
	const ib_uint32_t checksum = mach_read_from_4(
		page + FIL_PAGE_FILE_FLUSH_LSN_OR_KEY_VERSION + 4);

	/* If stored checksum matches one of the calculated checksums
	page is not corrupted. */

#ifndef UNIV_INNOCHECKSUM
	switch (srv_checksum_algorithm) {
	case SRV_CHECKSUM_ALGORITHM_STRICT_FULL_CRC32:
	case SRV_CHECKSUM_ALGORITHM_STRICT_CRC32:
#endif /* !UNIV_INNOCHECKSUM */
		if (zip_size) {
			return checksum == page_zip_calc_checksum(
				page, zip_size, false);
		}

		return checksum == buf_calc_page_crc32(page);
#ifndef UNIV_INNOCHECKSUM
	default:
		if (checksum == BUF_NO_CHECKSUM_MAGIC) {
			return true;
		}
		if (zip_size) {
			return checksum == page_zip_calc_checksum(
				page, zip_size, false)
				|| checksum == page_zip_calc_checksum(
					page, zip_size, true);
		}

		return checksum == buf_calc_page_crc32(page)
			|| checksum == buf_calc_page_new_checksum(page);
	}
#endif /* !UNIV_INNOCHECKSUM */
}<|MERGE_RESOLUTION|>--- conflicted
+++ resolved
@@ -781,13 +781,7 @@
 	fil_space_crypt_t*	crypt_data,
 	byte*			tmp_frame,
 	ulint			physical_size,
-<<<<<<< HEAD
-	byte*			src_frame,
-	dberr_t*		err)
-=======
-	ulint			fsp_flags,
 	byte*			src_frame)
->>>>>>> e0f7c89c
 {
 	if (fil_space_t::full_crc32(fsp_flags)) {
 		return fil_space_decrypt_full_crc32(
@@ -817,26 +811,11 @@
 	ut_ad(space->crypt_data != NULL && space->crypt_data->is_encrypted());
 	ut_ad(space->referenced());
 
-<<<<<<< HEAD
-	bool encrypted = fil_space_decrypt(space->id, space->flags,
-					   space->crypt_data,
-					   tmp_frame, physical_size,
-					   src_frame, &err);
-
-	if (err == DB_SUCCESS) {
-		if (encrypted) {
-			/* Copy the decrypted page back to page buffer, not
-			really any other options. */
-			memcpy(src_frame, tmp_frame, physical_size);
-		}
-
-		res = src_frame;
-=======
-	if (DB_SUCCESS != fil_space_decrypt(space->id, space->crypt_data,
+	if (DB_SUCCESS != fil_space_decrypt(space->id, space->flags,
+					    space->crypt_data,
 					    tmp_frame, physical_size,
-					    space->flags, src_frame)) {
+					    src_frame)) {
 		return nullptr;
->>>>>>> e0f7c89c
 	}
 
 	/* Copy the decrypted page back to page buffer, not
