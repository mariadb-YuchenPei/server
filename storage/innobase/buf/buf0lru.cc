--- conflicted
+++ resolved
@@ -646,27 +646,14 @@
 @param[in]	first		first page to be flushed or evicted */
 static void buf_flush_dirty_pages(ulint id, bool flush, ulint first)
 {
-<<<<<<< HEAD
-  mutex_enter(&buf_pool->mutex);
+  mutex_enter(&buf_pool->LRU_list_mutex);
   while (!buf_flush_or_remove_pages(id, flush, first))
   {
-    mutex_exit(&buf_pool->mutex);
+    mutex_exit(&buf_pool->LRU_list_mutex);
     ut_d(buf_flush_validate());
     os_thread_sleep(2000);
-    mutex_enter(&buf_pool->mutex);
+    mutex_enter(&buf_pool->LRU_list_mutex);
   }
-=======
-	for (;;) {
-		mutex_enter(&buf_pool->LRU_list_mutex);
-		bool freed = buf_flush_or_remove_pages(id, flush, first);
-		mutex_exit(&buf_pool->LRU_list_mutex);
-
-		ut_d(buf_flush_validate());
-
-		if (freed) {
-			break;
-		}
->>>>>>> ef8d8b96
 
 #ifdef UNIV_DEBUG
   if (!first)
@@ -676,7 +663,11 @@
     for (buf_page_t *bpage= UT_LIST_GET_FIRST(buf_pool->flush_list); bpage;
          bpage= UT_LIST_GET_NEXT(list, bpage))
     {
-      ut_ad(buf_page_in_file(bpage));
+      const auto state= bpage->state;
+      ut_ad(state == BUF_BLOCK_FILE_PAGE ||
+            state == BUF_BLOCK_ZIP_PAGE ||
+            state == BUF_BLOCK_ZIP_DIRTY ||
+            state == BUF_BLOCK_REMOVE_HASH);
       ut_ad(bpage->in_flush_list);
       ut_ad(bpage->oldest_modification > 0);
       ut_ad(id != bpage->id.space());
@@ -685,8 +676,7 @@
     mutex_exit(&buf_pool->flush_list_mutex);
   }
 #endif
-
-  mutex_exit(&buf_pool->mutex);
+  mutex_exit(&buf_pool->LRU_list_mutex);
 }
 
 /** Empty the flush list for all pages belonging to a tablespace.
