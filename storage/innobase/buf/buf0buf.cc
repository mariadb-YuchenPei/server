--- conflicted
+++ resolved
@@ -635,15 +635,6 @@
 		return false;
 	}
 
-<<<<<<< HEAD
-#ifndef UNIV_INNOCHECKSUM
-	uint32_t	crc32 = 0;
-	bool		crc32_inited = false;
-#endif /* !UNIV_INNOCHECKSUM */
-=======
-	size_t		checksum_field1 = 0;
-	size_t		checksum_field2 = 0;
->>>>>>> c14f60a7
 	const ulint zip_size = fil_space_t::zip_size(fsp_flags);
 	const uint16_t page_type = fil_page_get_type(read_buf);
 
@@ -731,48 +722,14 @@
 #endif /* !UNIV_INNOCHECKSUM */
 		return !buf_page_is_checksum_valid_crc32(
 			read_buf, checksum_field1, checksum_field2);
-<<<<<<< HEAD
 #ifndef UNIV_INNOCHECKSUM
 	default:
 		if (checksum_field1 == BUF_NO_CHECKSUM_MAGIC
 		    && checksum_field2 == BUF_NO_CHECKSUM_MAGIC) {
-=======
-	case SRV_CHECKSUM_ALGORITHM_STRICT_INNODB:
-		return !buf_page_is_checksum_valid_innodb(
-			read_buf, checksum_field1, checksum_field2);
-	case SRV_CHECKSUM_ALGORITHM_STRICT_NONE:
-		return !buf_page_is_checksum_valid_none(
-			read_buf, checksum_field1, checksum_field2);
-	case SRV_CHECKSUM_ALGORITHM_NONE:
-		/* should have returned false earlier */
-		break;
-	case SRV_CHECKSUM_ALGORITHM_FULL_CRC32:
-	case SRV_CHECKSUM_ALGORITHM_CRC32:
-	case SRV_CHECKSUM_ALGORITHM_INNODB:
+			return false;
+		}
+
 		const uint32_t crc32 = buf_calc_page_crc32(read_buf);
-
-		if (buf_page_is_checksum_valid_none(read_buf,
-			checksum_field1, checksum_field2)) {
-#ifdef UNIV_INNOCHECKSUM
-			if (log_file) {
-				fprintf(log_file, "page::" UINT32PF ";"
-					" old style: calculated = %u;"
-					" recorded = " ULINTPF ";\n",
-					cur_page_num,
-					buf_calc_page_old_checksum(read_buf),
-					checksum_field2);
-				fprintf(log_file, "page::" UINT32PF ";"
-					" new style: calculated = " UINT32PF ";"
-					" crc32 = " UINT32PF "; recorded = " ULINTPF ";\n",
-					cur_page_num,
-					buf_calc_page_new_checksum(read_buf),
-					crc32,
-					checksum_field1);
-			}
-#endif /* UNIV_INNOCHECKSUM */
->>>>>>> c14f60a7
-			return false;
-		}
 
 		/* Very old versions of InnoDB only stored 8 byte lsn to the
 		start and the end of the page. */
@@ -784,20 +741,6 @@
 		    != mach_read_from_4(read_buf + FIL_PAGE_LSN)
 		    && checksum_field2 != BUF_NO_CHECKSUM_MAGIC) {
 
-<<<<<<< HEAD
-			crc32 = buf_calc_page_crc32(read_buf);
-			crc32_inited = true;
-
-			DBUG_EXECUTE_IF(
-				"page_intermittent_checksum_mismatch", {
-					static int page_counter;
-					if (page_counter++ == 2) {
-						crc32++;
-					}
-				});
-
-			if (checksum_field2 != crc32
-=======
 			DBUG_EXECUTE_IF(
 				"page_intermittent_checksum_mismatch", {
 				static int page_counter;
@@ -806,7 +749,6 @@
 
 			if ((checksum_field1 != crc32
 			     || checksum_field2 != crc32)
->>>>>>> c14f60a7
 			    && checksum_field2
 			    != buf_calc_page_old_checksum(read_buf)) {
 				return true;
@@ -816,34 +758,11 @@
 		switch (checksum_field1) {
 		case 0:
 		case BUF_NO_CHECKSUM_MAGIC:
-			break;
-		default:
-<<<<<<< HEAD
-			if (!crc32_inited) {
-				crc32 = buf_calc_page_crc32(read_buf);
-				crc32_inited = true;
-			}
-
-			if (checksum_field1 != crc32
-=======
-			if ((checksum_field1 != crc32
-			     || checksum_field2 != crc32)
->>>>>>> c14f60a7
-			    && checksum_field1
-			    != buf_calc_page_new_checksum(read_buf)) {
-				return true;
-			}
-		}
-
-<<<<<<< HEAD
-		return crc32_inited
-			&& ((checksum_field1 == crc32
-			     && checksum_field2 != crc32)
-			    || (checksum_field1 != crc32
-				&& checksum_field2 == crc32));
-=======
-		break;
->>>>>>> c14f60a7
+			return false;
+		}
+		return (checksum_field1 != crc32 || checksum_field2 != crc32)
+			&& checksum_field1
+			!= buf_calc_page_new_checksum(read_buf);
 	}
 #endif /* !UNIV_INNOCHECKSUM */
 }
@@ -2218,7 +2137,6 @@
 void buf_pool_t::watch_unset(const page_id_t id, buf_pool_t::hash_chain &chain)
 {
   mysql_mutex_assert_not_owner(&mutex);
-<<<<<<< HEAD
   buf_page_t *w;
   {
     transactional_lock_guard<page_hash_latch> g{page_hash.lock_get(chain)};
@@ -2247,19 +2165,6 @@
   mysql_mutex_lock(&mutex);
   w= page_hash.get(id, chain);
 
-=======
-  const ulint fold= id.fold();
-  page_hash_latch *hash_lock= page_hash.lock<true>(fold);
-  /* The page must exist because watch_set() increments buf_fix_count. */
-  buf_page_t *w= page_hash_get_low(id, fold);
-  ut_ad(w->in_page_hash);
-  const bool must_remove= watch_is_sentinel(*w) && w->buf_fix_count() == 1;
-  if (!must_remove)
-    w->unfix();
-  hash_lock->write_unlock();
-
-  if (must_remove)
->>>>>>> c14f60a7
   {
     transactional_lock_guard<page_hash_latch> g
       {buf_pool.page_hash.lock_get(chain)};
