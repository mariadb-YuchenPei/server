/*****************************************************************************

Copyright (c) 1995, 2018, Oracle and/or its affiliates. All Rights Reserved.
Copyright (c) 2008, Google Inc.
Copyright (c) 2013, 2020, MariaDB Corporation.

Portions of this file contain modifications contributed and copyrighted by
Google, Inc. Those modifications are gratefully acknowledged and are described
briefly in the InnoDB documentation. The contributions by Google are
incorporated with their permission, and subject to the conditions contained in
the file COPYING.Google.

This program is free software; you can redistribute it and/or modify it under
the terms of the GNU General Public License as published by the Free Software
Foundation; version 2 of the License.

This program is distributed in the hope that it will be useful, but WITHOUT
ANY WARRANTY; without even the implied warranty of MERCHANTABILITY or FITNESS
FOR A PARTICULAR PURPOSE. See the GNU General Public License for more details.

You should have received a copy of the GNU General Public License along with
this program; if not, write to the Free Software Foundation, Inc.,
51 Franklin Street, Fifth Floor, Boston, MA 02110-1335 USA

*****************************************************************************/

/**************************************************//**
@file buf/buf0buf.cc
The database buffer buf_pool

Created 11/5/1995 Heikki Tuuri
*******************************************************/

#include "assume_aligned.h"
#include "mtr0types.h"
#include "mach0data.h"
#include "buf0buf.h"
#include "buf0checksum.h"
#include "ut0crc32.h"
#include <string.h>

#ifndef UNIV_INNOCHECKSUM
#include "mem0mem.h"
#include "btr0btr.h"
#include "fil0fil.h"
#include "fil0crypt.h"
#include "buf0buddy.h"
#include "buf0dblwr.h"
#include "lock0lock.h"
#include "sync0rw.h"
#include "btr0sea.h"
#include "ibuf0ibuf.h"
#include "trx0undo.h"
#include "trx0purge.h"
#include "log0log.h"
#include "dict0stats_bg.h"
#include "srv0srv.h"
#include "srv0start.h"
#include "dict0dict.h"
#include "log0recv.h"
#include "srv0mon.h"
#include "log0crypt.h"
#include "fil0pagecompress.h"
#endif /* !UNIV_INNOCHECKSUM */
#include "page0zip.h"
#include "sync0sync.h"
#include "buf0dump.h"
#include <map>
#include <sstream>

using st_::span;

#ifdef HAVE_LIBNUMA
#include <numa.h>
#include <numaif.h>
struct set_numa_interleave_t
{
	set_numa_interleave_t()
	{
		if (srv_numa_interleave) {

			struct bitmask *numa_mems_allowed = numa_get_mems_allowed();
			ib::info() << "Setting NUMA memory policy to"
				" MPOL_INTERLEAVE";
			if (set_mempolicy(MPOL_INTERLEAVE,
					  numa_mems_allowed->maskp,
					  numa_mems_allowed->size) != 0) {

				ib::warn() << "Failed to set NUMA memory"
					" policy to MPOL_INTERLEAVE: "
					<< strerror(errno);
			}
			numa_bitmask_free(numa_mems_allowed);
		}
	}

	~set_numa_interleave_t()
	{
		if (srv_numa_interleave) {

			ib::info() << "Setting NUMA memory policy to"
				" MPOL_DEFAULT";
			if (set_mempolicy(MPOL_DEFAULT, NULL, 0) != 0) {
				ib::warn() << "Failed to set NUMA memory"
					" policy to MPOL_DEFAULT: "
					<< strerror(errno);
			}
		}
	}
};

#define NUMA_MEMPOLICY_INTERLEAVE_IN_SCOPE set_numa_interleave_t scoped_numa
#else
#define NUMA_MEMPOLICY_INTERLEAVE_IN_SCOPE
#endif /* HAVE_LIBNUMA */

/*
		IMPLEMENTATION OF THE BUFFER POOL
		=================================

		Buffer frames and blocks
		------------------------
Following the terminology of Gray and Reuter, we call the memory
blocks where file pages are loaded buffer frames. For each buffer
frame there is a control block, or shortly, a block, in the buffer
control array. The control info which does not need to be stored
in the file along with the file page, resides in the control block.

		Buffer pool struct
		------------------
The buffer buf_pool contains a single mutex which protects all the
control data structures of the buf_pool. The content of a buffer frame is
protected by a separate read-write lock in its control block, though.
These locks can be locked and unlocked without owning the buf_pool.mutex.
The OS events in the buf_pool struct can be waited for without owning the
buf_pool.mutex.

The buf_pool.mutex is a hot-spot in main memory, causing a lot of
memory bus traffic on multiprocessor systems when processors
alternately access the mutex. On our Pentium, the mutex is accessed
maybe every 10 microseconds. We gave up the solution to have mutexes
for each control block, for instance, because it seemed to be
complicated.

A solution to reduce mutex contention of the buf_pool.mutex is to
create a separate mutex for the page hash table. On Pentium,
accessing the hash table takes 2 microseconds, about half
of the total buf_pool.mutex hold time.

		Control blocks
		--------------

The control block contains, for instance, the bufferfix count
which is incremented when a thread wants a file page to be fixed
in a buffer frame. The bufferfix operation does not lock the
contents of the frame, however. For this purpose, the control
block contains a read-write lock.

The buffer frames have to be aligned so that the start memory
address of a frame is divisible by the universal page size, which
is a power of two.

The control blocks containing file pages are put to a hash table
according to the file address of the page.
We could speed up the access to an individual page by using
"pointer swizzling": we could replace the page references on
non-leaf index pages by direct pointers to the page, if it exists
in the buf_pool. We could make a separate hash table where we could
chain all the page references in non-leaf pages residing in the buf_pool,
using the page reference as the hash key,
and at the time of reading of a page update the pointers accordingly.
Drawbacks of this solution are added complexity and,
possibly, extra space required on non-leaf pages for memory pointers.
A simpler solution is just to speed up the hash table mechanism
in the database, using tables whose size is a power of 2.

		Lists of blocks
		---------------

There are several lists of control blocks.

The free list (buf_pool.free) contains blocks which are currently not
used.

The common LRU list contains all the blocks holding a file page
except those for which the bufferfix count is non-zero.
The pages are in the LRU list roughly in the order of the last
access to the page, so that the oldest pages are at the end of the
list. We also keep a pointer to near the end of the LRU list,
which we can use when we want to artificially age a page in the
buf_pool. This is used if we know that some page is not needed
again for some time: we insert the block right after the pointer,
causing it to be replaced sooner than would normally be the case.
Currently this aging mechanism is used for read-ahead mechanism
of pages, and it can also be used when there is a scan of a full
table which cannot fit in the memory. Putting the pages near the
end of the LRU list, we make sure that most of the buf_pool stays
in the main memory, undisturbed.

The unzip_LRU list contains a subset of the common LRU list.  The
blocks on the unzip_LRU list hold a compressed file page and the
corresponding uncompressed page frame.  A block is in unzip_LRU if and
only if the predicate block->page.belongs_to_unzip_LRU()
holds.  The blocks in unzip_LRU will be in same order as they are in
the common LRU list.  That is, each manipulation of the common LRU
list will result in the same manipulation of the unzip_LRU list.

The chain of modified blocks (buf_pool.flush_list) contains the blocks
holding file pages that have been modified in the memory
but not written to disk yet. The block with the oldest modification
which has not yet been written to disk is at the end of the chain.
The access to this list is protected by buf_pool.flush_list_mutex.

The chain of unmodified compressed blocks (buf_pool.zip_clean)
contains the control blocks (buf_page_t) of those compressed pages
that are not in buf_pool.flush_list and for which no uncompressed
page has been allocated in the buffer pool.  The control blocks for
uncompressed pages are accessible via buf_block_t objects that are
reachable via buf_pool.chunks[].

The chains of free memory blocks (buf_pool.zip_free[]) are used by
the buddy allocator (buf0buddy.cc) to keep track of currently unused
memory blocks of size sizeof(buf_page_t)..srv_page_size / 2.  These
blocks are inside the srv_page_size-sized memory blocks of type
BUF_BLOCK_MEMORY that the buddy allocator requests from the buffer
pool.  The buddy allocator is solely used for allocating control
blocks for compressed pages (buf_page_t) and compressed page frames.

		Loading a file page
		-------------------

First, a victim block for replacement has to be found in the
buf_pool. It is taken from the free list or searched for from the
end of the LRU-list. An exclusive lock is reserved for the frame,
the io_fix field is set in the block fixing the block in buf_pool,
and the io-operation for loading the page is queued. The io-handler thread
releases the X-lock on the frame and resets the io_fix field
when the io operation completes.

A thread may request the above operation using the function
buf_page_get(). It may then continue to request a lock on the frame.
The lock is granted when the io-handler releases the x-lock.

		Read-ahead
		----------

The read-ahead mechanism is intended to be intelligent and
isolated from the semantically higher levels of the database
index management. From the higher level we only need the
information if a file page has a natural successor or
predecessor page. On the leaf level of a B-tree index,
these are the next and previous pages in the natural
order of the pages.

Let us first explain the read-ahead mechanism when the leafs
of a B-tree are scanned in an ascending or descending order.
When a read page is the first time referenced in the buf_pool,
the buffer manager checks if it is at the border of a so-called
linear read-ahead area. The tablespace is divided into these
areas of size 64 blocks, for example. So if the page is at the
border of such an area, the read-ahead mechanism checks if
all the other blocks in the area have been accessed in an
ascending or descending order. If this is the case, the system
looks at the natural successor or predecessor of the page,
checks if that is at the border of another area, and in this case
issues read-requests for all the pages in that area. Maybe
we could relax the condition that all the pages in the area
have to be accessed: if data is deleted from a table, there may
appear holes of unused pages in the area.

A different read-ahead mechanism is used when there appears
to be a random access pattern to a file.
If a new page is referenced in the buf_pool, and several pages
of its random access area (for instance, 32 consecutive pages
in a tablespace) have recently been referenced, we may predict
that the whole area may be needed in the near future, and issue
the read requests for the whole area.
*/

#ifndef UNIV_INNOCHECKSUM
/** Value in microseconds */
constexpr int WAIT_FOR_READ= 100;
constexpr int WAIT_FOR_WRITE= 100;
/** Number of attempts made to read in a page in the buffer pool */
constexpr ulint	BUF_PAGE_READ_MAX_RETRIES= 100;
/** The maximum portion of the buffer pool that can be used for the
read-ahead buffer.  (Divide buf_pool size by this amount) */
constexpr uint32_t BUF_READ_AHEAD_PORTION= 32;

/** The InnoDB buffer pool */
buf_pool_t buf_pool;
buf_pool_t::chunk_t::map *buf_pool_t::chunk_t::map_reg;
buf_pool_t::chunk_t::map *buf_pool_t::chunk_t::map_ref;

#ifdef UNIV_DEBUG
/** Disable resizing buffer pool to make assertion code not expensive. */
my_bool			buf_disable_resize_buffer_pool_debug = TRUE;

/** This is used to insert validation operations in execution
in the debug version */
static ulint buf_dbg_counter;
#endif /* UNIV_DEBUG */

#if defined UNIV_PFS_MUTEX || defined UNIV_PFS_RWLOCK
# ifndef PFS_SKIP_BUFFER_MUTEX_RWLOCK

/* If defined, register buf_block_t::lock
in one group after their initialization. */
#  define PFS_GROUP_BUFFER_SYNC

/* This define caps the number of mutexes/rwlocks can
be registered with performance schema. Developers can
modify this define if necessary. Please note, this would
be effective only if PFS_GROUP_BUFFER_SYNC is defined. */
#  define PFS_MAX_BUFFER_MUTEX_LOCK_REGISTER	ULINT_MAX

# endif /* !PFS_SKIP_BUFFER_MUTEX_RWLOCK */
#endif /* UNIV_PFS_MUTEX || UNIV_PFS_RWLOCK */

/** Macro to determine whether the read of write counter is used depending
on the io_type */
#define MONITOR_RW_COUNTER(io_type, counter)		\
	((io_type == BUF_IO_READ)			\
	 ? (counter##_READ)				\
	 : (counter##_WRITTEN))


/** Decrypt a page for temporary tablespace.
@param[in,out]	tmp_frame	Temporary buffer
@param[in]	src_frame	Page to decrypt
@return true if temporary tablespace decrypted, false if not */
static bool buf_tmp_page_decrypt(byte* tmp_frame, byte* src_frame)
{
	if (buf_is_zeroes(span<const byte>(src_frame, srv_page_size))) {
		return true;
	}

	/* read space & lsn */
	uint header_len = FIL_PAGE_FILE_FLUSH_LSN_OR_KEY_VERSION;

	/* Copy FIL page header, it is not encrypted */
	memcpy(tmp_frame, src_frame, header_len);

	/* Calculate the offset where decryption starts */
	const byte* src = src_frame + header_len;
	byte* dst = tmp_frame + header_len;
	uint srclen = uint(srv_page_size)
		- (header_len + FIL_PAGE_FCRC32_CHECKSUM);
	ulint offset = mach_read_from_4(src_frame + FIL_PAGE_OFFSET);

	if (!log_tmp_block_decrypt(src, srclen, dst,
				   (offset * srv_page_size))) {
		return false;
	}

	static_assert(FIL_PAGE_FCRC32_CHECKSUM == 4, "alignment");
	memcpy_aligned<4>(tmp_frame + srv_page_size - FIL_PAGE_FCRC32_CHECKSUM,
			  src_frame + srv_page_size - FIL_PAGE_FCRC32_CHECKSUM,
			  FIL_PAGE_FCRC32_CHECKSUM);

	memcpy_aligned<OS_FILE_LOG_BLOCK_SIZE>(src_frame, tmp_frame,
					       srv_page_size);
	srv_stats.pages_decrypted.inc();
	srv_stats.n_temp_blocks_decrypted.inc();

	return true; /* page was decrypted */
}

/** Decrypt a page.
@param[in,out]	bpage	Page control block
@param[in]	node	data file
@return whether the operation was successful */
static bool buf_page_decrypt_after_read(buf_page_t *bpage,
                                        const fil_node_t &node)
{
	ut_ad(node.space->pending_io());
	ut_ad(node.space->id == bpage->id().space());
	const auto flags = node.space->flags;

	byte* dst_frame = bpage->zip.data ? bpage->zip.data :
		((buf_block_t*) bpage)->frame;
	bool page_compressed = node.space->is_compressed()
		&& buf_page_is_compressed(dst_frame, flags);
	const page_id_t id(bpage->id());

	if (id.page_no() == 0) {
		/* File header pages are not encrypted/compressed */
		return (true);
	}

	if (node.space->purpose == FIL_TYPE_TEMPORARY
	    && innodb_encrypt_temporary_tables) {
		buf_tmp_buffer_t* slot = buf_pool.io_buf_reserve();
		ut_a(slot);
		slot->allocate();

		if (!buf_tmp_page_decrypt(slot->crypt_buf, dst_frame)) {
			slot->release();
			ib::error() << "Encrypted page " << id
				    << " in file " << node.name;
			return false;
		}

		slot->release();
		return true;
	}

	/* Page is encrypted if encryption information is found from
	tablespace and page contains used key_version. This is true
	also for pages first compressed and then encrypted. */

	buf_tmp_buffer_t* slot;
	uint key_version = buf_page_get_key_version(dst_frame, flags);

	if (page_compressed && !key_version) {
		/* the page we read is unencrypted */
		/* Find free slot from temporary memory array */
decompress:
		if (fil_space_t::full_crc32(flags)
		    && buf_page_is_corrupted(true, dst_frame, flags)) {
			return false;
		}

		slot = buf_pool.io_buf_reserve();
		ut_a(slot);
		slot->allocate();

decompress_with_slot:
		ut_d(fil_page_type_validate(node.space, dst_frame));

		ulint write_size = fil_page_decompress(
			slot->crypt_buf, dst_frame, flags);
		slot->release();
		ut_ad(!write_size
		      || fil_page_type_validate(node.space, dst_frame));
		ut_ad(node.space->pending_io());
		return write_size != 0;
	}

	if (key_version && node.space->crypt_data) {
		/* Verify encryption checksum before we even try to
		decrypt. */
		if (!buf_page_verify_crypt_checksum(dst_frame, flags)) {
decrypt_failed:
			ib::error() << "Encrypted page " << id
				    << " in file " << node.name
				    << " looks corrupted; key_version="
				    << key_version;
			return false;
		}

		slot = buf_pool.io_buf_reserve();
		ut_a(slot);
		slot->allocate();
		ut_d(fil_page_type_validate(node.space, dst_frame));

		/* decrypt using crypt_buf to dst_frame */
		if (!fil_space_decrypt(node.space, slot->crypt_buf, dst_frame)) {
			slot->release();
			goto decrypt_failed;
		}

		ut_d(fil_page_type_validate(node.space, dst_frame));

		if ((fil_space_t::full_crc32(flags) && page_compressed)
		    || fil_page_get_type(dst_frame)
		    == FIL_PAGE_PAGE_COMPRESSED_ENCRYPTED) {
			goto decompress_with_slot;
		}

		slot->release();
	} else if (fil_page_get_type(dst_frame)
		   == FIL_PAGE_PAGE_COMPRESSED_ENCRYPTED) {
		goto decompress;
	}

	ut_ad(node.space->pending_io());
	return true;
}

/**
@return the smallest oldest_modification lsn for any page.
@retval 0 if all modified persistent pages have been flushed */
lsn_t buf_pool_t::get_oldest_modification()
{
  mutex_enter(&flush_list_mutex);

  /* FIXME: Keep temporary tablespace pages in a separate flush
  list. We would only need to write out temporary pages if the
  page is about to be evicted from the buffer pool, and the page
  contents is still needed (the page has not been freed). */
  const buf_page_t *bpage;
  for (bpage= UT_LIST_GET_LAST(flush_list);
       bpage && fsp_is_system_temporary(bpage->id().space());
       bpage= UT_LIST_GET_PREV(list, bpage))
    ut_ad(bpage->oldest_modification());

  lsn_t oldest_lsn= bpage ? bpage->oldest_modification() : 0;
  mutex_exit(&flush_list_mutex);

  /* The result may become stale as soon as we released the mutex.
  On log checkpoint, also log_sys.flush_order_mutex will be needed. */
  return oldest_lsn;
}
#endif /* !UNIV_INNOCHECKSUM */

/** Checks if the page is in crc32 checksum format.
@param[in]	read_buf		database page
@param[in]	checksum_field1		new checksum field
@param[in]	checksum_field2		old checksum field
@return true if the page is in crc32 checksum format. */
bool
buf_page_is_checksum_valid_crc32(
	const byte*			read_buf,
	ulint				checksum_field1,
	ulint				checksum_field2)
{
	const uint32_t	crc32 = buf_calc_page_crc32(read_buf);

#ifdef UNIV_INNOCHECKSUM
	if (log_file
	    && srv_checksum_algorithm == SRV_CHECKSUM_ALGORITHM_STRICT_CRC32) {
		fprintf(log_file, "page::%llu;"
			" crc32 calculated = %u;"
			" recorded checksum field1 = " ULINTPF " recorded"
			" checksum field2 =" ULINTPF "\n", cur_page_num,
			crc32, checksum_field1, checksum_field2);
	}
#endif /* UNIV_INNOCHECKSUM */

	if (checksum_field1 != checksum_field2) {
		return false;
	}

	return checksum_field1 == crc32;
}

/** Checks if the page is in innodb checksum format.
@param[in]	read_buf	database page
@param[in]	checksum_field1	new checksum field
@param[in]	checksum_field2	old checksum field
@return true if the page is in innodb checksum format. */
bool
buf_page_is_checksum_valid_innodb(
	const byte*			read_buf,
	ulint				checksum_field1,
	ulint				checksum_field2)
{
	/* There are 2 valid formulas for
	checksum_field2 (old checksum field) which algo=innodb could have
	written to the page:

	1. Very old versions of InnoDB only stored 8 byte lsn to the
	start and the end of the page.

	2. Newer InnoDB versions store the old formula checksum
	(buf_calc_page_old_checksum()). */

	ulint	old_checksum = buf_calc_page_old_checksum(read_buf);
	ulint	new_checksum = buf_calc_page_new_checksum(read_buf);

#ifdef UNIV_INNOCHECKSUM
	if (log_file
	    && srv_checksum_algorithm == SRV_CHECKSUM_ALGORITHM_INNODB) {
		fprintf(log_file, "page::%llu;"
			" old style: calculated ="
			" " ULINTPF "; recorded = " ULINTPF "\n",
			cur_page_num, old_checksum,
			checksum_field2);
		fprintf(log_file, "page::%llu;"
			" new style: calculated ="
			" " ULINTPF "; crc32 = %u; recorded = " ULINTPF "\n",
			cur_page_num, new_checksum,
			buf_calc_page_crc32(read_buf), checksum_field1);
	}

	if (log_file
	    && srv_checksum_algorithm == SRV_CHECKSUM_ALGORITHM_STRICT_INNODB) {
		fprintf(log_file, "page::%llu;"
			" old style: calculated ="
			" " ULINTPF "; recorded checksum = " ULINTPF "\n",
			cur_page_num, old_checksum,
			checksum_field2);
		fprintf(log_file, "page::%llu;"
			" new style: calculated ="
			" " ULINTPF "; recorded checksum  = " ULINTPF "\n",
			cur_page_num, new_checksum,
			checksum_field1);
	}
#endif /* UNIV_INNOCHECKSUM */


	if (checksum_field2 != mach_read_from_4(read_buf + FIL_PAGE_LSN)
	    && checksum_field2 != old_checksum) {
		DBUG_LOG("checksum",
			 "Page checksum crc32 not valid"
			 << " field1 " << checksum_field1
			 << " field2 " << checksum_field2
			 << " crc32 " << buf_calc_page_old_checksum(read_buf)
			 << " lsn " << mach_read_from_4(
				 read_buf + FIL_PAGE_LSN));
		return(false);
	}

	/* old field is fine, check the new field */

	/* InnoDB versions < 4.0.14 and < 4.1.1 stored the space id
	(always equal to 0), to FIL_PAGE_SPACE_OR_CHKSUM */

	if (checksum_field1 != 0 && checksum_field1 != new_checksum) {
		DBUG_LOG("checksum",
			 "Page checksum crc32 not valid"
			 << " field1 " << checksum_field1
			 << " field2 " << checksum_field2
			 << " crc32 " << buf_calc_page_new_checksum(read_buf)
			 << " lsn " << mach_read_from_4(
				 read_buf + FIL_PAGE_LSN));
		return(false);
	}

	return(true);
}

/** Checks if the page is in none checksum format.
@param[in]	read_buf	database page
@param[in]	checksum_field1	new checksum field
@param[in]	checksum_field2	old checksum field
@return true if the page is in none checksum format. */
bool
buf_page_is_checksum_valid_none(
	const byte*			read_buf,
	ulint				checksum_field1,
	ulint				checksum_field2)
{
#ifndef DBUG_OFF
	if (checksum_field1 != checksum_field2
	    && checksum_field1 != BUF_NO_CHECKSUM_MAGIC) {
		DBUG_LOG("checksum",
			 "Page checksum crc32 not valid"
			 << " field1 " << checksum_field1
			 << " field2 " << checksum_field2
			 << " crc32 " << BUF_NO_CHECKSUM_MAGIC
			 << " lsn " << mach_read_from_4(read_buf
							+ FIL_PAGE_LSN));
	}
#endif /* DBUG_OFF */

#ifdef UNIV_INNOCHECKSUM
	if (log_file
	    && srv_checksum_algorithm == SRV_CHECKSUM_ALGORITHM_STRICT_NONE) {
		fprintf(log_file,
			"page::%llu; none checksum: calculated"
			" = %lu; recorded checksum_field1 = " ULINTPF
			" recorded checksum_field2 = " ULINTPF "\n",
			cur_page_num, BUF_NO_CHECKSUM_MAGIC,
			checksum_field1, checksum_field2);
	}
#endif /* UNIV_INNOCHECKSUM */

	return(checksum_field1 == checksum_field2
	       && checksum_field1 == BUF_NO_CHECKSUM_MAGIC);
}

/** Checks whether the lsn present in the page is lesser than the
peek current lsn.
@param[in]	check_lsn	lsn to check
@param[in]	read_buf	page. */
static void buf_page_check_lsn(bool check_lsn, const byte* read_buf)
{
#ifndef UNIV_INNOCHECKSUM
	if (check_lsn && recv_lsn_checks_on) {
		const lsn_t current_lsn = log_sys.get_lsn();
		const lsn_t	page_lsn
			= mach_read_from_8(read_buf + FIL_PAGE_LSN);

		/* Since we are going to reset the page LSN during the import
		phase it makes no sense to spam the log with error messages. */
		if (current_lsn < page_lsn) {

			const ulint	space_id = mach_read_from_4(
				read_buf + FIL_PAGE_SPACE_ID);
			const ulint	page_no = mach_read_from_4(
				read_buf + FIL_PAGE_OFFSET);

			ib::error() << "Page " << page_id_t(space_id, page_no)
				<< " log sequence number " << page_lsn
				<< " is in the future! Current system"
				<< " log sequence number "
				<< current_lsn << ".";

			ib::error() << "Your database may be corrupt or"
				" you may have copied the InnoDB"
				" tablespace but not the InnoDB"
				" log files. "
				<< FORCE_RECOVERY_MSG;

		}
	}
#endif /* !UNIV_INNOCHECKSUM */
}


/** Check if a buffer is all zeroes.
@param[in]	buf	data to check
@return whether the buffer is all zeroes */
bool buf_is_zeroes(span<const byte> buf)
{
  ut_ad(buf.size() <= sizeof field_ref_zero);
  return memcmp(buf.data(), field_ref_zero, buf.size()) == 0;
}

/** Check if a page is corrupt.
@param[in]	check_lsn	whether the LSN should be checked
@param[in]	read_buf	database page
@param[in]	zip_size	ROW_FORMAT=COMPRESSED page size, or 0
@param[in]	space		tablespace
@return whether the page is corrupted */
bool
buf_page_is_corrupted(
	bool			check_lsn,
	const byte*		read_buf,
	ulint			fsp_flags)
{
#ifndef UNIV_INNOCHECKSUM
	DBUG_EXECUTE_IF("buf_page_import_corrupt_failure", return(true); );
#endif
	if (fil_space_t::full_crc32(fsp_flags)) {
		bool compressed = false, corrupted = false;
		const uint size = buf_page_full_crc32_size(
			read_buf, &compressed, &corrupted);
		if (corrupted) {
			return true;
		}
		const byte* end = read_buf + (size - FIL_PAGE_FCRC32_CHECKSUM);
		uint crc32 = mach_read_from_4(end);

		if (!crc32 && size == srv_page_size
		    && buf_is_zeroes(span<const byte>(read_buf, size))) {
			return false;
		}

		DBUG_EXECUTE_IF(
			"page_intermittent_checksum_mismatch", {
			static int page_counter;
			if (page_counter++ == 2) {
				crc32++;
			}
		});

		if (crc32 != ut_crc32(read_buf,
				      size - FIL_PAGE_FCRC32_CHECKSUM)) {
			return true;
		}
		static_assert(FIL_PAGE_FCRC32_KEY_VERSION == 0, "alignment");
		static_assert(FIL_PAGE_LSN % 4 == 0, "alignment");
		static_assert(FIL_PAGE_FCRC32_END_LSN % 4 == 0, "alignment");
		if (!compressed
		    && !mach_read_from_4(FIL_PAGE_FCRC32_KEY_VERSION
					 + read_buf)
		    && memcmp_aligned<4>(read_buf + (FIL_PAGE_LSN + 4),
					 end - (FIL_PAGE_FCRC32_END_LSN
						- FIL_PAGE_FCRC32_CHECKSUM),
					 4)) {
			return true;
		}

		buf_page_check_lsn(check_lsn, read_buf);
		return false;
	}

	size_t		checksum_field1 = 0;
	size_t		checksum_field2 = 0;
	uint32_t	crc32 = 0;
	bool		crc32_inited = false;
	bool		crc32_chksum = false;
	const ulint zip_size = fil_space_t::zip_size(fsp_flags);
	const uint16_t page_type = fil_page_get_type(read_buf);

	/* We can trust page type if page compression is set on tablespace
	flags because page compression flag means file must have been
	created with 10.1 (later than 5.5 code base). In 10.1 page
	compressed tables do not contain post compression checksum and
	FIL_PAGE_END_LSN_OLD_CHKSUM field stored. Note that space can
	be null if we are in fil_check_first_page() and first page
	is not compressed or encrypted. Page checksum is verified
	after decompression (i.e. normally pages are already
	decompressed at this stage). */
	if ((page_type == FIL_PAGE_PAGE_COMPRESSED ||
	     page_type == FIL_PAGE_PAGE_COMPRESSED_ENCRYPTED)
#ifndef UNIV_INNOCHECKSUM
	    && FSP_FLAGS_HAS_PAGE_COMPRESSION(fsp_flags)
#endif
	) {
		return(false);
	}

	static_assert(FIL_PAGE_LSN % 4 == 0, "alignment");
	static_assert(FIL_PAGE_END_LSN_OLD_CHKSUM % 4 == 0, "alignment");

	if (!zip_size
	    && memcmp_aligned<4>(read_buf + FIL_PAGE_LSN + 4,
				 read_buf + srv_page_size
				 - FIL_PAGE_END_LSN_OLD_CHKSUM + 4, 4)) {
		/* Stored log sequence numbers at the start and the end
		of page do not match */

		return(true);
	}

	buf_page_check_lsn(check_lsn, read_buf);

	/* Check whether the checksum fields have correct values */

	const srv_checksum_algorithm_t curr_algo =
		static_cast<srv_checksum_algorithm_t>(srv_checksum_algorithm);

	if (curr_algo == SRV_CHECKSUM_ALGORITHM_NONE) {
		return(false);
	}

	if (zip_size) {
		return !page_zip_verify_checksum(read_buf, zip_size);
	}

	checksum_field1 = mach_read_from_4(
		read_buf + FIL_PAGE_SPACE_OR_CHKSUM);

	checksum_field2 = mach_read_from_4(
		read_buf + srv_page_size - FIL_PAGE_END_LSN_OLD_CHKSUM);

	static_assert(FIL_PAGE_LSN % 8 == 0, "alignment");

	/* A page filled with NUL bytes is considered not corrupted.
	Before MariaDB Server 10.1.25 (MDEV-12113) or 10.2.2 (or MySQL 5.7),
	the FIL_PAGE_FILE_FLUSH_LSN field may have been written nonzero
	for the first page of each file of the system tablespace.
	We want to ignore it for the system tablespace, but because
	we do not know the expected tablespace here, we ignore the
	field for all data files, except for
	innodb_checksum_algorithm=full_crc32 which we handled above. */
	if (!checksum_field1 && !checksum_field2) {
		/* Checksum fields can have valid value as zero.
		If the page is not empty then do the checksum
		calculation for the page. */
		bool all_zeroes = true;
		for (size_t i = 0; i < srv_page_size; i++) {
#ifndef UNIV_INNOCHECKSUM
			if (i == FIL_PAGE_FILE_FLUSH_LSN_OR_KEY_VERSION) {
				i += 8;
			}
#endif
			if (read_buf[i]) {
				all_zeroes = false;
				break;
			}
		}

		if (all_zeroes) {
			return false;
		}
	}

	switch (curr_algo) {
	case SRV_CHECKSUM_ALGORITHM_STRICT_FULL_CRC32:
	case SRV_CHECKSUM_ALGORITHM_STRICT_CRC32:
		return !buf_page_is_checksum_valid_crc32(
			read_buf, checksum_field1, checksum_field2);
	case SRV_CHECKSUM_ALGORITHM_STRICT_INNODB:
		return !buf_page_is_checksum_valid_innodb(
			read_buf, checksum_field1, checksum_field2);
	case SRV_CHECKSUM_ALGORITHM_STRICT_NONE:
		return !buf_page_is_checksum_valid_none(
			read_buf, checksum_field1, checksum_field2);
	case SRV_CHECKSUM_ALGORITHM_FULL_CRC32:
	case SRV_CHECKSUM_ALGORITHM_CRC32:
	case SRV_CHECKSUM_ALGORITHM_INNODB:
		if (buf_page_is_checksum_valid_none(read_buf,
			checksum_field1, checksum_field2)) {
#ifdef UNIV_INNOCHECKSUM
			if (log_file) {
				fprintf(log_file, "page::%llu;"
					" old style: calculated = %u;"
					" recorded = " ULINTPF ";\n",
					cur_page_num,
					buf_calc_page_old_checksum(read_buf),
					checksum_field2);
				fprintf(log_file, "page::%llu;"
					" new style: calculated = %u;"
					" crc32 = %u; recorded = " ULINTPF ";\n",
					cur_page_num,
					buf_calc_page_new_checksum(read_buf),
					buf_calc_page_crc32(read_buf),
					checksum_field1);
			}
#endif /* UNIV_INNOCHECKSUM */
			return false;
		}

		crc32_chksum = curr_algo == SRV_CHECKSUM_ALGORITHM_CRC32
			|| curr_algo == SRV_CHECKSUM_ALGORITHM_FULL_CRC32;

		/* Very old versions of InnoDB only stored 8 byte lsn to the
		start and the end of the page. */

		/* Since innodb_checksum_algorithm is not strict_* allow
		any of the algos to match for the old field */

		if (checksum_field2
		    != mach_read_from_4(read_buf + FIL_PAGE_LSN)
		    && checksum_field2 != BUF_NO_CHECKSUM_MAGIC) {

			if (crc32_chksum) {
				crc32 = buf_calc_page_crc32(read_buf);
				crc32_inited = true;

				DBUG_EXECUTE_IF(
					"page_intermittent_checksum_mismatch", {
					static int page_counter;
					if (page_counter++ == 2) {
						crc32++;
					}
				});

				if (checksum_field2 != crc32
				    && checksum_field2
				       != buf_calc_page_old_checksum(read_buf)) {
					return true;
				}
			} else {
				ut_ad(curr_algo
				      == SRV_CHECKSUM_ALGORITHM_INNODB);

				if (checksum_field2
				    != buf_calc_page_old_checksum(read_buf)) {
					crc32 = buf_calc_page_crc32(read_buf);
					crc32_inited = true;

					if (checksum_field2 != crc32) {
						return true;
					}
				}
			}
		}

		if (checksum_field1 == 0
		    || checksum_field1 == BUF_NO_CHECKSUM_MAGIC) {
		} else if (crc32_chksum) {

			if (!crc32_inited) {
				crc32 = buf_calc_page_crc32(read_buf);
				crc32_inited = true;
			}

			if (checksum_field1 != crc32
			    && checksum_field1
			    != buf_calc_page_new_checksum(read_buf)) {
				return true;
			}
		} else {
			ut_ad(curr_algo == SRV_CHECKSUM_ALGORITHM_INNODB);

			if (checksum_field1
			    != buf_calc_page_new_checksum(read_buf)) {

				if (!crc32_inited) {
					crc32 = buf_calc_page_crc32(read_buf);
					crc32_inited = true;
				}

				if (checksum_field1 != crc32) {
					return true;
				}
			}
		}

		if (crc32_inited
		    && ((checksum_field1 == crc32
			 && checksum_field2 != crc32)
			|| (checksum_field1 != crc32
			    && checksum_field2 == crc32))) {
			return true;
		}

		break;
	case SRV_CHECKSUM_ALGORITHM_NONE:
		/* should have returned false earlier */
		break;
	}

	return false;
}

#ifndef UNIV_INNOCHECKSUM

#if defined(DBUG_OFF) && defined(HAVE_MADVISE) &&  defined(MADV_DODUMP)
/** Enable buffers to be dumped to core files

A convience function, not called anyhwere directly however
it is left available for gdb or any debugger to call
in the event that you want all of the memory to be dumped
to a core file.

Returns number of errors found in madvise calls. */
int
buf_madvise_do_dump()
{
	int ret= 0;

	/* mirrors allocation in log_t::create() */
	if (log_sys.buf) {
		ret += madvise(log_sys.buf,
			       srv_log_buffer_size,
			       MADV_DODUMP);
		ret += madvise(log_sys.flush_buf,
			       srv_log_buffer_size,
			       MADV_DODUMP);
	}
	/* mirrors recv_sys_t::create() */
	if (recv_sys.buf)
	{
		ret+= madvise(recv_sys.buf, recv_sys.len, MADV_DODUMP);
	}

	mutex_enter(&buf_pool.mutex);
	auto chunk = buf_pool.chunks;

	for (ulint n = buf_pool.n_chunks; n--; chunk++) {
		ret+= madvise(chunk->mem, chunk->mem_size(), MADV_DODUMP);
	}

	mutex_exit(&buf_pool.mutex);
	return ret;
}
#endif

/** Dump a page to stderr.
@param[in]	read_buf	database page
@param[in]	zip_size	compressed page size, or 0 */
void buf_page_print(const byte* read_buf, ulint zip_size)
{
	dict_index_t*	index;

#ifndef UNIV_DEBUG
	const ulint size = zip_size ? zip_size : srv_page_size;
	ib::info() << "Page dump in ascii and hex ("
		<< size << " bytes):";

	ut_print_buf(stderr, read_buf, size);
	fputs("\nInnoDB: End of page dump\n", stderr);
#endif

	if (zip_size) {
		/* Print compressed page. */
		ib::info() << "Compressed page type ("
			<< fil_page_get_type(read_buf)
			<< "); stored checksum in field1 "
			<< mach_read_from_4(
				read_buf + FIL_PAGE_SPACE_OR_CHKSUM)
			<< "; calculated checksums for field1: "
			<< buf_checksum_algorithm_name(
				SRV_CHECKSUM_ALGORITHM_CRC32)
			<< " "
			<< page_zip_calc_checksum(
				read_buf, zip_size,
				SRV_CHECKSUM_ALGORITHM_CRC32)
			<< ", "
			<< buf_checksum_algorithm_name(
				SRV_CHECKSUM_ALGORITHM_INNODB)
			<< " "
			<< page_zip_calc_checksum(
				read_buf, zip_size,
				SRV_CHECKSUM_ALGORITHM_INNODB)
			<< ", "
			<< buf_checksum_algorithm_name(
				SRV_CHECKSUM_ALGORITHM_NONE)
			<< " "
			<< page_zip_calc_checksum(
				read_buf, zip_size,
				SRV_CHECKSUM_ALGORITHM_NONE)
			<< "; page LSN "
			<< mach_read_from_8(read_buf + FIL_PAGE_LSN)
			<< "; page number (if stored to page"
			<< " already) "
			<< mach_read_from_4(read_buf + FIL_PAGE_OFFSET)
			<< "; space id (if stored to page already) "
			<< mach_read_from_4(
				read_buf + FIL_PAGE_ARCH_LOG_NO_OR_SPACE_ID);

	} else {
		const uint32_t	crc32 = buf_calc_page_crc32(read_buf);
		ulint page_type = fil_page_get_type(read_buf);

		ib::info() << "Uncompressed page, stored checksum in field1 "
			<< mach_read_from_4(
				read_buf + FIL_PAGE_SPACE_OR_CHKSUM)
			<< ", calculated checksums for field1: "
			<< buf_checksum_algorithm_name(
				SRV_CHECKSUM_ALGORITHM_CRC32) << " "
			<< crc32
			<< ", "
			<< buf_checksum_algorithm_name(
				SRV_CHECKSUM_ALGORITHM_INNODB) << " "
			<< buf_calc_page_new_checksum(read_buf)
			<< ", "
			<< " page type " << page_type << " == "
			<< fil_get_page_type_name(page_type) << "."
			<< buf_checksum_algorithm_name(
				SRV_CHECKSUM_ALGORITHM_NONE) << " "
			<< BUF_NO_CHECKSUM_MAGIC
			<< ", stored checksum in field2 "
			<< mach_read_from_4(read_buf + srv_page_size
					    - FIL_PAGE_END_LSN_OLD_CHKSUM)
			<< ", calculated checksums for field2: "
			<< buf_checksum_algorithm_name(
				SRV_CHECKSUM_ALGORITHM_CRC32) << " "
			<< crc32
			<< ", "
			<< buf_checksum_algorithm_name(
				SRV_CHECKSUM_ALGORITHM_INNODB) << " "
			<< buf_calc_page_old_checksum(read_buf)
			<< ", "
			<< buf_checksum_algorithm_name(
				SRV_CHECKSUM_ALGORITHM_NONE) << " "
			<< BUF_NO_CHECKSUM_MAGIC
			<< ",  page LSN "
			<< mach_read_from_4(read_buf + FIL_PAGE_LSN)
			<< " "
			<< mach_read_from_4(read_buf + FIL_PAGE_LSN + 4)
			<< ", low 4 bytes of LSN at page end "
			<< mach_read_from_4(read_buf + srv_page_size
					    - FIL_PAGE_END_LSN_OLD_CHKSUM + 4)
			<< ", page number (if stored to page already) "
			<< mach_read_from_4(read_buf + FIL_PAGE_OFFSET)
			<< ", space id (if created with >= MySQL-4.1.1"
			   " and stored already) "
			<< mach_read_from_4(
				read_buf + FIL_PAGE_ARCH_LOG_NO_OR_SPACE_ID);
	}

	switch (fil_page_get_type(read_buf)) {
		index_id_t	index_id;
	case FIL_PAGE_INDEX:
	case FIL_PAGE_TYPE_INSTANT:
	case FIL_PAGE_RTREE:
		index_id = btr_page_get_index_id(read_buf);
		ib::info() << "Page may be an index page where"
			" index id is " << index_id;

		index = dict_index_find_on_id_low(index_id);
		if (index) {
			ib::info()
				<< "Index " << index_id
				<< " is " << index->name
				<< " in table " << index->table->name;
		}
		break;
	case FIL_PAGE_UNDO_LOG:
		fputs("InnoDB: Page may be an undo log page\n", stderr);
		break;
	case FIL_PAGE_INODE:
		fputs("InnoDB: Page may be an 'inode' page\n", stderr);
		break;
	case FIL_PAGE_IBUF_FREE_LIST:
		fputs("InnoDB: Page may be an insert buffer free list page\n",
		      stderr);
		break;
	case FIL_PAGE_TYPE_ALLOCATED:
		fputs("InnoDB: Page may be a freshly allocated page\n",
		      stderr);
		break;
	case FIL_PAGE_IBUF_BITMAP:
		fputs("InnoDB: Page may be an insert buffer bitmap page\n",
		      stderr);
		break;
	case FIL_PAGE_TYPE_SYS:
		fputs("InnoDB: Page may be a system page\n",
		      stderr);
		break;
	case FIL_PAGE_TYPE_TRX_SYS:
		fputs("InnoDB: Page may be a transaction system page\n",
		      stderr);
		break;
	case FIL_PAGE_TYPE_FSP_HDR:
		fputs("InnoDB: Page may be a file space header page\n",
		      stderr);
		break;
	case FIL_PAGE_TYPE_XDES:
		fputs("InnoDB: Page may be an extent descriptor page\n",
		      stderr);
		break;
	case FIL_PAGE_TYPE_BLOB:
		fputs("InnoDB: Page may be a BLOB page\n",
		      stderr);
		break;
	case FIL_PAGE_TYPE_ZBLOB:
	case FIL_PAGE_TYPE_ZBLOB2:
		fputs("InnoDB: Page may be a compressed BLOB page\n",
		      stderr);
		break;
	}
}

# ifdef PFS_GROUP_BUFFER_SYNC
/********************************************************************//**
This function registers mutexes and rwlocks in buffer blocks with
performance schema. If PFS_MAX_BUFFER_MUTEX_LOCK_REGISTER is
defined to be a value less than chunk->size, then only mutexes
and rwlocks in the first PFS_MAX_BUFFER_MUTEX_LOCK_REGISTER
blocks are registered. */
static
void
pfs_register_buffer_block(
/*======================*/
	buf_pool_t::chunk_t*	chunk)		/*!< in/out: chunk of buffers */
{
	buf_block_t*    block;
	ulint		num_to_register;

	block = chunk->blocks;

	num_to_register = ut_min(
		chunk->size, PFS_MAX_BUFFER_MUTEX_LOCK_REGISTER);

	for (ulint i = 0; i < num_to_register; i++) {
		rw_lock_t*	rwlock;

#  ifdef UNIV_PFS_RWLOCK
		rwlock = &block->lock;
		ut_a(!rwlock->pfs_psi);
		rwlock->pfs_psi = (PSI_server)
			? PSI_server->init_rwlock(buf_block_lock_key, rwlock)
			: NULL;

#   ifdef UNIV_DEBUG
		rwlock = block->debug_latch;
		ut_a(!rwlock->pfs_psi);
		rwlock->pfs_psi = (PSI_server)
			? PSI_server->init_rwlock(buf_block_debug_latch_key,
						  rwlock)
			: NULL;
#   endif /* UNIV_DEBUG */

#  endif /* UNIV_PFS_RWLOCK */
		block++;
	}
}
# endif /* PFS_GROUP_BUFFER_SYNC */

/** Initialize a buffer page descriptor.
@param[in,out]	block	buffer page descriptor
@param[in]	frame	buffer page frame */
static
void
buf_block_init(buf_block_t* block, byte* frame)
{
	UNIV_MEM_DESC(frame, srv_page_size);

	/* This function should only be executed at database startup or by
	buf_pool.resize(). Either way, adaptive hash index must not exist. */
	assert_block_ahi_empty_on_init(block);

	block->frame = frame;

	block->modify_clock = 0;
	block->page.init(BUF_BLOCK_NOT_USED, page_id_t(~0ULL));
#ifdef BTR_CUR_HASH_ADAPT
	block->index = NULL;
#endif /* BTR_CUR_HASH_ADAPT */
	block->skip_flush_check = false;

	ut_d(block->in_unzip_LRU_list = false);
	ut_d(block->in_withdraw_list = false);

	page_zip_des_init(&block->page.zip);

	ut_d(block->debug_latch = (rw_lock_t *) ut_malloc_nokey(sizeof(rw_lock_t)));

#if defined PFS_SKIP_BUFFER_MUTEX_RWLOCK || defined PFS_GROUP_BUFFER_SYNC
	/* If PFS_SKIP_BUFFER_MUTEX_RWLOCK is defined, skip registration
	of buffer block rwlock with performance schema.

	If PFS_GROUP_BUFFER_SYNC is defined, skip the registration
	since buffer block rwlock will be registered later in
	pfs_register_buffer_block(). */

	rw_lock_create(PFS_NOT_INSTRUMENTED, &block->lock, SYNC_LEVEL_VARYING);

	ut_d(rw_lock_create(PFS_NOT_INSTRUMENTED, block->debug_latch,
			    SYNC_LEVEL_VARYING));

#else /* PFS_SKIP_BUFFER_MUTEX_RWLOCK || PFS_GROUP_BUFFER_SYNC */

	rw_lock_create(buf_block_lock_key, &block->lock, SYNC_LEVEL_VARYING);

	ut_d(rw_lock_create(buf_block_debug_latch_key,
			    block->debug_latch, SYNC_LEVEL_VARYING));

#endif /* PFS_SKIP_BUFFER_MUTEX_RWLOCK || PFS_GROUP_BUFFER_SYNC */

	block->lock.is_block_lock = 1;

	ut_ad(rw_lock_validate(&(block->lock)));
}

/** Allocate a chunk of buffer frames.
@param bytes    requested size
@return whether the allocation succeeded */
inline bool buf_pool_t::chunk_t::create(size_t bytes)
{
  DBUG_EXECUTE_IF("ib_buf_chunk_init_fails", return false;);
  /* Round down to a multiple of page size, although it already should be. */
  bytes= ut_2pow_round<size_t>(bytes, srv_page_size);

  mem= buf_pool.allocator.allocate_large_dontdump(bytes, &mem_pfx);

  if (UNIV_UNLIKELY(!mem))
    return false;

#ifdef HAVE_LIBNUMA
  if (srv_numa_interleave)
  {
    struct bitmask *numa_mems_allowed= numa_get_mems_allowed();
    if (mbind(mem, mem_size(), MPOL_INTERLEAVE,
              numa_mems_allowed->maskp, numa_mems_allowed->size,
              MPOL_MF_MOVE))
    {
      ib::warn() << "Failed to set NUMA memory policy of"
              " buffer pool page frames to MPOL_INTERLEAVE"
              " (error: " << strerror(errno) << ").";
    }
    numa_bitmask_free(numa_mems_allowed);
  }
#endif /* HAVE_LIBNUMA */


  /* Allocate the block descriptors from
  the start of the memory block. */
  blocks= reinterpret_cast<buf_block_t*>(mem);

  /* Align a pointer to the first frame.  Note that when
  opt_large_page_size is smaller than srv_page_size,
  (with max srv_page_size at 64k don't think any hardware
  makes this true),
  we may allocate one fewer block than requested.  When
  it is bigger, we may allocate more blocks than requested. */
  static_assert(sizeof(byte*) == sizeof(ulint), "pointer size");

  byte *frame= reinterpret_cast<byte*>((reinterpret_cast<ulint>(mem) +
                                        srv_page_size - 1) &
                                       ~ulint{srv_page_size - 1});
  size= (mem_pfx.m_size >> srv_page_size_shift) - (frame != mem);

  /* Subtract the space needed for block descriptors. */
  {
    ulint s= size;

    while (frame < reinterpret_cast<const byte*>(blocks + s))
    {
      frame+= srv_page_size;
      s--;
    }

    size= s;
  }

  /* Init block structs and assign frames for them. Then we assign the
  frames to the first blocks (we already mapped the memory above). */

  buf_block_t *block= blocks;

  for (auto i= size; i--; ) {
    buf_block_init(block, frame);
    UNIV_MEM_INVALID(block->frame, srv_page_size);
    /* Add the block to the free list */
    UT_LIST_ADD_LAST(buf_pool.free, &block->page);

    ut_d(block->page.in_free_list = TRUE);
    block++;
    frame+= srv_page_size;
  }

  reg();

#ifdef PFS_GROUP_BUFFER_SYNC
  pfs_register_buffer_block(this);
#endif /* PFS_GROUP_BUFFER_SYNC */
  return true;
}

#ifdef UNIV_DEBUG
/** Check that all file pages in the buffer chunk are in a replaceable state.
@return address of a non-free block
@retval nullptr if all freed */
inline const buf_block_t *buf_pool_t::chunk_t::not_freed() const
{
  buf_block_t *block= blocks;
  for (auto i= size; i--; block++)
  {
    switch (block->page.state()) {
    case BUF_BLOCK_ZIP_PAGE:
      /* The uncompressed buffer pool should never
      contain ROW_FORMAT=COMPRESSED block descriptors. */
      ut_error;
      break;
    case BUF_BLOCK_NOT_USED:
    case BUF_BLOCK_MEMORY:
    case BUF_BLOCK_REMOVE_HASH:
      /* Skip blocks that are not being used for file pages. */
      break;
    case BUF_BLOCK_FILE_PAGE:
      if (srv_read_only_mode)
      {
        /* The page cleaner is disabled in read-only mode.  No pages
        can be dirtied, so all of them must be clean. */
        ut_d(lsn_t oldest_modification= block->page.oldest_modification());
        ut_ad(oldest_modification == 0 ||
              oldest_modification == recv_sys.recovered_lsn ||
              srv_force_recovery == SRV_FORCE_NO_LOG_REDO);
        ut_ad(!block->page.buf_fix_count());
        ut_ad(block->page.io_fix() == BUF_IO_NONE);
        break;
      }

      if (!block->page.ready_for_replace())
        return block;

      break;
    }
  }

  return nullptr;
}
#endif /* UNIV_DEBUG */

/** Free the synchronization objects of a buffer pool block descriptor
@param[in,out]	block	buffer pool block descriptor */
static void buf_block_free_mutexes(buf_block_t* block)
{
	rw_lock_free(&block->lock);
	ut_d(rw_lock_free(block->debug_latch));
	ut_d(ut_free(block->debug_latch));
}

/** Create the buffer pool.
@return whether the creation failed */
bool buf_pool_t::create()
{
  ut_ad(this == &buf_pool);
  ut_ad(srv_buf_pool_size % srv_buf_pool_chunk_unit == 0);
  ut_ad(!is_initialised());
  ut_ad(srv_buf_pool_size > 0);

  NUMA_MEMPOLICY_INTERLEAVE_IN_SCOPE;

  ut_ad(!resizing);
  ut_ad(!withdrawing);
  ut_ad(!withdraw_clock());
  ut_ad(!chunks_old);

  chunk_t::map_reg= UT_NEW_NOKEY(chunk_t::map());

  new(&allocator) ut_allocator<unsigned char>(mem_key_buf_buf_pool);

  n_chunks= srv_buf_pool_size / srv_buf_pool_chunk_unit;
  const size_t chunk_size= srv_buf_pool_chunk_unit;

  chunks= static_cast<chunk_t*>(ut_zalloc_nokey(n_chunks * sizeof *chunks));
  UT_LIST_INIT(free, &buf_page_t::list);
  curr_size= 0;
  auto chunk= chunks;

  do
  {
    if (!chunk->create(chunk_size))
    {
      while (--chunk >= chunks)
      {
        buf_block_t* block= chunk->blocks;

        for (auto i= chunk->size; i--; block++)
          buf_block_free_mutexes(block);

        allocator.deallocate_large_dodump(chunk->mem, &chunk->mem_pfx);
      }
      ut_free(chunks);
      chunks= nullptr;
      UT_DELETE(chunk_t::map_reg);
      chunk_t::map_reg= nullptr;
      ut_ad(!is_initialised());
      return true;
    }

    curr_size+= chunk->size;
  }
  while (++chunk < chunks + n_chunks);

  ut_ad(is_initialised());
  mutex_create(LATCH_ID_BUF_POOL, &mutex);

  UT_LIST_INIT(LRU, &buf_page_t::LRU);
  UT_LIST_INIT(withdraw, &buf_page_t::list);
  withdraw_target= 0;
  UT_LIST_INIT(flush_list, &buf_page_t::list);
  UT_LIST_INIT(unzip_LRU, &buf_block_t::unzip_LRU);

  ut_d(UT_LIST_INIT(zip_clean, &buf_page_t::list));

  for (size_t i= 0; i < UT_ARR_SIZE(zip_free); ++i)
    UT_LIST_INIT(zip_free[i], &buf_buddy_free_t::list);
  ulint s= curr_size;
  old_size= s;
  s/= BUF_READ_AHEAD_PORTION;
  read_ahead_area= s >= READ_AHEAD_PAGES
    ? READ_AHEAD_PAGES
    : my_round_up_to_next_power(static_cast<uint32_t>(s));
  curr_pool_size= srv_buf_pool_size;

  n_chunks_new= n_chunks;

  /* Number of locks protecting page_hash must be a power of two */
  srv_n_page_hash_locks= my_round_up_to_next_power(static_cast<uint32_t>
                                                   (srv_n_page_hash_locks));
  ut_a(srv_n_page_hash_locks != 0);
  ut_a(srv_n_page_hash_locks <= MAX_PAGE_HASH_LOCKS);

  page_hash= ib_create(2 * curr_size,
                         LATCH_ID_HASH_TABLE_RW_LOCK,
                         srv_n_page_hash_locks, MEM_HEAP_FOR_PAGE_HASH);

  ut_ad(!page_hash_old);
  zip_hash= hash_create(2 * curr_size);
  last_printout_time= time(NULL);

  mutex_create(LATCH_ID_FLUSH_LIST, &flush_list_mutex);

  for (int i= 0; i < 3; i++)
    no_flush[i]= os_event_create(0);

  try_LRU_scan= true;

  ut_d(flush_hp.m_mutex= &flush_list_mutex;);
  ut_d(lru_hp.m_mutex= &mutex);
  ut_d(lru_scan_itr.m_mutex= &mutex);
  ut_d(single_scan_itr.m_mutex= &mutex);

  io_buf.create((srv_n_read_io_threads + srv_n_write_io_threads) *
                OS_AIO_N_PENDING_IOS_PER_THREAD);

  /* FIXME: remove some of these variables */
  srv_buf_pool_curr_size= curr_pool_size;
  srv_buf_pool_old_size= srv_buf_pool_size;
  srv_buf_pool_base_size= srv_buf_pool_size;

  chunk_t::map_ref= chunk_t::map_reg;
  buf_LRU_old_ratio_update(100 * 3 / 8, false);
  btr_search_sys_create(srv_buf_pool_curr_size / sizeof(void*) / 64);
  ut_ad(is_initialised());
  return false;
}

/** Clean up after successful create() */
void buf_pool_t::close()
{
  ut_ad(this == &buf_pool);
  if (!is_initialised())
    return;

  mutex_free(&mutex);
  mutex_free(&flush_list_mutex);

  if (flush_rbt)
  {
    rbt_free(flush_rbt);
    flush_rbt= nullptr;
  }

  for (buf_page_t *bpage= UT_LIST_GET_LAST(LRU), *prev_bpage= nullptr; bpage;
       bpage= prev_bpage)
  {
    prev_bpage= UT_LIST_GET_PREV(LRU, bpage);
    ut_ad(bpage->in_file());
    ut_ad(bpage->in_LRU_list);
    /* The buffer pool must be clean during normal shutdown.
    Only on aborted startup (with recovery) or with innodb_fast_shutdown=2
    we may discard changes. */
    ut_ad(!bpage->oldest_modification() || srv_is_being_started ||
          srv_fast_shutdown == 2);

    if (bpage->state() != BUF_BLOCK_FILE_PAGE)
      buf_page_free_descriptor(bpage);
  }

  for (auto chunk= chunks + n_chunks; --chunk >= chunks; )
  {
    buf_block_t *block= chunk->blocks;

    for (auto i= chunk->size; i--; block++)
      buf_block_free_mutexes(block);

    allocator.deallocate_large_dodump(chunk->mem, &chunk->mem_pfx);
  }

  for (int i= 0; i < 3; ++i)
    os_event_destroy(no_flush[i]);

  ut_free(chunks);
  chunks= nullptr;
  ha_clear(page_hash);
  hash_table_free(page_hash);
  hash_table_free(zip_hash);

  io_buf.close();
  UT_DELETE(chunk_t::map_reg);
  chunk_t::map_reg= chunk_t::map_ref= nullptr;
}

/** Try to reallocate a control block.
@param block  control block to reallocate
@return whether the reallocation succeeded */
inline bool buf_pool_t::realloc(buf_block_t *block)
{
	buf_block_t*	new_block;

	ut_ad(withdrawing);
	ut_ad(mutex_own(&mutex));
	ut_ad(block->page.state() == BUF_BLOCK_FILE_PAGE);

	new_block = buf_LRU_get_free_only();

	if (new_block == NULL) {
		return(false); /* free list was not enough */
	}

	const page_id_t id(block->page.id());
	rw_lock_t* hash_lock = hash_lock_get(id);
	rw_lock_x_lock(hash_lock);

	if (block->page.can_relocate()) {
		memcpy_aligned<OS_FILE_LOG_BLOCK_SIZE>(
			new_block->frame, block->frame, srv_page_size);
		new (&new_block->page) buf_page_t(block->page);

		/* relocate LRU list */
		if (buf_page_t*	prev_b = buf_pool.LRU_remove(&block->page)) {
			UT_LIST_INSERT_AFTER(LRU, prev_b, &new_block->page);
		} else {
			UT_LIST_ADD_FIRST(LRU, &new_block->page);
		}

		if (LRU_old == &block->page) {
			LRU_old = &new_block->page;
		}

		ut_ad(new_block->page.in_LRU_list);

		/* relocate unzip_LRU list */
		if (block->page.zip.data != NULL) {
			ut_ad(block->in_unzip_LRU_list);
			ut_d(new_block->in_unzip_LRU_list = true);
			UNIV_MEM_DESC(&new_block->page.zip.data,
				      page_zip_get_size(&new_block->page.zip));

			buf_block_t*	prev_block = UT_LIST_GET_PREV(unzip_LRU, block);
			UT_LIST_REMOVE(unzip_LRU, block);

			ut_d(block->in_unzip_LRU_list = false);
			block->page.zip.data = NULL;
			page_zip_set_size(&block->page.zip, 0);

			if (prev_block != NULL) {
				UT_LIST_INSERT_AFTER(unzip_LRU, prev_block, new_block);
			} else {
				UT_LIST_ADD_FIRST(unzip_LRU, new_block);
			}
		} else {
			ut_ad(!block->in_unzip_LRU_list);
			ut_d(new_block->in_unzip_LRU_list = false);
		}

		/* relocate page_hash */
		ut_ad(block->page.in_page_hash);
		ut_ad(new_block->page.in_page_hash);
		ut_ad(&block->page == page_hash_get_low(id));
		ut_d(block->page.in_page_hash = false);
		HASH_REPLACE(buf_page_t, hash, page_hash, id.fold(),
			     &block->page, &new_block->page);

		buf_block_modify_clock_inc(block);
		static_assert(FIL_PAGE_OFFSET % 4 == 0, "alignment");
		memset_aligned<4>(block->frame + FIL_PAGE_OFFSET, 0xff, 4);
		static_assert(FIL_PAGE_ARCH_LOG_NO_OR_SPACE_ID % 4 == 2,
			      "not perfect alignment");
		memset_aligned<2>(block->frame
				  + FIL_PAGE_ARCH_LOG_NO_OR_SPACE_ID, 0xff, 4);
		UNIV_MEM_INVALID(block->frame, srv_page_size);
		block->page.set_state(BUF_BLOCK_REMOVE_HASH);

		/* Relocate flush_list. */
		if (block->page.oldest_modification()) {
			buf_flush_relocate_on_flush_list(
				&block->page, &new_block->page);
		}

		block->page.set_corrupt_id();

		/* set other flags of buf_block_t */

#ifdef BTR_CUR_HASH_ADAPT
		/* This code should only be executed by resize(),
		while the adaptive hash index is disabled. */
		assert_block_ahi_empty(block);
		assert_block_ahi_empty_on_init(new_block);
		ut_ad(!block->index);
		new_block->index	= NULL;
		new_block->n_hash_helps	= 0;
		new_block->n_fields	= 1;
		new_block->left_side	= TRUE;
#endif /* BTR_CUR_HASH_ADAPT */

		new_block->lock_hash_val = block->lock_hash_val;
		ut_ad(new_block->lock_hash_val == lock_rec_hash(
			      id.space(), id.page_no()));

		rw_lock_x_unlock(hash_lock);

		/* free block */
		ut_d(block->page.set_state(BUF_BLOCK_MEMORY));
		buf_LRU_block_free_non_file_page(block);
	} else {
		rw_lock_x_unlock(hash_lock);
		buf_LRU_block_free_non_file_page(new_block);
	}

	return(true); /* free_list was enough */
}

/** Sets the global variable that feeds MySQL's innodb_buffer_pool_resize_status
to the specified string. The format and the following parameters are the
same as the ones used for printf(3).
@param[in]	fmt	format
@param[in]	...	extra parameters according to fmt */
static
void
buf_resize_status(
	const char*	fmt,
	...)
{
	va_list	ap;

	va_start(ap, fmt);

	vsnprintf(
		export_vars.innodb_buffer_pool_resize_status,
		sizeof(export_vars.innodb_buffer_pool_resize_status),
		fmt, ap);

	va_end(ap);

	ib::info() << export_vars.innodb_buffer_pool_resize_status;
}

/** Withdraw blocks from the buffer pool until meeting withdraw_target.
@return whether retry is needed */
inline bool buf_pool_t::withdraw_blocks()
{
	buf_block_t*	block;
	ulint		loop_count = 0;

	ib::info() << "start to withdraw the last "
		<< withdraw_target << " blocks";

	/* Minimize zip_free[i] lists */
	mutex_enter(&mutex);
	buf_buddy_condense_free();
	mutex_exit(&mutex);

	while (UT_LIST_GET_LEN(withdraw) < withdraw_target) {

		/* try to withdraw from free_list */
		ulint	count1 = 0;

		mutex_enter(&mutex);
		block = reinterpret_cast<buf_block_t*>(
			UT_LIST_GET_FIRST(free));
		while (block != NULL
		       && UT_LIST_GET_LEN(withdraw) < withdraw_target) {
			ut_ad(block->page.in_free_list);
			ut_ad(!block->page.oldest_modification());
			ut_ad(!block->page.in_LRU_list);
			ut_a(!block->page.in_file());

			buf_block_t*	next_block;
			next_block = reinterpret_cast<buf_block_t*>(
				UT_LIST_GET_NEXT(
					list, &block->page));

			if (buf_pool.will_be_withdrawn(block->page)) {
				/* This should be withdrawn */
				UT_LIST_REMOVE(free, &block->page);
				UT_LIST_ADD_LAST(withdraw, &block->page);
				ut_d(block->in_withdraw_list = true);
				count1++;
			}

			block = next_block;
		}
		mutex_exit(&mutex);

		/* reserve free_list length */
		if (UT_LIST_GET_LEN(withdraw) < withdraw_target) {
			ulint	scan_depth;
			flush_counters_t n;

			/* cap scan_depth with current LRU size. */
			mutex_enter(&mutex);
			scan_depth = UT_LIST_GET_LEN(LRU);
			mutex_exit(&mutex);

			scan_depth = ut_min(
				ut_max(withdraw_target
				       - UT_LIST_GET_LEN(withdraw),
				       static_cast<ulint>(srv_LRU_scan_depth)),
				scan_depth);

			buf_flush_do_batch(true, scan_depth, 0, &n);
			buf_flush_wait_batch_end(true);

			if (n.flushed) {
				MONITOR_INC_VALUE_CUMULATIVE(
					MONITOR_LRU_BATCH_FLUSH_TOTAL_PAGE,
					MONITOR_LRU_BATCH_FLUSH_COUNT,
					MONITOR_LRU_BATCH_FLUSH_PAGES,
					n.flushed);
			}
		}

		/* relocate blocks/buddies in withdrawn area */
		ulint	count2 = 0;

		mutex_enter(&mutex);
		buf_page_t*	bpage;
		bpage = UT_LIST_GET_FIRST(LRU);
		while (bpage != NULL) {
			buf_page_t* next_bpage = UT_LIST_GET_NEXT(LRU, bpage);
			if (bpage->zip.data != NULL
			    && will_be_withdrawn(bpage->zip.data)
			    && bpage->can_relocate()) {
				buf_pool_mutex_exit_forbid();
				if (!buf_buddy_realloc(
					    bpage->zip.data,
					    page_zip_get_size(&bpage->zip))) {
					/* failed to allocate block */
					buf_pool_mutex_exit_allow();
					break;
				}
				buf_pool_mutex_exit_allow();
				count2++;
			}

			if (bpage->state() == BUF_BLOCK_FILE_PAGE
			    && buf_pool.will_be_withdrawn(*bpage)) {
				if (bpage->can_relocate()) {
					buf_pool_mutex_exit_forbid();
					if (!realloc(
						reinterpret_cast<buf_block_t*>(
							bpage))) {
						/* failed to allocate block */
						buf_pool_mutex_exit_allow();
						break;
					}
					buf_pool_mutex_exit_allow();
					count2++;
				}
				/* NOTE: if the page is in use,
				not relocated yet */
			}

			bpage = next_bpage;
		}
		mutex_exit(&mutex);

		buf_resize_status(
			"withdrawing blocks. (" ULINTPF "/" ULINTPF ")",
			UT_LIST_GET_LEN(withdraw),
			withdraw_target);

		ib::info() << "withdrew "
			<< count1 << " blocks from free list."
			<< " Tried to relocate " << count2 << " pages ("
			<< UT_LIST_GET_LEN(withdraw) << "/"
			<< withdraw_target << ")";

		if (++loop_count >= 10) {
			/* give up for now.
			retried after user threads paused. */

			ib::info() << "will retry to withdraw later";

			/* need retry later */
			return(true);
		}
	}

	/* confirm withdrawn enough */
	for (const chunk_t* chunk = chunks + n_chunks_new,
	     * const echunk = chunks + n_chunks; chunk != echunk; chunk++) {
		block = chunk->blocks;
		for (ulint j = chunk->size; j--; block++) {
			ut_a(block->page.state() == BUF_BLOCK_NOT_USED);
			ut_ad(block->in_withdraw_list);
		}
	}

	ib::info() << "withdrawn target: " << UT_LIST_GET_LEN(withdraw)
		   << " blocks";

	/* retry is not needed */
	++withdraw_clock_;

	return(false);
}

/** resize page_hash and zip_hash */
static void buf_pool_resize_hash()
{
	hash_table_t*	new_hash_table;

	ut_ad(buf_pool.page_hash_old == NULL);

	/* recreate page_hash */
	new_hash_table = ib_recreate(
		buf_pool.page_hash, 2 * buf_pool.curr_size);

	for (ulint i = 0; i < hash_get_n_cells(buf_pool.page_hash); i++) {
		buf_page_t*	bpage;

		bpage = static_cast<buf_page_t*>(
			HASH_GET_FIRST(
				buf_pool.page_hash, i));

		while (bpage) {
			buf_page_t*	prev_bpage = bpage;
			ulint		fold;

			ut_ad(bpage->in_page_hash);
			bpage = static_cast<buf_page_t*>(
				HASH_GET_NEXT(
					hash, prev_bpage));

			fold = prev_bpage->id().fold();

			HASH_DELETE(buf_page_t, hash,
				buf_pool.page_hash, fold,
				prev_bpage);

			HASH_INSERT(buf_page_t, hash,
				new_hash_table, fold,
				prev_bpage);
		}
	}

	buf_pool.page_hash_old = buf_pool.page_hash;
	buf_pool.page_hash = new_hash_table;

	/* recreate zip_hash */
	new_hash_table = hash_create(2 * buf_pool.curr_size);

	for (ulint i = 0; i < hash_get_n_cells(buf_pool.zip_hash); i++) {
		buf_page_t*	bpage;

		bpage = static_cast<buf_page_t*>(
			HASH_GET_FIRST(buf_pool.zip_hash, i));

		while (bpage) {
			buf_page_t*	prev_bpage = bpage;
			ulint		fold;

			bpage = static_cast<buf_page_t*>(
				HASH_GET_NEXT(
					hash, prev_bpage));

			fold = BUF_POOL_ZIP_FOLD(
				reinterpret_cast<buf_block_t*>(
					prev_bpage));

			HASH_DELETE(buf_page_t, hash,
				buf_pool.zip_hash, fold,
				prev_bpage);

			HASH_INSERT(buf_page_t, hash,
				new_hash_table, fold,
				prev_bpage);
		}
	}

	hash_table_free(buf_pool.zip_hash);
	buf_pool.zip_hash = new_hash_table;
}


/** Resize from srv_buf_pool_old_size to srv_buf_pool_size. */
inline void buf_pool_t::resize()
{
  ut_ad(this == &buf_pool);

	bool		warning = false;

	NUMA_MEMPOLICY_INTERLEAVE_IN_SCOPE;

	ut_ad(!resize_in_progress());
	ut_ad(srv_buf_pool_chunk_unit > 0);

	ulint new_instance_size = srv_buf_pool_size >> srv_page_size_shift;

	buf_resize_status("Resizing buffer pool from " ULINTPF " to "
			  ULINTPF " (unit=" ULINTPF ").",
			  srv_buf_pool_old_size, srv_buf_pool_size,
			  srv_buf_pool_chunk_unit);

	mutex_enter(&mutex);
	ut_ad(curr_size == old_size);
	ut_ad(n_chunks_new == n_chunks);
	ut_ad(UT_LIST_GET_LEN(withdraw) == 0);
	ut_ad(flush_rbt == NULL);

	n_chunks_new = (new_instance_size << srv_page_size_shift)
		/ srv_buf_pool_chunk_unit;
	curr_size = n_chunks_new * chunks->size;
	mutex_exit(&mutex);

#ifdef BTR_CUR_HASH_ADAPT
	/* disable AHI if needed */
	const bool btr_search_disabled = btr_search_enabled;

	buf_resize_status("Disabling adaptive hash index.");

	btr_search_s_lock_all();
	if (btr_search_disabled) {
		btr_search_s_unlock_all();
	} else {
		btr_search_s_unlock_all();
	}

	btr_search_disable();

	if (btr_search_disabled) {
		ib::info() << "disabled adaptive hash index.";
	}
#endif /* BTR_CUR_HASH_ADAPT */

	if (curr_size < old_size) {
		/* set withdraw target */
		size_t w = 0;

		for (const chunk_t* chunk = chunks + n_chunks_new,
		     * const echunk = chunks + n_chunks;
		     chunk != echunk; chunk++)
			w += chunk->size;

		ut_ad(withdraw_target == 0);
		withdraw_target = w;
		withdrawing.store(true, std::memory_order_relaxed);
	}

	buf_resize_status("Withdrawing blocks to be shrunken.");

	time_t		withdraw_started = time(NULL);
	double		message_interval = 60;
	ulint		retry_interval = 1;

withdraw_retry:
	/* wait for the number of blocks fit to the new size (if needed)*/
	bool	should_retry_withdraw = curr_size < old_size
		&& withdraw_blocks();

	if (srv_shutdown_state != SRV_SHUTDOWN_NONE) {
		/* abort to resize for shutdown. */
		withdrawing.store(false, std::memory_order_relaxed);
		return;
	}

	/* abort buffer pool load */
	buf_load_abort();

	const time_t current_time = time(NULL);

	if (should_retry_withdraw
	    && difftime(current_time, withdraw_started) >= message_interval) {

		if (message_interval > 900) {
			message_interval = 1800;
		} else {
			message_interval *= 2;
		}

		lock_mutex_enter();
		mutex_enter(&trx_sys.mutex);
		bool	found = false;
		for (trx_t* trx = UT_LIST_GET_FIRST(trx_sys.trx_list);
		     trx != NULL;
		     trx = UT_LIST_GET_NEXT(trx_list, trx)) {
			if (trx->state != TRX_STATE_NOT_STARTED
			    && trx->mysql_thd != NULL
			    && withdraw_started > trx->start_time) {
				if (!found) {
					ib::warn() <<
						"The following trx might hold"
						" the blocks in buffer pool to"
					        " be withdrawn. Buffer pool"
						" resizing can complete only"
						" after all the transactions"
						" below release the blocks.";
					found = true;
				}

				lock_trx_print_wait_and_mvcc_state(
					stderr, trx, current_time);
			}
		}
		mutex_exit(&trx_sys.mutex);
		lock_mutex_exit();

		withdraw_started = current_time;
	}

	if (should_retry_withdraw) {
		ib::info() << "Will retry to withdraw " << retry_interval
			<< " seconds later.";
		os_thread_sleep(retry_interval * 1000000);

		if (retry_interval > 5) {
			retry_interval = 10;
		} else {
			retry_interval *= 2;
		}

		goto withdraw_retry;
	}

	withdrawing.store(false, std::memory_order_relaxed);

	buf_resize_status("Latching whole of buffer pool.");

#ifndef DBUG_OFF
	{
		bool	should_wait = true;

		while (should_wait) {
			should_wait = false;
			DBUG_EXECUTE_IF(
				"ib_buf_pool_resize_wait_before_resize",
				should_wait = true; os_thread_sleep(10000););
		}
	}
#endif /* !DBUG_OFF */

	if (srv_shutdown_state != SRV_SHUTDOWN_NONE) {
		return;
	}

	/* Indicate critical path */
	resizing.store(true, std::memory_order_relaxed);

	mutex_enter(&mutex);
	page_hash_lock_all();
	chunk_t::map_reg = UT_NEW_NOKEY(chunk_t::map());

	/* add/delete chunks */

	buf_resize_status("buffer pool resizing with chunks "
			  ULINTPF " to " ULINTPF ".",
			  n_chunks, n_chunks_new);

	if (n_chunks_new < n_chunks) {
		/* delete chunks */
		chunk_t* chunk = chunks + n_chunks_new;
		const chunk_t* const echunk = chunks + n_chunks;

		ulint	sum_freed = 0;

		while (chunk < echunk) {
			buf_block_t*	block = chunk->blocks;

			for (ulint j = chunk->size; j--; block++) {
				buf_block_free_mutexes(block);
			}

			allocator.deallocate_large_dodump(
				chunk->mem, &chunk->mem_pfx);
			sum_freed += chunk->size;
			++chunk;
		}

		/* discard withdraw list */
		UT_LIST_INIT(withdraw, &buf_page_t::list);
		withdraw_target = 0;

		ib::info() << n_chunks - n_chunks_new
			   << " chunks (" << sum_freed
			   << " blocks) were freed.";

		n_chunks = n_chunks_new;
	}

	{
		/* reallocate chunks */
		const size_t	new_chunks_size
			= n_chunks_new * sizeof(chunk_t);

		chunk_t*	new_chunks = static_cast<chunk_t*>(
			ut_zalloc_nokey_nofatal(new_chunks_size));

		DBUG_EXECUTE_IF("buf_pool_resize_chunk_null",
				ut_free(new_chunks); new_chunks= nullptr; );

		if (!new_chunks) {
			ib::error() << "failed to allocate"
				" the chunk array.";
			n_chunks_new = n_chunks;
			warning = true;
			chunks_old = NULL;
			goto calc_buf_pool_size;
		}

		ulint	n_chunks_copy = ut_min(n_chunks_new,
					       n_chunks);

		memcpy(new_chunks, chunks,
		       n_chunks_copy * sizeof *new_chunks);

		for (ulint j = 0; j < n_chunks_copy; j++) {
			new_chunks[j].reg();
		}

		chunks_old = chunks;
		chunks = new_chunks;
	}

	if (n_chunks_new > n_chunks) {
		/* add chunks */
		ulint	sum_added = 0;
		ulint	n = n_chunks;
		const size_t unit = srv_buf_pool_chunk_unit;

		for (chunk_t* chunk = chunks + n_chunks,
		     * const echunk = chunks + n_chunks_new;
		     chunk != echunk; chunk++) {
			if (!chunk->create(unit)) {
				ib::error() << "failed to allocate"
					" memory for buffer pool chunk";

				warning = true;
				n_chunks_new = n_chunks;
				break;
			}

			sum_added += chunk->size;
			++n;
		}

		ib::info() << n_chunks_new - n_chunks
			   << " chunks (" << sum_added
			   << " blocks) were added.";

		n_chunks = n;
	}
calc_buf_pool_size:
	/* recalc curr_size */
	ulint	new_size = 0;

	{
		chunk_t* chunk = chunks;
		const chunk_t* const echunk = chunk + n_chunks;
		do {
			new_size += chunk->size;
		} while (++chunk != echunk);
	}

	curr_size = new_size;
	n_chunks_new = n_chunks;

	if (chunks_old) {
		ut_free(chunks_old);
		chunks_old = NULL;
	}

	chunk_t::map* chunk_map_old = chunk_t::map_ref;
	chunk_t::map_ref = chunk_t::map_reg;

	/* set size */
	ut_ad(UT_LIST_GET_LEN(withdraw) == 0);
  ulint s= curr_size;
  old_size= s;
  s/= BUF_READ_AHEAD_PORTION;
  read_ahead_area= s >= READ_AHEAD_PAGES
    ? READ_AHEAD_PAGES
    : my_round_up_to_next_power(static_cast<uint32_t>(s));
  curr_pool_size= n_chunks * srv_buf_pool_chunk_unit;
  srv_buf_pool_curr_size= curr_pool_size;/* FIXME: remove*/
  innodb_set_buf_pool_size(buf_pool_size_align(srv_buf_pool_curr_size));

	const bool	new_size_too_diff
		= srv_buf_pool_base_size > srv_buf_pool_size * 2
			|| srv_buf_pool_base_size * 2 < srv_buf_pool_size;

	/* Normalize page_hash and zip_hash,
	if the new size is too different */
	if (!warning && new_size_too_diff) {
		buf_resize_status("Resizing hash table");
		buf_pool_resize_hash();
		ib::info() << "hash tables were resized";
	}

	page_hash_unlock_all();
	mutex_exit(&mutex);

	if (page_hash_old != NULL) {
		hash_table_free(page_hash_old);
		page_hash_old = NULL;
	}

	UT_DELETE(chunk_map_old);

	resizing.store(false, std::memory_order_relaxed);

	/* Normalize other components, if the new size is too different */
	if (!warning && new_size_too_diff) {
		srv_buf_pool_base_size = srv_buf_pool_size;

		buf_resize_status("Resizing also other hash tables.");

		srv_lock_table_size = 5
			* (srv_buf_pool_size >> srv_page_size_shift);
		lock_sys.resize(srv_lock_table_size);
		dict_sys.resize();

		ib::info() << "Resized hash tables at lock_sys,"
#ifdef BTR_CUR_HASH_ADAPT
			" adaptive hash index,"
#endif /* BTR_CUR_HASH_ADAPT */
			" dictionary.";
	}

	/* normalize ibuf.max_size */
	ibuf_max_size_update(srv_change_buffer_max_size);

	if (srv_buf_pool_old_size != srv_buf_pool_size) {

		ib::info() << "Completed to resize buffer pool from "
			<< srv_buf_pool_old_size
			<< " to " << srv_buf_pool_size << ".";
		srv_buf_pool_old_size = srv_buf_pool_size;
	}

#ifdef BTR_CUR_HASH_ADAPT
	/* enable AHI if needed */
	if (btr_search_disabled) {
		btr_search_enable(true);
		ib::info() << "Re-enabled adaptive hash index.";
	}
#endif /* BTR_CUR_HASH_ADAPT */

	char	now[32];

	ut_sprintf_timestamp(now);
	if (!warning) {
		buf_resize_status("Completed resizing buffer pool at %s.",
			now);
	} else {
		buf_resize_status("Resizing buffer pool failed,"
			" finished resizing at %s.", now);
	}

	ut_d(validate());

	return;
}

/** Thread pool task invoked by innodb_buffer_pool_size changes. */
static void buf_resize_callback(void *)
{
  DBUG_ENTER("buf_resize_callback");
  ut_a(srv_shutdown_state == SRV_SHUTDOWN_NONE);
  mutex_enter(&buf_pool.mutex);
  const auto size= srv_buf_pool_size;
  const bool work= srv_buf_pool_old_size != size;
  mutex_exit(&buf_pool.mutex);

  if (work)
    buf_pool.resize();
  else
  {
    std::ostringstream sout;
    sout << "Size did not change: old size = new size = " << size;
    buf_resize_status(sout.str().c_str());
  }
  DBUG_VOID_RETURN;
}

/* Ensure that task does not run in parallel, by setting max_concurrency to 1 for the thread group */
static tpool::task_group single_threaded_group(1);
static tpool::waitable_task buf_resize_task(buf_resize_callback,
	nullptr, &single_threaded_group);

void buf_resize_start()
{
	srv_thread_pool->submit_task(&buf_resize_task);
}

void buf_resize_shutdown()
{
	buf_resize_task.wait();
}


/** Relocate a ROW_FORMAT=COMPRESSED block in the LRU list and
buf_pool.page_hash.
The caller must relocate bpage->list.
@param bpage   BUF_BLOCK_ZIP_PAGE block
@param dpage   destination control block */
static void buf_relocate(buf_page_t *bpage, buf_page_t *dpage)
{
	ut_ad(bpage->state() == BUF_BLOCK_ZIP_PAGE);
	ut_ad(mutex_own(&buf_pool.mutex));
	ut_ad(rw_lock_own(buf_pool.hash_lock_get(bpage->id()), RW_LOCK_X));
	ut_a(bpage->io_fix() == BUF_IO_NONE);
	ut_a(!bpage->buf_fix_count());
	ut_ad(bpage == buf_pool.page_hash_get_low(bpage->id()));
	ut_ad(!buf_pool.watch_is_sentinel(*bpage));
#ifdef UNIV_DEBUG
	switch (bpage->state()) {
	case BUF_BLOCK_NOT_USED:
	case BUF_BLOCK_FILE_PAGE:
	case BUF_BLOCK_MEMORY:
	case BUF_BLOCK_REMOVE_HASH:
		ut_error;
	case BUF_BLOCK_ZIP_PAGE:
		break;
	}
#endif /* UNIV_DEBUG */

	new (dpage) buf_page_t(*bpage);

	/* Important that we adjust the hazard pointer before
	removing bpage from LRU list. */
	if (buf_page_t* b = buf_pool.LRU_remove(bpage)) {
		UT_LIST_INSERT_AFTER(buf_pool.LRU, b, dpage);
	} else {
		UT_LIST_ADD_FIRST(buf_pool.LRU, dpage);
	}

	if (UNIV_UNLIKELY(buf_pool.LRU_old == bpage)) {
		buf_pool.LRU_old = dpage;
#ifdef UNIV_LRU_DEBUG
		/* buf_pool.LRU_old must be the first item in the LRU list
		whose "old" flag is set. */
		ut_a(buf_pool.LRU_old->old);
		ut_a(!UT_LIST_GET_PREV(LRU, buf_pool.LRU_old)
		     || !UT_LIST_GET_PREV(LRU, buf_pool.LRU_old)->old);
		ut_a(!UT_LIST_GET_NEXT(LRU, buf_pool.LRU_old)
		     || UT_LIST_GET_NEXT(LRU, buf_pool.LRU_old)->old);
	} else {
		/* Check that the "old" flag is consistent in
		the block and its neighbours. */
		dpage->set_old(dpage->is_old());
#endif /* UNIV_LRU_DEBUG */
	}

        ut_d(CheckInLRUList::validate());

	/* relocate buf_pool.page_hash */
	ulint fold = bpage->id().fold();
	ut_ad(fold == dpage->id().fold());
	ut_ad(bpage->in_page_hash);
	ut_ad(dpage->in_page_hash);
	ut_d(bpage->in_page_hash = false);
	HASH_REPLACE(buf_page_t, hash, buf_pool.page_hash, fold, bpage,
		     dpage);
}

/** Register a watch for a page identifier. The caller must hold an
exclusive page hash latch. The *hash_lock may be released,
relocated, and reacquired.
@param id         page identifier
@param hash_lock  page_hash latch that is held in RW_LOCK_X mode
@return a buffer pool block corresponding to id
@retval nullptr   if the block was not present, and a watch was installed */
inline buf_page_t *buf_pool_t::watch_set(const page_id_t id,
                                         rw_lock_t **hash_lock)
{
  const ulint fold= id.fold();
  ut_ad(*hash_lock == hash_lock_get_low(fold));
  ut_ad(rw_lock_own(*hash_lock, RW_LOCK_X));

retry:
  if (buf_page_t *bpage= page_hash_get_low(id))
  {
    if (!watch_is_sentinel(*bpage))
      /* The page was loaded meanwhile. */
      return bpage;
    /* Add to an existing watch. */
    bpage->fix();
    return nullptr;
  }

  rw_lock_x_unlock(*hash_lock);
  /* Allocate a watch[] and then try to insert it into the page_hash. */
  mutex_enter(&mutex);

  /* The maximum number of purge tasks should never exceed
  the UT_ARR_SIZE(watch) - 1, and there is no way for a purge task to hold a
  watch when setting another watch. */
  for (buf_page_t *w= &watch[UT_ARR_SIZE(watch)]; w-- >= watch; )
  {
    ut_ad(w->access_time == 0);
    ut_ad(!w->oldest_modification());
    ut_ad(!w->zip.data);
    ut_ad(!w->in_zip_hash);
    if (w->state() == BUF_BLOCK_ZIP_PAGE)
      /* This watch may be in use for some other page. */
      continue;
    ut_ad(w->state() == BUF_BLOCK_NOT_USED);
    ut_ad(!w->buf_fix_count());
    /* w is pointing to watch[], which is protected by mutex.
    Normally, buf_page_t::id for objects that are reachable by
    page_hash_get_low(id) are protected by hash_lock. */
    w->set_state(BUF_BLOCK_ZIP_PAGE);
    w->id_= id;

    *hash_lock= hash_lock_get_low(fold);
    rw_lock_x_lock(*hash_lock);
    mutex_exit(&mutex);

    buf_page_t *bpage= page_hash_get_low(id);
    if (UNIV_LIKELY_NULL(bpage))
    {
      rw_lock_x_unlock(*hash_lock);
      mutex_enter(&mutex);
      w->set_state(BUF_BLOCK_NOT_USED);
      *hash_lock= hash_lock_get_low(fold);
      rw_lock_x_lock(*hash_lock);
      mutex_exit(&mutex);
      goto retry;
    }

    ut_ad(!w->buf_fix_count_);
    w->buf_fix_count_= 1;
    ut_ad(!w->in_page_hash);
    ut_d(w->in_page_hash= true); /* Not holding buf_pool.mutex here! */
    HASH_INSERT(buf_page_t, hash, page_hash, fold, w);
    return nullptr;
  }

  ut_error;
  mutex_exit(&mutex);
  return nullptr;
}

/********************************************************************//**
Moves a page to the start of the buffer pool LRU list. This high-level
function can be used to prevent an important page from slipping out of
the buffer pool.
@param[in,out]	bpage	buffer block of a file page */
void buf_page_make_young(buf_page_t* bpage)
{
	mutex_enter(&buf_pool.mutex);

	ut_a(bpage->in_file());

	buf_LRU_make_block_young(bpage);

	mutex_exit(&buf_pool.mutex);
}

/** Mark the page status as FREED for the given tablespace id and
page number. If the page is not in the buffer pool then ignore it.
X-lock should be taken on the page before marking the page status
as FREED. It avoids the concurrent flushing of freed page.
Currently, this function only marks the page as FREED if it is
in buffer pool.
@param[in]	page_id	page id
@param[in,out]	mtr	mini-transaction
@param[in]	file	file name
@param[in]	line	line where called */
void buf_page_free(const page_id_t page_id,
                   mtr_t *mtr,
                   const char *file,
                   unsigned line)
{
  ut_ad(mtr);
  ut_ad(mtr->is_active());
  buf_pool.stat.n_page_gets++;

  rw_lock_t *hash_lock= buf_pool.page_hash_lock<false>(page_id.fold());
  buf_block_t *block= reinterpret_cast<buf_block_t*>
    (buf_pool.page_hash_get_low(page_id));

  if (!block || block->page.state() != BUF_BLOCK_FILE_PAGE)
  {
    /* FIXME: if block!=NULL, convert to BUF_BLOCK_FILE_PAGE,
    but avoid buf_zip_decompress() */
    /* FIXME: If block==NULL, introduce a separate data structure
    to cover freed page ranges to augment buf_flush_freed_page() */
    rw_lock_s_unlock(hash_lock);
    return;
  }

  block->fix();
  ut_ad(block->page.buf_fix_count());
  ut_ad(fsp_is_system_temporary(page_id.space()) ||
	rw_lock_s_lock_nowait(block->debug_latch, file, line));

  mtr_memo_type_t fix_type= MTR_MEMO_PAGE_X_FIX;
  rw_lock_x_lock_inline(&block->lock, 0, file, line);
  mtr_memo_push(mtr, block, fix_type);

  block->page.status= buf_page_t::FREED;
  buf_block_dbg_add_level(block, SYNC_NO_ORDER_CHECK);
  rw_lock_s_unlock(hash_lock);
}

/** Attempts to discard the uncompressed frame of a compressed page.
The caller should not be holding any mutexes when this function is called.
@param[in]	page_id	page id */
static void buf_block_try_discard_uncompressed(const page_id_t page_id)
{
	buf_page_t*	bpage;

	/* Since we need to acquire buf_pool mutex to discard
	the uncompressed frame and because page_hash mutex resides
	below buf_pool mutex in sync ordering therefore we must
	first release the page_hash mutex. This means that the
	block in question can move out of page_hash. Therefore
	we need to check again if the block is still in page_hash. */
	mutex_enter(&buf_pool.mutex);

	bpage = buf_page_hash_get(page_id);

	if (bpage) {
		buf_LRU_free_page(bpage, false);
	}

	mutex_exit(&buf_pool.mutex);
}

/** Get read access to a compressed page (usually of type
FIL_PAGE_TYPE_ZBLOB or FIL_PAGE_TYPE_ZBLOB2).
The page must be released with buf_page_release_zip().
NOTE: the page is not protected by any latch.  Mutual exclusion has to
be implemented at a higher level.  In other words, all possible
accesses to a given page through this function must be protected by
the same set of mutexes or latches.
@param[in]	page_id		page id
@param[in]	zip_size	ROW_FORMAT=COMPRESSED page size
@return pointer to the block */
buf_page_t* buf_page_get_zip(const page_id_t page_id, ulint zip_size)
{
	buf_page_t*	bpage;
	rw_lock_t*	hash_lock;
	ibool		discard_attempted = FALSE;
	ibool		must_read;

	ut_ad(zip_size);
	ut_ad(ut_is_2pow(zip_size));
	buf_pool.stat.n_page_gets++;

	for (;;) {
lookup:

		/* The following call will also grab the page_hash
		mutex if the page is found. */
		bpage = buf_page_hash_get_s_locked(page_id, &hash_lock);
		if (bpage) {
			ut_ad(!buf_pool.watch_is_sentinel(*bpage));
			break;
		}

		/* Page not in buf_pool: needs to be read from file */

		ut_ad(!hash_lock);
		dberr_t err = buf_read_page(page_id, zip_size);

		if (UNIV_UNLIKELY(err != DB_SUCCESS)) {
			ib::error() << "Reading compressed page " << page_id
				<< " failed with error: " << err;

			goto err_exit;
		}

#ifdef UNIV_DEBUG
		if (!(++buf_dbg_counter % 5771)) buf_pool.validate();
#endif /* UNIV_DEBUG */
	}

	ut_ad(rw_lock_own(buf_pool.hash_lock_get(bpage->id()), RW_LOCK_S));

	if (!bpage->zip.data) {
		/* There is no compressed page. */
err_exit:
		rw_lock_s_unlock(hash_lock);
		return(NULL);
	}

	ut_ad(!buf_pool.watch_is_sentinel(*bpage));

	switch (bpage->state()) {
	case BUF_BLOCK_ZIP_PAGE:
		bpage->fix();
		goto got_block;
	case BUF_BLOCK_FILE_PAGE:
		/* Discard the uncompressed page frame if possible. */
		if (!discard_attempted) {
			rw_lock_s_unlock(hash_lock);
			buf_block_try_discard_uncompressed(page_id);
			discard_attempted = TRUE;
			goto lookup;
		}

		buf_block_buf_fix_inc((buf_block_t*) bpage,
				      __FILE__, __LINE__);
		goto got_block;
	default:
		break;
	}

	ut_error;
	goto err_exit;

got_block:
	must_read = bpage->io_fix() == BUF_IO_READ;

	rw_lock_s_unlock(hash_lock);

	DBUG_ASSERT(bpage->status != buf_page_t::FREED);

	bpage->set_accessed();

	buf_page_make_young_if_needed(bpage);

#ifdef UNIV_DEBUG
	if (!(++buf_dbg_counter % 5771)) buf_pool.validate();
#endif /* UNIV_DEBUG */
	ut_ad(bpage->buf_fix_count());
	ut_ad(bpage->in_file());

	if (must_read) {
		/* Let us wait until the read operation
		completes */

		for (;;) {
			if (bpage->io_fix() == BUF_IO_READ) {
				os_thread_sleep(WAIT_FOR_READ);
			} else {
				break;
			}
		}
	}

	return(bpage);
}

/********************************************************************//**
Initialize some fields of a control block. */
UNIV_INLINE
void
buf_block_init_low(
/*===============*/
	buf_block_t*	block)	/*!< in: block to init */
{
	block->skip_flush_check = false;
#ifdef BTR_CUR_HASH_ADAPT
	/* No adaptive hash index entries may point to a previously
	unused (and now freshly allocated) block. */
	assert_block_ahi_empty_on_init(block);
	block->index		= NULL;

	block->n_hash_helps	= 0;
	block->n_fields		= 1;
	block->n_bytes		= 0;
	block->left_side	= TRUE;
#endif /* BTR_CUR_HASH_ADAPT */
}

/********************************************************************//**
Decompress a block.
@return TRUE if successful */
ibool
buf_zip_decompress(
/*===============*/
	buf_block_t*	block,	/*!< in/out: block */
	ibool		check)	/*!< in: TRUE=verify the page checksum */
{
	const byte*	frame = block->page.zip.data;
	ulint		size = page_zip_get_size(&block->page.zip);
	/* The tablespace will not be found if this function is called
	during IMPORT. */
	fil_space_t* space= fil_space_acquire_for_io(block->page.id().space());
	const unsigned key_version = mach_read_from_4(
		frame + FIL_PAGE_FILE_FLUSH_LSN_OR_KEY_VERSION);
	fil_space_crypt_t* crypt_data = space ? space->crypt_data : NULL;
	const bool encrypted = crypt_data
		&& crypt_data->type != CRYPT_SCHEME_UNENCRYPTED
		&& (!crypt_data->is_default_encryption()
		    || srv_encrypt_tables);

	ut_ad(block->zip_size());
	ut_a(block->page.id().space() != 0);

	if (UNIV_UNLIKELY(check && !page_zip_verify_checksum(frame, size))) {

		ib::error() << "Compressed page checksum mismatch for "
			<< (space ? space->chain.start->name : "")
			<< block->page.id() << ": stored: "
			<< mach_read_from_4(frame + FIL_PAGE_SPACE_OR_CHKSUM)
			<< ", crc32: "
			<< page_zip_calc_checksum(
				frame, size, SRV_CHECKSUM_ALGORITHM_CRC32)
			<< " innodb: "
			<< page_zip_calc_checksum(
				frame, size, SRV_CHECKSUM_ALGORITHM_INNODB)
			<< ", none: "
			<< page_zip_calc_checksum(
				frame, size, SRV_CHECKSUM_ALGORITHM_NONE)
			<< " (algorithm: " << srv_checksum_algorithm << ")";
		goto err_exit;
	}

	switch (fil_page_get_type(frame)) {
	case FIL_PAGE_INDEX:
	case FIL_PAGE_RTREE:
		if (page_zip_decompress(&block->page.zip,
					block->frame, TRUE)) {
			if (space) {
				space->release_for_io();
			}
			return(TRUE);
		}

		ib::error() << "Unable to decompress "
			<< (space ? space->chain.start->name : "")
			<< block->page.id();
		goto err_exit;
	case FIL_PAGE_TYPE_ALLOCATED:
	case FIL_PAGE_INODE:
	case FIL_PAGE_IBUF_BITMAP:
	case FIL_PAGE_TYPE_FSP_HDR:
	case FIL_PAGE_TYPE_XDES:
	case FIL_PAGE_TYPE_ZBLOB:
	case FIL_PAGE_TYPE_ZBLOB2:
		/* Copy to uncompressed storage. */
		memcpy(block->frame, frame, block->zip_size());
		if (space) {
			space->release_for_io();
		}

		return(TRUE);
	}

	ib::error() << "Unknown compressed page type "
		<< fil_page_get_type(frame)
		<< " in " << (space ? space->chain.start->name : "")
		<< block->page.id();

err_exit:
	if (encrypted) {
		ib::info() << "Row compressed page could be encrypted"
			" with key_version " << key_version;
	}

	if (space) {
		if (encrypted) {
			dict_set_encrypted_by_space(space);
		} else {
			dict_set_corrupted_by_space(space);
		}

		space->release_for_io();
	}

	return(FALSE);
}

/** Wait for the block to be read in.
@param[in]	block	The block to check */
static
void
buf_wait_for_read(
	buf_block_t*	block)
{
	/* Note:

	We are using the block->lock to check for IO state.
	We set the IO_READ state under the protection of the hash_lock.
	This is safe because another thread can only
	access the block (and check for IO state) after the block has been
	added to the page hashtable. */

	while (block->page.io_fix() == BUF_IO_READ) {
		rw_lock_s_lock(&block->lock);
		rw_lock_s_unlock(&block->lock);
	}
}

#ifdef BTR_CUR_HASH_ADAPT
/** If a stale adaptive hash index exists on the block, drop it.
Multiple executions of btr_search_drop_page_hash_index() on the
same block must be prevented by exclusive page latch. */
ATTRIBUTE_COLD
static void buf_defer_drop_ahi(buf_block_t *block, mtr_memo_type_t fix_type)
{
  switch (fix_type) {
  case MTR_MEMO_BUF_FIX:
    /* We do not drop the adaptive hash index, because safely doing
    so would require acquiring block->lock, and that is not safe
    to acquire in some RW_NO_LATCH access paths. Those code paths
    should have no business accessing the adaptive hash index anyway. */
    break;
  case MTR_MEMO_PAGE_S_FIX:
    /* Temporarily release our S-latch. */
    rw_lock_s_unlock(&block->lock);
    rw_lock_x_lock(&block->lock);
    if (dict_index_t *index= block->index)
      if (index->freed())
        btr_search_drop_page_hash_index(block);
    rw_lock_x_unlock(&block->lock);
    rw_lock_s_lock(&block->lock);
    break;
  case MTR_MEMO_PAGE_SX_FIX:
    rw_lock_sx_unlock(&block->lock);
    rw_lock_x_lock(&block->lock);
    if (dict_index_t *index= block->index)
      if (index->freed())
        btr_search_drop_page_hash_index(block);
    rw_lock_x_unlock(&block->lock);
    rw_lock_sx_lock(&block->lock);
    break;
  default:
    ut_ad(fix_type == MTR_MEMO_PAGE_X_FIX);
    btr_search_drop_page_hash_index(block);
  }
}
#endif /* BTR_CUR_HASH_ADAPT */

/** Lock the page with the given latch type.
@param[in,out]	block		block to be locked
@param[in]	rw_latch	RW_S_LATCH, RW_X_LATCH, RW_NO_LATCH
@param[in]	mtr		mini-transaction
@param[in]	file		file name
@param[in]	line		line where called
@return pointer to locked block */
static buf_block_t* buf_page_mtr_lock(buf_block_t *block,
                                      ulint rw_latch,
                                      mtr_t* mtr,
                                      const char *file,
                                      unsigned line)
{
  mtr_memo_type_t fix_type;
  switch (rw_latch)
  {
  case RW_NO_LATCH:
    fix_type= MTR_MEMO_BUF_FIX;
    goto done;
  case RW_S_LATCH:
    rw_lock_s_lock_inline(&block->lock, 0, file, line);
    fix_type= MTR_MEMO_PAGE_S_FIX;
    break;
  case RW_SX_LATCH:
    rw_lock_sx_lock_inline(&block->lock, 0, file, line);
    fix_type= MTR_MEMO_PAGE_SX_FIX;
    break;
  default:
    ut_ad(rw_latch == RW_X_LATCH);
    rw_lock_x_lock_inline(&block->lock, 0, file, line);
    fix_type= MTR_MEMO_PAGE_X_FIX;
    break;
  }

#ifdef BTR_CUR_HASH_ADAPT
  {
    dict_index_t *index= block->index;
    if (index && index->freed())
      buf_defer_drop_ahi(block, fix_type);
  }
#endif /* BTR_CUR_HASH_ADAPT */

done:
  mtr_memo_push(mtr, block, fix_type);
  return block;
}

/** Low level function used to get access to a database page.
@param[in]	page_id			page id
@param[in]	zip_size		ROW_FORMAT=COMPRESSED page size, or 0
@param[in]	rw_latch		RW_S_LATCH, RW_X_LATCH, RW_NO_LATCH
@param[in]	guess			guessed block or NULL
@param[in]	mode			BUF_GET, BUF_GET_IF_IN_POOL,
BUF_PEEK_IF_IN_POOL, BUF_GET_NO_LATCH, or BUF_GET_IF_IN_POOL_OR_WATCH
@param[in]	file			file name
@param[in]	line			line where called
@param[in]	mtr			mini-transaction
@param[out]	err			DB_SUCCESS or error code
@param[in]	allow_ibuf_merge	Allow change buffer merge to happen
while reading the page from file
then it makes sure that it does merging of change buffer changes while
reading the page from file.
@return pointer to the block or NULL */
buf_block_t*
buf_page_get_low(
	const page_id_t		page_id,
	ulint			zip_size,
	ulint			rw_latch,
	buf_block_t*		guess,
	ulint			mode,
	const char*		file,
	unsigned		line,
	mtr_t*			mtr,
	dberr_t*		err,
	bool			allow_ibuf_merge)
{
	buf_block_t*	block;
	unsigned	access_time;
	ulint		retries = 0;
	const ulint	fold = page_id.fold();

	ut_ad((mtr == NULL) == (mode == BUF_EVICT_IF_IN_POOL));
	ut_ad(!mtr || mtr->is_active());
	ut_ad((rw_latch == RW_S_LATCH)
	      || (rw_latch == RW_X_LATCH)
	      || (rw_latch == RW_SX_LATCH)
	      || (rw_latch == RW_NO_LATCH));
	ut_ad(!allow_ibuf_merge
	      || mode == BUF_GET
	      || mode == BUF_GET_POSSIBLY_FREED
	      || mode == BUF_GET_IF_IN_POOL
	      || mode == BUF_GET_IF_IN_POOL_OR_WATCH);

	if (err) {
		*err = DB_SUCCESS;
	}

#ifdef UNIV_DEBUG
	switch (mode) {
	case BUF_EVICT_IF_IN_POOL:
		/* After DISCARD TABLESPACE, the tablespace would not exist,
		but in IMPORT TABLESPACE, PageConverter::operator() must
		replace any old pages, which were not evicted during DISCARD.
		Skip the assertion on space_page_size. */
		break;
	case BUF_PEEK_IF_IN_POOL:
	case BUF_GET_IF_IN_POOL:
		/* The caller may pass a dummy page size,
		because it does not really matter. */
		break;
	default:
		ut_error;
	case BUF_GET_NO_LATCH:
		ut_ad(rw_latch == RW_NO_LATCH);
		/* fall through */
	case BUF_GET:
	case BUF_GET_IF_IN_POOL_OR_WATCH:
	case BUF_GET_POSSIBLY_FREED:
		fil_space_t* s = fil_space_acquire_for_io(page_id.space());
		ut_ad(s);
		ut_ad(s->zip_size() == zip_size);
		s->release_for_io();
	}
#endif /* UNIV_DEBUG */

	ut_ad(!mtr || !ibuf_inside(mtr)
	      || ibuf_page_low(page_id, zip_size, FALSE, file, line, NULL));

	buf_pool.stat.n_page_gets++;
loop:
	buf_block_t* fix_block;
	block = guess;

	rw_lock_t* hash_lock = buf_pool.page_hash_lock<false>(fold);

	if (block) {

		/* If the guess is a compressed page descriptor that
		has been allocated by buf_page_alloc_descriptor(),
		it may have been freed by buf_relocate(). */

		if (!buf_pool.is_uncompressed(block)
		    || page_id != block->page.id()
		    || block->page.state() != BUF_BLOCK_FILE_PAGE) {
			/* Our guess was bogus or things have changed
			since. */
			guess = nullptr;
			goto lookup;
		} else {
			ut_ad(!block->page.in_zip_hash);
		}
	} else {
lookup:
		block = reinterpret_cast<buf_block_t*>(
			buf_pool.page_hash_get_low(page_id));
	}

	if (!block || buf_pool.watch_is_sentinel(block->page)) {
		rw_lock_s_unlock(hash_lock);
		block = nullptr;
	}

	if (UNIV_UNLIKELY(!block)) {
		/* Page not in buf_pool: needs to be read from file */
		if (mode == BUF_GET_IF_IN_POOL_OR_WATCH) {
			hash_lock = buf_pool.page_hash_lock<true>(fold);

			if (buf_page_t *bpage= buf_pool.watch_set(
				    page_id, &hash_lock)) {
				/* We can release hash_lock after we
				increment the fix count to make
				sure that no state change takes place. */
				bpage->fix();
				rw_lock_x_unlock(hash_lock);
				block = reinterpret_cast<buf_block_t*>(bpage);
				fix_block = block;
				goto got_block;
			}

			rw_lock_x_unlock(hash_lock);
		}

		switch (mode) {
		case BUF_GET_IF_IN_POOL:
		case BUF_GET_IF_IN_POOL_OR_WATCH:
		case BUF_PEEK_IF_IN_POOL:
		case BUF_EVICT_IF_IN_POOL:
			return(NULL);
		}

		/* The call path is buf_read_page() ->
		buf_read_page_low() (fil_io()) ->
		buf_page_read_complete() ->
		buf_decrypt_after_read(). Here fil_space_t* is used
		and we decrypt -> buf_page_check_corrupt() where page
		checksums are compared. Decryption, decompression as
		well as error handling takes place at a lower level.
		Here we only need to know whether the page really is
		corrupted, or if an encrypted page with a valid
		checksum cannot be decypted. */

		dberr_t local_err = buf_read_page(page_id, zip_size);

		if (local_err == DB_SUCCESS) {
			buf_read_ahead_random(page_id, zip_size,
					      ibuf_inside(mtr));

			retries = 0;
		} else if (mode == BUF_GET_POSSIBLY_FREED) {
			if (err) {
				*err = local_err;
			}
			return NULL;
		} else if (retries < BUF_PAGE_READ_MAX_RETRIES) {
			++retries;

			DBUG_EXECUTE_IF(
				"innodb_page_corruption_retries",
				retries = BUF_PAGE_READ_MAX_RETRIES;
			);
		} else {
			if (err) {
				*err = local_err;
			}

			/* Pages whose encryption key is unavailable or used
			key, encryption algorithm or encryption method is
			incorrect are marked as encrypted in
			buf_page_check_corrupt(). Unencrypted page could be
			corrupted in a way where the key_id field is
			nonzero. There is no checksum on field
			FIL_PAGE_FILE_FLUSH_LSN_OR_KEY_VERSION. */
			if (local_err == DB_DECRYPTION_FAILED) {
				return (NULL);
			}

			if (local_err == DB_PAGE_CORRUPTED
			    && srv_force_recovery) {
				return NULL;
			}

			/* Try to set table as corrupted instead of
			asserting. */
			if (page_id.space() == TRX_SYS_SPACE) {
			} else if (page_id.space() == SRV_TMP_SPACE_ID) {
			} else if (fil_space_t* space
				   = fil_space_acquire_for_io(
					   page_id.space())) {
				bool set = dict_set_corrupted_by_space(space);
				space->release_for_io();
				if (set) {
					return NULL;
				}
			}

			ib::fatal() << "Unable to read page " << page_id
				<< " into the buffer pool after "
				<< BUF_PAGE_READ_MAX_RETRIES
				<< ". The most probable cause"
				" of this error may be that the"
				" table has been corrupted."
				" See https://mariadb.com/kb/en/library/innodb-recovery-modes/";
		}

#ifdef UNIV_DEBUG
		if (!(++buf_dbg_counter % 5771)) buf_pool.validate();
#endif /* UNIV_DEBUG */
		goto loop;
	} else {
		fix_block = block;
	}

	fix_block->fix();
	rw_lock_s_unlock(hash_lock);

got_block:
	switch (mode) {
	default:
		ut_ad(block->zip_size() == zip_size);
		break;
	case BUF_GET_IF_IN_POOL:
	case BUF_PEEK_IF_IN_POOL:
	case BUF_EVICT_IF_IN_POOL:
		if (fix_block->page.io_fix() == BUF_IO_READ) {
			/* The page is being read to buffer pool,
			but we cannot wait around for the read to
			complete. */
			fix_block->unfix();
			return(NULL);
		}
	}

	switch (UNIV_EXPECT(fix_block->page.state(), BUF_BLOCK_FILE_PAGE)) {
	case BUF_BLOCK_FILE_PAGE:
		if (fsp_is_system_temporary(page_id.space())
		    && block->page.io_fix() != BUF_IO_NONE) {
			/* This suggests that the page is being flushed.
			Avoid returning reference to this page.
			Instead wait for the flush action to complete. */
			fix_block->unfix();
			os_thread_sleep(WAIT_FOR_WRITE);
			goto loop;
		}

		if (UNIV_UNLIKELY(mode == BUF_EVICT_IF_IN_POOL)) {
evict_from_pool:
			ut_ad(!fix_block->page.oldest_modification());
			mutex_enter(&buf_pool.mutex);
			fix_block->unfix();

			if (!buf_LRU_free_page(&fix_block->page, true)) {
				ut_ad(0);
			}

			mutex_exit(&buf_pool.mutex);
			return(NULL);
		}

		break;
	default:
		ut_error;
		break;

	case BUF_BLOCK_ZIP_PAGE:
		if (UNIV_UNLIKELY(mode == BUF_EVICT_IF_IN_POOL)) {
			goto evict_from_pool;
		}

		if (mode == BUF_PEEK_IF_IN_POOL) {
			/* This mode is only used for dropping an
			adaptive hash index.  There cannot be an
			adaptive hash index for a compressed-only
			page, so do not bother decompressing the page. */
			fix_block->unfix();

			return(NULL);
		}

		buf_page_t* bpage = &block->page;

		/* Note: We have already buffer fixed this block. */
		if (bpage->buf_fix_count() > 1
		    || bpage->io_fix() != BUF_IO_NONE) {

			/* This condition often occurs when the buffer
			is not buffer-fixed, but I/O-fixed by
			buf_page_init_for_read(). */
			fix_block->unfix();

			/* The block is buffer-fixed or I/O-fixed.
			Try again later. */
			os_thread_sleep(WAIT_FOR_READ);

			goto loop;
		}

		/* Buffer-fix the block so that it cannot be evicted
		or relocated while we are attempting to allocate an
		uncompressed page. */

		block = buf_LRU_get_free_block(false);
		buf_block_init_low(block);

		mutex_enter(&buf_pool.mutex);
		hash_lock = buf_pool.hash_lock_get(page_id);

		rw_lock_x_lock(hash_lock);

		/* Buffer-fixing prevents the page_hash from changing. */
		ut_ad(bpage == buf_pool.page_hash_get_low(page_id));

		fix_block->unfix(); /* hash_lock protects us after this */

		if (bpage->buf_fix_count() || bpage->io_fix() != BUF_IO_NONE) {
			/* The block was buffer-fixed or I/O-fixed while
			buf_pool.mutex was not held by this thread.
			Free the block that was allocated and retry.
			This should be extremely unlikely, for example,
			if buf_page_get_zip() was invoked. */

			rw_lock_x_unlock(hash_lock);
			buf_LRU_block_free_non_file_page(block);
			mutex_exit(&buf_pool.mutex);

			/* Try again */
			goto loop;
		}

		fix_block = block;

		/* Move the compressed page from bpage to block,
		and uncompress it. */

		/* Note: this is the uncompressed block and it is not
		accessible by other threads yet because it is not in
		any list or hash table */
		buf_relocate(bpage, &block->page);

		/* Set after buf_relocate(). */
		block->page.set_buf_fix_count(1);

		block->lock_hash_val = lock_rec_hash(page_id.space(),
						     page_id.page_no());

		UNIV_MEM_DESC(&block->page.zip.data,
			      page_zip_get_size(&block->page.zip));

		if (!block->page.oldest_modification()) {
			ut_d(UT_LIST_REMOVE(buf_pool.zip_clean, &block->page));
		} else {
			/* Relocate buf_pool.flush_list. */
			buf_flush_relocate_on_flush_list(bpage, &block->page);
		}

		/* Buffer-fix, I/O-fix, and X-latch the block
		for the duration of the decompression.
		Also add the block to the unzip_LRU list. */
		block->page.set_state(BUF_BLOCK_FILE_PAGE);

		/* Insert at the front of unzip_LRU list */
		buf_unzip_LRU_add_block(block, FALSE);

		block->page.set_io_fix(BUF_IO_READ);
		rw_lock_x_lock_inline(&block->lock, 0, file, line);

		UNIV_MEM_INVALID(bpage, sizeof *bpage);

		mutex_exit(&buf_pool.mutex);
		rw_lock_x_unlock(hash_lock);
		buf_pool.n_pend_unzip++;

		access_time = block->page.is_accessed();

		if (!access_time && !recv_no_ibuf_operations
		    && ibuf_page_exists(block->page.id(), zip_size)) {
			block->page.ibuf_exist = true;
		}

		buf_page_free_descriptor(bpage);

		/* Decompress the page while not holding
		buf_pool.mutex. */

		if (!buf_zip_decompress(block, false)) {
			rw_lock_x_unlock(&fix_block->lock);
			fix_block->page.io_unfix();
			fix_block->unfix();
			--buf_pool.n_pend_unzip;

			if (err) {
				*err = DB_PAGE_CORRUPTED;
			}
			return NULL;
		}

		rw_lock_x_unlock(&block->lock);
		fix_block->page.io_unfix();
		--buf_pool.n_pend_unzip;
		break;
	}

	ut_ad(block == fix_block);
	ut_ad(fix_block->page.buf_fix_count());

	ut_ad(!rw_lock_own_flagged(hash_lock,
				   RW_LOCK_FLAG_X | RW_LOCK_FLAG_S));

	ut_ad(fix_block->page.state() == BUF_BLOCK_FILE_PAGE);

#if defined UNIV_DEBUG || defined UNIV_IBUF_DEBUG

	if (mode != BUF_GET_IF_IN_POOL
	    && mode != BUF_GET_IF_IN_POOL_OR_WATCH) {
	} else if (!ibuf_debug) {
	} else if (fil_space_t* space =
		   fil_space_acquire_for_io(page_id.space())) {
		/* Try to evict the block from the buffer pool, to use the
		insert buffer (change buffer) as much as possible. */

		mutex_enter(&buf_pool.mutex);

		fix_block->unfix();

		/* Blocks cannot be relocated or enter or exit the
		buf_pool while we are holding the buf_pool.mutex. */

		if (buf_LRU_free_page(&fix_block->page, true)) {
			space->release_for_io();
			hash_lock = buf_pool.hash_lock_get_low(fold);
			rw_lock_x_lock(hash_lock);
			mutex_exit(&buf_pool.mutex);
			/* We may set the watch, as it would have
			been set if the page were not in the
			buffer pool in the first place. */
			block= reinterpret_cast<buf_block_t*>(
				mode == BUF_GET_IF_IN_POOL_OR_WATCH
				? buf_pool.watch_set(page_id, &hash_lock)
				: buf_pool.page_hash_get_low(page_id));
			rw_lock_x_unlock(hash_lock);

			if (block != NULL) {
				/* Either the page has been read in or
				a watch was set on that in the window
				where we released the buf_pool.mutex
				and before we acquire the hash_lock
				above. Try again. */
				guess = block;

				goto loop;
			}

			return(NULL);
		}

		bool flushed = fix_block->page.ready_for_flush()
			&& buf_flush_page(&fix_block->page,
					  IORequest::SINGLE_PAGE, space, true);
		space->release_for_io();
		if (flushed) {
			guess = fix_block;
			goto loop;
		}

		fix_block->fix();

		/* Failed to evict the page; change it directly */

		mutex_exit(&buf_pool.mutex);
	}
#endif /* UNIV_DEBUG || UNIV_IBUF_DEBUG */

	ut_ad(fix_block->page.buf_fix_count());

#ifdef UNIV_DEBUG
	/* We have already buffer fixed the page, and we are committed to
	returning this page to the caller. Register for debugging.
	Avoid debug latching if page/block belongs to system temporary
	tablespace (Not much needed for table with single threaded access.). */
	if (!fsp_is_system_temporary(page_id.space())) {
		ibool   ret;
		ret = rw_lock_s_lock_nowait(
			fix_block->debug_latch, file, line);
		ut_a(ret);
	}
#endif /* UNIV_DEBUG */

	/* While tablespace is reinited the indexes are already freed but the
	blocks related to it still resides in buffer pool. Trying to remove
	such blocks from buffer pool would invoke removal of AHI entries
	associated with these blocks. Logic to remove AHI entry will try to
	load the block but block is already in free state. Handle the said case
	with mode = BUF_PEEK_IF_IN_POOL that is invoked from
	"btr_search_drop_page_hash_when_freed". */
	ut_ad(mode == BUF_GET_POSSIBLY_FREED
	      || mode == BUF_PEEK_IF_IN_POOL
	      || fix_block->page.status != buf_page_t::FREED);

	const bool first_access = fix_block->page.set_accessed();

	if (mode != BUF_PEEK_IF_IN_POOL) {
		buf_page_make_young_if_needed(&fix_block->page);
	}

#ifdef UNIV_DEBUG
	if (!(++buf_dbg_counter % 5771)) buf_pool.validate();
#endif /* UNIV_DEBUG */
	ut_ad(fix_block->page.state() == BUF_BLOCK_FILE_PAGE);

	/* We have to wait here because the IO_READ state was set
	under the protection of the hash_lock and not block->lock. */
	buf_wait_for_read(fix_block);

	if (fix_block->page.id() != page_id) {
		fix_block->unfix();

#ifdef UNIV_DEBUG
		if (!fsp_is_system_temporary(page_id.space())) {
			rw_lock_s_unlock(fix_block->debug_latch);
		}
#endif /* UNIV_DEBUG */

		if (err) {
			*err = DB_PAGE_CORRUPTED;
		}

		return NULL;
	}

	if (fix_block->page.status != buf_page_t::FREED
	    && allow_ibuf_merge
	    && fil_page_get_type(fix_block->frame) == FIL_PAGE_INDEX
	    && page_is_leaf(fix_block->frame)) {
		rw_lock_x_lock_inline(&fix_block->lock, 0, file, line);

		if (fix_block->page.ibuf_exist) {
			fix_block->page.ibuf_exist = false;
			ibuf_merge_or_delete_for_page(fix_block, page_id,
						      zip_size, true);
		}

		if (rw_latch == RW_X_LATCH) {
			mtr->memo_push(fix_block, MTR_MEMO_PAGE_X_FIX);
		} else {
			rw_lock_x_unlock(&fix_block->lock);
			goto get_latch;
		}
	} else {
get_latch:
		fix_block = buf_page_mtr_lock(fix_block, rw_latch, mtr,
					      file, line);
	}

	if (mode != BUF_PEEK_IF_IN_POOL && first_access) {
		/* In the case of a first access, try to apply linear
		read-ahead */

		buf_read_ahead_linear(page_id, zip_size, ibuf_inside(mtr));
	}

	ut_ad(!rw_lock_own_flagged(hash_lock,
				   RW_LOCK_FLAG_X | RW_LOCK_FLAG_S));

	return(fix_block);
}

/** Get access to a database page. Buffered redo log may be applied.
@param[in]	page_id			page id
@param[in]	zip_size		ROW_FORMAT=COMPRESSED page size, or 0
@param[in]	rw_latch		RW_S_LATCH, RW_X_LATCH, RW_NO_LATCH
@param[in]	guess			guessed block or NULL
@param[in]	mode			BUF_GET, BUF_GET_IF_IN_POOL,
BUF_PEEK_IF_IN_POOL, BUF_GET_NO_LATCH, or BUF_GET_IF_IN_POOL_OR_WATCH
@param[in]	file			file name
@param[in]	line			line where called
@param[in]	mtr			mini-transaction
@param[out]	err			DB_SUCCESS or error code
@param[in]	allow_ibuf_merge	Allow change buffer merge while
reading the pages from file.
@return pointer to the block or NULL */
buf_block_t*
buf_page_get_gen(
	const page_id_t		page_id,
	ulint			zip_size,
	ulint			rw_latch,
	buf_block_t*		guess,
	ulint			mode,
	const char*		file,
	unsigned		line,
	mtr_t*			mtr,
	dberr_t*		err,
	bool			allow_ibuf_merge)
{
  if (buf_block_t *block= recv_sys.recover(page_id))
  {
    block->fix();
    ut_ad(rw_lock_s_lock_nowait(block->debug_latch, file, line));
    if (err)
      *err= DB_SUCCESS;
    const bool must_merge= allow_ibuf_merge &&
      ibuf_page_exists(page_id, block->zip_size());
    if (block->page.status == buf_page_t::FREED)
      ut_ad(mode == BUF_GET_POSSIBLY_FREED || mode == BUF_PEEK_IF_IN_POOL);
    else if (must_merge && fil_page_get_type(block->frame) == FIL_PAGE_INDEX &&
	     page_is_leaf(block->frame))
    {
      rw_lock_x_lock_inline(&block->lock, 0, file, line);
      block->page.ibuf_exist= false;
      ibuf_merge_or_delete_for_page(block, page_id, block->zip_size(), true);

      if (rw_latch == RW_X_LATCH)
      {
        mtr->memo_push(block, MTR_MEMO_PAGE_X_FIX);
	return block;
      }
      rw_lock_x_unlock(&block->lock);
    }
    block= buf_page_mtr_lock(block, rw_latch, mtr, file, line);
    return block;
  }

  return buf_page_get_low(page_id, zip_size, rw_latch,
                          guess, mode, file, line, mtr, err, allow_ibuf_merge);
}

/********************************************************************//**
This is the general function used to get optimistic access to a database
page.
@return TRUE if success */
ibool
buf_page_optimistic_get(
/*====================*/
	ulint		rw_latch,/*!< in: RW_S_LATCH, RW_X_LATCH */
	buf_block_t*	block,	/*!< in: guessed buffer block */
	ib_uint64_t	modify_clock,/*!< in: modify clock value */
	const char*	file,	/*!< in: file name */
	unsigned	line,	/*!< in: line where called */
	mtr_t*		mtr)	/*!< in: mini-transaction */
{
	ibool		success;

	ut_ad(block);
	ut_ad(mtr);
	ut_ad(mtr->is_active());
	ut_ad(rw_latch == RW_S_LATCH || rw_latch == RW_X_LATCH);

	if (UNIV_UNLIKELY(block->page.state() != BUF_BLOCK_FILE_PAGE
			  || block->page.io_fix() != BUF_IO_NONE)) {
		return FALSE;
	}

	rw_lock_t *hash_lock = buf_pool.hash_lock_get(block->page.id());
	rw_lock_s_lock(hash_lock);

	if (UNIV_UNLIKELY(block->page.state() != BUF_BLOCK_FILE_PAGE
			  || block->page.io_fix() != BUF_IO_NONE)) {
		rw_lock_s_unlock(hash_lock);
		return(FALSE);
	}

	buf_block_buf_fix_inc(block, file, line);
	rw_lock_s_unlock(hash_lock);

	const bool first_access = block->page.set_accessed();

	buf_page_make_young_if_needed(&block->page);

	ut_ad(!ibuf_inside(mtr)
	      || ibuf_page(block->page.id(), block->zip_size(), NULL));

	mtr_memo_type_t	fix_type;

	if (rw_latch == RW_S_LATCH) {
		fix_type = MTR_MEMO_PAGE_S_FIX;
		success = rw_lock_s_lock_nowait(&block->lock, file, line);
	} else {
		fix_type = MTR_MEMO_PAGE_X_FIX;
		success = rw_lock_x_lock_func_nowait_inline(
			&block->lock, file, line);
	}

	if (!success) {
		buf_block_buf_fix_dec(block);
		return(FALSE);
	}

	if (modify_clock != block->modify_clock) {

		buf_block_dbg_add_level(block, SYNC_NO_ORDER_CHECK);

		if (rw_latch == RW_S_LATCH) {
			rw_lock_s_unlock(&block->lock);
		} else {
			rw_lock_x_unlock(&block->lock);
		}

		buf_block_buf_fix_dec(block);
		return(FALSE);
	}

	mtr_memo_push(mtr, block, fix_type);

#ifdef UNIV_DEBUG
	if (!(++buf_dbg_counter % 5771)) buf_pool.validate();
#endif /* UNIV_DEBUG */
	ut_ad(block->page.buf_fix_count());
	ut_ad(block->page.state() == BUF_BLOCK_FILE_PAGE);

	if (first_access) {
		/* In the case of a first access, try to apply linear
		read-ahead */
		buf_read_ahead_linear(block->page.id(), block->zip_size(),
				      ibuf_inside(mtr));
	}

	buf_pool.stat.n_page_gets++;

	return(TRUE);
}

/** Given a tablespace id and page number tries to get that page. If the
page is not in the buffer pool it is not loaded and NULL is returned.
Suitable for using when holding the lock_sys_t::mutex.
@param[in]	page_id	page id
@param[in]	file	file name
@param[in]	line	line where called
@param[in]	mtr	mini-transaction
@return pointer to a page or NULL */
buf_block_t*
buf_page_try_get_func(
	const page_id_t		page_id,
	const char*		file,
	unsigned		line,
	mtr_t*			mtr)
{
	buf_block_t*	block;
	ibool		success;
	rw_lock_t*	hash_lock;

	ut_ad(mtr);
	ut_ad(mtr->is_active());

	block = buf_block_hash_get_s_locked(page_id, &hash_lock);

	if (!block || block->page.state() != BUF_BLOCK_FILE_PAGE) {
		if (block) {
			rw_lock_s_unlock(hash_lock);
		}
		return(NULL);
	}

	ut_ad(!buf_pool.watch_is_sentinel(block->page));

	ut_ad(block->page.state() == BUF_BLOCK_FILE_PAGE);
	ut_ad(page_id == block->page.id());
	buf_block_buf_fix_inc(block, file, line);
	rw_lock_s_unlock(hash_lock);

	mtr_memo_type_t	fix_type = MTR_MEMO_PAGE_S_FIX;
	success = rw_lock_s_lock_nowait(&block->lock, file, line);

	if (!success) {
		/* Let us try to get an X-latch. If the current thread
		is holding an X-latch on the page, we cannot get an
		S-latch. */

		fix_type = MTR_MEMO_PAGE_X_FIX;
		success = rw_lock_x_lock_func_nowait_inline(&block->lock,
							    file, line);
	}

	if (!success) {
		buf_block_buf_fix_dec(block);
		return(NULL);
	}

	mtr_memo_push(mtr, block, fix_type);

#ifdef UNIV_DEBUG
	if (!(++buf_dbg_counter % 5771)) buf_pool.validate();
#endif /* UNIV_DEBUG */
	ut_ad(block->page.buf_fix_count());
	ut_ad(block->page.state() == BUF_BLOCK_FILE_PAGE);

	buf_block_dbg_add_level(block, SYNC_NO_ORDER_CHECK);

	buf_pool.stat.n_page_gets++;

	return(block);
}

/** Initialize the block.
@param page_id page id
@param zip_size ROW_FORMAT=COMPRESSED page size, or 0 */
void buf_block_t::initialise(const page_id_t page_id, ulint zip_size)
{
  ut_ad(page.state() != BUF_BLOCK_FILE_PAGE);
  buf_block_init_low(this);
  lock_hash_val= lock_rec_hash(page_id.space(), page_id.page_no());
  page.init();
  page.id_= page_id;
  page_zip_set_size(&page.zip, zip_size);
}

/** Initialize a page in the buffer pool. The page is usually not read
from a file even if it cannot be found in the buffer buf_pool. This is one
of the functions which perform to a block a state transition NOT_USED =>
FILE_PAGE (the other is buf_page_get_gen).
@param[in]	page_id		page id
@param[in]	zip_size	ROW_FORMAT=COMPRESSED page size, or 0
@param[in,out]	mtr		mini-transaction
@return pointer to the block, page bufferfixed */
buf_block_t*
buf_page_create(const page_id_t page_id, ulint zip_size, mtr_t *mtr)
{
  ut_ad(mtr->is_active());
  ut_ad(page_id.space() != 0 || !zip_size);

  buf_block_t *free_block= buf_LRU_get_free_block(false);
  free_block->initialise(page_id, zip_size);

  rw_lock_t *hash_lock= buf_pool.hash_lock_get(page_id);
  mutex_enter(&buf_pool.mutex);
  rw_lock_x_lock(hash_lock);

  buf_block_t *block= reinterpret_cast<buf_block_t*>
    (buf_pool.page_hash_get_low(page_id));

  if (block && block->page.in_file() &&
      !buf_pool.watch_is_sentinel(block->page))
  {
    /* Page can be found in buf_pool */
    rw_lock_x_unlock(hash_lock);
    buf_LRU_block_free_non_file_page(free_block);
    mutex_exit(&buf_pool.mutex);

#ifdef BTR_CUR_HASH_ADAPT
    if (block->page.state() == BUF_BLOCK_FILE_PAGE &&
        UNIV_LIKELY_NULL(block->index))
      btr_search_drop_page_hash_index(block);
#endif /* BTR_CUR_HASH_ADAPT */
    if (!recv_recovery_is_on())
      /* FIXME: Remove the redundant lookup and avoid
      the unnecessary invocation of buf_zip_decompress().
      We may have to convert buf_page_t to buf_block_t,
      but we are going to initialize the page. */
      return buf_page_get_gen(page_id, zip_size, RW_NO_LATCH,
                              block, BUF_GET_POSSIBLY_FREED,
                              __FILE__, __LINE__, mtr);

    mutex_exit(&recv_sys.mutex);
    block= buf_page_get_with_no_latch(page_id, zip_size, mtr);
    mutex_enter(&recv_sys.mutex);
    return block;
  }

  /* If we get here, the page was not in buf_pool: init it there */

  DBUG_PRINT("ib_buf", ("create page %u:%u",
                        page_id.space(), page_id.page_no()));

<<<<<<< HEAD
  block= free_block;
  buf_block_buf_fix_inc(block, __FILE__, __LINE__);
=======
	if (hash_page == NULL) {
		/* Block not found in hash table */
	} else if (UNIV_LIKELY(buf_pool_watch_is_sentinel(buf_pool,
							  hash_page))) {
		/* Preserve the reference count. */
		ib_uint32_t	buf_fix_count = hash_page->buf_fix_count;
>>>>>>> 68d9d512

  /* The block must be put to the LRU list */
  block->page.set_state(BUF_BLOCK_FILE_PAGE);
  buf_LRU_add_block(&block->page, false);
  ut_d(block->page.in_page_hash= true);
  HASH_INSERT(buf_page_t, hash, buf_pool.page_hash, page_id.fold(),
              &block->page);

  if (UNIV_UNLIKELY(zip_size))
  {
    /* Prevent race conditions during buf_buddy_alloc(), which may
    release and reacquire buf_pool.mutex, by IO-fixing and X-latching
    the block. */
    block->page.set_io_fix(BUF_IO_READ);
    rw_lock_x_lock(&block->lock);
    rw_lock_x_unlock(hash_lock);

    /* buf_pool.mutex may be released and reacquired by
    buf_buddy_alloc(). We must defer this operation until
    after the block descriptor has been added to
    buf_pool.LRU and buf_pool.page_hash. */
    block->page.zip.data= buf_buddy_alloc(zip_size);

    /* To maintain the invariant block->in_unzip_LRU_list ==
    block->page.belongs_to_unzip_LRU() we have to add this
    block to unzip_LRU after block->page.zip.data is set. */
    ut_ad(block->page.belongs_to_unzip_LRU());
    buf_unzip_LRU_add_block(block, FALSE);

    block->page.set_io_fix(BUF_IO_NONE);
    rw_lock_x_unlock(&block->lock);
  }
  else
    rw_lock_x_unlock(hash_lock);

<<<<<<< HEAD
  mutex_exit(&buf_pool.mutex);

  mtr->memo_push(block, MTR_MEMO_BUF_FIX);
  block->page.set_accessed();
  buf_pool.stat.n_pages_created++;

  /* Delete possible entries for the page from the insert buffer:
  such can exist if the page belonged to an index which was dropped */
  if (!recv_recovery_is_on())
    ibuf_merge_or_delete_for_page(nullptr, page_id, zip_size, true);
=======
		buf_pool_watch_remove(buf_pool, hash_page);
	} else {
		ib::fatal() << "Page already foudn in the hash table: "
			    << page_id;
	}
>>>>>>> 68d9d512

  static_assert(FIL_PAGE_PREV + 4 == FIL_PAGE_NEXT, "adjacent");
  memset_aligned<8>(block->frame + FIL_PAGE_PREV, 0xff, 8);
  mach_write_to_2(block->frame + FIL_PAGE_TYPE, FIL_PAGE_TYPE_ALLOCATED);

  /* FIL_PAGE_FILE_FLUSH_LSN_OR_KEY_VERSION is only used on the
  following pages:
  (1) The first page of the InnoDB system tablespace (page 0:0)
  (2) FIL_RTREE_SPLIT_SEQ_NUM on R-tree pages
  (3) key_version on encrypted pages (not page 0:0) */

  memset(block->frame + FIL_PAGE_FILE_FLUSH_LSN_OR_KEY_VERSION, 0, 8);
  memset_aligned<8>(block->frame + FIL_PAGE_LSN, 0, 8);

#ifdef UNIV_DEBUG
  if (!(++buf_dbg_counter % 5771)) buf_pool.validate();
#endif /* UNIV_DEBUG */
  return block;
}

/** Monitor the buffer page read/write activity, and increment corresponding
counter value in MONITOR_MODULE_BUF_PAGE.
@param bpage   buffer page whose read or write was completed
@param io_type BUF_IO_READ or BUF_IO_WRITE */
ATTRIBUTE_COLD __attribute__((nonnull))
void buf_page_monitor(const buf_page_t *bpage, buf_io_fix io_type)
{
	const byte*	frame;
	monitor_id_t	counter;

	ut_ad(io_type == BUF_IO_READ || io_type == BUF_IO_WRITE);

	frame = bpage->zip.data
		? bpage->zip.data
		: ((buf_block_t*) bpage)->frame;

	switch (fil_page_get_type(frame)) {
		ulint	level;
	case FIL_PAGE_TYPE_INSTANT:
	case FIL_PAGE_INDEX:
	case FIL_PAGE_RTREE:
		level = btr_page_get_level(frame);

		/* Check if it is an index page for insert buffer */
		if (fil_page_get_type(frame) == FIL_PAGE_INDEX
		    && btr_page_get_index_id(frame)
		    == (index_id_t)(DICT_IBUF_ID_MIN + IBUF_SPACE_ID)) {
			if (level == 0) {
				counter = MONITOR_RW_COUNTER(
					io_type, MONITOR_INDEX_IBUF_LEAF_PAGE);
			} else {
				counter = MONITOR_RW_COUNTER(
					io_type,
					MONITOR_INDEX_IBUF_NON_LEAF_PAGE);
			}
		} else {
			if (level == 0) {
				counter = MONITOR_RW_COUNTER(
					io_type, MONITOR_INDEX_LEAF_PAGE);
			} else {
				counter = MONITOR_RW_COUNTER(
					io_type, MONITOR_INDEX_NON_LEAF_PAGE);
			}
		}
		break;

	case FIL_PAGE_UNDO_LOG:
		counter = MONITOR_RW_COUNTER(io_type, MONITOR_UNDO_LOG_PAGE);
		break;

	case FIL_PAGE_INODE:
		counter = MONITOR_RW_COUNTER(io_type, MONITOR_INODE_PAGE);
		break;

	case FIL_PAGE_IBUF_FREE_LIST:
		counter = MONITOR_RW_COUNTER(io_type,
					     MONITOR_IBUF_FREELIST_PAGE);
		break;

	case FIL_PAGE_IBUF_BITMAP:
		counter = MONITOR_RW_COUNTER(io_type,
					     MONITOR_IBUF_BITMAP_PAGE);
		break;

	case FIL_PAGE_TYPE_SYS:
		counter = MONITOR_RW_COUNTER(io_type, MONITOR_SYSTEM_PAGE);
		break;

	case FIL_PAGE_TYPE_TRX_SYS:
		counter = MONITOR_RW_COUNTER(io_type, MONITOR_TRX_SYSTEM_PAGE);
		break;

	case FIL_PAGE_TYPE_FSP_HDR:
		counter = MONITOR_RW_COUNTER(io_type, MONITOR_FSP_HDR_PAGE);
		break;

	case FIL_PAGE_TYPE_XDES:
		counter = MONITOR_RW_COUNTER(io_type, MONITOR_XDES_PAGE);
		break;

	case FIL_PAGE_TYPE_BLOB:
		counter = MONITOR_RW_COUNTER(io_type, MONITOR_BLOB_PAGE);
		break;

	case FIL_PAGE_TYPE_ZBLOB:
		counter = MONITOR_RW_COUNTER(io_type, MONITOR_ZBLOB_PAGE);
		break;

	case FIL_PAGE_TYPE_ZBLOB2:
		counter = MONITOR_RW_COUNTER(io_type, MONITOR_ZBLOB2_PAGE);
		break;

	default:
		counter = MONITOR_RW_COUNTER(io_type, MONITOR_OTHER_PAGE);
	}

	MONITOR_INC_NOCHECK(counter);
}

/** Mark a table corrupted.
@param[in]	bpage	corrupted page
@param[in]	space	tablespace of the corrupted page */
ATTRIBUTE_COLD
static void buf_mark_space_corrupt(buf_page_t* bpage, const fil_space_t& space)
{
	/* If block is not encrypted find the table with specified
	space id, and mark it corrupted. Encrypted tables
	are marked unusable later e.g. in ::open(). */
	if (!space.crypt_data
	    || space.crypt_data->type == CRYPT_SCHEME_UNENCRYPTED) {
		dict_set_corrupted_by_space(&space);
	} else {
		dict_set_encrypted_by_space(&space);
	}
}

/** Release and evict a corrupted page.
@param bpage    page that was being read */
void buf_pool_t::corrupted_evict(buf_page_t *bpage)
{
  const page_id_t id(bpage->id());
  rw_lock_t *hash_lock= hash_lock_get(id);

  mutex_enter(&mutex);
  rw_lock_x_lock(hash_lock);

  ut_ad(bpage->io_fix() == BUF_IO_READ);
  ut_ad(!bpage->oldest_modification());
  bpage->set_corrupt_id();

  if (bpage->state() == BUF_BLOCK_FILE_PAGE)
    rw_lock_x_unlock_gen(&reinterpret_cast<buf_block_t*>(bpage)->lock,
                         BUF_IO_READ);

  bpage->io_unfix();

  /* remove from LRU and page_hash */
  buf_LRU_free_one_page(bpage, id, hash_lock);
  mutex_exit(&mutex);

  ut_d(auto n=) n_pend_reads--;
  ut_ad(n > 0);
}

/** Mark a table corrupted.
@param[in]	bpage	Corrupted page
@param[in]	node	data file
Also remove the bpage from LRU list. */
static void buf_corrupt_page_release(buf_page_t *bpage, const fil_node_t &node)
{
  ut_ad(bpage->id().space() == node.space->id);
  buf_pool.corrupted_evict(bpage);

  if (!srv_force_recovery)
    buf_mark_space_corrupt(bpage, *node.space);
}

/** Check if the encrypted page is corrupted for the full crc32 format.
@param[in]	space_id	page belongs to space id
@param[in]	d		page
@param[in]	is_compressed	compressed page
@return true if page is corrupted or false if it isn't */
static bool buf_page_full_crc32_is_corrupted(ulint space_id, const byte* d,
                                             bool is_compressed)
{
  if (space_id != mach_read_from_4(d + FIL_PAGE_SPACE_ID))
    return true;

  static_assert(FIL_PAGE_LSN % 4 == 0, "alignment");
  static_assert(FIL_PAGE_FCRC32_END_LSN % 4 == 0, "alignment");

  return !is_compressed &&
    memcmp_aligned<4>(FIL_PAGE_LSN + 4 + d,
                      d + srv_page_size - FIL_PAGE_FCRC32_END_LSN, 4);
}

/** Check if page is maybe compressed, encrypted or both when we encounter
corrupted page. Note that we can't be 100% sure if page is corrupted
or decrypt/decompress just failed.
@param[in,out]	bpage		page
@param[in]	node		data file
@return	whether the operation succeeded
@retval	DB_SUCCESS		if page has been read and is not corrupted
@retval	DB_PAGE_CORRUPTED	if page based on checksum check is corrupted
@retval	DB_DECRYPTION_FAILED	if page post encryption checksum matches but
after decryption normal page checksum does not match.
@retval	DB_TABLESPACE_DELETED	if accessed tablespace is not found */
static dberr_t buf_page_check_corrupt(buf_page_t *bpage,
                                      const fil_node_t &node)
{
	ut_ad(node.space->pending_io());

	byte* dst_frame = (bpage->zip.data) ? bpage->zip.data :
		((buf_block_t*) bpage)->frame;
	dberr_t err = DB_SUCCESS;
	uint key_version = buf_page_get_key_version(dst_frame,
						    node.space->flags);

	/* In buf_decrypt_after_read we have either decrypted the page if
	page post encryption checksum matches and used key_id is found
	from the encryption plugin. If checksum did not match page was
	not decrypted and it could be either encrypted and corrupted
	or corrupted or good page. If we decrypted, there page could
	still be corrupted if used key does not match. */
	const bool seems_encrypted = !node.space->full_crc32() && key_version
		&& node.space->crypt_data
		&& node.space->crypt_data->type != CRYPT_SCHEME_UNENCRYPTED;
	ut_ad(node.space->purpose != FIL_TYPE_TEMPORARY ||
	      node.space->full_crc32());

	/* If traditional checksums match, we assume that page is
	not anymore encrypted. */
	if (node.space->full_crc32()
	    && !buf_is_zeroes(span<const byte>(dst_frame,
					       node.space->physical_size()))
	    && (key_version || node.space->is_compressed()
		|| node.space->purpose == FIL_TYPE_TEMPORARY)) {
		if (buf_page_full_crc32_is_corrupted(
			    bpage->id().space(), dst_frame,
			    node.space->is_compressed())) {
			err = DB_PAGE_CORRUPTED;
		}
	} else if (buf_page_is_corrupted(true, dst_frame, node.space->flags)) {
		err = DB_PAGE_CORRUPTED;
	}

	if (seems_encrypted && err == DB_PAGE_CORRUPTED
	    && bpage->id().page_no() != 0) {
		err = DB_DECRYPTION_FAILED;

		ib::error()
			<< "The page " << bpage->id()
			<< " in file '" << node.name
			<< "' cannot be decrypted.";

		ib::info()
			<< "However key management plugin or used key_version "
			<< key_version
			<< " is not found or"
			" used encryption algorithm or method does not match.";

		if (bpage->id().space() != TRX_SYS_SPACE) {
			ib::info()
				<< "Marking tablespace as missing."
				" You may drop this table or"
				" install correct key management plugin"
				" and key file.";
		}
	}

	return (err);
}

/** Complete a read request of a file page to buf_pool.
@param bpage    recently read page
@param node     data file
@return whether the operation succeeded
@retval DB_SUCCESS              always when writing, or if a read page was OK
@retval DB_PAGE_CORRUPTED       if the checksum fails on a page read
@retval DB_DECRYPTION_FAILED    if the page cannot be decrypted */
dberr_t buf_page_read_complete(buf_page_t *bpage, const fil_node_t &node)
{
  const page_id_t id(bpage->id());
  ut_ad(bpage->in_file());
  ut_ad(id.space() || !buf_dblwr_page_inside(id.page_no()));
  ut_ad(id.space() == node.space->id);
  ut_ad(bpage->zip_size() == node.space->zip_size());

  /* We do not need protect io_fix here by mutex to read it because
  this and buf_page_write_complete() are the only functions where we can
  change the value from BUF_IO_READ or BUF_IO_WRITE to some other
  value, and our code ensures that this is the only thread that handles
  the i/o for this block. */

  ut_ad(bpage->io_fix() == BUF_IO_READ);
  ut_ad(!!bpage->zip.ssize == !!bpage->zip.data);
  ut_ad(bpage->state() == BUF_BLOCK_FILE_PAGE || bpage->zip.data);

  const byte *frame= bpage->zip.data
    ? bpage->zip.data
    : reinterpret_cast<buf_block_t*>(bpage)->frame;
  ut_ad(frame);

  dberr_t err;
  if (!buf_page_decrypt_after_read(bpage, node))
  {
    err= DB_DECRYPTION_FAILED;
    goto database_corrupted;
  }

  if (bpage->zip.data && bpage->state() == BUF_BLOCK_FILE_PAGE)
  {
    buf_pool.n_pend_unzip++;
    auto ok= buf_zip_decompress(reinterpret_cast<buf_block_t*>(bpage), FALSE);
    buf_pool.n_pend_unzip--;

    if (!ok)
    {
      ib::info() << "Page " << id << " zip_decompress failure.";
      err= DB_PAGE_CORRUPTED;
      goto database_corrupted;
    }
  }

  {
    const page_id_t read_id(mach_read_from_4(frame + FIL_PAGE_SPACE_ID),
                            mach_read_from_4(frame + FIL_PAGE_OFFSET));

    if (read_id == id);
    else if (read_id == page_id_t(0, 0))
      /* This is likely an uninitialized page. */;
    else if (!node.space->full_crc32() &&
             page_id_t(0, read_id.page_no()) == id)
      /* FIL_PAGE_SPACE_ID was written as garbage in the system tablespace
      before MySQL 4.1.1, which introduced innodb_file_per_table. */;
    else if (node.space->full_crc32() &&
             *reinterpret_cast<const uint32_t*>
             (&frame[FIL_PAGE_FCRC32_KEY_VERSION]) &&
             node.space->crypt_data &&
             node.space->crypt_data->type != CRYPT_SCHEME_UNENCRYPTED)
    {
      ib::error() << "Cannot decrypt " << id;
      err= DB_DECRYPTION_FAILED;
      goto release_page;
    }
    else
      ib::error() << "Space id and page no stored in the page, read in are "
                  << read_id << ", should be " << id;
  }

  err= buf_page_check_corrupt(bpage, node);
  if (err != DB_SUCCESS)
  {
database_corrupted:
    /* Not a real corruption if it was triggered by error injection */
    DBUG_EXECUTE_IF("buf_page_import_corrupt_failure",
                    if (!is_predefined_tablespace(id.space()))
                    {
                      buf_corrupt_page_release(bpage, node);
                      ib::info() << "Simulated IMPORT corruption";
                      return err;
                    }
                    err= DB_SUCCESS;
                    goto page_not_corrupt;);

    if (bpage->zip.data && bpage->state() == BUF_BLOCK_FILE_PAGE)
      memset(reinterpret_cast<buf_block_t*>(bpage)->frame, 0, srv_page_size);

    if (err == DB_PAGE_CORRUPTED)
    {
      ib::error() << "Database page corruption on disk"
                     " or a failed read of file '"
                  << node.name << "' page " << id
                  << ". You may have to recover from a backup.";

      buf_page_print(frame, bpage->zip_size());

      ib::info() << " You can use CHECK TABLE to scan"
                    " your table for corruption. "
                 << FORCE_RECOVERY_MSG;
    }

    if (!srv_force_recovery)
    {
      /* If the corruption is in the system tablespace, we will
      intentionally crash the server. */
      if (id.space() == TRX_SYS_SPACE)
        ib::fatal() << "Aborting because of a corrupt database page.";
      buf_corrupt_page_release(bpage, node);
      return err;
    }
  }

  DBUG_EXECUTE_IF("buf_page_import_corrupt_failure",
                  page_not_corrupt: bpage= bpage; );

  if (err == DB_PAGE_CORRUPTED || err == DB_DECRYPTION_FAILED)
  {
release_page:
    buf_corrupt_page_release(bpage, node);
    if (recv_recovery_is_on())
      recv_sys.free_corrupted_page(id);
    return err;
  }

  if (recv_recovery_is_on())
    recv_recover_page(node.space, bpage);

  if (bpage->state() == BUF_BLOCK_FILE_PAGE && !recv_no_ibuf_operations &&
      (!id.space() || !is_predefined_tablespace(id.space())) &&
      fil_page_get_type(frame) == FIL_PAGE_INDEX &&
      page_is_leaf(frame) && ibuf_page_exists(id, bpage->zip_size()))
    bpage->ibuf_exist= true;

  if (UNIV_UNLIKELY(MONITOR_IS_ON(MONITOR_MODULE_BUF_PAGE)))
    buf_page_monitor(bpage, BUF_IO_READ);
  DBUG_PRINT("ib_buf", ("read page %u:%u",
                        id.space(), id.page_no()));

  /* Because this thread which does the unlocking might not be the same that
  did the locking, we use a pass value != 0 in unlock, which simply
  removes the newest lock debug record, without checking the thread id. */
  if (bpage->state() == BUF_BLOCK_FILE_PAGE)
    rw_lock_x_unlock_gen(&((buf_block_t*) bpage)->lock, BUF_IO_READ);
  bpage->io_unfix();

  ut_d(auto n=) buf_pool.n_pend_reads--;
  ut_ad(n > 0);
  buf_pool.stat.n_pages_read++;

  return DB_SUCCESS;
}

#ifdef UNIV_DEBUG
/** Check that all blocks are in a replaceable state.
@return address of a non-free block
@retval nullptr if all freed */
void buf_pool_t::assert_all_freed()
{
  mutex_enter(&mutex);
  const chunk_t *chunk= chunks;
  for (auto i= n_chunks; i--; chunk++)
    if (const buf_block_t* block= chunk->not_freed())
      ib::fatal() << "Page " << block->page.id() << " still fixed or dirty";
  mutex_exit(&mutex);
}
#endif /* UNIV_DEBUG */

/** Refresh the statistics used to print per-second averages. */
void buf_refresh_io_stats()
{
	buf_pool.last_printout_time = time(NULL);
	buf_pool.old_stat = buf_pool.stat;
}

/** Invalidate all pages in the buffer pool.
All pages must be in a replaceable state (not modified or latched). */
void buf_pool_invalidate()
{
	mutex_enter(&buf_pool.mutex);
	ut_ad(!buf_pool.init_flush[IORequest::LRU]);
	ut_ad(!buf_pool.init_flush[IORequest::FLUSH_LIST]);
	ut_ad(!buf_pool.init_flush[IORequest::SINGLE_PAGE]);
	ut_ad(!buf_pool.n_flush[IORequest::SINGLE_PAGE]);

	if (buf_pool.n_flush[IORequest::LRU]) {
		mutex_exit(&buf_pool.mutex);
		buf_flush_wait_batch_end(true);
		mutex_enter(&buf_pool.mutex);
	}

	if (buf_pool.n_flush[IORequest::FLUSH_LIST]) {
		mutex_exit(&buf_pool.mutex);
		buf_flush_wait_batch_end(false);
		mutex_enter(&buf_pool.mutex);
	}

	/* It is possible that a write batch that has been posted
	earlier is still not complete. For buffer pool invalidation to
	proceed we must ensure there is NO write activity happening. */

	ut_d(mutex_exit(&buf_pool.mutex));
	ut_d(buf_pool.assert_all_freed());
	ut_d(mutex_enter(&buf_pool.mutex));

	while (buf_LRU_scan_and_free_block(true));

	ut_ad(UT_LIST_GET_LEN(buf_pool.LRU) == 0);
	ut_ad(UT_LIST_GET_LEN(buf_pool.unzip_LRU) == 0);

	buf_pool.freed_page_clock = 0;
	buf_pool.LRU_old = NULL;
	buf_pool.LRU_old_len = 0;

	memset(&buf_pool.stat, 0x00, sizeof(buf_pool.stat));
	buf_refresh_io_stats();
	mutex_exit(&buf_pool.mutex);
}

#ifdef UNIV_DEBUG
/** Validate the buffer pool. */
void buf_pool_t::validate()
{
	ulint		n_lru		= 0;
	ulint		n_flushing	= 0;
	ulint		n_free		= 0;
	ulint		n_zip		= 0;

	mutex_enter(&mutex);
	page_hash_lock_all();

	chunk_t* chunk = chunks;

	/* Check the uncompressed blocks. */

	for (auto i = n_chunks; i--; chunk++) {

		ulint		j;
		buf_block_t*	block = chunk->blocks;

		for (j = chunk->size; j--; block++) {
			switch (block->page.state()) {
			case BUF_BLOCK_ZIP_PAGE:
				/* These should only occur on
				zip_clean, zip_free[], or flush_list. */
				ut_error;
				break;

			case BUF_BLOCK_FILE_PAGE:
				ut_ad(page_hash_get_low(block->page.id())
				      == &block->page);
				n_lru++;
				break;

			case BUF_BLOCK_NOT_USED:
				n_free++;
				break;

			case BUF_BLOCK_MEMORY:
			case BUF_BLOCK_REMOVE_HASH:
				/* do nothing */
				break;
			}
		}
	}

	/* Check clean compressed-only blocks. */

	for (buf_page_t* b = UT_LIST_GET_FIRST(zip_clean); b;
	     b = UT_LIST_GET_NEXT(list, b)) {
		ut_ad(b->state() == BUF_BLOCK_ZIP_PAGE);
		ut_ad(!b->oldest_modification());
		switch (b->io_fix()) {
		case BUF_IO_NONE:
		case BUF_IO_PIN:
			/* All clean blocks should be I/O-unfixed. */
			break;
		case BUF_IO_READ:
			/* In buf_LRU_free_page(), we temporarily set
			b->io_fix = BUF_IO_READ for a newly allocated
			control block in order to prevent
			buf_page_get_gen() from decompressing the block. */
			break;
		default:
			ut_error;
			break;
		}

		ut_ad(page_hash_get_low(b->id()) == b);
		n_lru++;
		n_zip++;
	}

	/* Check dirty blocks. */

	mutex_enter(&flush_list_mutex);
	for (buf_page_t* b = UT_LIST_GET_FIRST(flush_list); b;
	     b = UT_LIST_GET_NEXT(list, b)) {
		ut_ad(b->oldest_modification());
		n_flushing++;

		switch (b->state()) {
		case BUF_BLOCK_ZIP_PAGE:
			n_lru++;
			n_zip++;
			break;
		case BUF_BLOCK_FILE_PAGE:
			/* uncompressed page */
			break;
		case BUF_BLOCK_NOT_USED:
		case BUF_BLOCK_MEMORY:
		case BUF_BLOCK_REMOVE_HASH:
			ut_error;
			break;
		}
		ut_ad(page_hash_get_low(b->id()) == b);
	}

	ut_ad(UT_LIST_GET_LEN(flush_list) == n_flushing);

	page_hash_unlock_all();
	mutex_exit(&flush_list_mutex);

	if (curr_size == old_size
	    && n_lru + n_free > curr_size + n_zip) {

		ib::fatal() << "n_LRU " << n_lru << ", n_free " << n_free
			<< ", pool " << curr_size
			<< " zip " << n_zip << ". Aborting...";
	}

	ut_ad(UT_LIST_GET_LEN(LRU) == n_lru);

	if (curr_size == old_size
	    && UT_LIST_GET_LEN(free) != n_free) {

		ib::fatal() << "Free list len "
			<< UT_LIST_GET_LEN(free)
			<< ", free blocks " << n_free << ". Aborting...";
	}

	mutex_exit(&mutex);

	ut_d(buf_LRU_validate());
	ut_d(buf_flush_validate());
}
#endif /* UNIV_DEBUG */

#if defined UNIV_DEBUG_PRINT || defined UNIV_DEBUG
/** Write information of the buf_pool to the error log. */
void buf_pool_t::print()
{
	index_id_t*	index_ids;
	ulint*		counts;
	ulint		size;
	ulint		i;
	ulint		j;
	index_id_t	id;
	ulint		n_found;
	chunk_t*	chunk;
	dict_index_t*	index;

	size = curr_size;

	index_ids = static_cast<index_id_t*>(
		ut_malloc_nokey(size * sizeof *index_ids));

	counts = static_cast<ulint*>(ut_malloc_nokey(sizeof(ulint) * size));

	mutex_enter(&mutex);
	mutex_enter(&flush_list_mutex);

	ib::info()
		<< "[buffer pool: size=" << curr_size
		<< ", database pages=" << UT_LIST_GET_LEN(LRU)
		<< ", free pages=" << UT_LIST_GET_LEN(free)
		<< ", modified database pages="
		<< UT_LIST_GET_LEN(flush_list)
		<< ", n pending decompressions=" << n_pend_unzip
		<< ", n pending reads=" << n_pend_reads
		<< ", n pending flush LRU=" << n_flush[IORequest::LRU]
		<< " list=" << n_flush[IORequest::FLUSH_LIST]
		<< " single page=" << n_flush[IORequest::SINGLE_PAGE]
		<< ", pages made young=" << stat.n_pages_made_young
		<< ", not young=" << stat.n_pages_not_made_young
		<< ", pages read=" << stat.n_pages_read
		<< ", created=" << stat.n_pages_created
		<< ", written=" << stat.n_pages_written << "]";

	mutex_exit(&flush_list_mutex);

	/* Count the number of blocks belonging to each index in the buffer */

	n_found = 0;

	chunk = chunks;

	for (i = n_chunks; i--; chunk++) {
		buf_block_t*	block		= chunk->blocks;
		ulint		n_blocks	= chunk->size;

		for (; n_blocks--; block++) {
			const buf_frame_t* frame = block->frame;

			if (fil_page_index_page_check(frame)) {

				id = btr_page_get_index_id(frame);

				/* Look for the id in the index_ids array */
				j = 0;

				while (j < n_found) {

					if (index_ids[j] == id) {
						counts[j]++;

						break;
					}
					j++;
				}

				if (j == n_found) {
					n_found++;
					index_ids[j] = id;
					counts[j] = 1;
				}
			}
		}
	}

	mutex_exit(&mutex);

	for (i = 0; i < n_found; i++) {
		index = dict_index_get_if_in_cache(index_ids[i]);

		if (!index) {
			ib::info() << "Block count for index "
				<< index_ids[i] << " in buffer is about "
				<< counts[i];
		} else {
			ib::info() << "Block count for index " << index_ids[i]
				<< " in buffer is about " << counts[i]
				<< ", index " << index->name
				<< " of table " << index->table->name;
		}
	}

	ut_free(index_ids);
	ut_free(counts);

	validate();
}
#endif /* UNIV_DEBUG_PRINT || UNIV_DEBUG */

#ifdef UNIV_DEBUG
/** @return the number of latched pages in the buffer pool */
ulint buf_get_latched_pages_number()
{
	buf_page_t*	b;
	ulint		i;
	ulint		fixed_pages_number = 0;

	mutex_enter(&buf_pool.mutex);

	auto chunk = buf_pool.chunks;

	for (i = buf_pool.n_chunks; i--; chunk++) {
		buf_block_t* block= chunk->blocks;

		for (auto j= chunk->size; j--; block++) {
			if (block->page.state() == BUF_BLOCK_FILE_PAGE
			    && (block->page.buf_fix_count()
				|| block->page.io_fix() != BUF_IO_NONE)) {

				fixed_pages_number++;
			}
		}
	}

	/* Traverse the lists of clean and dirty compressed-only blocks. */

	for (b = UT_LIST_GET_FIRST(buf_pool.zip_clean); b;
	     b = UT_LIST_GET_NEXT(list, b)) {
		ut_a(b->state() == BUF_BLOCK_ZIP_PAGE);
		ut_a(!b->oldest_modification());
		ut_a(b->io_fix() != BUF_IO_WRITE);

		if (b->buf_fix_count() || b->io_fix() != BUF_IO_NONE) {
			fixed_pages_number++;
		}
	}

	mutex_enter(&buf_pool.flush_list_mutex);
	for (b = UT_LIST_GET_FIRST(buf_pool.flush_list); b;
	     b = UT_LIST_GET_NEXT(list, b)) {
		ut_ad(b->oldest_modification());

		switch (b->state()) {
		case BUF_BLOCK_ZIP_PAGE:
			if (b->buf_fix_count() || b->io_fix() != BUF_IO_NONE) {
				fixed_pages_number++;
			}
			continue;
		case BUF_BLOCK_FILE_PAGE:
			/* uncompressed page */
			continue;
		case BUF_BLOCK_NOT_USED:
		case BUF_BLOCK_MEMORY:
		case BUF_BLOCK_REMOVE_HASH:
			break;
		}
		ut_error;
	}

	mutex_exit(&buf_pool.flush_list_mutex);
	mutex_exit(&buf_pool.mutex);

	return(fixed_pages_number);
}
#endif /* UNIV_DEBUG */

/** Collect buffer pool metadata.
@param[out]	pool_info	buffer pool metadata */
void buf_stats_get_pool_info(buf_pool_info_t *pool_info)
{
	time_t			current_time;
	double			time_elapsed;

	mutex_enter(&buf_pool.mutex);
	mutex_enter(&buf_pool.flush_list_mutex);

	pool_info->pool_size = buf_pool.curr_size;

	pool_info->lru_len = UT_LIST_GET_LEN(buf_pool.LRU);

	pool_info->old_lru_len = buf_pool.LRU_old_len;

	pool_info->free_list_len = UT_LIST_GET_LEN(buf_pool.free);

	pool_info->flush_list_len = UT_LIST_GET_LEN(buf_pool.flush_list);

	pool_info->n_pend_unzip = UT_LIST_GET_LEN(buf_pool.unzip_LRU);

	pool_info->n_pend_reads = buf_pool.n_pend_reads;

	pool_info->n_pending_flush_lru =
		(buf_pool.n_flush[IORequest::LRU]
		 + buf_pool.init_flush[IORequest::LRU]);

	pool_info->n_pending_flush_list =
		 (buf_pool.n_flush[IORequest::FLUSH_LIST]
		  + buf_pool.init_flush[IORequest::FLUSH_LIST]);

	pool_info->n_pending_flush_single_page =
		 (buf_pool.n_flush[IORequest::SINGLE_PAGE]
		  + buf_pool.init_flush[IORequest::SINGLE_PAGE]);

	mutex_exit(&buf_pool.flush_list_mutex);

	current_time = time(NULL);
	time_elapsed = 0.001 + difftime(current_time,
					buf_pool.last_printout_time);

	pool_info->n_pages_made_young = buf_pool.stat.n_pages_made_young;

	pool_info->n_pages_not_made_young =
		buf_pool.stat.n_pages_not_made_young;

	pool_info->n_pages_read = buf_pool.stat.n_pages_read;

	pool_info->n_pages_created = buf_pool.stat.n_pages_created;

	pool_info->n_pages_written = buf_pool.stat.n_pages_written;

	pool_info->n_page_gets = buf_pool.stat.n_page_gets;

	pool_info->n_ra_pages_read_rnd = buf_pool.stat.n_ra_pages_read_rnd;
	pool_info->n_ra_pages_read = buf_pool.stat.n_ra_pages_read;

	pool_info->n_ra_pages_evicted = buf_pool.stat.n_ra_pages_evicted;

	pool_info->page_made_young_rate =
	static_cast<double>(buf_pool.stat.n_pages_made_young
			    - buf_pool.old_stat.n_pages_made_young)
	/ time_elapsed;

	pool_info->page_not_made_young_rate =
	static_cast<double>(buf_pool.stat.n_pages_not_made_young
			    - buf_pool.old_stat.n_pages_not_made_young)
	/ time_elapsed;

	pool_info->pages_read_rate =
	static_cast<double>(buf_pool.stat.n_pages_read
			    - buf_pool.old_stat.n_pages_read)
	/ time_elapsed;

	pool_info->pages_created_rate =
	static_cast<double>(buf_pool.stat.n_pages_created
			    - buf_pool.old_stat.n_pages_created)
	/ time_elapsed;

	pool_info->pages_written_rate =
	static_cast<double>(buf_pool.stat.n_pages_written
			    - buf_pool.old_stat.n_pages_written)
	/ time_elapsed;

	pool_info->n_page_get_delta = buf_pool.stat.n_page_gets
				      - buf_pool.old_stat.n_page_gets;

	if (pool_info->n_page_get_delta) {
		pool_info->page_read_delta = buf_pool.stat.n_pages_read
					     - buf_pool.old_stat.n_pages_read;

		pool_info->young_making_delta =
			buf_pool.stat.n_pages_made_young
			- buf_pool.old_stat.n_pages_made_young;

		pool_info->not_young_making_delta =
			buf_pool.stat.n_pages_not_made_young
			- buf_pool.old_stat.n_pages_not_made_young;
	}
	pool_info->pages_readahead_rnd_rate =
	static_cast<double>(buf_pool.stat.n_ra_pages_read_rnd
			    - buf_pool.old_stat.n_ra_pages_read_rnd)
	/ time_elapsed;


	pool_info->pages_readahead_rate =
	static_cast<double>(buf_pool.stat.n_ra_pages_read
			    - buf_pool.old_stat.n_ra_pages_read)
	/ time_elapsed;

	pool_info->pages_evicted_rate =
	static_cast<double>(buf_pool.stat.n_ra_pages_evicted
			    - buf_pool.old_stat.n_ra_pages_evicted)
	/ time_elapsed;

	pool_info->unzip_lru_len = UT_LIST_GET_LEN(buf_pool.unzip_LRU);

	pool_info->io_sum = buf_LRU_stat_sum.io;

	pool_info->io_cur = buf_LRU_stat_cur.io;

	pool_info->unzip_sum = buf_LRU_stat_sum.unzip;

	pool_info->unzip_cur = buf_LRU_stat_cur.unzip;

	buf_refresh_io_stats();
	mutex_exit(&buf_pool.mutex);
}

/*********************************************************************//**
Prints info of the buffer i/o. */
static
void
buf_print_io_instance(
/*==================*/
	buf_pool_info_t*pool_info,	/*!< in: buffer pool info */
	FILE*		file)		/*!< in/out: buffer where to print */
{
	ut_ad(pool_info);

	fprintf(file,
		"Buffer pool size   " ULINTPF "\n"
		"Free buffers       " ULINTPF "\n"
		"Database pages     " ULINTPF "\n"
		"Old database pages " ULINTPF "\n"
		"Modified db pages  " ULINTPF "\n"
		"Percent of dirty pages(LRU & free pages): %.3f\n"
		"Max dirty pages percent: %.3f\n"
		"Pending reads " ULINTPF "\n"
		"Pending writes: LRU " ULINTPF ", flush list " ULINTPF
		", single page " ULINTPF "\n",
		pool_info->pool_size,
		pool_info->free_list_len,
		pool_info->lru_len,
		pool_info->old_lru_len,
		pool_info->flush_list_len,
		static_cast<double>(pool_info->flush_list_len)
		/ (static_cast<double>(pool_info->lru_len
				       + pool_info->free_list_len) + 1.0)
		* 100.0,
		srv_max_buf_pool_modified_pct,
		pool_info->n_pend_reads,
		pool_info->n_pending_flush_lru,
		pool_info->n_pending_flush_list,
		pool_info->n_pending_flush_single_page);

	fprintf(file,
		"Pages made young " ULINTPF ", not young " ULINTPF "\n"
		"%.2f youngs/s, %.2f non-youngs/s\n"
		"Pages read " ULINTPF ", created " ULINTPF
		", written " ULINTPF "\n"
		"%.2f reads/s, %.2f creates/s, %.2f writes/s\n",
		pool_info->n_pages_made_young,
		pool_info->n_pages_not_made_young,
		pool_info->page_made_young_rate,
		pool_info->page_not_made_young_rate,
		pool_info->n_pages_read,
		pool_info->n_pages_created,
		pool_info->n_pages_written,
		pool_info->pages_read_rate,
		pool_info->pages_created_rate,
		pool_info->pages_written_rate);

	if (pool_info->n_page_get_delta) {
		double hit_rate = static_cast<double>(
			pool_info->page_read_delta)
			/ static_cast<double>(pool_info->n_page_get_delta);

		if (hit_rate > 1) {
			hit_rate = 1;
		}

		fprintf(file,
			"Buffer pool hit rate " ULINTPF " / 1000,"
			" young-making rate " ULINTPF " / 1000 not "
			ULINTPF " / 1000\n",
			ulint(1000 * (1 - hit_rate)),
			ulint(1000
			      * double(pool_info->young_making_delta)
			      / double(pool_info->n_page_get_delta)),
			ulint(1000 * double(pool_info->not_young_making_delta)
			      / double(pool_info->n_page_get_delta)));
	} else {
		fputs("No buffer pool page gets since the last printout\n",
		      file);
	}

	/* Statistics about read ahead algorithm */
	fprintf(file, "Pages read ahead %.2f/s,"
		" evicted without access %.2f/s,"
		" Random read ahead %.2f/s\n",

		pool_info->pages_readahead_rate,
		pool_info->pages_evicted_rate,
		pool_info->pages_readahead_rnd_rate);

	/* Print some values to help us with visualizing what is
	happening with LRU eviction. */
	fprintf(file,
		"LRU len: " ULINTPF ", unzip_LRU len: " ULINTPF "\n"
		"I/O sum[" ULINTPF "]:cur[" ULINTPF "], "
		"unzip sum[" ULINTPF "]:cur[" ULINTPF "]\n",
		pool_info->lru_len, pool_info->unzip_lru_len,
		pool_info->io_sum, pool_info->io_cur,
		pool_info->unzip_sum, pool_info->unzip_cur);
}

/*********************************************************************//**
Prints info of the buffer i/o. */
void
buf_print_io(
/*=========*/
	FILE*	file)	/*!< in/out: buffer where to print */
{
	buf_pool_info_t	pool_info;

	buf_stats_get_pool_info(&pool_info);
	buf_print_io_instance(&pool_info, file);
}

/** Verify that post encryption checksum match with the calculated checksum.
This function should be called only if tablespace contains crypt data metadata.
@param[in]	page		page frame
@param[in]	fsp_flags	tablespace flags
@return true if true if page is encrypted and OK, false otherwise */
bool buf_page_verify_crypt_checksum(const byte* page, ulint fsp_flags)
{
	if (!fil_space_t::full_crc32(fsp_flags)) {
		return fil_space_verify_crypt_checksum(
			page, fil_space_t::zip_size(fsp_flags));
	}

	return !buf_page_is_corrupted(true, page, fsp_flags);
}

/** Checks that there currently are no I/O operations pending.
@return number of pending i/o */
ulint buf_pool_check_no_pending_io()
{
	/* FIXME: use atomics, no mutex */
	ulint pending_io = buf_pool.n_pend_reads;
	mutex_enter(&buf_pool.mutex);
	pending_io +=
		+ buf_pool.n_flush[IORequest::LRU]
		+ buf_pool.n_flush[IORequest::FLUSH_LIST]
		+ buf_pool.n_flush[IORequest::SINGLE_PAGE];
	mutex_exit(&buf_pool.mutex);

	return(pending_io);
}

/** Print the given page_id_t object.
@param[in,out]	out	the output stream
@param[in]	page_id	the page_id_t object to be printed
@return the output stream */
<<<<<<< HEAD
std::ostream& operator<<(std::ostream &out, const page_id_t page_id)
=======
std::ostream&
operator<<(
	std::ostream&		out,
	const page_id_t		page_id)
{
	out << "[page id: space=" << page_id.m_space
		<< ", page number=" << page_id.m_page_no << "]";
	return(out);
}

#if defined UNIV_DEBUG_PRINT || defined UNIV_DEBUG || defined UNIV_BUF_DEBUG
/** Print the given buf_pool_t object.
@param[in,out]	out		the output stream
@param[in]	buf_pool	the buf_pool_t object to be printed
@return the output stream */
std::ostream&
operator<<(
	std::ostream&		out,
	const buf_pool_t&	buf_pool)
{
	out << "[buffer pool instance: "
		<< "buf_pool size=" << buf_pool.curr_size
		<< ", database pages=" << UT_LIST_GET_LEN(buf_pool.LRU)
		<< ", free pages=" << UT_LIST_GET_LEN(buf_pool.free)
		<< ", modified database pages="
		<< UT_LIST_GET_LEN(buf_pool.flush_list)
		<< ", n pending decompressions=" << buf_pool.n_pend_unzip
		<< ", n pending reads=" << buf_pool.n_pend_reads
		<< ", n pending flush LRU=" << buf_pool.n_flush[BUF_FLUSH_LRU]
		<< " list=" << buf_pool.n_flush[BUF_FLUSH_LIST]
		<< " single page=" << buf_pool.n_flush[BUF_FLUSH_SINGLE_PAGE]
		<< ", pages made young=" << buf_pool.stat.n_pages_made_young
		<< ", not young=" << buf_pool.stat.n_pages_not_made_young
		<< ", pages read=" << buf_pool.stat.n_pages_read
		<< ", created=" << buf_pool.stat.n_pages_created
		<< ", written=" << buf_pool.stat.n_pages_written << "]";
	return(out);
}
#endif /* UNIV_DEBUG_PRINT || UNIV_DEBUG || UNIV_BUF_DEBUG */

/** Encrypt a buffer of temporary tablespace
@param[in]	offset		Page offset
@param[in]	src_frame	Page to encrypt
@param[in,out]	dst_frame	Output buffer
@return encrypted buffer or NULL */
static byte* buf_tmp_page_encrypt(
	ulint	offset,
	byte*	src_frame,
	byte*	dst_frame)
{
	/* Calculate the start offset in a page */
	uint srclen = srv_page_size - (FIL_PAGE_FILE_FLUSH_LSN_OR_KEY_VERSION
				       + FIL_PAGE_FCRC32_CHECKSUM);
	const byte* src = src_frame + FIL_PAGE_FILE_FLUSH_LSN_OR_KEY_VERSION;
	byte* dst = dst_frame + FIL_PAGE_FILE_FLUSH_LSN_OR_KEY_VERSION;

	memcpy(dst_frame, src_frame, FIL_PAGE_FILE_FLUSH_LSN_OR_KEY_VERSION);

	if (!log_tmp_block_encrypt(src, srclen, dst, (offset * srv_page_size),
				   true)) {
		return NULL;
	}

	const ulint payload = srv_page_size - FIL_PAGE_FCRC32_CHECKSUM;
	mach_write_to_4(dst_frame + payload, ut_crc32(dst_frame, payload));

	srv_stats.pages_encrypted.inc();
	srv_stats.n_temp_blocks_encrypted.inc();
	return dst_frame;
}

/** Encryption and page_compression hook that is called just before
a page is written to disk.
@param[in,out]	space		tablespace
@param[in,out]	bpage		buffer page
@param[in]	src_frame	physical page frame that is being encrypted
@return	page frame to be written to file
(may be src_frame or an encrypted/compressed copy of it) */
UNIV_INTERN
byte*
buf_page_encrypt(
	fil_space_t*	space,
	buf_page_t*	bpage,
	byte*		src_frame)
{
	ut_ad(space->id == bpage->id.space());
	bpage->real_size = srv_page_size;

	ut_d(fil_page_type_validate(space, src_frame));

	switch (bpage->id.page_no()) {
	case 0:
		/* Page 0 of a tablespace is not encrypted/compressed */
		return src_frame;
	case TRX_SYS_PAGE_NO:
		if (bpage->id.space() == TRX_SYS_SPACE) {
			/* don't encrypt/compress page as it contains
			address to dblwr buffer */
			return src_frame;
		}
	}

	fil_space_crypt_t* crypt_data = space->crypt_data;

	bool encrypted, page_compressed;

	if (space->purpose == FIL_TYPE_TEMPORARY) {
		ut_ad(!crypt_data);
		encrypted = innodb_encrypt_temporary_tables;
		page_compressed = false;
	} else {
		encrypted = crypt_data
			&& !crypt_data->not_encrypted()
			&& crypt_data->type != CRYPT_SCHEME_UNENCRYPTED
			&& (!crypt_data->is_default_encryption()
			    || srv_encrypt_tables);
		page_compressed = space->is_compressed();
	}

	if (!encrypted && !page_compressed) {
		/* No need to encrypt or page compress the page.
		Clear key-version & crypt-checksum. */
		if (space->full_crc32()) {
			memset(src_frame + FIL_PAGE_FCRC32_KEY_VERSION, 0, 4);
		} else {
			memset(src_frame + FIL_PAGE_FILE_FLUSH_LSN_OR_KEY_VERSION,
			       0, 8);
		}

		return src_frame;
	}

	ut_ad(!bpage->zip_size() || !page_compressed);
	buf_pool_t* buf_pool = buf_pool_from_bpage(bpage);
	/* Find free slot from temporary memory array */
	buf_tmp_buffer_t* slot = buf_pool_reserve_tmp_slot(buf_pool);
	slot->out_buf = NULL;
	bpage->slot = slot;

	buf_tmp_reserve_crypt_buf(slot);
	byte *dst_frame = slot->crypt_buf;
	const bool full_crc32 = space->full_crc32();

	if (full_crc32) {
		/* Write LSN for the full crc32 checksum before
		encryption. Because lsn is one of the input for encryption. */
		mach_write_to_8(src_frame + FIL_PAGE_LSN,
				bpage->newest_modification);
		if (!page_compressed) {
			mach_write_to_4(
				src_frame + srv_page_size - FIL_PAGE_FCRC32_END_LSN,
				(ulint) bpage->newest_modification);
		}
	}

	if (!page_compressed) {
not_compressed:
		byte* tmp;
		if (space->purpose == FIL_TYPE_TEMPORARY) {
			/* Encrypt temporary tablespace page content */
			tmp = buf_tmp_page_encrypt(bpage->id.page_no(),
						   src_frame, dst_frame);
		} else {
			/* Encrypt page content */
			tmp = fil_space_encrypt(
					space, bpage->id.page_no(),
					bpage->newest_modification,
					src_frame, dst_frame);
		}

		bpage->real_size = srv_page_size;
		slot->out_buf = dst_frame = tmp;

		ut_d(fil_page_type_validate(space, tmp));
	} else {
		ut_ad(space->purpose != FIL_TYPE_TEMPORARY);
		/* First we compress the page content */
		buf_tmp_reserve_compression_buf(slot);
		byte* tmp = slot->comp_buf;
		ulint out_len = fil_page_compress(
			src_frame, tmp, space->flags,
			fil_space_get_block_size(space, bpage->id.page_no()),
			encrypted);

		if (!out_len) {
			goto not_compressed;
		}

		bpage->real_size = out_len;

		if (full_crc32) {
			ut_d(bool compressed = false);
			out_len = buf_page_full_crc32_size(tmp,
#ifdef UNIV_DEBUG
							   &compressed,
#else
							   NULL,
#endif
							   NULL);
			ut_ad(compressed);
		}

		/* Workaround for MDEV-15527. */
		memset(tmp + out_len, 0 , srv_page_size - out_len);
		ut_d(fil_page_type_validate(space, tmp));

		if (encrypted) {
			/* And then we encrypt the page content */
			tmp = fil_space_encrypt(space,
						bpage->id.page_no(),
						bpage->newest_modification,
						tmp,
						dst_frame);
		}

		if (full_crc32) {
			compile_time_assert(FIL_PAGE_FCRC32_CHECKSUM == 4);
			mach_write_to_4(tmp + out_len - 4,
					ut_crc32(tmp, out_len - 4));
			ut_ad(!buf_page_is_corrupted(true, tmp, space->flags));
		}

		slot->out_buf = dst_frame = tmp;
	}

	ut_d(fil_page_type_validate(space, dst_frame));

	// return dst_frame which will be written
	return dst_frame;
}

/**
Should we punch hole to deallocate unused portion of the page.
@param[in]	bpage		Page control block
@return true if punch hole should be used, false if not */
bool
buf_page_should_punch_hole(
	const buf_page_t* bpage)
>>>>>>> 68d9d512
{
  out << "[page id: space=" << page_id.space()
      << ", page number=" << page_id.page_no() << "]";
  return out;
}

/**
Calculate the length of trim (punch_hole) operation.
@param[in]	bpage		Page control block
@param[in]	write_length	Write length
@return length of the trim or zero. */
ulint
buf_page_get_trim_length(
	const buf_page_t*	bpage,
	ulint			write_length)
{
	return bpage->physical_size() - write_length;
}
#endif /* !UNIV_INNOCHECKSUM */<|MERGE_RESOLUTION|>--- conflicted
+++ resolved
@@ -3861,17 +3861,8 @@
   DBUG_PRINT("ib_buf", ("create page %u:%u",
                         page_id.space(), page_id.page_no()));
 
-<<<<<<< HEAD
   block= free_block;
   buf_block_buf_fix_inc(block, __FILE__, __LINE__);
-=======
-	if (hash_page == NULL) {
-		/* Block not found in hash table */
-	} else if (UNIV_LIKELY(buf_pool_watch_is_sentinel(buf_pool,
-							  hash_page))) {
-		/* Preserve the reference count. */
-		ib_uint32_t	buf_fix_count = hash_page->buf_fix_count;
->>>>>>> 68d9d512
 
   /* The block must be put to the LRU list */
   block->page.set_state(BUF_BLOCK_FILE_PAGE);
@@ -3907,7 +3898,6 @@
   else
     rw_lock_x_unlock(hash_lock);
 
-<<<<<<< HEAD
   mutex_exit(&buf_pool.mutex);
 
   mtr->memo_push(block, MTR_MEMO_BUF_FIX);
@@ -3918,13 +3908,6 @@
   such can exist if the page belonged to an index which was dropped */
   if (!recv_recovery_is_on())
     ibuf_merge_or_delete_for_page(nullptr, page_id, zip_size, true);
-=======
-		buf_pool_watch_remove(buf_pool, hash_page);
-	} else {
-		ib::fatal() << "Page already foudn in the hash table: "
-			    << page_id;
-	}
->>>>>>> 68d9d512
 
   static_assert(FIL_PAGE_PREV + 4 == FIL_PAGE_NEXT, "adjacent");
   memset_aligned<8>(block->frame + FIL_PAGE_PREV, 0xff, 8);
@@ -5002,248 +4985,7 @@
 @param[in,out]	out	the output stream
 @param[in]	page_id	the page_id_t object to be printed
 @return the output stream */
-<<<<<<< HEAD
 std::ostream& operator<<(std::ostream &out, const page_id_t page_id)
-=======
-std::ostream&
-operator<<(
-	std::ostream&		out,
-	const page_id_t		page_id)
-{
-	out << "[page id: space=" << page_id.m_space
-		<< ", page number=" << page_id.m_page_no << "]";
-	return(out);
-}
-
-#if defined UNIV_DEBUG_PRINT || defined UNIV_DEBUG || defined UNIV_BUF_DEBUG
-/** Print the given buf_pool_t object.
-@param[in,out]	out		the output stream
-@param[in]	buf_pool	the buf_pool_t object to be printed
-@return the output stream */
-std::ostream&
-operator<<(
-	std::ostream&		out,
-	const buf_pool_t&	buf_pool)
-{
-	out << "[buffer pool instance: "
-		<< "buf_pool size=" << buf_pool.curr_size
-		<< ", database pages=" << UT_LIST_GET_LEN(buf_pool.LRU)
-		<< ", free pages=" << UT_LIST_GET_LEN(buf_pool.free)
-		<< ", modified database pages="
-		<< UT_LIST_GET_LEN(buf_pool.flush_list)
-		<< ", n pending decompressions=" << buf_pool.n_pend_unzip
-		<< ", n pending reads=" << buf_pool.n_pend_reads
-		<< ", n pending flush LRU=" << buf_pool.n_flush[BUF_FLUSH_LRU]
-		<< " list=" << buf_pool.n_flush[BUF_FLUSH_LIST]
-		<< " single page=" << buf_pool.n_flush[BUF_FLUSH_SINGLE_PAGE]
-		<< ", pages made young=" << buf_pool.stat.n_pages_made_young
-		<< ", not young=" << buf_pool.stat.n_pages_not_made_young
-		<< ", pages read=" << buf_pool.stat.n_pages_read
-		<< ", created=" << buf_pool.stat.n_pages_created
-		<< ", written=" << buf_pool.stat.n_pages_written << "]";
-	return(out);
-}
-#endif /* UNIV_DEBUG_PRINT || UNIV_DEBUG || UNIV_BUF_DEBUG */
-
-/** Encrypt a buffer of temporary tablespace
-@param[in]	offset		Page offset
-@param[in]	src_frame	Page to encrypt
-@param[in,out]	dst_frame	Output buffer
-@return encrypted buffer or NULL */
-static byte* buf_tmp_page_encrypt(
-	ulint	offset,
-	byte*	src_frame,
-	byte*	dst_frame)
-{
-	/* Calculate the start offset in a page */
-	uint srclen = srv_page_size - (FIL_PAGE_FILE_FLUSH_LSN_OR_KEY_VERSION
-				       + FIL_PAGE_FCRC32_CHECKSUM);
-	const byte* src = src_frame + FIL_PAGE_FILE_FLUSH_LSN_OR_KEY_VERSION;
-	byte* dst = dst_frame + FIL_PAGE_FILE_FLUSH_LSN_OR_KEY_VERSION;
-
-	memcpy(dst_frame, src_frame, FIL_PAGE_FILE_FLUSH_LSN_OR_KEY_VERSION);
-
-	if (!log_tmp_block_encrypt(src, srclen, dst, (offset * srv_page_size),
-				   true)) {
-		return NULL;
-	}
-
-	const ulint payload = srv_page_size - FIL_PAGE_FCRC32_CHECKSUM;
-	mach_write_to_4(dst_frame + payload, ut_crc32(dst_frame, payload));
-
-	srv_stats.pages_encrypted.inc();
-	srv_stats.n_temp_blocks_encrypted.inc();
-	return dst_frame;
-}
-
-/** Encryption and page_compression hook that is called just before
-a page is written to disk.
-@param[in,out]	space		tablespace
-@param[in,out]	bpage		buffer page
-@param[in]	src_frame	physical page frame that is being encrypted
-@return	page frame to be written to file
-(may be src_frame or an encrypted/compressed copy of it) */
-UNIV_INTERN
-byte*
-buf_page_encrypt(
-	fil_space_t*	space,
-	buf_page_t*	bpage,
-	byte*		src_frame)
-{
-	ut_ad(space->id == bpage->id.space());
-	bpage->real_size = srv_page_size;
-
-	ut_d(fil_page_type_validate(space, src_frame));
-
-	switch (bpage->id.page_no()) {
-	case 0:
-		/* Page 0 of a tablespace is not encrypted/compressed */
-		return src_frame;
-	case TRX_SYS_PAGE_NO:
-		if (bpage->id.space() == TRX_SYS_SPACE) {
-			/* don't encrypt/compress page as it contains
-			address to dblwr buffer */
-			return src_frame;
-		}
-	}
-
-	fil_space_crypt_t* crypt_data = space->crypt_data;
-
-	bool encrypted, page_compressed;
-
-	if (space->purpose == FIL_TYPE_TEMPORARY) {
-		ut_ad(!crypt_data);
-		encrypted = innodb_encrypt_temporary_tables;
-		page_compressed = false;
-	} else {
-		encrypted = crypt_data
-			&& !crypt_data->not_encrypted()
-			&& crypt_data->type != CRYPT_SCHEME_UNENCRYPTED
-			&& (!crypt_data->is_default_encryption()
-			    || srv_encrypt_tables);
-		page_compressed = space->is_compressed();
-	}
-
-	if (!encrypted && !page_compressed) {
-		/* No need to encrypt or page compress the page.
-		Clear key-version & crypt-checksum. */
-		if (space->full_crc32()) {
-			memset(src_frame + FIL_PAGE_FCRC32_KEY_VERSION, 0, 4);
-		} else {
-			memset(src_frame + FIL_PAGE_FILE_FLUSH_LSN_OR_KEY_VERSION,
-			       0, 8);
-		}
-
-		return src_frame;
-	}
-
-	ut_ad(!bpage->zip_size() || !page_compressed);
-	buf_pool_t* buf_pool = buf_pool_from_bpage(bpage);
-	/* Find free slot from temporary memory array */
-	buf_tmp_buffer_t* slot = buf_pool_reserve_tmp_slot(buf_pool);
-	slot->out_buf = NULL;
-	bpage->slot = slot;
-
-	buf_tmp_reserve_crypt_buf(slot);
-	byte *dst_frame = slot->crypt_buf;
-	const bool full_crc32 = space->full_crc32();
-
-	if (full_crc32) {
-		/* Write LSN for the full crc32 checksum before
-		encryption. Because lsn is one of the input for encryption. */
-		mach_write_to_8(src_frame + FIL_PAGE_LSN,
-				bpage->newest_modification);
-		if (!page_compressed) {
-			mach_write_to_4(
-				src_frame + srv_page_size - FIL_PAGE_FCRC32_END_LSN,
-				(ulint) bpage->newest_modification);
-		}
-	}
-
-	if (!page_compressed) {
-not_compressed:
-		byte* tmp;
-		if (space->purpose == FIL_TYPE_TEMPORARY) {
-			/* Encrypt temporary tablespace page content */
-			tmp = buf_tmp_page_encrypt(bpage->id.page_no(),
-						   src_frame, dst_frame);
-		} else {
-			/* Encrypt page content */
-			tmp = fil_space_encrypt(
-					space, bpage->id.page_no(),
-					bpage->newest_modification,
-					src_frame, dst_frame);
-		}
-
-		bpage->real_size = srv_page_size;
-		slot->out_buf = dst_frame = tmp;
-
-		ut_d(fil_page_type_validate(space, tmp));
-	} else {
-		ut_ad(space->purpose != FIL_TYPE_TEMPORARY);
-		/* First we compress the page content */
-		buf_tmp_reserve_compression_buf(slot);
-		byte* tmp = slot->comp_buf;
-		ulint out_len = fil_page_compress(
-			src_frame, tmp, space->flags,
-			fil_space_get_block_size(space, bpage->id.page_no()),
-			encrypted);
-
-		if (!out_len) {
-			goto not_compressed;
-		}
-
-		bpage->real_size = out_len;
-
-		if (full_crc32) {
-			ut_d(bool compressed = false);
-			out_len = buf_page_full_crc32_size(tmp,
-#ifdef UNIV_DEBUG
-							   &compressed,
-#else
-							   NULL,
-#endif
-							   NULL);
-			ut_ad(compressed);
-		}
-
-		/* Workaround for MDEV-15527. */
-		memset(tmp + out_len, 0 , srv_page_size - out_len);
-		ut_d(fil_page_type_validate(space, tmp));
-
-		if (encrypted) {
-			/* And then we encrypt the page content */
-			tmp = fil_space_encrypt(space,
-						bpage->id.page_no(),
-						bpage->newest_modification,
-						tmp,
-						dst_frame);
-		}
-
-		if (full_crc32) {
-			compile_time_assert(FIL_PAGE_FCRC32_CHECKSUM == 4);
-			mach_write_to_4(tmp + out_len - 4,
-					ut_crc32(tmp, out_len - 4));
-			ut_ad(!buf_page_is_corrupted(true, tmp, space->flags));
-		}
-
-		slot->out_buf = dst_frame = tmp;
-	}
-
-	ut_d(fil_page_type_validate(space, dst_frame));
-
-	// return dst_frame which will be written
-	return dst_frame;
-}
-
-/**
-Should we punch hole to deallocate unused portion of the page.
-@param[in]	bpage		Page control block
-@return true if punch hole should be used, false if not */
-bool
-buf_page_should_punch_hole(
-	const buf_page_t* bpage)
->>>>>>> 68d9d512
 {
   out << "[page id: space=" << page_id.space()
       << ", page number=" << page_id.page_no() << "]";
