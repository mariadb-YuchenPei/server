/*****************************************************************************

Copyright (c) 1995, 2018, Oracle and/or its affiliates. All Rights Reserved.
Copyright (c) 2008, Google Inc.
Copyright (c) 2013, 2020, MariaDB Corporation.

Portions of this file contain modifications contributed and copyrighted by
Google, Inc. Those modifications are gratefully acknowledged and are described
briefly in the InnoDB documentation. The contributions by Google are
incorporated with their permission, and subject to the conditions contained in
the file COPYING.Google.

This program is free software; you can redistribute it and/or modify it under
the terms of the GNU General Public License as published by the Free Software
Foundation; version 2 of the License.

This program is distributed in the hope that it will be useful, but WITHOUT
ANY WARRANTY; without even the implied warranty of MERCHANTABILITY or FITNESS
FOR A PARTICULAR PURPOSE. See the GNU General Public License for more details.

You should have received a copy of the GNU General Public License along with
this program; if not, write to the Free Software Foundation, Inc.,
51 Franklin Street, Fifth Floor, Boston, MA 02110-1335 USA

*****************************************************************************/

/**************************************************//**
@file buf/buf0buf.cc
The database buffer buf_pool

Created 11/5/1995 Heikki Tuuri
*******************************************************/

#include "mtr0types.h"
#include "mach0data.h"
#include "buf0buf.h"
#include "buf0checksum.h"
#include "ut0crc32.h"
#include <string.h>

#ifndef UNIV_INNOCHECKSUM
#include "mem0mem.h"
#include "btr0btr.h"
#include "fil0fil.h"
#include "fil0crypt.h"
#include "buf0buddy.h"
#include "lock0lock.h"
#include "sync0rw.h"
#include "btr0sea.h"
#include "ibuf0ibuf.h"
#include "trx0undo.h"
#include "trx0purge.h"
#include "log0log.h"
#include "dict0stats_bg.h"
#include "srv0srv.h"
#include "srv0start.h"
#include "dict0dict.h"
#include "log0recv.h"
#include "srv0mon.h"
#include "log0crypt.h"
#include "fil0pagecompress.h"
#include "fsp0pagecompress.h"
#endif /* !UNIV_INNOCHECKSUM */
#include "page0zip.h"
#include "sync0sync.h"
#include "buf0dump.h"
#include <map>
#include <sstream>

#ifdef UNIV_LINUX
#include <stdlib.h>
#endif

#ifdef HAVE_LZO
#include "lzo/lzo1x.h"
#endif

using st_::span;

#ifdef HAVE_LIBNUMA
#include <numa.h>
#include <numaif.h>
struct set_numa_interleave_t
{
	set_numa_interleave_t()
	{
		if (srv_numa_interleave) {

			struct bitmask *numa_mems_allowed = numa_get_mems_allowed();
			ib::info() << "Setting NUMA memory policy to"
				" MPOL_INTERLEAVE";
			if (set_mempolicy(MPOL_INTERLEAVE,
					  numa_mems_allowed->maskp,
					  numa_mems_allowed->size) != 0) {

				ib::warn() << "Failed to set NUMA memory"
					" policy to MPOL_INTERLEAVE: "
					<< strerror(errno);
			}
			numa_bitmask_free(numa_mems_allowed);
		}
	}

	~set_numa_interleave_t()
	{
		if (srv_numa_interleave) {

			ib::info() << "Setting NUMA memory policy to"
				" MPOL_DEFAULT";
			if (set_mempolicy(MPOL_DEFAULT, NULL, 0) != 0) {
				ib::warn() << "Failed to set NUMA memory"
					" policy to MPOL_DEFAULT: "
					<< strerror(errno);
			}
		}
	}
};

#define NUMA_MEMPOLICY_INTERLEAVE_IN_SCOPE set_numa_interleave_t scoped_numa
#else
#define NUMA_MEMPOLICY_INTERLEAVE_IN_SCOPE
#endif /* HAVE_LIBNUMA */

#ifdef HAVE_SNAPPY
#include "snappy-c.h"
#endif

#ifndef UNIV_INNOCHECKSUM
buf_pool_t::io_buf_t::~io_buf_t()
{
	for (buf_tmp_buffer_t* s = slots, *e = slots + n_slots; s != e; s++) {
		aligned_free(s->crypt_buf);
		aligned_free(s->comp_buf);
	}
	ut_free(slots);
}
#endif /* !UNIV_INNOCHECKSUM */

/*
		IMPLEMENTATION OF THE BUFFER POOL
		=================================

Performance improvement:
------------------------
Thread scheduling in NT may be so slow that the OS wait mechanism should
not be used even in waiting for disk reads to complete.
Rather, we should put waiting query threads to the queue of
waiting jobs, and let the OS thread do something useful while the i/o
is processed. In this way we could remove most OS thread switches in
an i/o-intensive benchmark like TPC-C.

A possibility is to put a user space thread library between the database
and NT. User space thread libraries might be very fast.

SQL Server 7.0 can be configured to use 'fibers' which are lightweight
threads in NT. These should be studied.

		Buffer frames and blocks
		------------------------
Following the terminology of Gray and Reuter, we call the memory
blocks where file pages are loaded buffer frames. For each buffer
frame there is a control block, or shortly, a block, in the buffer
control array. The control info which does not need to be stored
in the file along with the file page, resides in the control block.

		Buffer pool struct
		------------------
The buffer buf_pool contains a single mutex which protects all the
control data structures of the buf_pool. The content of a buffer frame is
protected by a separate read-write lock in its control block, though.
These locks can be locked and unlocked without owning the buf_pool->mutex.
The OS events in the buf_pool struct can be waited for without owning the
buf_pool->mutex.

The buf_pool->mutex is a hot-spot in main memory, causing a lot of
memory bus traffic on multiprocessor systems when processors
alternately access the mutex. On our Pentium, the mutex is accessed
maybe every 10 microseconds. We gave up the solution to have mutexes
for each control block, for instance, because it seemed to be
complicated.

A solution to reduce mutex contention of the buf_pool->mutex is to
create a separate mutex for the page hash table. On Pentium,
accessing the hash table takes 2 microseconds, about half
of the total buf_pool->mutex hold time.

		Control blocks
		--------------

The control block contains, for instance, the bufferfix count
which is incremented when a thread wants a file page to be fixed
in a buffer frame. The bufferfix operation does not lock the
contents of the frame, however. For this purpose, the control
block contains a read-write lock.

The buffer frames have to be aligned so that the start memory
address of a frame is divisible by the universal page size, which
is a power of two.

We intend to make the buffer buf_pool size on-line reconfigurable,
that is, the buf_pool size can be changed without closing the database.
Then the database administarator may adjust it to be bigger
at night, for example. The control block array must
contain enough control blocks for the maximum buffer buf_pool size
which is used in the particular database.
If the buf_pool size is cut, we exploit the virtual memory mechanism of
the OS, and just refrain from using frames at high addresses. Then the OS
can swap them to disk.

The control blocks containing file pages are put to a hash table
according to the file address of the page.
We could speed up the access to an individual page by using
"pointer swizzling": we could replace the page references on
non-leaf index pages by direct pointers to the page, if it exists
in the buf_pool. We could make a separate hash table where we could
chain all the page references in non-leaf pages residing in the buf_pool,
using the page reference as the hash key,
and at the time of reading of a page update the pointers accordingly.
Drawbacks of this solution are added complexity and,
possibly, extra space required on non-leaf pages for memory pointers.
A simpler solution is just to speed up the hash table mechanism
in the database, using tables whose size is a power of 2.

		Lists of blocks
		---------------

There are several lists of control blocks.

The free list (buf_pool->free) contains blocks which are currently not
used.

The common LRU list contains all the blocks holding a file page
except those for which the bufferfix count is non-zero.
The pages are in the LRU list roughly in the order of the last
access to the page, so that the oldest pages are at the end of the
list. We also keep a pointer to near the end of the LRU list,
which we can use when we want to artificially age a page in the
buf_pool. This is used if we know that some page is not needed
again for some time: we insert the block right after the pointer,
causing it to be replaced sooner than would normally be the case.
Currently this aging mechanism is used for read-ahead mechanism
of pages, and it can also be used when there is a scan of a full
table which cannot fit in the memory. Putting the pages near the
end of the LRU list, we make sure that most of the buf_pool stays
in the main memory, undisturbed.

The unzip_LRU list contains a subset of the common LRU list.  The
blocks on the unzip_LRU list hold a compressed file page and the
corresponding uncompressed page frame.  A block is in unzip_LRU if and
only if the predicate buf_page_belongs_to_unzip_LRU(&block->page)
holds.  The blocks in unzip_LRU will be in same order as they are in
the common LRU list.  That is, each manipulation of the common LRU
list will result in the same manipulation of the unzip_LRU list.

The chain of modified blocks (buf_pool->flush_list) contains the blocks
holding file pages that have been modified in the memory
but not written to disk yet. The block with the oldest modification
which has not yet been written to disk is at the end of the chain.
The access to this list is protected by buf_pool->flush_list_mutex.

The chain of unmodified compressed blocks (buf_pool->zip_clean)
contains the control blocks (buf_page_t) of those compressed pages
that are not in buf_pool->flush_list and for which no uncompressed
page has been allocated in the buffer pool.  The control blocks for
uncompressed pages are accessible via buf_block_t objects that are
reachable via buf_pool->chunks[].

The chains of free memory blocks (buf_pool->zip_free[]) are used by
the buddy allocator (buf0buddy.cc) to keep track of currently unused
memory blocks of size sizeof(buf_page_t)..srv_page_size / 2.  These
blocks are inside the srv_page_size-sized memory blocks of type
BUF_BLOCK_MEMORY that the buddy allocator requests from the buffer
pool.  The buddy allocator is solely used for allocating control
blocks for compressed pages (buf_page_t) and compressed page frames.

		Loading a file page
		-------------------

First, a victim block for replacement has to be found in the
buf_pool. It is taken from the free list or searched for from the
end of the LRU-list. An exclusive lock is reserved for the frame,
the io_fix field is set in the block fixing the block in buf_pool,
and the io-operation for loading the page is queued. The io-handler thread
releases the X-lock on the frame and resets the io_fix field
when the io operation completes.

A thread may request the above operation using the function
buf_page_get(). It may then continue to request a lock on the frame.
The lock is granted when the io-handler releases the x-lock.

		Read-ahead
		----------

The read-ahead mechanism is intended to be intelligent and
isolated from the semantically higher levels of the database
index management. From the higher level we only need the
information if a file page has a natural successor or
predecessor page. On the leaf level of a B-tree index,
these are the next and previous pages in the natural
order of the pages.

Let us first explain the read-ahead mechanism when the leafs
of a B-tree are scanned in an ascending or descending order.
When a read page is the first time referenced in the buf_pool,
the buffer manager checks if it is at the border of a so-called
linear read-ahead area. The tablespace is divided into these
areas of size 64 blocks, for example. So if the page is at the
border of such an area, the read-ahead mechanism checks if
all the other blocks in the area have been accessed in an
ascending or descending order. If this is the case, the system
looks at the natural successor or predecessor of the page,
checks if that is at the border of another area, and in this case
issues read-requests for all the pages in that area. Maybe
we could relax the condition that all the pages in the area
have to be accessed: if data is deleted from a table, there may
appear holes of unused pages in the area.

A different read-ahead mechanism is used when there appears
to be a random access pattern to a file.
If a new page is referenced in the buf_pool, and several pages
of its random access area (for instance, 32 consecutive pages
in a tablespace) have recently been referenced, we may predict
that the whole area may be needed in the near future, and issue
the read requests for the whole area.
*/

#ifndef UNIV_INNOCHECKSUM
/** Value in microseconds */
static const int WAIT_FOR_READ	= 100;
static const int WAIT_FOR_WRITE = 100;
/** Number of attempts made to read in a page in the buffer pool */
static const ulint	BUF_PAGE_READ_MAX_RETRIES = 100;
/** Number of pages to read ahead */
static const ulint	BUF_READ_AHEAD_PAGES = 64;
/** The maximum portion of the buffer pool that can be used for the
read-ahead buffer.  (Divide buf_pool size by this amount) */
static const ulint	BUF_READ_AHEAD_PORTION = 32;

/** The buffer pools of the database */
buf_pool_t*	buf_pool_ptr;

/** true when resizing buffer pool is in the critical path. */
volatile bool	buf_pool_resizing;

/** true when withdrawing buffer pool pages might cause page relocation */
volatile bool	buf_pool_withdrawing;

/** the clock is incremented every time a pointer to a page may become obsolete;
if the withdrwa clock has not changed, the pointer is still valid in buffer
pool. if changed, the pointer might not be in buffer pool any more. */
volatile ulint	buf_withdraw_clock;

/** Map of buffer pool chunks by its first frame address
This is newly made by initialization of buffer pool and buf_resize_thread.
Currently, no need mutex protection for update. */
typedef std::map<
	const byte*,
	buf_chunk_t*,
	std::less<const byte*>,
	ut_allocator<std::pair<const byte* const, buf_chunk_t*> > >
	buf_pool_chunk_map_t;

static buf_pool_chunk_map_t*			buf_chunk_map_reg;

/** Chunk map to be used to lookup.
The map pointed by this should not be updated */
static buf_pool_chunk_map_t*	buf_chunk_map_ref = NULL;

#ifdef UNIV_DEBUG
/** Disable resizing buffer pool to make assertion code not expensive. */
my_bool			buf_disable_resize_buffer_pool_debug = TRUE;
#endif /* UNIV_DEBUG */

#if defined UNIV_DEBUG || defined UNIV_BUF_DEBUG
/** This is used to insert validation operations in execution
in the debug version */
static ulint	buf_dbg_counter	= 0;
#endif /* UNIV_DEBUG || UNIV_BUF_DEBUG */

#if defined UNIV_PFS_MUTEX || defined UNIV_PFS_RWLOCK
# ifndef PFS_SKIP_BUFFER_MUTEX_RWLOCK

/* Buffer block mutexes and rwlocks can be registered
in one group rather than individually. If PFS_GROUP_BUFFER_SYNC
is defined, register buffer block mutex and rwlock
in one group after their initialization. */
#  define PFS_GROUP_BUFFER_SYNC

/* This define caps the number of mutexes/rwlocks can
be registered with performance schema. Developers can
modify this define if necessary. Please note, this would
be effective only if PFS_GROUP_BUFFER_SYNC is defined. */
#  define PFS_MAX_BUFFER_MUTEX_LOCK_REGISTER	ULINT_MAX

# endif /* !PFS_SKIP_BUFFER_MUTEX_RWLOCK */
#endif /* UNIV_PFS_MUTEX || UNIV_PFS_RWLOCK */

/** Macro to determine whether the read of write counter is used depending
on the io_type */
#define MONITOR_RW_COUNTER(io_type, counter)		\
	((io_type == BUF_IO_READ)			\
	 ? (counter##_READ)				\
	 : (counter##_WRITTEN))


/** Reserve a buffer slot for encryption, decryption or page compression.
@param[in,out]	buf_pool	buffer pool
@return reserved buffer slot */
static buf_tmp_buffer_t* buf_pool_reserve_tmp_slot(buf_pool_t* buf_pool)
{
	buf_tmp_buffer_t* slot = buf_pool->io_buf.reserve();
	ut_a(slot);
	return slot;
}

/** Reserve a buffer for encryption, decryption or decompression.
@param[in,out]	slot	reserved slot */
static void buf_tmp_reserve_crypt_buf(buf_tmp_buffer_t* slot)
{
	if (!slot->crypt_buf) {
		slot->crypt_buf = static_cast<byte*>(
			aligned_malloc(srv_page_size, srv_page_size));
	}
}

/** Reserve a buffer for compression.
@param[in,out]	slot	reserved slot */
static void buf_tmp_reserve_compression_buf(buf_tmp_buffer_t* slot)
{
	if (!slot->comp_buf) {
		/* Both snappy and lzo compression methods require that
		output buffer used for compression is bigger than input
		buffer. Increase the allocated buffer size accordingly. */
		ulint size = srv_page_size;
#ifdef HAVE_LZO
		size += LZO1X_1_15_MEM_COMPRESS;
#elif defined HAVE_SNAPPY
		size = snappy_max_compressed_length(size);
#endif
		slot->comp_buf = static_cast<byte*>(
			aligned_malloc(size, srv_page_size));
	}
}

/** Registers a chunk to buf_pool_chunk_map
@param[in]	chunk	chunk of buffers */
static
void
buf_pool_register_chunk(
	buf_chunk_t*	chunk)
{
	buf_chunk_map_reg->insert(buf_pool_chunk_map_t::value_type(
		chunk->blocks->frame, chunk));
}

/** Decrypt a page for temporary tablespace.
@param[in,out]	tmp_frame	Temporary buffer
@param[in]	src_frame	Page to decrypt
@return true if temporary tablespace decrypted, false if not */
static bool buf_tmp_page_decrypt(byte* tmp_frame, byte* src_frame)
{
	if (buf_is_zeroes(span<const byte>(src_frame, srv_page_size))) {
		return true;
	}

	/* read space & lsn */
	uint header_len = FIL_PAGE_FILE_FLUSH_LSN_OR_KEY_VERSION;

	/* Copy FIL page header, it is not encrypted */
	memcpy(tmp_frame, src_frame, header_len);

	/* Calculate the offset where decryption starts */
	const byte* src = src_frame + header_len;
	byte* dst = tmp_frame + header_len;
	uint srclen = uint(srv_page_size)
		- (header_len + FIL_PAGE_FCRC32_CHECKSUM);
	ulint offset = mach_read_from_4(src_frame + FIL_PAGE_OFFSET);

	if (!log_tmp_block_decrypt(src, srclen, dst,
				   (offset * srv_page_size))) {
		return false;
	}

	memcpy(tmp_frame + srv_page_size - FIL_PAGE_FCRC32_CHECKSUM,
	       src_frame + srv_page_size - FIL_PAGE_FCRC32_CHECKSUM,
	       FIL_PAGE_FCRC32_CHECKSUM);

	memcpy(src_frame, tmp_frame, srv_page_size);
	srv_stats.pages_decrypted.inc();
	srv_stats.n_temp_blocks_decrypted.inc();

	return true; /* page was decrypted */
}

/** Decrypt a page.
@param[in,out]	bpage	Page control block
@param[in,out]	space	tablespace
@return whether the operation was successful */
static bool buf_page_decrypt_after_read(buf_page_t* bpage, fil_space_t* space)
{
	ut_ad(space->pending_io());
	ut_ad(space->id == bpage->id.space());

	byte* dst_frame = bpage->zip.data ? bpage->zip.data :
		((buf_block_t*) bpage)->frame;
	bool page_compressed = space->is_compressed()
		&& buf_page_is_compressed(dst_frame, space->flags);
	buf_pool_t* buf_pool = buf_pool_from_bpage(bpage);

	if (bpage->id.page_no() == 0) {
		/* File header pages are not encrypted/compressed */
		return (true);
	}

	if (space->purpose == FIL_TYPE_TEMPORARY
	    && innodb_encrypt_temporary_tables) {
		buf_tmp_buffer_t* slot = buf_pool_reserve_tmp_slot(buf_pool);
		buf_tmp_reserve_crypt_buf(slot);

		if (!buf_tmp_page_decrypt(slot->crypt_buf, dst_frame)) {
			slot->release();
			ib::error() << "Encrypted page " << bpage->id
				    << " in file " << space->chain.start->name;
			return false;
		}

		slot->release();
		return true;
	}

	/* Page is encrypted if encryption information is found from
	tablespace and page contains used key_version. This is true
	also for pages first compressed and then encrypted. */

	buf_tmp_buffer_t* slot;
	uint key_version = buf_page_get_key_version(dst_frame, space->flags);

	if (page_compressed && !key_version) {
		/* the page we read is unencrypted */
		/* Find free slot from temporary memory array */
decompress:
		if (space->full_crc32()
		    && buf_page_is_corrupted(true, dst_frame, space->flags)) {
			return false;
		}

		slot = buf_pool_reserve_tmp_slot(buf_pool);
		/* For decompression, use crypt_buf. */
		buf_tmp_reserve_crypt_buf(slot);

decompress_with_slot:
		ut_d(fil_page_type_validate(space, dst_frame));

		ulint write_size = fil_page_decompress(
			slot->crypt_buf, dst_frame, space->flags);
		slot->release();

		ut_ad(!write_size || fil_page_type_validate(space, dst_frame));
		ut_ad(space->pending_io());
		return write_size != 0;
	}

	if (key_version && space->crypt_data) {
		/* Verify encryption checksum before we even try to
		decrypt. */
		if (!buf_page_verify_crypt_checksum(dst_frame, space->flags)) {
decrypt_failed:
			ib::error() << "Encrypted page " << bpage->id
				    << " in file " << space->chain.start->name
				    << " looks corrupted; key_version="
				    << key_version;
			return false;
		}

		/* Find free slot from temporary memory array */
		slot = buf_pool_reserve_tmp_slot(buf_pool);
		buf_tmp_reserve_crypt_buf(slot);

		ut_d(fil_page_type_validate(space, dst_frame));

		/* decrypt using crypt_buf to dst_frame */
		if (!fil_space_decrypt(space, slot->crypt_buf, dst_frame)) {
			slot->release();
			goto decrypt_failed;
		}

		ut_d(fil_page_type_validate(space, dst_frame));

		if ((space->full_crc32() && page_compressed)
		    || fil_page_is_compressed_encrypted(dst_frame)) {
			goto decompress_with_slot;
		}

		slot->release();
	} else if (fil_page_is_compressed_encrypted(dst_frame)) {
		goto decompress;
	}

	ut_ad(space->pending_io());
	return true;
}

/********************************************************************//**
Gets the smallest oldest_modification lsn for any page in the pool. Returns
zero if all modified pages have been flushed to disk.
@return oldest modification in pool, zero if none */
lsn_t
buf_pool_get_oldest_modification(void)
/*==================================*/
{
	lsn_t		lsn = 0;
	lsn_t		oldest_lsn = 0;

	/* When we traverse all the flush lists we don't want another
	thread to add a dirty page to any flush list. */
	log_flush_order_mutex_enter();

	for (ulint i = 0; i < srv_buf_pool_instances; i++) {
		buf_pool_t*	buf_pool;

		buf_pool = buf_pool_from_array(i);

		buf_flush_list_mutex_enter(buf_pool);

		buf_page_t*	bpage;

		/* We don't let log-checkpoint halt because pages from system
		temporary are not yet flushed to the disk. Anyway, object
		residing in system temporary doesn't generate REDO logging. */
		for (bpage = UT_LIST_GET_LAST(buf_pool->flush_list);
		     bpage != NULL
			&& fsp_is_system_temporary(bpage->id.space());
		     bpage = UT_LIST_GET_PREV(list, bpage)) {
			/* Do nothing. */
		}

		if (bpage != NULL) {
			ut_ad(bpage->in_flush_list);
			lsn = bpage->oldest_modification;
		}

		buf_flush_list_mutex_exit(buf_pool);

		if (!oldest_lsn || oldest_lsn > lsn) {
			oldest_lsn = lsn;
		}
	}

	log_flush_order_mutex_exit();

	/* The returned answer may be out of date: the flush_list can
	change after the mutex has been released. */

	return(oldest_lsn);
}

/********************************************************************//**
Get total buffer pool statistics. */
void
buf_get_total_list_len(
/*===================*/
	ulint*		LRU_len,	/*!< out: length of all LRU lists */
	ulint*		free_len,	/*!< out: length of all free lists */
	ulint*		flush_list_len)	/*!< out: length of all flush lists */
{
	ulint		i;

	*LRU_len = 0;
	*free_len = 0;
	*flush_list_len = 0;

	for (i = 0; i < srv_buf_pool_instances; i++) {
		buf_pool_t*	buf_pool;

		buf_pool = buf_pool_from_array(i);

		*LRU_len += UT_LIST_GET_LEN(buf_pool->LRU);
		*free_len += UT_LIST_GET_LEN(buf_pool->free);
		*flush_list_len += UT_LIST_GET_LEN(buf_pool->flush_list);
	}
}

/********************************************************************//**
Get total list size in bytes from all buffer pools. */
void
buf_get_total_list_size_in_bytes(
/*=============================*/
	buf_pools_list_size_t*	buf_pools_list_size)	/*!< out: list sizes
							in all buffer pools */
{
	ut_ad(buf_pools_list_size);
	memset(buf_pools_list_size, 0, sizeof(*buf_pools_list_size));

	for (ulint i = 0; i < srv_buf_pool_instances; i++) {
		buf_pool_t*	buf_pool;

		buf_pool = buf_pool_from_array(i);
		/* We don't need mutex protection since this is
		for statistics purpose */
		buf_pools_list_size->LRU_bytes += buf_pool->stat.LRU_bytes;
		buf_pools_list_size->unzip_LRU_bytes +=
			UT_LIST_GET_LEN(buf_pool->unzip_LRU)
			<< srv_page_size_shift;
		buf_pools_list_size->flush_list_bytes +=
			buf_pool->stat.flush_list_bytes;
	}
}

/********************************************************************//**
Get total buffer pool statistics. */
void
buf_get_total_stat(
/*===============*/
	buf_pool_stat_t*	tot_stat)	/*!< out: buffer pool stats */
{
	ulint			i;

	memset(tot_stat, 0, sizeof(*tot_stat));

	for (i = 0; i < srv_buf_pool_instances; i++) {
		buf_pool_stat_t*buf_stat;
		buf_pool_t*	buf_pool;

		buf_pool = buf_pool_from_array(i);

		buf_stat = &buf_pool->stat;
		tot_stat->n_page_gets += buf_stat->n_page_gets;
		tot_stat->n_pages_read += buf_stat->n_pages_read;
		tot_stat->n_pages_written += buf_stat->n_pages_written;
		tot_stat->n_pages_created += buf_stat->n_pages_created;
		tot_stat->n_ra_pages_read_rnd += buf_stat->n_ra_pages_read_rnd;
		tot_stat->n_ra_pages_read += buf_stat->n_ra_pages_read;
		tot_stat->n_ra_pages_evicted += buf_stat->n_ra_pages_evicted;
		tot_stat->n_pages_made_young += buf_stat->n_pages_made_young;

		tot_stat->n_pages_not_made_young +=
			buf_stat->n_pages_not_made_young;
	}
}

/********************************************************************//**
Allocates a buffer block.
@return own: the allocated block, in state BUF_BLOCK_MEMORY */
buf_block_t*
buf_block_alloc(
/*============*/
	buf_pool_t*	buf_pool)	/*!< in/out: buffer pool instance,
					or NULL for round-robin selection
					of the buffer pool */
{
	buf_block_t*	block;
	ulint		index;
	static ulint	buf_pool_index;

	if (buf_pool == NULL) {
		/* We are allocating memory from any buffer pool, ensure
		we spread the grace on all buffer pool instances. */
		index = buf_pool_index++ % srv_buf_pool_instances;
		buf_pool = buf_pool_from_array(index);
	}

	block = buf_LRU_get_free_block(buf_pool);

	buf_block_set_state(block, BUF_BLOCK_MEMORY);

	return(block);
}
#endif /* !UNIV_INNOCHECKSUM */

/** Checks if the page is in crc32 checksum format.
@param[in]	read_buf		database page
@param[in]	checksum_field1		new checksum field
@param[in]	checksum_field2		old checksum field
@return true if the page is in crc32 checksum format. */
bool
buf_page_is_checksum_valid_crc32(
	const byte*			read_buf,
	ulint				checksum_field1,
	ulint				checksum_field2)
{
	const uint32_t	crc32 = buf_calc_page_crc32(read_buf);

#ifdef UNIV_INNOCHECKSUM
	if (log_file
	    && srv_checksum_algorithm == SRV_CHECKSUM_ALGORITHM_STRICT_CRC32) {
		fprintf(log_file, "page::%llu;"
			" crc32 calculated = %u;"
			" recorded checksum field1 = " ULINTPF " recorded"
			" checksum field2 =" ULINTPF "\n", cur_page_num,
			crc32, checksum_field1, checksum_field2);
	}
#endif /* UNIV_INNOCHECKSUM */

	if (checksum_field1 != checksum_field2) {
		return false;
	}

	return checksum_field1 == crc32;
}

/** Checks if the page is in innodb checksum format.
@param[in]	read_buf	database page
@param[in]	checksum_field1	new checksum field
@param[in]	checksum_field2	old checksum field
@return true if the page is in innodb checksum format. */
bool
buf_page_is_checksum_valid_innodb(
	const byte*			read_buf,
	ulint				checksum_field1,
	ulint				checksum_field2)
{
	/* There are 2 valid formulas for
	checksum_field2 (old checksum field) which algo=innodb could have
	written to the page:

	1. Very old versions of InnoDB only stored 8 byte lsn to the
	start and the end of the page.

	2. Newer InnoDB versions store the old formula checksum
	(buf_calc_page_old_checksum()). */

	ulint	old_checksum = buf_calc_page_old_checksum(read_buf);
	ulint	new_checksum = buf_calc_page_new_checksum(read_buf);

#ifdef UNIV_INNOCHECKSUM
	if (log_file
	    && srv_checksum_algorithm == SRV_CHECKSUM_ALGORITHM_INNODB) {
		fprintf(log_file, "page::%llu;"
			" old style: calculated ="
			" " ULINTPF "; recorded = " ULINTPF "\n",
			cur_page_num, old_checksum,
			checksum_field2);
		fprintf(log_file, "page::%llu;"
			" new style: calculated ="
			" " ULINTPF "; crc32 = %u; recorded = " ULINTPF "\n",
			cur_page_num, new_checksum,
			buf_calc_page_crc32(read_buf), checksum_field1);
	}

	if (log_file
	    && srv_checksum_algorithm == SRV_CHECKSUM_ALGORITHM_STRICT_INNODB) {
		fprintf(log_file, "page::%llu;"
			" old style: calculated ="
			" " ULINTPF "; recorded checksum = " ULINTPF "\n",
			cur_page_num, old_checksum,
			checksum_field2);
		fprintf(log_file, "page::%llu;"
			" new style: calculated ="
			" " ULINTPF "; recorded checksum  = " ULINTPF "\n",
			cur_page_num, new_checksum,
			checksum_field1);
	}
#endif /* UNIV_INNOCHECKSUM */


	if (checksum_field2 != mach_read_from_4(read_buf + FIL_PAGE_LSN)
	    && checksum_field2 != old_checksum) {
		DBUG_LOG("checksum",
			 "Page checksum crc32 not valid"
			 << " field1 " << checksum_field1
			 << " field2 " << checksum_field2
			 << " crc32 " << buf_calc_page_old_checksum(read_buf)
			 << " lsn " << mach_read_from_4(
				 read_buf + FIL_PAGE_LSN));
		return(false);
	}

	/* old field is fine, check the new field */

	/* InnoDB versions < 4.0.14 and < 4.1.1 stored the space id
	(always equal to 0), to FIL_PAGE_SPACE_OR_CHKSUM */

	if (checksum_field1 != 0 && checksum_field1 != new_checksum) {
		DBUG_LOG("checksum",
			 "Page checksum crc32 not valid"
			 << " field1 " << checksum_field1
			 << " field2 " << checksum_field2
			 << " crc32 " << buf_calc_page_new_checksum(read_buf)
			 << " lsn " << mach_read_from_4(
				 read_buf + FIL_PAGE_LSN));
		return(false);
	}

	return(true);
}

/** Checks if the page is in none checksum format.
@param[in]	read_buf	database page
@param[in]	checksum_field1	new checksum field
@param[in]	checksum_field2	old checksum field
@return true if the page is in none checksum format. */
bool
buf_page_is_checksum_valid_none(
	const byte*			read_buf,
	ulint				checksum_field1,
	ulint				checksum_field2)
{
#ifndef DBUG_OFF
	if (checksum_field1 != checksum_field2
	    && checksum_field1 != BUF_NO_CHECKSUM_MAGIC) {
		DBUG_LOG("checksum",
			 "Page checksum crc32 not valid"
			 << " field1 " << checksum_field1
			 << " field2 " << checksum_field2
			 << " crc32 " << BUF_NO_CHECKSUM_MAGIC
			 << " lsn " << mach_read_from_4(read_buf
							+ FIL_PAGE_LSN));
	}
#endif /* DBUG_OFF */

#ifdef UNIV_INNOCHECKSUM
	if (log_file
	    && srv_checksum_algorithm == SRV_CHECKSUM_ALGORITHM_STRICT_NONE) {
		fprintf(log_file,
			"page::%llu; none checksum: calculated"
			" = %lu; recorded checksum_field1 = " ULINTPF
			" recorded checksum_field2 = " ULINTPF "\n",
			cur_page_num, BUF_NO_CHECKSUM_MAGIC,
			checksum_field1, checksum_field2);
	}
#endif /* UNIV_INNOCHECKSUM */

	return(checksum_field1 == checksum_field2
	       && checksum_field1 == BUF_NO_CHECKSUM_MAGIC);
}

/** Checks whether the lsn present in the page is lesser than the
peek current lsn.
@param[in]	check_lsn	lsn to check
@param[in]	read_buf	page. */
static void buf_page_check_lsn(bool check_lsn, const byte* read_buf)
{
#ifndef UNIV_INNOCHECKSUM
	if (check_lsn && recv_lsn_checks_on) {
		lsn_t		current_lsn;
		const lsn_t	page_lsn
			= mach_read_from_8(read_buf + FIL_PAGE_LSN);

		/* Since we are going to reset the page LSN during the import
		phase it makes no sense to spam the log with error messages. */

		if (log_peek_lsn(&current_lsn) && current_lsn < page_lsn) {

			const ulint	space_id = mach_read_from_4(
				read_buf + FIL_PAGE_SPACE_ID);
			const ulint	page_no = mach_read_from_4(
				read_buf + FIL_PAGE_OFFSET);

			ib::error() << "Page " << page_id_t(space_id, page_no)
				<< " log sequence number " << page_lsn
				<< " is in the future! Current system"
				<< " log sequence number "
				<< current_lsn << ".";

			ib::error() << "Your database may be corrupt or"
				" you may have copied the InnoDB"
				" tablespace but not the InnoDB"
				" log files. "
				<< FORCE_RECOVERY_MSG;

		}
	}
#endif /* !UNIV_INNOCHECKSUM */
}


/** Check if a buffer is all zeroes.
@param[in]	buf	data to check
@return whether the buffer is all zeroes */
bool buf_is_zeroes(span<const byte> buf)
{
  ut_ad(buf.size() <= sizeof field_ref_zero);
  return memcmp(buf.data(), field_ref_zero, buf.size()) == 0;
}

/** Check if a page is corrupt.
@param[in]	check_lsn	whether the LSN should be checked
@param[in]	read_buf	database page
@param[in]	zip_size	ROW_FORMAT=COMPRESSED page size, or 0
@param[in]	space		tablespace
@return whether the page is corrupted */
bool
buf_page_is_corrupted(
	bool			check_lsn,
	const byte*		read_buf,
	ulint			fsp_flags)
{
#ifndef UNIV_INNOCHECKSUM
	DBUG_EXECUTE_IF("buf_page_import_corrupt_failure", return(true); );
#endif
	if (fil_space_t::full_crc32(fsp_flags)) {
		bool compressed = false, corrupted = false;
		const uint size = buf_page_full_crc32_size(
			read_buf, &compressed, &corrupted);
		if (corrupted) {
			return true;
		}
		const byte* end = read_buf + (size - FIL_PAGE_FCRC32_CHECKSUM);
		uint crc32 = mach_read_from_4(end);

		if (!crc32 && size == srv_page_size
		    && buf_is_zeroes(span<const byte>(read_buf, size))) {
			return false;
		}

		DBUG_EXECUTE_IF(
			"page_intermittent_checksum_mismatch", {
			static int page_counter;
			if (page_counter++ == 2) {
				crc32++;
			}
		});

		if (crc32 != ut_crc32(read_buf,
				      size - FIL_PAGE_FCRC32_CHECKSUM)) {
			return true;
		}
		if (!compressed
		    && !mach_read_from_4(FIL_PAGE_FCRC32_KEY_VERSION
					 + read_buf)
		    && memcmp(read_buf + (FIL_PAGE_LSN + 4),
			      end - (FIL_PAGE_FCRC32_END_LSN
				     - FIL_PAGE_FCRC32_CHECKSUM), 4)) {
			return true;
		}

		buf_page_check_lsn(check_lsn, read_buf);
		return false;
	}

	size_t		checksum_field1 = 0;
	size_t		checksum_field2 = 0;
	uint32_t	crc32 = 0;
	bool		crc32_inited = false;
	bool		crc32_chksum = false;
	const ulint zip_size = fil_space_t::zip_size(fsp_flags);
	ulint page_type = mach_read_from_2(read_buf + FIL_PAGE_TYPE);

	/* We can trust page type if page compression is set on tablespace
	flags because page compression flag means file must have been
	created with 10.1 (later than 5.5 code base). In 10.1 page
	compressed tables do not contain post compression checksum and
	FIL_PAGE_END_LSN_OLD_CHKSUM field stored. Note that space can
	be null if we are in fil_check_first_page() and first page
	is not compressed or encrypted. Page checksum is verified
	after decompression (i.e. normally pages are already
	decompressed at this stage). */
	if ((page_type == FIL_PAGE_PAGE_COMPRESSED ||
	     page_type == FIL_PAGE_PAGE_COMPRESSED_ENCRYPTED)
#ifndef UNIV_INNOCHECKSUM
	    && FSP_FLAGS_HAS_PAGE_COMPRESSION(fsp_flags)
#endif
	) {
		return(false);
	}

	if (!zip_size && memcmp(read_buf + FIL_PAGE_LSN + 4,
				read_buf + srv_page_size
				- FIL_PAGE_END_LSN_OLD_CHKSUM + 4, 4)) {

		/* Stored log sequence numbers at the start and the end
		of page do not match */

		return(true);
	}

	buf_page_check_lsn(check_lsn, read_buf);

	/* Check whether the checksum fields have correct values */

	const srv_checksum_algorithm_t curr_algo =
		static_cast<srv_checksum_algorithm_t>(srv_checksum_algorithm);

	if (curr_algo == SRV_CHECKSUM_ALGORITHM_NONE) {
		return(false);
	}

	if (zip_size) {
		return !page_zip_verify_checksum(read_buf, zip_size);
	}

	checksum_field1 = mach_read_from_4(
		read_buf + FIL_PAGE_SPACE_OR_CHKSUM);

	checksum_field2 = mach_read_from_4(
		read_buf + srv_page_size - FIL_PAGE_END_LSN_OLD_CHKSUM);

	compile_time_assert(!(FIL_PAGE_LSN % 8));

	/* A page filled with NUL bytes is considered not corrupted.
	Before MariaDB Server 10.1.25 (MDEV-12113) or 10.2.2 (or MySQL 5.7),
	the FIL_PAGE_FILE_FLUSH_LSN field may have been written nonzero
	for the first page of each file of the system tablespace.
	We want to ignore it for the system tablespace, but because
	we do not know the expected tablespace here, we ignore the
	field for all data files, except for
	innodb_checksum_algorithm=full_crc32 which we handled above. */
	if (!checksum_field1 && !checksum_field2) {
		/* Checksum fields can have valid value as zero.
		If the page is not empty then do the checksum
		calculation for the page. */
		bool all_zeroes = true;
		for (size_t i = 0; i < srv_page_size; i++) {
#ifndef UNIV_INNOCHECKSUM
			if (i == FIL_PAGE_FILE_FLUSH_LSN_OR_KEY_VERSION) {
				i += 8;
			}
#endif
			if (read_buf[i]) {
				all_zeroes = false;
				break;
			}
		}

		if (all_zeroes) {
			return false;
		}
	}

	switch (curr_algo) {
	case SRV_CHECKSUM_ALGORITHM_STRICT_FULL_CRC32:
	case SRV_CHECKSUM_ALGORITHM_STRICT_CRC32:
		return !buf_page_is_checksum_valid_crc32(
			read_buf, checksum_field1, checksum_field2);
	case SRV_CHECKSUM_ALGORITHM_STRICT_INNODB:
		return !buf_page_is_checksum_valid_innodb(
			read_buf, checksum_field1, checksum_field2);
	case SRV_CHECKSUM_ALGORITHM_STRICT_NONE:
		return !buf_page_is_checksum_valid_none(
			read_buf, checksum_field1, checksum_field2);
	case SRV_CHECKSUM_ALGORITHM_FULL_CRC32:
	case SRV_CHECKSUM_ALGORITHM_CRC32:
	case SRV_CHECKSUM_ALGORITHM_INNODB:
		if (buf_page_is_checksum_valid_none(read_buf,
			checksum_field1, checksum_field2)) {
#ifdef UNIV_INNOCHECKSUM
			if (log_file) {
				fprintf(log_file, "page::%llu;"
					" old style: calculated = %u;"
					" recorded = " ULINTPF ";\n",
					cur_page_num,
					buf_calc_page_old_checksum(read_buf),
					checksum_field2);
				fprintf(log_file, "page::%llu;"
					" new style: calculated = %u;"
					" crc32 = %u; recorded = " ULINTPF ";\n",
					cur_page_num,
					buf_calc_page_new_checksum(read_buf),
					buf_calc_page_crc32(read_buf),
					checksum_field1);
			}
#endif /* UNIV_INNOCHECKSUM */
			return false;
		}

		crc32_chksum = curr_algo == SRV_CHECKSUM_ALGORITHM_CRC32
			|| curr_algo == SRV_CHECKSUM_ALGORITHM_FULL_CRC32;

		/* Very old versions of InnoDB only stored 8 byte lsn to the
		start and the end of the page. */

		/* Since innodb_checksum_algorithm is not strict_* allow
		any of the algos to match for the old field */

		if (checksum_field2
		    != mach_read_from_4(read_buf + FIL_PAGE_LSN)
		    && checksum_field2 != BUF_NO_CHECKSUM_MAGIC) {

			if (crc32_chksum) {
				crc32 = buf_calc_page_crc32(read_buf);
				crc32_inited = true;

				DBUG_EXECUTE_IF(
					"page_intermittent_checksum_mismatch", {
					static int page_counter;
					if (page_counter++ == 2) {
						crc32++;
					}
				});

				if (checksum_field2 != crc32
				    && checksum_field2
				       != buf_calc_page_old_checksum(read_buf)) {
					return true;
				}
			} else {
				ut_ad(curr_algo
				      == SRV_CHECKSUM_ALGORITHM_INNODB);

				if (checksum_field2
				    != buf_calc_page_old_checksum(read_buf)) {
					crc32 = buf_calc_page_crc32(read_buf);
					crc32_inited = true;

					if (checksum_field2 != crc32) {
						return true;
					}
				}
			}
		}

		if (checksum_field1 == 0
		    || checksum_field1 == BUF_NO_CHECKSUM_MAGIC) {
		} else if (crc32_chksum) {

			if (!crc32_inited) {
				crc32 = buf_calc_page_crc32(read_buf);
				crc32_inited = true;
			}

			if (checksum_field1 != crc32
			    && checksum_field1
			    != buf_calc_page_new_checksum(read_buf)) {
				return true;
			}
		} else {
			ut_ad(curr_algo == SRV_CHECKSUM_ALGORITHM_INNODB);

			if (checksum_field1
			    != buf_calc_page_new_checksum(read_buf)) {

				if (!crc32_inited) {
					crc32 = buf_calc_page_crc32(read_buf);
					crc32_inited = true;
				}

				if (checksum_field1 != crc32) {
					return true;
				}
			}
		}

		if (crc32_inited
		    && ((checksum_field1 == crc32
			 && checksum_field2 != crc32)
			|| (checksum_field1 != crc32
			    && checksum_field2 == crc32))) {
			return true;
		}

		break;
	case SRV_CHECKSUM_ALGORITHM_NONE:
		/* should have returned false earlier */
		break;
	}

	return false;
}

#ifndef UNIV_INNOCHECKSUM

#if defined(DBUG_OFF) && defined(HAVE_MADVISE) &&  defined(MADV_DODUMP)
/** Enable buffers to be dumped to core files

A convience function, not called anyhwere directly however
it is left available for gdb or any debugger to call
in the event that you want all of the memory to be dumped
to a core file.

Returns number of errors found in madvise calls. */
int
buf_madvise_do_dump()
{
	int ret= 0;
	buf_pool_t*	buf_pool;
	buf_chunk_t*	chunk;

	/* mirrors allocation in log_t::create() */
	if (log_sys.buf) {
		ret += madvise(log_sys.buf,
			       srv_log_buffer_size,
			       MADV_DODUMP);
		ret += madvise(log_sys.flush_buf,
			       srv_log_buffer_size,
			       MADV_DODUMP);
	}
	/* mirrors recv_sys_t::create() */
	if (recv_sys.buf)
	{
		ret+= madvise(recv_sys.buf, recv_sys.len, MADV_DODUMP);
	}

	buf_pool_mutex_enter_all();

	for (ulong i= 0; i < srv_buf_pool_instances; i++)
	{
		buf_pool = buf_pool_from_array(i);
		chunk = buf_pool->chunks;

		for (int n = buf_pool->n_chunks; n--; chunk++)
		{
			ret+= madvise(chunk->mem, chunk->mem_size(), MADV_DODUMP);
		}
	}

	buf_pool_mutex_exit_all();

	return ret;
}
#endif

/** Dump a page to stderr.
@param[in]	read_buf	database page
@param[in]	zip_size	compressed page size, or 0 */
void buf_page_print(const byte* read_buf, ulint zip_size)
{
	dict_index_t*	index;

#ifndef UNIV_DEBUG
	const ulint size = zip_size ? zip_size : srv_page_size;
	ib::info() << "Page dump in ascii and hex ("
		<< size << " bytes):";

	ut_print_buf(stderr, read_buf, size);
	fputs("\nInnoDB: End of page dump\n", stderr);
#endif

	if (zip_size) {
		/* Print compressed page. */
		ib::info() << "Compressed page type ("
			<< fil_page_get_type(read_buf)
			<< "); stored checksum in field1 "
			<< mach_read_from_4(
				read_buf + FIL_PAGE_SPACE_OR_CHKSUM)
			<< "; calculated checksums for field1: "
			<< buf_checksum_algorithm_name(
				SRV_CHECKSUM_ALGORITHM_CRC32)
			<< " "
			<< page_zip_calc_checksum(
				read_buf, zip_size,
				SRV_CHECKSUM_ALGORITHM_CRC32)
			<< ", "
			<< buf_checksum_algorithm_name(
				SRV_CHECKSUM_ALGORITHM_INNODB)
			<< " "
			<< page_zip_calc_checksum(
				read_buf, zip_size,
				SRV_CHECKSUM_ALGORITHM_INNODB)
			<< ", "
			<< buf_checksum_algorithm_name(
				SRV_CHECKSUM_ALGORITHM_NONE)
			<< " "
			<< page_zip_calc_checksum(
				read_buf, zip_size,
				SRV_CHECKSUM_ALGORITHM_NONE)
			<< "; page LSN "
			<< mach_read_from_8(read_buf + FIL_PAGE_LSN)
			<< "; page number (if stored to page"
			<< " already) "
			<< mach_read_from_4(read_buf + FIL_PAGE_OFFSET)
			<< "; space id (if stored to page already) "
			<< mach_read_from_4(
				read_buf + FIL_PAGE_ARCH_LOG_NO_OR_SPACE_ID);

	} else {
		const uint32_t	crc32 = buf_calc_page_crc32(read_buf);
		ulint page_type = fil_page_get_type(read_buf);

		ib::info() << "Uncompressed page, stored checksum in field1 "
			<< mach_read_from_4(
				read_buf + FIL_PAGE_SPACE_OR_CHKSUM)
			<< ", calculated checksums for field1: "
			<< buf_checksum_algorithm_name(
				SRV_CHECKSUM_ALGORITHM_CRC32) << " "
			<< crc32
			<< ", "
			<< buf_checksum_algorithm_name(
				SRV_CHECKSUM_ALGORITHM_INNODB) << " "
			<< buf_calc_page_new_checksum(read_buf)
			<< ", "
			<< " page type " << page_type << " == "
			<< fil_get_page_type_name(page_type) << "."
			<< buf_checksum_algorithm_name(
				SRV_CHECKSUM_ALGORITHM_NONE) << " "
			<< BUF_NO_CHECKSUM_MAGIC
			<< ", stored checksum in field2 "
			<< mach_read_from_4(read_buf + srv_page_size
					    - FIL_PAGE_END_LSN_OLD_CHKSUM)
			<< ", calculated checksums for field2: "
			<< buf_checksum_algorithm_name(
				SRV_CHECKSUM_ALGORITHM_CRC32) << " "
			<< crc32
			<< ", "
			<< buf_checksum_algorithm_name(
				SRV_CHECKSUM_ALGORITHM_INNODB) << " "
			<< buf_calc_page_old_checksum(read_buf)
			<< ", "
			<< buf_checksum_algorithm_name(
				SRV_CHECKSUM_ALGORITHM_NONE) << " "
			<< BUF_NO_CHECKSUM_MAGIC
			<< ",  page LSN "
			<< mach_read_from_4(read_buf + FIL_PAGE_LSN)
			<< " "
			<< mach_read_from_4(read_buf + FIL_PAGE_LSN + 4)
			<< ", low 4 bytes of LSN at page end "
			<< mach_read_from_4(read_buf + srv_page_size
					    - FIL_PAGE_END_LSN_OLD_CHKSUM + 4)
			<< ", page number (if stored to page already) "
			<< mach_read_from_4(read_buf + FIL_PAGE_OFFSET)
			<< ", space id (if created with >= MySQL-4.1.1"
			   " and stored already) "
			<< mach_read_from_4(
				read_buf + FIL_PAGE_ARCH_LOG_NO_OR_SPACE_ID);
	}

	switch (fil_page_get_type(read_buf)) {
		index_id_t	index_id;
	case FIL_PAGE_INDEX:
	case FIL_PAGE_TYPE_INSTANT:
	case FIL_PAGE_RTREE:
		index_id = btr_page_get_index_id(read_buf);
		ib::info() << "Page may be an index page where"
			" index id is " << index_id;

		index = dict_index_find_on_id_low(index_id);
		if (index) {
			ib::info()
				<< "Index " << index_id
				<< " is " << index->name
				<< " in table " << index->table->name;
		}
		break;
	case FIL_PAGE_UNDO_LOG:
		fputs("InnoDB: Page may be an undo log page\n", stderr);
		break;
	case FIL_PAGE_INODE:
		fputs("InnoDB: Page may be an 'inode' page\n", stderr);
		break;
	case FIL_PAGE_IBUF_FREE_LIST:
		fputs("InnoDB: Page may be an insert buffer free list page\n",
		      stderr);
		break;
	case FIL_PAGE_TYPE_ALLOCATED:
		fputs("InnoDB: Page may be a freshly allocated page\n",
		      stderr);
		break;
	case FIL_PAGE_IBUF_BITMAP:
		fputs("InnoDB: Page may be an insert buffer bitmap page\n",
		      stderr);
		break;
	case FIL_PAGE_TYPE_SYS:
		fputs("InnoDB: Page may be a system page\n",
		      stderr);
		break;
	case FIL_PAGE_TYPE_TRX_SYS:
		fputs("InnoDB: Page may be a transaction system page\n",
		      stderr);
		break;
	case FIL_PAGE_TYPE_FSP_HDR:
		fputs("InnoDB: Page may be a file space header page\n",
		      stderr);
		break;
	case FIL_PAGE_TYPE_XDES:
		fputs("InnoDB: Page may be an extent descriptor page\n",
		      stderr);
		break;
	case FIL_PAGE_TYPE_BLOB:
		fputs("InnoDB: Page may be a BLOB page\n",
		      stderr);
		break;
	case FIL_PAGE_TYPE_ZBLOB:
	case FIL_PAGE_TYPE_ZBLOB2:
		fputs("InnoDB: Page may be a compressed BLOB page\n",
		      stderr);
		break;
	}
}

# ifdef PFS_GROUP_BUFFER_SYNC
extern mysql_pfs_key_t	buffer_block_mutex_key;

/********************************************************************//**
This function registers mutexes and rwlocks in buffer blocks with
performance schema. If PFS_MAX_BUFFER_MUTEX_LOCK_REGISTER is
defined to be a value less than chunk->size, then only mutexes
and rwlocks in the first PFS_MAX_BUFFER_MUTEX_LOCK_REGISTER
blocks are registered. */
static
void
pfs_register_buffer_block(
/*======================*/
	buf_chunk_t*	chunk)		/*!< in/out: chunk of buffers */
{
	buf_block_t*    block;
	ulint		num_to_register;

	block = chunk->blocks;

	num_to_register = ut_min(
		chunk->size, PFS_MAX_BUFFER_MUTEX_LOCK_REGISTER);

	for (ulint i = 0; i < num_to_register; i++) {
#  ifdef UNIV_PFS_MUTEX
		BPageMutex*	mutex;

		mutex = &block->mutex;
		mutex->pfs_add(buffer_block_mutex_key);
#  endif /* UNIV_PFS_MUTEX */

		rw_lock_t*	rwlock;

#  ifdef UNIV_PFS_RWLOCK
		rwlock = &block->lock;
		ut_a(!rwlock->pfs_psi);
		rwlock->pfs_psi = (PSI_server)
			? PSI_server->init_rwlock(buf_block_lock_key, rwlock)
			: NULL;

#   ifdef UNIV_DEBUG
		rwlock = block->debug_latch;
		ut_a(!rwlock->pfs_psi);
		rwlock->pfs_psi = (PSI_server)
			? PSI_server->init_rwlock(buf_block_debug_latch_key,
						  rwlock)
			: NULL;
#   endif /* UNIV_DEBUG */

#  endif /* UNIV_PFS_RWLOCK */
		block++;
	}
}
# endif /* PFS_GROUP_BUFFER_SYNC */

/********************************************************************//**
Initializes a buffer control block when the buf_pool is created. */
static
void
buf_block_init(
/*===========*/
	buf_pool_t*	buf_pool,	/*!< in: buffer pool instance */
	buf_block_t*	block,		/*!< in: pointer to control block */
	byte*		frame)		/*!< in: pointer to buffer frame */
{
	UNIV_MEM_DESC(frame, srv_page_size);

	/* This function should only be executed at database startup or by
	buf_pool_resize(). Either way, adaptive hash index must not exist. */
	assert_block_ahi_empty_on_init(block);

	block->frame = frame;

	block->page.buf_pool_index = buf_pool_index(buf_pool);
	block->page.flush_type = BUF_FLUSH_LRU;
	block->page.state = BUF_BLOCK_NOT_USED;
	block->page.buf_fix_count = 0;
	block->page.io_fix = BUF_IO_NONE;
	block->page.flush_observer = NULL;
	block->page.real_size = 0;
	block->modify_clock = 0;
	block->page.slot = NULL;

	ut_d(block->page.file_page_was_freed = FALSE);

#ifdef BTR_CUR_HASH_ADAPT
	block->index = NULL;
#endif /* BTR_CUR_HASH_ADAPT */
	block->skip_flush_check = false;

	ut_d(block->page.in_page_hash = FALSE);
	ut_d(block->page.in_zip_hash = FALSE);
	ut_d(block->page.in_flush_list = FALSE);
	ut_d(block->page.in_free_list = FALSE);
	ut_d(block->page.in_LRU_list = FALSE);
	ut_d(block->in_unzip_LRU_list = FALSE);
	ut_d(block->in_withdraw_list = FALSE);

	page_zip_des_init(&block->page.zip);

	mutex_create(LATCH_ID_BUF_BLOCK_MUTEX, &block->mutex);
	ut_d(block->debug_latch = (rw_lock_t *) ut_malloc_nokey(sizeof(rw_lock_t)));

#if defined PFS_SKIP_BUFFER_MUTEX_RWLOCK || defined PFS_GROUP_BUFFER_SYNC
	/* If PFS_SKIP_BUFFER_MUTEX_RWLOCK is defined, skip registration
	of buffer block rwlock with performance schema.

	If PFS_GROUP_BUFFER_SYNC is defined, skip the registration
	since buffer block rwlock will be registered later in
	pfs_register_buffer_block(). */

	rw_lock_create(PFS_NOT_INSTRUMENTED, &block->lock, SYNC_LEVEL_VARYING);

	ut_d(rw_lock_create(PFS_NOT_INSTRUMENTED, block->debug_latch,
			    SYNC_LEVEL_VARYING));

#else /* PFS_SKIP_BUFFER_MUTEX_RWLOCK || PFS_GROUP_BUFFER_SYNC */

	rw_lock_create(buf_block_lock_key, &block->lock, SYNC_LEVEL_VARYING);

	ut_d(rw_lock_create(buf_block_debug_latch_key,
			    block->debug_latch, SYNC_LEVEL_VARYING));

#endif /* PFS_SKIP_BUFFER_MUTEX_RWLOCK || PFS_GROUP_BUFFER_SYNC */

	block->lock.is_block_lock = 1;

	ut_ad(rw_lock_validate(&(block->lock)));
}

/********************************************************************//**
Allocates a chunk of buffer frames.
@return chunk, or NULL on failure */
static
buf_chunk_t*
buf_chunk_init(
/*===========*/
	buf_pool_t*	buf_pool,	/*!< in: buffer pool instance */
	buf_chunk_t*	chunk,		/*!< out: chunk of buffers */
	ulint		mem_size)	/*!< in: requested size in bytes */
{
	buf_block_t*	block;
	byte*		frame;
	ulint		i;

	/* Round down to a multiple of page size,
	although it already should be. */
	mem_size = ut_2pow_round<ulint>(mem_size, srv_page_size);

	DBUG_EXECUTE_IF("ib_buf_chunk_init_fails", return(NULL););

	chunk->mem = buf_pool->allocator.allocate_large_dontdump(mem_size, &chunk->mem_pfx);

	if (UNIV_UNLIKELY(chunk->mem == NULL)) {

		return(NULL);
	}

#ifdef HAVE_LIBNUMA
	if (srv_numa_interleave) {
		struct bitmask *numa_mems_allowed = numa_get_mems_allowed();
		int	st = mbind(chunk->mem, chunk->mem_size(),
				   MPOL_INTERLEAVE,
				   numa_mems_allowed->maskp,
				   numa_mems_allowed->size,
				   MPOL_MF_MOVE);
		if (st != 0) {
			ib::warn() << "Failed to set NUMA memory policy of"
				" buffer pool page frames to MPOL_INTERLEAVE"
				" (error: " << strerror(errno) << ").";
		}
		numa_bitmask_free(numa_mems_allowed);
	}
#endif /* HAVE_LIBNUMA */


	/* Allocate the block descriptors from
	the start of the memory block. */
	chunk->blocks = (buf_block_t*) chunk->mem;

	/* Align a pointer to the first frame.  Note that when
	opt_large_page_size is smaller than srv_page_size,
	we may allocate one fewer block than requested.  When
	it is bigger, we may allocate more blocks than requested. */

	frame = (byte*) ut_align(chunk->mem, srv_page_size);
	chunk->size = (chunk->mem_pfx.m_size >> srv_page_size_shift)
		- (frame != chunk->mem);

	/* Subtract the space needed for block descriptors. */
	{
		ulint	size = chunk->size;

		while (frame < (byte*) (chunk->blocks + size)) {
			frame += srv_page_size;
			size--;
		}

		chunk->size = size;
	}

	/* Init block structs and assign frames for them. Then we
	assign the frames to the first blocks (we already mapped the
	memory above). */

	block = chunk->blocks;

	for (i = chunk->size; i--; ) {

		buf_block_init(buf_pool, block, frame);
		UNIV_MEM_INVALID(block->frame, srv_page_size);

		/* Add the block to the free list */
		UT_LIST_ADD_LAST(buf_pool->free, &block->page);

		ut_d(block->page.in_free_list = TRUE);
		ut_ad(buf_pool_from_block(block) == buf_pool);

		block++;
		frame += srv_page_size;
	}

	buf_pool_register_chunk(chunk);

#ifdef PFS_GROUP_BUFFER_SYNC
	pfs_register_buffer_block(chunk);
#endif /* PFS_GROUP_BUFFER_SYNC */
	return(chunk);
}

#ifdef UNIV_DEBUG
/*********************************************************************//**
Finds a block in the given buffer chunk that points to a
given compressed page.
@return buffer block pointing to the compressed page, or NULL */
static
buf_block_t*
buf_chunk_contains_zip(
/*===================*/
	buf_chunk_t*	chunk,	/*!< in: chunk being checked */
	const void*	data)	/*!< in: pointer to compressed page */
{
	buf_block_t*	block;
	ulint		i;

	block = chunk->blocks;

	for (i = chunk->size; i--; block++) {
		if (block->page.zip.data == data) {

			return(block);
		}
	}

	return(NULL);
}

/*********************************************************************//**
Finds a block in the buffer pool that points to a
given compressed page.
@return buffer block pointing to the compressed page, or NULL */
buf_block_t*
buf_pool_contains_zip(
/*==================*/
	buf_pool_t*	buf_pool,	/*!< in: buffer pool instance */
	const void*	data)		/*!< in: pointer to compressed page */
{
	ulint		n;
	buf_chunk_t*	chunk = buf_pool->chunks;

	ut_ad(buf_pool);
	ut_ad(buf_pool_mutex_own(buf_pool));
	for (n = buf_pool->n_chunks; n--; chunk++) {

		buf_block_t* block = buf_chunk_contains_zip(chunk, data);

		if (block) {
			return(block);
		}
	}

	return(NULL);
}
#endif /* UNIV_DEBUG */

/*********************************************************************//**
Checks that all file pages in the buffer chunk are in a replaceable state.
@return address of a non-free block, or NULL if all freed */
static
const buf_block_t*
buf_chunk_not_freed(
/*================*/
	buf_chunk_t*	chunk)	/*!< in: chunk being checked */
{
	buf_block_t*	block;
	ulint		i;

	block = chunk->blocks;

	for (i = chunk->size; i--; block++) {
		ibool	ready;

		switch (buf_block_get_state(block)) {
		case BUF_BLOCK_POOL_WATCH:
		case BUF_BLOCK_ZIP_PAGE:
		case BUF_BLOCK_ZIP_DIRTY:
			/* The uncompressed buffer pool should never
			contain compressed block descriptors. */
			ut_error;
			break;
		case BUF_BLOCK_NOT_USED:
		case BUF_BLOCK_READY_FOR_USE:
		case BUF_BLOCK_MEMORY:
		case BUF_BLOCK_REMOVE_HASH:
			/* Skip blocks that are not being used for
			file pages. */
			break;
		case BUF_BLOCK_FILE_PAGE:
			if (srv_read_only_mode) {
				/* The page cleaner is disabled in
				read-only mode.  No pages can be
				dirtied, so all of them must be clean. */
				ut_ad(block->page.oldest_modification
				      == block->page.newest_modification);
				ut_ad(block->page.oldest_modification == 0
				      || block->page.oldest_modification
				      == recv_sys.recovered_lsn
				      || srv_force_recovery
				      == SRV_FORCE_NO_LOG_REDO);
				ut_ad(block->page.buf_fix_count == 0);
				ut_ad(block->page.io_fix == BUF_IO_NONE);
				break;
			}

			buf_page_mutex_enter(block);
			ready = buf_flush_ready_for_replace(&block->page);
			buf_page_mutex_exit(block);

			if (!ready) {
				return(block);
			}

			break;
		}
	}

	return(NULL);
}

/********************************************************************//**
Set buffer pool size variables after resizing it */
static
void
buf_pool_set_sizes(void)
/*====================*/
{
	ulint	i;
	ulint	curr_size = 0;

	buf_pool_mutex_enter_all();

	for (i = 0; i < srv_buf_pool_instances; i++) {
		buf_pool_t*	buf_pool;

		buf_pool = buf_pool_from_array(i);
		curr_size += buf_pool->curr_pool_size;
	}

	srv_buf_pool_curr_size = curr_size;
	srv_buf_pool_old_size = srv_buf_pool_size;
	srv_buf_pool_base_size = srv_buf_pool_size;

	buf_pool_mutex_exit_all();
}

/** Free the synchronization objects of a buffer pool block descriptor
@param[in,out]	block	buffer pool block descriptor */
static void buf_block_free_mutexes(buf_block_t* block)
{
	mutex_free(&block->mutex);
	rw_lock_free(&block->lock);
	ut_d(rw_lock_free(block->debug_latch));
	ut_d(ut_free(block->debug_latch));
}

/********************************************************************//**
Initialize a buffer pool instance.
@return DB_SUCCESS if all goes well. */
static
ulint
buf_pool_init_instance(
/*===================*/
	buf_pool_t*	buf_pool,	/*!< in: buffer pool instance */
	ulint		buf_pool_size,	/*!< in: size in bytes */
	ulint		instance_no)	/*!< in: id of the instance */
{
	ulint		i;
	ulint		chunk_size;
	buf_chunk_t*	chunk;

	ut_ad(buf_pool_size % srv_buf_pool_chunk_unit == 0);

	/* 1. Initialize general fields
	------------------------------- */
	mutex_create(LATCH_ID_BUF_POOL, &buf_pool->mutex);

	mutex_create(LATCH_ID_BUF_POOL_ZIP, &buf_pool->zip_mutex);

	new(&buf_pool->allocator)
		ut_allocator<unsigned char>(mem_key_buf_buf_pool);

	buf_pool_mutex_enter(buf_pool);

	if (buf_pool_size > 0) {
		buf_pool->n_chunks
			= buf_pool_size / srv_buf_pool_chunk_unit;
		chunk_size = srv_buf_pool_chunk_unit;

		buf_pool->chunks =
			reinterpret_cast<buf_chunk_t*>(ut_zalloc_nokey(
				buf_pool->n_chunks * sizeof(*chunk)));
		buf_pool->chunks_old = NULL;

		UT_LIST_INIT(buf_pool->LRU, &buf_page_t::LRU);
		UT_LIST_INIT(buf_pool->free, &buf_page_t::list);
		UT_LIST_INIT(buf_pool->withdraw, &buf_page_t::list);
		buf_pool->withdraw_target = 0;
		UT_LIST_INIT(buf_pool->flush_list, &buf_page_t::list);
		UT_LIST_INIT(buf_pool->unzip_LRU, &buf_block_t::unzip_LRU);

#if defined UNIV_DEBUG || defined UNIV_BUF_DEBUG
		UT_LIST_INIT(buf_pool->zip_clean, &buf_page_t::list);
#endif /* UNIV_DEBUG || UNIV_BUF_DEBUG */

		for (i = 0; i < UT_ARR_SIZE(buf_pool->zip_free); ++i) {
			UT_LIST_INIT(
				buf_pool->zip_free[i], &buf_buddy_free_t::list);
		}

		buf_pool->curr_size = 0;
		chunk = buf_pool->chunks;

		do {
			if (!buf_chunk_init(buf_pool, chunk, chunk_size)) {
				while (--chunk >= buf_pool->chunks) {
					buf_block_t*	block = chunk->blocks;

					for (i = chunk->size; i--; block++) {
						buf_block_free_mutexes(block);
					}

					buf_pool->allocator.deallocate_large_dodump(
						chunk->mem, &chunk->mem_pfx, chunk->mem_size());
				}
				ut_free(buf_pool->chunks);
				buf_pool_mutex_exit(buf_pool);

				return(DB_ERROR);
			}

			buf_pool->curr_size += chunk->size;
		} while (++chunk < buf_pool->chunks + buf_pool->n_chunks);

		buf_pool->instance_no = instance_no;
		buf_pool->read_ahead_area =
			ut_min(BUF_READ_AHEAD_PAGES,
			       ut_2_power_up(buf_pool->curr_size /
					     BUF_READ_AHEAD_PORTION));
		buf_pool->curr_pool_size = buf_pool_size;

		buf_pool->old_size = buf_pool->curr_size;
		buf_pool->n_chunks_new = buf_pool->n_chunks;

		/* Number of locks protecting page_hash must be a
		power of two */
		srv_n_page_hash_locks = static_cast<ulong>(
			 ut_2_power_up(srv_n_page_hash_locks));
		ut_a(srv_n_page_hash_locks != 0);
		ut_a(srv_n_page_hash_locks <= MAX_PAGE_HASH_LOCKS);

		buf_pool->page_hash = ib_create(
			2 * buf_pool->curr_size,
			LATCH_ID_HASH_TABLE_RW_LOCK,
			srv_n_page_hash_locks, MEM_HEAP_FOR_PAGE_HASH);

		buf_pool->page_hash_old = NULL;

		buf_pool->zip_hash = hash_create(2 * buf_pool->curr_size);

		buf_pool->last_printout_time = time(NULL);
	}
	/* 2. Initialize flushing fields
	-------------------------------- */

	mutex_create(LATCH_ID_FLUSH_LIST, &buf_pool->flush_list_mutex);

	for (i = BUF_FLUSH_LRU; i < BUF_FLUSH_N_TYPES; i++) {
		buf_pool->no_flush[i] = os_event_create(0);
	}

	buf_pool->watch = (buf_page_t*) ut_zalloc_nokey(
		sizeof(*buf_pool->watch) * BUF_POOL_WATCH_SIZE);
	for (i = 0; i < BUF_POOL_WATCH_SIZE; i++) {
		buf_pool->watch[i].buf_pool_index
			= unsigned(buf_pool->instance_no);
	}

	/* All fields are initialized by ut_zalloc_nokey(). */

	buf_pool->try_LRU_scan = TRUE;

	/* Initialize the hazard pointer for flush_list batches */
	new(&buf_pool->flush_hp)
		FlushHp(buf_pool, &buf_pool->flush_list_mutex);

	/* Initialize the hazard pointer for LRU batches */
	new(&buf_pool->lru_hp) LRUHp(buf_pool, &buf_pool->mutex);

	/* Initialize the iterator for LRU scan search */
	new(&buf_pool->lru_scan_itr) LRUItr(buf_pool, &buf_pool->mutex);

	/* Initialize the iterator for single page scan search */
	new(&buf_pool->single_scan_itr) LRUItr(buf_pool, &buf_pool->mutex);

	/* Initialize the temporal memory array and slots */
	new(&buf_pool->io_buf) buf_pool_t::io_buf_t(
		(srv_n_read_io_threads + srv_n_write_io_threads)
		* (8 * OS_AIO_N_PENDING_IOS_PER_THREAD));

	buf_pool_mutex_exit(buf_pool);

	DBUG_EXECUTE_IF("buf_pool_init_instance_force_oom",
		return(DB_ERROR); );

	return(DB_SUCCESS);
}

/********************************************************************//**
free one buffer pool instance */
static
void
buf_pool_free_instance(
/*===================*/
	buf_pool_t*	buf_pool)	/* in,own: buffer pool instance
					to free */
{
	buf_chunk_t*	chunk;
	buf_chunk_t*	chunks;
	buf_page_t*	bpage;
	buf_page_t*	prev_bpage = 0;

	mutex_free(&buf_pool->mutex);
	mutex_free(&buf_pool->zip_mutex);
	mutex_free(&buf_pool->flush_list_mutex);

	if (buf_pool->flush_rbt) {
		rbt_free(buf_pool->flush_rbt);
		buf_pool->flush_rbt = NULL;
	}

	for (bpage = UT_LIST_GET_LAST(buf_pool->LRU);
	     bpage != NULL;
	     bpage = prev_bpage) {

		prev_bpage = UT_LIST_GET_PREV(LRU, bpage);
		buf_page_state	state = buf_page_get_state(bpage);

		ut_ad(buf_page_in_file(bpage));
		ut_ad(bpage->in_LRU_list);

		if (state != BUF_BLOCK_FILE_PAGE) {
			/* We must not have any dirty block except
			when doing a fast shutdown. */
			ut_ad(state == BUF_BLOCK_ZIP_PAGE
			      || srv_fast_shutdown == 2);
			buf_page_free_descriptor(bpage);
		}
	}

	ut_free(buf_pool->watch);
	buf_pool->watch = NULL;

	chunks = buf_pool->chunks;
	chunk = chunks + buf_pool->n_chunks;

	while (--chunk >= chunks) {
		buf_block_t*	block = chunk->blocks;

		for (ulint i = chunk->size; i--; block++) {
			buf_block_free_mutexes(block);
		}

		buf_pool->allocator.deallocate_large_dodump(
			chunk->mem, &chunk->mem_pfx, chunk->mem_size());
	}

	for (ulint i = BUF_FLUSH_LRU; i < BUF_FLUSH_N_TYPES; ++i) {
		os_event_destroy(buf_pool->no_flush[i]);
	}

	ut_free(buf_pool->chunks);
	ha_clear(buf_pool->page_hash);
	hash_table_free(buf_pool->page_hash);
	hash_table_free(buf_pool->zip_hash);

	buf_pool->io_buf.~io_buf_t();
	buf_pool->allocator.~ut_allocator();
}

/********************************************************************//**
Creates the buffer pool.
@return DB_SUCCESS if success, DB_ERROR if not enough memory or error */
dberr_t
buf_pool_init(
/*==========*/
	ulint	total_size,	/*!< in: size of the total pool in bytes */
	ulint	n_instances)	/*!< in: number of instances */
{
	ulint		i;
	const ulint	size	= total_size / n_instances;

	ut_ad(n_instances > 0);
	ut_ad(n_instances <= MAX_BUFFER_POOLS);
	ut_ad(n_instances == srv_buf_pool_instances);

	NUMA_MEMPOLICY_INTERLEAVE_IN_SCOPE;

	buf_pool_resizing = false;
	buf_pool_withdrawing = false;
	buf_withdraw_clock = 0;

	buf_pool_ptr = (buf_pool_t*) ut_zalloc_nokey(
		n_instances * sizeof *buf_pool_ptr);

	buf_chunk_map_reg = UT_NEW_NOKEY(buf_pool_chunk_map_t());

	for (i = 0; i < n_instances; i++) {
		buf_pool_t*	ptr	= &buf_pool_ptr[i];

		if (buf_pool_init_instance(ptr, size, i) != DB_SUCCESS) {

			/* Free all the instances created so far. */
			buf_pool_free(i);

			return(DB_ERROR);
		}
	}

	buf_chunk_map_ref = buf_chunk_map_reg;

	buf_pool_set_sizes();
	buf_LRU_old_ratio_update(100 * 3/ 8, FALSE);

	btr_search_sys_create(buf_pool_get_curr_size() / sizeof(void*) / 64);

	return(DB_SUCCESS);
}

/********************************************************************//**
Frees the buffer pool at shutdown.  This must not be invoked before
freeing all mutexes. */
void
buf_pool_free(
/*==========*/
	ulint	n_instances)	/*!< in: numbere of instances to free */
{
	for (ulint i = 0; i < n_instances; i++) {
		buf_pool_free_instance(buf_pool_from_array(i));
	}

	UT_DELETE(buf_chunk_map_reg);
	buf_chunk_map_reg = buf_chunk_map_ref = NULL;

	ut_free(buf_pool_ptr);
	buf_pool_ptr = NULL;
}

/** Reallocate a control block.
@param[in]	buf_pool	buffer pool instance
@param[in]	block		pointer to control block
@retval false	if failed because of no free blocks. */
static
bool
buf_page_realloc(
	buf_pool_t*	buf_pool,
	buf_block_t*	block)
{
	buf_block_t*	new_block;

	ut_ad(buf_pool_withdrawing);
	ut_ad(buf_pool_mutex_own(buf_pool));
	ut_ad(buf_block_get_state(block) == BUF_BLOCK_FILE_PAGE);

	new_block = buf_LRU_get_free_only(buf_pool);

	if (new_block == NULL) {
		return(false); /* free_list was not enough */
	}

	rw_lock_t*	hash_lock = buf_page_hash_lock_get(buf_pool, block->page.id);

	rw_lock_x_lock(hash_lock);
	mutex_enter(&block->mutex);

	if (buf_page_can_relocate(&block->page)) {
		mutex_enter(&new_block->mutex);

		memcpy(new_block->frame, block->frame, srv_page_size);
		new (&new_block->page) buf_page_t(block->page);

		/* relocate LRU list */
		ut_ad(block->page.in_LRU_list);
		ut_ad(!block->page.in_zip_hash);
		ut_d(block->page.in_LRU_list = FALSE);

		buf_LRU_adjust_hp(buf_pool, &block->page);

		buf_page_t*	prev_b = UT_LIST_GET_PREV(LRU, &block->page);
		UT_LIST_REMOVE(buf_pool->LRU, &block->page);

		if (prev_b != NULL) {
			UT_LIST_INSERT_AFTER(buf_pool->LRU, prev_b, &new_block->page);
		} else {
			UT_LIST_ADD_FIRST(buf_pool->LRU, &new_block->page);
		}

		if (buf_pool->LRU_old == &block->page) {
			buf_pool->LRU_old = &new_block->page;
		}

		ut_ad(new_block->page.in_LRU_list);

		/* relocate unzip_LRU list */
		if (block->page.zip.data != NULL) {
			ut_ad(block->in_unzip_LRU_list);
			ut_d(new_block->in_unzip_LRU_list = TRUE);
			UNIV_MEM_DESC(&new_block->page.zip.data,
				      page_zip_get_size(&new_block->page.zip));

			buf_block_t*	prev_block = UT_LIST_GET_PREV(unzip_LRU, block);
			UT_LIST_REMOVE(buf_pool->unzip_LRU, block);

			ut_d(block->in_unzip_LRU_list = FALSE);
			block->page.zip.data = NULL;
			page_zip_set_size(&block->page.zip, 0);

			if (prev_block != NULL) {
				UT_LIST_INSERT_AFTER(buf_pool->unzip_LRU, prev_block, new_block);
			} else {
				UT_LIST_ADD_FIRST(buf_pool->unzip_LRU, new_block);
			}
		} else {
			ut_ad(!block->in_unzip_LRU_list);
			ut_d(new_block->in_unzip_LRU_list = FALSE);
		}

		/* relocate buf_pool->page_hash */
		ut_ad(block->page.in_page_hash);
		ut_ad(&block->page == buf_page_hash_get_low(buf_pool,
							    block->page.id));
		ut_d(block->page.in_page_hash = FALSE);
		ulint	fold = block->page.id.fold();
		ut_ad(fold == new_block->page.id.fold());
		HASH_REPLACE(buf_page_t, hash, buf_pool->page_hash, fold,
			     &block->page, &new_block->page);

		ut_ad(new_block->page.in_page_hash);

		buf_block_modify_clock_inc(block);
		memset(block->frame + FIL_PAGE_OFFSET, 0xff, 4);
		memset(block->frame + FIL_PAGE_ARCH_LOG_NO_OR_SPACE_ID, 0xff, 4);
		UNIV_MEM_INVALID(block->frame, srv_page_size);
		buf_block_set_state(block, BUF_BLOCK_REMOVE_HASH);
		block->page.id
		    = page_id_t(ULINT32_UNDEFINED, ULINT32_UNDEFINED);

		/* Relocate buf_pool->flush_list. */
		if (block->page.oldest_modification) {
			buf_flush_relocate_on_flush_list(
				&block->page, &new_block->page);
		}

		/* set other flags of buf_block_t */

#ifdef BTR_CUR_HASH_ADAPT
		/* This code should only be executed by buf_pool_resize(),
		while the adaptive hash index is disabled. */
		assert_block_ahi_empty(block);
		assert_block_ahi_empty_on_init(new_block);
		ut_ad(!block->index);
		new_block->index	= NULL;
		new_block->n_hash_helps	= 0;
		new_block->n_fields	= 1;
		new_block->left_side	= TRUE;
#endif /* BTR_CUR_HASH_ADAPT */

		new_block->lock_hash_val = block->lock_hash_val;
		ut_ad(new_block->lock_hash_val == lock_rec_hash(
			new_block->page.id.space(),
			new_block->page.id.page_no()));

		rw_lock_x_unlock(hash_lock);
		mutex_exit(&new_block->mutex);

		/* free block */
		buf_block_set_state(block, BUF_BLOCK_MEMORY);
		buf_LRU_block_free_non_file_page(block);

		mutex_exit(&block->mutex);
	} else {
		rw_lock_x_unlock(hash_lock);
		mutex_exit(&block->mutex);

		/* free new_block */
		mutex_enter(&new_block->mutex);
		buf_LRU_block_free_non_file_page(new_block);
		mutex_exit(&new_block->mutex);
	}

	return(true); /* free_list was enough */
}

/** Sets the global variable that feeds MySQL's innodb_buffer_pool_resize_status
to the specified string. The format and the following parameters are the
same as the ones used for printf(3).
@param[in]	fmt	format
@param[in]	...	extra parameters according to fmt */
static
void
buf_resize_status(
	const char*	fmt,
	...)
{
	va_list	ap;

	va_start(ap, fmt);

	vsnprintf(
		export_vars.innodb_buffer_pool_resize_status,
		sizeof(export_vars.innodb_buffer_pool_resize_status),
		fmt, ap);

	va_end(ap);

	ib::info() << export_vars.innodb_buffer_pool_resize_status;
}

/** Determines if a block is intended to be withdrawn.
@param[in]	buf_pool	buffer pool instance
@param[in]	block		pointer to control block
@retval true	if will be withdrawn */
bool
buf_block_will_withdrawn(
	buf_pool_t*		buf_pool,
	const buf_block_t*	block)
{
	ut_ad(buf_pool->curr_size < buf_pool->old_size);
	ut_ad(!buf_pool_resizing || buf_pool_mutex_own(buf_pool));

	const buf_chunk_t*	chunk
		= buf_pool->chunks + buf_pool->n_chunks_new;
	const buf_chunk_t*	echunk
		= buf_pool->chunks + buf_pool->n_chunks;

	while (chunk < echunk) {
		if (block >= chunk->blocks
		    && block < chunk->blocks + chunk->size) {
			return(true);
		}
		++chunk;
	}

	return(false);
}

/** Determines if a frame is intended to be withdrawn.
@param[in]	buf_pool	buffer pool instance
@param[in]	ptr		pointer to a frame
@retval true	if will be withdrawn */
bool
buf_frame_will_withdrawn(
	buf_pool_t*	buf_pool,
	const byte*	ptr)
{
	ut_ad(buf_pool->curr_size < buf_pool->old_size);
	ut_ad(!buf_pool_resizing || buf_pool_mutex_own(buf_pool));

	const buf_chunk_t*	chunk
		= buf_pool->chunks + buf_pool->n_chunks_new;
	const buf_chunk_t*	echunk
		= buf_pool->chunks + buf_pool->n_chunks;

	while (chunk < echunk) {
		if (ptr >= chunk->blocks->frame
		    && ptr < (chunk->blocks + chunk->size - 1)->frame
			     + srv_page_size) {
			return(true);
		}
		++chunk;
	}

	return(false);
}

/** Withdraw the buffer pool blocks from end of the buffer pool instance
until withdrawn by buf_pool->withdraw_target.
@param[in]	buf_pool	buffer pool instance
@retval true	if retry is needed */
static
bool
buf_pool_withdraw_blocks(
	buf_pool_t*	buf_pool)
{
	buf_block_t*	block;
	ulint		loop_count = 0;
	ulint		i = buf_pool_index(buf_pool);

	ib::info() << "buffer pool " << i
		<< " : start to withdraw the last "
		<< buf_pool->withdraw_target << " blocks.";

	/* Minimize buf_pool->zip_free[i] lists */
	buf_pool_mutex_enter(buf_pool);
	buf_buddy_condense_free(buf_pool);
	buf_pool_mutex_exit(buf_pool);

	while (UT_LIST_GET_LEN(buf_pool->withdraw)
	       < buf_pool->withdraw_target) {

		/* try to withdraw from free_list */
		ulint	count1 = 0;

		buf_pool_mutex_enter(buf_pool);
		block = reinterpret_cast<buf_block_t*>(
			UT_LIST_GET_FIRST(buf_pool->free));
		while (block != NULL
		       && UT_LIST_GET_LEN(buf_pool->withdraw)
			  < buf_pool->withdraw_target) {
			ut_ad(block->page.in_free_list);
			ut_ad(!block->page.in_flush_list);
			ut_ad(!block->page.in_LRU_list);
			ut_a(!buf_page_in_file(&block->page));

			buf_block_t*	next_block;
			next_block = reinterpret_cast<buf_block_t*>(
				UT_LIST_GET_NEXT(
					list, &block->page));

			if (buf_block_will_withdrawn(buf_pool, block)) {
				/* This should be withdrawn */
				UT_LIST_REMOVE(
					buf_pool->free,
					&block->page);
				UT_LIST_ADD_LAST(
					buf_pool->withdraw,
					&block->page);
				ut_d(block->in_withdraw_list = TRUE);
				count1++;
			}

			block = next_block;
		}
		buf_pool_mutex_exit(buf_pool);

		/* reserve free_list length */
		if (UT_LIST_GET_LEN(buf_pool->withdraw)
		    < buf_pool->withdraw_target) {
			ulint	scan_depth;
			flush_counters_t n;

			/* cap scan_depth with current LRU size. */
			buf_pool_mutex_enter(buf_pool);
			scan_depth = UT_LIST_GET_LEN(buf_pool->LRU);
			buf_pool_mutex_exit(buf_pool);

			scan_depth = ut_min(
				ut_max(buf_pool->withdraw_target
				       - UT_LIST_GET_LEN(buf_pool->withdraw),
				       static_cast<ulint>(srv_LRU_scan_depth)),
				scan_depth);

			buf_flush_do_batch(buf_pool, BUF_FLUSH_LRU,
				scan_depth, 0, &n);
			buf_flush_wait_batch_end(buf_pool, BUF_FLUSH_LRU);

			if (n.flushed) {
				MONITOR_INC_VALUE_CUMULATIVE(
					MONITOR_LRU_BATCH_FLUSH_TOTAL_PAGE,
					MONITOR_LRU_BATCH_FLUSH_COUNT,
					MONITOR_LRU_BATCH_FLUSH_PAGES,
					n.flushed);
			}
		}

		/* relocate blocks/buddies in withdrawn area */
		ulint	count2 = 0;

		buf_pool_mutex_enter(buf_pool);
		buf_page_t*	bpage;
		bpage = UT_LIST_GET_FIRST(buf_pool->LRU);
		while (bpage != NULL) {
			BPageMutex*	block_mutex;
			buf_page_t*	next_bpage;

			block_mutex = buf_page_get_mutex(bpage);
			mutex_enter(block_mutex);

			next_bpage = UT_LIST_GET_NEXT(LRU, bpage);

			if (bpage->zip.data != NULL
			    && buf_frame_will_withdrawn(
				buf_pool,
				static_cast<byte*>(bpage->zip.data))) {

				if (buf_page_can_relocate(bpage)) {
					mutex_exit(block_mutex);
					buf_pool_mutex_exit_forbid(buf_pool);
					if(!buf_buddy_realloc(
						buf_pool, bpage->zip.data,
						page_zip_get_size(
							&bpage->zip))) {

						/* failed to allocate block */
						buf_pool_mutex_exit_allow(
							buf_pool);
						break;
					}
					buf_pool_mutex_exit_allow(buf_pool);
					mutex_enter(block_mutex);
					count2++;
				}
				/* NOTE: if the page is in use,
				not reallocated yet */
			}

			if (buf_page_get_state(bpage)
			    == BUF_BLOCK_FILE_PAGE
			    && buf_block_will_withdrawn(
				buf_pool,
				reinterpret_cast<buf_block_t*>(bpage))) {

				if (buf_page_can_relocate(bpage)) {
					mutex_exit(block_mutex);
					buf_pool_mutex_exit_forbid(buf_pool);
					if(!buf_page_realloc(
						buf_pool,
						reinterpret_cast<buf_block_t*>(
							bpage))) {
						/* failed to allocate block */
						buf_pool_mutex_exit_allow(
							buf_pool);
						break;
					}
					buf_pool_mutex_exit_allow(buf_pool);
					count2++;
				} else {
					mutex_exit(block_mutex);
				}
				/* NOTE: if the page is in use,
				not reallocated yet */
			} else {
				mutex_exit(block_mutex);
			}

			bpage = next_bpage;
		}
		buf_pool_mutex_exit(buf_pool);

		buf_resize_status(
			"buffer pool %lu : withdrawing blocks. (%lu/%lu)",
			i, UT_LIST_GET_LEN(buf_pool->withdraw),
			buf_pool->withdraw_target);

		ib::info() << "buffer pool " << i << " : withdrew "
			<< count1 << " blocks from free list."
			<< " Tried to relocate " << count2 << " pages ("
			<< UT_LIST_GET_LEN(buf_pool->withdraw) << "/"
			<< buf_pool->withdraw_target << ").";

		if (++loop_count >= 10) {
			/* give up for now.
			retried after user threads paused. */

			ib::info() << "buffer pool " << i
				<< " : will retry to withdraw later.";

			/* need retry later */
			return(true);
		}
	}

	/* confirm withdrawn enough */
	const buf_chunk_t*	chunk
		= buf_pool->chunks + buf_pool->n_chunks_new;
	const buf_chunk_t*	echunk
		= buf_pool->chunks + buf_pool->n_chunks;

	while (chunk < echunk) {
		block = chunk->blocks;
		for (ulint j = chunk->size; j--; block++) {
			/* If !=BUF_BLOCK_NOT_USED block in the
			withdrawn area, it means corruption
			something */
			ut_a(buf_block_get_state(block)
				== BUF_BLOCK_NOT_USED);
			ut_ad(block->in_withdraw_list);
		}
		++chunk;
	}

	ib::info() << "buffer pool " << i << " : withdrawn target "
		<< UT_LIST_GET_LEN(buf_pool->withdraw) << " blocks.";

	/* retry is not needed */
	++buf_withdraw_clock;

	return(false);
}

/** resize page_hash and zip_hash for a buffer pool instance.
@param[in]	buf_pool	buffer pool instance */
static
void
buf_pool_resize_hash(
	buf_pool_t*	buf_pool)
{
	hash_table_t*	new_hash_table;

	ut_ad(buf_pool->page_hash_old == NULL);

	/* recreate page_hash */
	new_hash_table = ib_recreate(
		buf_pool->page_hash, 2 * buf_pool->curr_size);

	for (ulint i = 0; i < hash_get_n_cells(buf_pool->page_hash); i++) {
		buf_page_t*	bpage;

		bpage = static_cast<buf_page_t*>(
			HASH_GET_FIRST(
				buf_pool->page_hash, i));

		while (bpage) {
			buf_page_t*	prev_bpage = bpage;
			ulint		fold;

			bpage = static_cast<buf_page_t*>(
				HASH_GET_NEXT(
					hash, prev_bpage));

			fold = prev_bpage->id.fold();

			HASH_DELETE(buf_page_t, hash,
				buf_pool->page_hash, fold,
				prev_bpage);

			HASH_INSERT(buf_page_t, hash,
				new_hash_table, fold,
				prev_bpage);
		}
	}

	buf_pool->page_hash_old = buf_pool->page_hash;
	buf_pool->page_hash = new_hash_table;

	/* recreate zip_hash */
	new_hash_table = hash_create(2 * buf_pool->curr_size);

	for (ulint i = 0; i < hash_get_n_cells(buf_pool->zip_hash); i++) {
		buf_page_t*	bpage;

		bpage = static_cast<buf_page_t*>(
			HASH_GET_FIRST(buf_pool->zip_hash, i));

		while (bpage) {
			buf_page_t*	prev_bpage = bpage;
			ulint		fold;

			bpage = static_cast<buf_page_t*>(
				HASH_GET_NEXT(
					hash, prev_bpage));

			fold = BUF_POOL_ZIP_FOLD(
				reinterpret_cast<buf_block_t*>(
					prev_bpage));

			HASH_DELETE(buf_page_t, hash,
				buf_pool->zip_hash, fold,
				prev_bpage);

			HASH_INSERT(buf_page_t, hash,
				new_hash_table, fold,
				prev_bpage);
		}
	}

	hash_table_free(buf_pool->zip_hash);
	buf_pool->zip_hash = new_hash_table;
}

/** Resize the buffer pool based on srv_buf_pool_size from
srv_buf_pool_old_size. */
static
void
buf_pool_resize()
{
	buf_pool_t*	buf_pool;
	ulint		new_instance_size;
	bool		warning = false;

	NUMA_MEMPOLICY_INTERLEAVE_IN_SCOPE;

	ut_ad(!buf_pool_resizing);
	ut_ad(!buf_pool_withdrawing);
	ut_ad(srv_buf_pool_chunk_unit > 0);

	new_instance_size = srv_buf_pool_size / srv_buf_pool_instances;
	new_instance_size >>= srv_page_size_shift;

	buf_resize_status("Resizing buffer pool from " ULINTPF " to "
			  ULINTPF " (unit=" ULINTPF ").",
			  srv_buf_pool_old_size, srv_buf_pool_size,
			  srv_buf_pool_chunk_unit);

	/* set new limit for all buffer pool for resizing */
	for (ulint i = 0; i < srv_buf_pool_instances; i++) {
		buf_pool = buf_pool_from_array(i);
		buf_pool_mutex_enter(buf_pool);

		ut_ad(buf_pool->curr_size == buf_pool->old_size);
		ut_ad(buf_pool->n_chunks_new == buf_pool->n_chunks);
		ut_ad(UT_LIST_GET_LEN(buf_pool->withdraw) == 0);
		ut_ad(buf_pool->flush_rbt == NULL);

		buf_pool->n_chunks_new =
			(new_instance_size << srv_page_size_shift)
			/ srv_buf_pool_chunk_unit;

		buf_pool->curr_size = buf_pool->n_chunks_new * buf_pool->chunks->size;

		buf_pool_mutex_exit(buf_pool);
	}
#ifdef BTR_CUR_HASH_ADAPT
	/* disable AHI if needed */
	bool	btr_search_disabled = false;

	buf_resize_status("Disabling adaptive hash index.");

	btr_search_s_lock_all();
	if (btr_search_enabled) {
		btr_search_s_unlock_all();
		btr_search_disabled = true;
	} else {
		btr_search_s_unlock_all();
	}

	btr_search_disable();

	if (btr_search_disabled) {
		ib::info() << "disabled adaptive hash index.";
	}
#endif /* BTR_CUR_HASH_ADAPT */

	/* set withdraw target */
	for (ulint i = 0; i < srv_buf_pool_instances; i++) {
		buf_pool = buf_pool_from_array(i);
		if (buf_pool->curr_size < buf_pool->old_size) {
			ulint	withdraw_target = 0;

			const buf_chunk_t*	chunk
				= buf_pool->chunks + buf_pool->n_chunks_new;
			const buf_chunk_t*	echunk
				= buf_pool->chunks + buf_pool->n_chunks;

			while (chunk < echunk) {
				withdraw_target += chunk->size;
				++chunk;
			}

			ut_ad(buf_pool->withdraw_target == 0);
			buf_pool->withdraw_target = withdraw_target;
			buf_pool_withdrawing = true;
		}
	}

	buf_resize_status("Withdrawing blocks to be shrunken.");

	time_t		withdraw_started = time(NULL);
	ulint		message_interval = 60;
	ulint		retry_interval = 1;

withdraw_retry:
	bool	should_retry_withdraw = false;

	/* wait for the number of blocks fit to the new size (if needed)*/
	for (ulint i = 0; i < srv_buf_pool_instances; i++) {
		buf_pool = buf_pool_from_array(i);
		if (buf_pool->curr_size < buf_pool->old_size) {

			should_retry_withdraw |=
				buf_pool_withdraw_blocks(buf_pool);
		}
	}

	if (srv_shutdown_state != SRV_SHUTDOWN_NONE) {
		/* abort to resize for shutdown. */
		buf_pool_withdrawing = false;
		return;
	}

	/* abort buffer pool load */
	buf_load_abort();

	const time_t current_time = time(NULL);

	if (should_retry_withdraw
	    && difftime(current_time, withdraw_started) >= message_interval) {

		if (message_interval > 900) {
			message_interval = 1800;
		} else {
			message_interval *= 2;
		}

		lock_mutex_enter();
		mutex_enter(&trx_sys.mutex);
		bool	found = false;
		for (trx_t* trx = UT_LIST_GET_FIRST(trx_sys.trx_list);
		     trx != NULL;
		     trx = UT_LIST_GET_NEXT(trx_list, trx)) {
			if (trx->state != TRX_STATE_NOT_STARTED
			    && trx->mysql_thd != NULL
			    && withdraw_started > trx->start_time) {
				if (!found) {
					ib::warn() <<
						"The following trx might hold"
						" the blocks in buffer pool to"
					        " be withdrawn. Buffer pool"
						" resizing can complete only"
						" after all the transactions"
						" below release the blocks.";
					found = true;
				}

				lock_trx_print_wait_and_mvcc_state(
					stderr, trx, current_time);
			}
		}
		mutex_exit(&trx_sys.mutex);
		lock_mutex_exit();

		withdraw_started = current_time;
	}

	if (should_retry_withdraw) {
		ib::info() << "Will retry to withdraw " << retry_interval
			<< " seconds later.";
		os_thread_sleep(retry_interval * 1000000);

		if (retry_interval > 5) {
			retry_interval = 10;
		} else {
			retry_interval *= 2;
		}

		goto withdraw_retry;
	}

	buf_pool_withdrawing = false;

	buf_resize_status("Latching whole of buffer pool.");

#ifndef DBUG_OFF
	{
		bool	should_wait = true;

		while (should_wait) {
			should_wait = false;
			DBUG_EXECUTE_IF(
				"ib_buf_pool_resize_wait_before_resize",
				should_wait = true; os_thread_sleep(10000););
		}
	}
#endif /* !DBUG_OFF */

	if (srv_shutdown_state != SRV_SHUTDOWN_NONE) {
		return;
	}

	/* Indicate critical path */
	buf_pool_resizing = true;

	/* Acquire all buf_pool_mutex/hash_lock */
	for (ulint i = 0; i < srv_buf_pool_instances; ++i) {
		buf_pool_t*	buf_pool = buf_pool_from_array(i);

		buf_pool_mutex_enter(buf_pool);
	}
	for (ulint i = 0; i < srv_buf_pool_instances; ++i) {
		buf_pool_t*	buf_pool = buf_pool_from_array(i);

		hash_lock_x_all(buf_pool->page_hash);
	}

	buf_chunk_map_reg = UT_NEW_NOKEY(buf_pool_chunk_map_t());

	/* add/delete chunks */
	for (ulint i = 0; i < srv_buf_pool_instances; ++i) {
		buf_pool_t*	buf_pool = buf_pool_from_array(i);
		buf_chunk_t*	chunk;
		buf_chunk_t*	echunk;

		buf_resize_status("buffer pool %lu :"
			" resizing with chunks %lu to %lu.",
			i, buf_pool->n_chunks, buf_pool->n_chunks_new);

		if (buf_pool->n_chunks_new < buf_pool->n_chunks) {
			/* delete chunks */
			chunk = buf_pool->chunks
				+ buf_pool->n_chunks_new;
			echunk = buf_pool->chunks + buf_pool->n_chunks;

			ulint	sum_freed = 0;

			while (chunk < echunk) {
				buf_block_t*	block = chunk->blocks;

				for (ulint j = chunk->size;
				     j--; block++) {
					buf_block_free_mutexes(block);
				}

				buf_pool->allocator.deallocate_large_dodump(
					chunk->mem, &chunk->mem_pfx, chunk->mem_size());

				sum_freed += chunk->size;

				++chunk;
			}

			/* discard withdraw list */
			UT_LIST_INIT(buf_pool->withdraw,
				     &buf_page_t::list);
			buf_pool->withdraw_target = 0;

			ib::info() << "buffer pool " << i << " : "
				<< buf_pool->n_chunks - buf_pool->n_chunks_new
				<< " chunks (" << sum_freed
				<< " blocks) were freed.";

			buf_pool->n_chunks = buf_pool->n_chunks_new;
		}

		{
			/* reallocate buf_pool->chunks */
			const ulint	new_chunks_size
				= buf_pool->n_chunks_new * sizeof(*chunk);

			buf_chunk_t*	new_chunks
				= reinterpret_cast<buf_chunk_t*>(
					ut_zalloc_nokey_nofatal(new_chunks_size));

			DBUG_EXECUTE_IF("buf_pool_resize_chunk_null",
					ut_free(new_chunks);
					new_chunks = NULL;);

			if (new_chunks == NULL) {
				ib::error() << "buffer pool " << i
					<< " : failed to allocate"
					" the chunk array.";
				buf_pool->n_chunks_new
					= buf_pool->n_chunks;
				warning = true;
				buf_pool->chunks_old = NULL;
				for (ulint j = 0; j < buf_pool->n_chunks_new; j++) {
					buf_pool_register_chunk(&(buf_pool->chunks[j]));
				}
				goto calc_buf_pool_size;
			}

			ulint	n_chunks_copy = ut_min(buf_pool->n_chunks_new,
						       buf_pool->n_chunks);

			memcpy(new_chunks, buf_pool->chunks,
			       n_chunks_copy * sizeof(*chunk));

			for (ulint j = 0; j < n_chunks_copy; j++) {
				buf_pool_register_chunk(&new_chunks[j]);
			}

			buf_pool->chunks_old = buf_pool->chunks;
			buf_pool->chunks = new_chunks;
		}


		if (buf_pool->n_chunks_new > buf_pool->n_chunks) {
			/* add chunks */
			chunk = buf_pool->chunks + buf_pool->n_chunks;
			echunk = buf_pool->chunks
				+ buf_pool->n_chunks_new;

			ulint	sum_added = 0;
			ulint	n_chunks = buf_pool->n_chunks;

			while (chunk < echunk) {
				ulong	unit = srv_buf_pool_chunk_unit;

				if (!buf_chunk_init(buf_pool, chunk, unit)) {

					ib::error() << "buffer pool " << i
						<< " : failed to allocate"
						" new memory.";

					warning = true;

					buf_pool->n_chunks_new
						= n_chunks;

					break;
				}

				sum_added += chunk->size;

				++n_chunks;
				++chunk;
			}

			ib::info() << "buffer pool " << i << " : "
				<< buf_pool->n_chunks_new - buf_pool->n_chunks
				<< " chunks (" << sum_added
				<< " blocks) were added.";

			buf_pool->n_chunks = n_chunks;
		}
calc_buf_pool_size:

		/* recalc buf_pool->curr_size */
		ulint	new_size = 0;

		chunk = buf_pool->chunks;
		do {
			new_size += chunk->size;
		} while (++chunk < buf_pool->chunks
				   + buf_pool->n_chunks);

		buf_pool->curr_size = new_size;
		buf_pool->n_chunks_new = buf_pool->n_chunks;

		if (buf_pool->chunks_old) {
			ut_free(buf_pool->chunks_old);
			buf_pool->chunks_old = NULL;
		}
	}

	buf_pool_chunk_map_t*	chunk_map_old = buf_chunk_map_ref;
	buf_chunk_map_ref = buf_chunk_map_reg;

	/* set instance sizes */
	{
		ulint	curr_size = 0;

		for (ulint i = 0; i < srv_buf_pool_instances; i++) {
			buf_pool = buf_pool_from_array(i);

			ut_ad(UT_LIST_GET_LEN(buf_pool->withdraw) == 0);

			buf_pool->read_ahead_area =
				ut_min(BUF_READ_AHEAD_PAGES,
				       ut_2_power_up(buf_pool->curr_size /
						      BUF_READ_AHEAD_PORTION));
			buf_pool->curr_pool_size
				= buf_pool->n_chunks * srv_buf_pool_chunk_unit;
			curr_size += buf_pool->curr_pool_size;
			buf_pool->old_size = buf_pool->curr_size;
		}
		srv_buf_pool_curr_size = curr_size;
		innodb_set_buf_pool_size(buf_pool_size_align(curr_size));
	}

	const bool	new_size_too_diff
		= srv_buf_pool_base_size > srv_buf_pool_size * 2
			|| srv_buf_pool_base_size * 2 < srv_buf_pool_size;

	/* Normalize page_hash and zip_hash,
	if the new size is too different */
	if (!warning && new_size_too_diff) {

		buf_resize_status("Resizing hash tables.");

		for (ulint i = 0; i < srv_buf_pool_instances; ++i) {
			buf_pool_t*	buf_pool = buf_pool_from_array(i);

			buf_pool_resize_hash(buf_pool);

			ib::info() << "buffer pool " << i
				<< " : hash tables were resized.";
		}
	}

	/* Release all buf_pool_mutex/page_hash */
	for (ulint i = 0; i < srv_buf_pool_instances; ++i) {
		buf_pool_t*	buf_pool = buf_pool_from_array(i);

		hash_unlock_x_all(buf_pool->page_hash);
		buf_pool_mutex_exit(buf_pool);

		if (buf_pool->page_hash_old != NULL) {
			hash_table_free(buf_pool->page_hash_old);
			buf_pool->page_hash_old = NULL;
		}
	}

	UT_DELETE(chunk_map_old);

	buf_pool_resizing = false;

	/* Normalize other components, if the new size is too different */
	if (!warning && new_size_too_diff) {
		srv_buf_pool_base_size = srv_buf_pool_size;

		buf_resize_status("Resizing also other hash tables.");

		/* normalize lock_sys */
		srv_lock_table_size = 5
			* (srv_buf_pool_size >> srv_page_size_shift);
		lock_sys.resize(srv_lock_table_size);

<<<<<<< HEAD
		/* normalize btr_search_sys */
		btr_search_sys_resize(
			buf_pool_get_curr_size() / sizeof(void*) / 64);

		dict_sys.resize();
=======
		/* normalize dict_sys */
		dict_resize();
>>>>>>> 286e52e9

		ib::info() << "Resized hash tables at lock_sys,"
#ifdef BTR_CUR_HASH_ADAPT
			" adaptive hash index,"
#endif /* BTR_CUR_HASH_ADAPT */
			" dictionary.";
	}

	/* normalize ibuf->max_size */
	ibuf_max_size_update(srv_change_buffer_max_size);

	if (srv_buf_pool_old_size != srv_buf_pool_size) {

		ib::info() << "Completed to resize buffer pool from "
			<< srv_buf_pool_old_size
			<< " to " << srv_buf_pool_size << ".";
		srv_buf_pool_old_size = srv_buf_pool_size;
	}

#ifdef BTR_CUR_HASH_ADAPT
	/* enable AHI if needed */
	if (btr_search_disabled) {
		btr_search_enable(true);
		ib::info() << "Re-enabled adaptive hash index.";
	}
#endif /* BTR_CUR_HASH_ADAPT */

	char	now[32];

	ut_sprintf_timestamp(now);
	if (!warning) {
		buf_resize_status("Completed resizing buffer pool at %s.",
			now);
	} else {
		buf_resize_status("Resizing buffer pool failed,"
			" finished resizing at %s.", now);
	}

#if defined UNIV_DEBUG || defined UNIV_BUF_DEBUG
	ut_a(buf_validate());
#endif /* UNIV_DEBUG || UNIV_BUF_DEBUG */

	return;
}

/** This is the thread for resizing buffer pool. It waits for an event and
when waked up either performs a resizing and sleeps again.
@return	this function does not return, calls os_thread_exit()
*/
extern "C"
os_thread_ret_t
DECLARE_THREAD(buf_resize_thread)(void*)
{
	my_thread_init();

	while (srv_shutdown_state == SRV_SHUTDOWN_NONE) {
		os_event_wait(srv_buf_resize_event);
		os_event_reset(srv_buf_resize_event);

		if (srv_shutdown_state != SRV_SHUTDOWN_NONE) {
			break;
		}

		buf_pool_mutex_enter_all();
		if (srv_buf_pool_old_size == srv_buf_pool_size) {
			buf_pool_mutex_exit_all();
			std::ostringstream sout;
			sout << "Size did not change (old size = new size = "
				<< srv_buf_pool_size << ". Nothing to do.";
			buf_resize_status(sout.str().c_str());

			/* nothing to do */
			continue;
		}
		buf_pool_mutex_exit_all();

		buf_pool_resize();
	}

	srv_buf_resize_thread_active = false;

	my_thread_end();
	os_thread_exit();

	OS_THREAD_DUMMY_RETURN;
}

/********************************************************************//**
Relocate a buffer control block.  Relocates the block on the LRU list
and in buf_pool->page_hash.  Does not relocate bpage->list.
The caller must take care of relocating bpage->list. */
static
void
buf_relocate(
/*=========*/
	buf_page_t*	bpage,	/*!< in/out: control block being relocated;
				buf_page_get_state(bpage) must be
				BUF_BLOCK_ZIP_DIRTY or BUF_BLOCK_ZIP_PAGE */
	buf_page_t*	dpage)	/*!< in/out: destination control block */
{
	buf_page_t*	b;
	buf_pool_t*	buf_pool = buf_pool_from_bpage(bpage);

	ut_ad(buf_pool_mutex_own(buf_pool));
	ut_ad(buf_page_hash_lock_held_x(buf_pool, bpage));
	ut_ad(mutex_own(buf_page_get_mutex(bpage)));
	ut_a(buf_page_get_io_fix(bpage) == BUF_IO_NONE);
	ut_a(bpage->buf_fix_count == 0);
	ut_ad(bpage->in_LRU_list);
	ut_ad(!bpage->in_zip_hash);
	ut_ad(bpage->in_page_hash);
	ut_ad(bpage == buf_page_hash_get_low(buf_pool, bpage->id));

	ut_ad(!buf_pool_watch_is_sentinel(buf_pool, bpage));
#ifdef UNIV_DEBUG
	switch (buf_page_get_state(bpage)) {
	case BUF_BLOCK_POOL_WATCH:
	case BUF_BLOCK_NOT_USED:
	case BUF_BLOCK_READY_FOR_USE:
	case BUF_BLOCK_FILE_PAGE:
	case BUF_BLOCK_MEMORY:
	case BUF_BLOCK_REMOVE_HASH:
		ut_error;
	case BUF_BLOCK_ZIP_DIRTY:
	case BUF_BLOCK_ZIP_PAGE:
		break;
	}
#endif /* UNIV_DEBUG */

	new (dpage) buf_page_t(*bpage);

	/* Important that we adjust the hazard pointer before
	removing bpage from LRU list. */
	buf_LRU_adjust_hp(buf_pool, bpage);

	ut_d(bpage->in_LRU_list = FALSE);
	ut_d(bpage->in_page_hash = FALSE);

	/* relocate buf_pool->LRU */
	b = UT_LIST_GET_PREV(LRU, bpage);
	UT_LIST_REMOVE(buf_pool->LRU, bpage);

	if (b != NULL) {
		UT_LIST_INSERT_AFTER(buf_pool->LRU, b, dpage);
	} else {
		UT_LIST_ADD_FIRST(buf_pool->LRU, dpage);
	}

	if (UNIV_UNLIKELY(buf_pool->LRU_old == bpage)) {
		buf_pool->LRU_old = dpage;
#ifdef UNIV_LRU_DEBUG
		/* buf_pool->LRU_old must be the first item in the LRU list
		whose "old" flag is set. */
		ut_a(buf_pool->LRU_old->old);
		ut_a(!UT_LIST_GET_PREV(LRU, buf_pool->LRU_old)
		     || !UT_LIST_GET_PREV(LRU, buf_pool->LRU_old)->old);
		ut_a(!UT_LIST_GET_NEXT(LRU, buf_pool->LRU_old)
		     || UT_LIST_GET_NEXT(LRU, buf_pool->LRU_old)->old);
	} else {
		/* Check that the "old" flag is consistent in
		the block and its neighbours. */
		buf_page_set_old(dpage, buf_page_is_old(dpage));
#endif /* UNIV_LRU_DEBUG */
	}

        ut_d(CheckInLRUList::validate(buf_pool));

	/* relocate buf_pool->page_hash */
	ulint	fold = bpage->id.fold();
	ut_ad(fold == dpage->id.fold());
	HASH_REPLACE(buf_page_t, hash, buf_pool->page_hash, fold, bpage,
		     dpage);
}

/** Hazard Pointer implementation. */

/** Set current value
@param bpage	buffer block to be set as hp */
void
HazardPointer::set(buf_page_t* bpage)
{
	ut_ad(mutex_own(m_mutex));
	ut_ad(!bpage || buf_pool_from_bpage(bpage) == m_buf_pool);
	ut_ad(!bpage || buf_page_in_file(bpage));

	m_hp = bpage;
}

/** Checks if a bpage is the hp
@param bpage    buffer block to be compared
@return true if it is hp */

bool
HazardPointer::is_hp(const buf_page_t* bpage)
{
	ut_ad(mutex_own(m_mutex));
	ut_ad(!m_hp || buf_pool_from_bpage(m_hp) == m_buf_pool);
	ut_ad(!bpage || buf_pool_from_bpage(bpage) == m_buf_pool);

	return(bpage == m_hp);
}

/** Adjust the value of hp. This happens when some other thread working
on the same list attempts to remove the hp from the list.
@param bpage	buffer block to be compared */

void
FlushHp::adjust(const buf_page_t* bpage)
{
	ut_ad(bpage != NULL);

	/** We only support reverse traversal for now. */
	if (is_hp(bpage)) {
		m_hp = UT_LIST_GET_PREV(list, m_hp);
	}

	ut_ad(!m_hp || m_hp->in_flush_list);
}

/** Adjust the value of hp. This happens when some other thread working
on the same list attempts to remove the hp from the list.
@param bpage	buffer block to be compared */

void
LRUHp::adjust(const buf_page_t* bpage)
{
	ut_ad(bpage);

	/** We only support reverse traversal for now. */
	if (is_hp(bpage)) {
		m_hp = UT_LIST_GET_PREV(LRU, m_hp);
	}

	ut_ad(!m_hp || m_hp->in_LRU_list);
}

/** Selects from where to start a scan. If we have scanned too deep into
the LRU list it resets the value to the tail of the LRU list.
@return buf_page_t from where to start scan. */

buf_page_t*
LRUItr::start()
{
	ut_ad(mutex_own(m_mutex));

	if (!m_hp || m_hp->old) {
		m_hp = UT_LIST_GET_LAST(m_buf_pool->LRU);
	}

	return(m_hp);
}

/** Determine if a block is a sentinel for a buffer pool watch.
@param[in]	buf_pool	buffer pool instance
@param[in]	bpage		block
@return TRUE if a sentinel for a buffer pool watch, FALSE if not */
ibool
buf_pool_watch_is_sentinel(
	const buf_pool_t*	buf_pool,
	const buf_page_t*	bpage)
{
	/* We must also own the appropriate hash lock. */
	ut_ad(buf_page_hash_lock_held_s_or_x(buf_pool, bpage));
	ut_ad(buf_page_in_file(bpage));

	if (bpage < &buf_pool->watch[0]
	    || bpage >= &buf_pool->watch[BUF_POOL_WATCH_SIZE]) {

		ut_ad(buf_page_get_state(bpage) != BUF_BLOCK_ZIP_PAGE
		      || bpage->zip.data != NULL);

		return(FALSE);
	}

	ut_ad(buf_page_get_state(bpage) == BUF_BLOCK_ZIP_PAGE);
	ut_ad(!bpage->in_zip_hash);
	ut_ad(bpage->in_page_hash);
	ut_ad(bpage->zip.data == NULL);
	return(TRUE);
}

/** Add watch for the given page to be read in. Caller must have
appropriate hash_lock for the bpage. This function may release the
hash_lock and reacquire it.
@param[in]	page_id		page id
@param[in,out]	hash_lock	hash_lock currently latched
@return NULL if watch set, block if the page is in the buffer pool */
static
buf_page_t*
buf_pool_watch_set(
	const page_id_t		page_id,
	rw_lock_t**		hash_lock)
{
	buf_page_t*	bpage;
	ulint		i;
	buf_pool_t*	buf_pool = buf_pool_get(page_id);

	ut_ad(*hash_lock == buf_page_hash_lock_get(buf_pool, page_id));

	ut_ad(rw_lock_own(*hash_lock, RW_LOCK_X));

	bpage = buf_page_hash_get_low(buf_pool, page_id);

	if (bpage != NULL) {
page_found:
		if (!buf_pool_watch_is_sentinel(buf_pool, bpage)) {
			/* The page was loaded meanwhile. */
			return(bpage);
		}

		/* Add to an existing watch. */
		bpage->fix();
		return(NULL);
	}

	/* From this point this function becomes fairly heavy in terms
	of latching. We acquire the buf_pool mutex as well as all the
	hash_locks. buf_pool mutex is needed because any changes to
	the page_hash must be covered by it and hash_locks are needed
	because we don't want to read any stale information in
	buf_pool->watch[]. However, it is not in the critical code path
	as this function will be called only by the purge thread. */

	/* To obey latching order first release the hash_lock. */
	rw_lock_x_unlock(*hash_lock);

	buf_pool_mutex_enter(buf_pool);
	hash_lock_x_all(buf_pool->page_hash);

	/* If not own buf_pool_mutex, page_hash can be changed. */
	*hash_lock = buf_page_hash_lock_get(buf_pool, page_id);

	/* We have to recheck that the page
	was not loaded or a watch set by some other
	purge thread. This is because of the small
	time window between when we release the
	hash_lock to acquire buf_pool mutex above. */

	bpage = buf_page_hash_get_low(buf_pool, page_id);
	if (UNIV_LIKELY_NULL(bpage)) {
		buf_pool_mutex_exit(buf_pool);
		hash_unlock_x_all_but(buf_pool->page_hash, *hash_lock);
		goto page_found;
	}

	/* The maximum number of purge threads should never exceed
	BUF_POOL_WATCH_SIZE. So there is no way for purge thread
	instance to hold a watch when setting another watch. */
	for (i = 0; i < BUF_POOL_WATCH_SIZE; i++) {
		bpage = &buf_pool->watch[i];

		ut_ad(bpage->access_time == 0);
		ut_ad(bpage->newest_modification == 0);
		ut_ad(bpage->oldest_modification == 0);
		ut_ad(bpage->zip.data == NULL);
		ut_ad(!bpage->in_zip_hash);

		switch (bpage->state) {
		case BUF_BLOCK_POOL_WATCH:
			ut_ad(!bpage->in_page_hash);
			ut_ad(bpage->buf_fix_count == 0);

			/* bpage is pointing to buf_pool->watch[],
			which is protected by buf_pool->mutex.
			Normally, buf_page_t objects are protected by
			buf_block_t::mutex or buf_pool->zip_mutex or both. */

			bpage->state = BUF_BLOCK_ZIP_PAGE;
			bpage->id = page_id;
			bpage->buf_fix_count = 1;

			ut_d(bpage->in_page_hash = TRUE);
			HASH_INSERT(buf_page_t, hash, buf_pool->page_hash,
				    page_id.fold(), bpage);

			buf_pool_mutex_exit(buf_pool);
			/* Once the sentinel is in the page_hash we can
			safely release all locks except just the
			relevant hash_lock */
			hash_unlock_x_all_but(buf_pool->page_hash,
						*hash_lock);

			return(NULL);
		case BUF_BLOCK_ZIP_PAGE:
			ut_ad(bpage->in_page_hash);
			ut_ad(bpage->buf_fix_count > 0);
			break;
		default:
			ut_error;
		}
	}

	/* Allocation failed.  Either the maximum number of purge
	threads should never exceed BUF_POOL_WATCH_SIZE, or this code
	should be modified to return a special non-NULL value and the
	caller should purge the record directly. */
	ut_error;

	/* Fix compiler warning */
	return(NULL);
}

/** Remove the sentinel block for the watch before replacing it with a
real block. buf_page_watch_clear() or buf_page_watch_occurred() will notice
that the block has been replaced with the real block.
@param[in,out]	buf_pool	buffer pool instance
@param[in,out]	watch		sentinel for watch
@return reference count, to be added to the replacement block */
static
void
buf_pool_watch_remove(
	buf_pool_t*	buf_pool,
	buf_page_t*	watch)
{
#ifdef UNIV_DEBUG
	/* We must also own the appropriate hash_bucket mutex. */
	rw_lock_t* hash_lock = buf_page_hash_lock_get(buf_pool, watch->id);
	ut_ad(rw_lock_own(hash_lock, RW_LOCK_X));
#endif /* UNIV_DEBUG */

	ut_ad(buf_pool_mutex_own(buf_pool));

	HASH_DELETE(buf_page_t, hash, buf_pool->page_hash, watch->id.fold(),
		    watch);
	ut_d(watch->in_page_hash = FALSE);
	watch->buf_fix_count = 0;
	watch->state = BUF_BLOCK_POOL_WATCH;
}

/** Stop watching if the page has been read in.
buf_pool_watch_set(same_page_id) must have returned NULL before.
@param[in]	page_id	page id */
void buf_pool_watch_unset(const page_id_t page_id)
{
	buf_page_t*	bpage;
	buf_pool_t*	buf_pool = buf_pool_get(page_id);

	/* We only need to have buf_pool mutex in case where we end
	up calling buf_pool_watch_remove but to obey latching order
	we acquire it here before acquiring hash_lock. This should
	not cause too much grief as this function is only ever
	called from the purge thread. */
	buf_pool_mutex_enter(buf_pool);

	rw_lock_t*	hash_lock = buf_page_hash_lock_get(buf_pool, page_id);
	rw_lock_x_lock(hash_lock);

	/* The page must exist because buf_pool_watch_set()
	increments buf_fix_count. */
	bpage = buf_page_hash_get_low(buf_pool, page_id);

	if (bpage->unfix() == 0
	    && buf_pool_watch_is_sentinel(buf_pool, bpage)) {
		buf_pool_watch_remove(buf_pool, bpage);
	}

	buf_pool_mutex_exit(buf_pool);
	rw_lock_x_unlock(hash_lock);
}

/** Check if the page has been read in.
This may only be called after buf_pool_watch_set(same_page_id)
has returned NULL and before invoking buf_pool_watch_unset(same_page_id).
@param[in]	page_id	page id
@return false if the given page was not read in, true if it was */
bool buf_pool_watch_occurred(const page_id_t page_id)
{
	bool		ret;
	buf_page_t*	bpage;
	buf_pool_t*	buf_pool = buf_pool_get(page_id);
	rw_lock_t*	hash_lock = buf_page_hash_lock_get(buf_pool, page_id);

	rw_lock_s_lock(hash_lock);

	/* If not own buf_pool_mutex, page_hash can be changed. */
	hash_lock = buf_page_hash_lock_s_confirm(hash_lock, buf_pool, page_id);

	/* The page must exist because buf_pool_watch_set()
	increments buf_fix_count. */
	bpage = buf_page_hash_get_low(buf_pool, page_id);

	ret = !buf_pool_watch_is_sentinel(buf_pool, bpage);
	rw_lock_s_unlock(hash_lock);

	return(ret);
}

/********************************************************************//**
Moves a page to the start of the buffer pool LRU list. This high-level
function can be used to prevent an important page from slipping out of
the buffer pool. */
void
buf_page_make_young(
/*================*/
	buf_page_t*	bpage)	/*!< in: buffer block of a file page */
{
	buf_pool_t*	buf_pool = buf_pool_from_bpage(bpage);

	buf_pool_mutex_enter(buf_pool);

	ut_a(buf_page_in_file(bpage));

	buf_LRU_make_block_young(bpage);

	buf_pool_mutex_exit(buf_pool);
}

/********************************************************************//**
Moves a page to the start of the buffer pool LRU list if it is too old.
This high-level function can be used to prevent an important page from
slipping out of the buffer pool. */
static
void
buf_page_make_young_if_needed(
/*==========================*/
	buf_page_t*	bpage)		/*!< in/out: buffer block of a
					file page */
{
#ifdef UNIV_DEBUG
	buf_pool_t*	buf_pool = buf_pool_from_bpage(bpage);
	ut_ad(!buf_pool_mutex_own(buf_pool));
#endif /* UNIV_DEBUG */
	ut_a(buf_page_in_file(bpage));

	if (buf_page_peek_if_too_old(bpage)) {
		buf_page_make_young(bpage);
	}
}

#ifdef UNIV_DEBUG

/** Sets file_page_was_freed TRUE if the page is found in the buffer pool.
This function should be called when we free a file page and want the
debug version to check that it is not accessed any more unless
reallocated.
@param[in]	page_id	page id
@return control block if found in page hash table, otherwise NULL */
buf_page_t* buf_page_set_file_page_was_freed(const page_id_t page_id)
{
	buf_page_t*	bpage;
	buf_pool_t*	buf_pool = buf_pool_get(page_id);
	rw_lock_t*	hash_lock;

	bpage = buf_page_hash_get_s_locked(buf_pool, page_id, &hash_lock);

	if (bpage) {
		BPageMutex*	block_mutex = buf_page_get_mutex(bpage);
		ut_ad(!buf_pool_watch_is_sentinel(buf_pool, bpage));
		mutex_enter(block_mutex);
		rw_lock_s_unlock(hash_lock);
		/* bpage->file_page_was_freed can already hold
		when this code is invoked from dict_drop_index_tree() */
		bpage->file_page_was_freed = TRUE;
		mutex_exit(block_mutex);
	}

	return(bpage);
}

/** Sets file_page_was_freed FALSE if the page is found in the buffer pool.
This function should be called when we free a file page and want the
debug version to check that it is not accessed any more unless
reallocated.
@param[in]	page_id	page id
@return control block if found in page hash table, otherwise NULL */
buf_page_t* buf_page_reset_file_page_was_freed(const page_id_t page_id)
{
	buf_page_t*	bpage;
	buf_pool_t*	buf_pool = buf_pool_get(page_id);
	rw_lock_t*	hash_lock;

	bpage = buf_page_hash_get_s_locked(buf_pool, page_id, &hash_lock);
	if (bpage) {
		BPageMutex*	block_mutex = buf_page_get_mutex(bpage);
		ut_ad(!buf_pool_watch_is_sentinel(buf_pool, bpage));
		mutex_enter(block_mutex);
		rw_lock_s_unlock(hash_lock);
		bpage->file_page_was_freed = FALSE;
		mutex_exit(block_mutex);
	}

	return(bpage);
}
#endif /* UNIV_DEBUG */

/** Attempts to discard the uncompressed frame of a compressed page.
The caller should not be holding any mutexes when this function is called.
@param[in]	page_id	page id */
static void buf_block_try_discard_uncompressed(const page_id_t page_id)
{
	buf_page_t*	bpage;
	buf_pool_t*	buf_pool = buf_pool_get(page_id);

	/* Since we need to acquire buf_pool mutex to discard
	the uncompressed frame and because page_hash mutex resides
	below buf_pool mutex in sync ordering therefore we must
	first release the page_hash mutex. This means that the
	block in question can move out of page_hash. Therefore
	we need to check again if the block is still in page_hash. */
	buf_pool_mutex_enter(buf_pool);

	bpage = buf_page_hash_get(buf_pool, page_id);

	if (bpage) {
		buf_LRU_free_page(bpage, false);
	}

	buf_pool_mutex_exit(buf_pool);
}

/** Get read access to a compressed page (usually of type
FIL_PAGE_TYPE_ZBLOB or FIL_PAGE_TYPE_ZBLOB2).
The page must be released with buf_page_release_zip().
NOTE: the page is not protected by any latch.  Mutual exclusion has to
be implemented at a higher level.  In other words, all possible
accesses to a given page through this function must be protected by
the same set of mutexes or latches.
@param[in]	page_id		page id
@param[in]	zip_size	ROW_FORMAT=COMPRESSED page size
@return pointer to the block */
buf_page_t* buf_page_get_zip(const page_id_t page_id, ulint zip_size)
{
	buf_page_t*	bpage;
	BPageMutex*	block_mutex;
	rw_lock_t*	hash_lock;
	ibool		discard_attempted = FALSE;
	ibool		must_read;
	buf_pool_t*	buf_pool = buf_pool_get(page_id);

	ut_ad(zip_size);
	ut_ad(ut_is_2pow(zip_size));
	buf_pool->stat.n_page_gets++;

	for (;;) {
lookup:

		/* The following call will also grab the page_hash
		mutex if the page is found. */
		bpage = buf_page_hash_get_s_locked(buf_pool, page_id,
						   &hash_lock);
		if (bpage) {
			ut_ad(!buf_pool_watch_is_sentinel(buf_pool, bpage));
			break;
		}

		/* Page not in buf_pool: needs to be read from file */

		ut_ad(!hash_lock);
		dberr_t err = buf_read_page(page_id, zip_size);

		if (UNIV_UNLIKELY(err != DB_SUCCESS)) {
			ib::error() << "Reading compressed page " << page_id
				<< " failed with error: " << err;

			goto err_exit;
		}

#if defined UNIV_DEBUG || defined UNIV_BUF_DEBUG
		ut_a(++buf_dbg_counter % 5771 || buf_validate());
#endif /* UNIV_DEBUG || UNIV_BUF_DEBUG */
	}

	ut_ad(buf_page_hash_lock_held_s(buf_pool, bpage));

	if (!bpage->zip.data) {
		/* There is no compressed page. */
err_exit:
		rw_lock_s_unlock(hash_lock);
		return(NULL);
	}

	ut_ad(!buf_pool_watch_is_sentinel(buf_pool, bpage));

	switch (buf_page_get_state(bpage)) {
	case BUF_BLOCK_ZIP_PAGE:
	case BUF_BLOCK_ZIP_DIRTY:
		bpage->fix();
		block_mutex = &buf_pool->zip_mutex;
		goto got_block;
	case BUF_BLOCK_FILE_PAGE:
		/* Discard the uncompressed page frame if possible. */
		if (!discard_attempted) {
			rw_lock_s_unlock(hash_lock);
			buf_block_try_discard_uncompressed(page_id);
			discard_attempted = TRUE;
			goto lookup;
		}

		buf_block_buf_fix_inc((buf_block_t*) bpage,
				      __FILE__, __LINE__);

		block_mutex = &((buf_block_t*) bpage)->mutex;
		goto got_block;
	default:
		break;
	}

	ut_error;
	goto err_exit;

got_block:
	mutex_enter(block_mutex);
	must_read = buf_page_get_io_fix(bpage) == BUF_IO_READ;

	rw_lock_s_unlock(hash_lock);

	ut_ad(!bpage->file_page_was_freed);

	buf_page_set_accessed(bpage);

	mutex_exit(block_mutex);

	buf_page_make_young_if_needed(bpage);

#if defined UNIV_DEBUG || defined UNIV_BUF_DEBUG
	ut_a(++buf_dbg_counter % 5771 || buf_validate());
	ut_a(bpage->buf_fix_count > 0);
	ut_a(buf_page_in_file(bpage));
#endif /* UNIV_DEBUG || UNIV_BUF_DEBUG */

	if (must_read) {
		/* Let us wait until the read operation
		completes */

		for (;;) {
			enum buf_io_fix	io_fix;

			mutex_enter(block_mutex);
			io_fix = buf_page_get_io_fix(bpage);
			mutex_exit(block_mutex);

			if (io_fix == BUF_IO_READ) {

				os_thread_sleep(WAIT_FOR_READ);
			} else {
				break;
			}
		}
	}

	return(bpage);
}

/********************************************************************//**
Initialize some fields of a control block. */
UNIV_INLINE
void
buf_block_init_low(
/*===============*/
	buf_block_t*	block)	/*!< in: block to init */
{
	block->skip_flush_check = false;
#ifdef BTR_CUR_HASH_ADAPT
	/* No adaptive hash index entries may point to a previously
	unused (and now freshly allocated) block. */
	assert_block_ahi_empty_on_init(block);
	block->index		= NULL;

	block->n_hash_helps	= 0;
	block->n_fields		= 1;
	block->n_bytes		= 0;
	block->left_side	= TRUE;
#endif /* BTR_CUR_HASH_ADAPT */
}

/********************************************************************//**
Decompress a block.
@return TRUE if successful */
ibool
buf_zip_decompress(
/*===============*/
	buf_block_t*	block,	/*!< in/out: block */
	ibool		check)	/*!< in: TRUE=verify the page checksum */
{
	const byte*	frame = block->page.zip.data;
	ulint		size = page_zip_get_size(&block->page.zip);
	/* The tablespace will not be found if this function is called
	during IMPORT. */
	fil_space_t* space = fil_space_acquire_for_io(block->page.id.space());
	const unsigned key_version = mach_read_from_4(
		frame + FIL_PAGE_FILE_FLUSH_LSN_OR_KEY_VERSION);
	fil_space_crypt_t* crypt_data = space ? space->crypt_data : NULL;
	const bool encrypted = crypt_data
		&& crypt_data->type != CRYPT_SCHEME_UNENCRYPTED
		&& (!crypt_data->is_default_encryption()
		    || srv_encrypt_tables);

	ut_ad(block->zip_size());
	ut_a(block->page.id.space() != 0);

	if (UNIV_UNLIKELY(check && !page_zip_verify_checksum(frame, size))) {

		ib::error() << "Compressed page checksum mismatch for "
			<< (space ? space->chain.start->name : "")
			<< block->page.id << ": stored: "
			<< mach_read_from_4(frame + FIL_PAGE_SPACE_OR_CHKSUM)
			<< ", crc32: "
			<< page_zip_calc_checksum(
				frame, size, SRV_CHECKSUM_ALGORITHM_CRC32)
			<< " innodb: "
			<< page_zip_calc_checksum(
				frame, size, SRV_CHECKSUM_ALGORITHM_INNODB)
			<< ", none: "
			<< page_zip_calc_checksum(
				frame, size, SRV_CHECKSUM_ALGORITHM_NONE)
			<< " (algorithm: " << srv_checksum_algorithm << ")";
		goto err_exit;
	}

	switch (fil_page_get_type(frame)) {
	case FIL_PAGE_INDEX:
	case FIL_PAGE_RTREE:
		if (page_zip_decompress(&block->page.zip,
					block->frame, TRUE)) {
			if (space) {
				space->release_for_io();
			}
			return(TRUE);
		}

		ib::error() << "Unable to decompress "
			<< (space ? space->chain.start->name : "")
			<< block->page.id;
		goto err_exit;
	case FIL_PAGE_TYPE_ALLOCATED:
	case FIL_PAGE_INODE:
	case FIL_PAGE_IBUF_BITMAP:
	case FIL_PAGE_TYPE_FSP_HDR:
	case FIL_PAGE_TYPE_XDES:
	case FIL_PAGE_TYPE_ZBLOB:
	case FIL_PAGE_TYPE_ZBLOB2:
		/* Copy to uncompressed storage. */
		memcpy(block->frame, frame, block->zip_size());
		if (space) {
			space->release_for_io();
		}

		return(TRUE);
	}

	ib::error() << "Unknown compressed page type "
		<< fil_page_get_type(frame)
		<< " in " << (space ? space->chain.start->name : "")
		<< block->page.id;

err_exit:
	if (encrypted) {
		ib::info() << "Row compressed page could be encrypted"
			" with key_version " << key_version;
	}

	if (space) {
		if (encrypted) {
			dict_set_encrypted_by_space(space);
		} else {
			dict_set_corrupted_by_space(space);
		}

		space->release_for_io();
	}

	return(FALSE);
}

#ifdef BTR_CUR_HASH_ADAPT
/** Get a buffer block from an adaptive hash index pointer.
This function does not return if the block is not identified.
@param[in]	ptr	pointer to within a page frame
@return pointer to block, never NULL */
buf_block_t*
buf_block_from_ahi(const byte* ptr)
{
	buf_pool_chunk_map_t::iterator it;

	buf_pool_chunk_map_t*	chunk_map = buf_chunk_map_ref;
	ut_ad(buf_chunk_map_ref == buf_chunk_map_reg);
	ut_ad(!buf_pool_resizing);

	buf_chunk_t*	chunk;
	it = chunk_map->upper_bound(ptr);

	ut_a(it != chunk_map->begin());

	if (it == chunk_map->end()) {
		chunk = chunk_map->rbegin()->second;
	} else {
		chunk = (--it)->second;
	}

	ulint		offs = ulint(ptr - chunk->blocks->frame);

	offs >>= srv_page_size_shift;

	ut_a(offs < chunk->size);

	buf_block_t*	block = &chunk->blocks[offs];

	/* The function buf_chunk_init() invokes buf_block_init() so that
	block[n].frame == block->frame + n * srv_page_size.  Check it. */
	ut_ad(block->frame == page_align(ptr));
	/* Read the state of the block without holding a mutex.
	A state transition from BUF_BLOCK_FILE_PAGE to
	BUF_BLOCK_REMOVE_HASH is possible during this execution. */
	ut_d(const buf_page_state state = buf_block_get_state(block));
	ut_ad(state == BUF_BLOCK_FILE_PAGE || state == BUF_BLOCK_REMOVE_HASH);
	return(block);
}
#endif /* BTR_CUR_HASH_ADAPT */

/********************************************************************//**
Find out if a pointer belongs to a buf_block_t. It can be a pointer to
the buf_block_t itself or a member of it. This functions checks one of
the buffer pool instances.
@return TRUE if ptr belongs to a buf_block_t struct */
static
ibool
buf_pointer_is_block_field_instance(
/*================================*/
	buf_pool_t*	buf_pool,	/*!< in: buffer pool instance */
	const void*	ptr)		/*!< in: pointer not dereferenced */
{
	const buf_chunk_t*		chunk	= buf_pool->chunks;
	const buf_chunk_t* const	echunk	= chunk + ut_min(
		buf_pool->n_chunks, buf_pool->n_chunks_new);

	/* TODO: protect buf_pool->chunks with a mutex (the older pointer will
	currently remain while during buf_pool_resize()) */
	while (chunk < echunk) {
		if (ptr >= (void*) chunk->blocks
		    && ptr < (void*) (chunk->blocks + chunk->size)) {

			return(TRUE);
		}

		chunk++;
	}

	return(FALSE);
}

/********************************************************************//**
Find out if a pointer belongs to a buf_block_t. It can be a pointer to
the buf_block_t itself or a member of it
@return TRUE if ptr belongs to a buf_block_t struct */
ibool
buf_pointer_is_block_field(
/*=======================*/
	const void*	ptr)	/*!< in: pointer not dereferenced */
{
	ulint	i;

	for (i = 0; i < srv_buf_pool_instances; i++) {
		ibool	found;

		found = buf_pointer_is_block_field_instance(
			buf_pool_from_array(i), ptr);
		if (found) {
			return(TRUE);
		}
	}

	return(FALSE);
}

/********************************************************************//**
Find out if a buffer block was created by buf_chunk_init().
@return TRUE if "block" has been added to buf_pool->free by buf_chunk_init() */
static
ibool
buf_block_is_uncompressed(
/*======================*/
	buf_pool_t*		buf_pool,	/*!< in: buffer pool instance */
	const buf_block_t*	block)		/*!< in: pointer to block,
						not dereferenced */
{
	if ((((ulint) block) % sizeof *block) != 0) {
		/* The pointer should be aligned. */
		return(FALSE);
	}

	return(buf_pointer_is_block_field_instance(buf_pool, (void*) block));
}

#if defined UNIV_DEBUG || defined UNIV_IBUF_DEBUG
/********************************************************************//**
Return true if probe is enabled.
@return true if probe enabled. */
static
bool
buf_debug_execute_is_force_flush()
/*==============================*/
{
	DBUG_EXECUTE_IF("ib_buf_force_flush", return(true); );

	/* This is used during queisce testing, we want to ensure maximum
	buffering by the change buffer. */

	if (srv_ibuf_disable_background_merge) {
		return(true);
	}

	return(false);
}
#endif /* UNIV_DEBUG || UNIV_IBUF_DEBUG */

/** Wait for the block to be read in.
@param[in]	block	The block to check */
static
void
buf_wait_for_read(
	buf_block_t*	block)
{
	/* Note:

	We are using the block->lock to check for IO state (and a dirty read).
	We set the IO_READ state under the protection of the hash_lock
	(and block->mutex). This is safe because another thread can only
	access the block (and check for IO state) after the block has been
	added to the page hashtable. */

	if (buf_block_get_io_fix(block) == BUF_IO_READ) {

		/* Wait until the read operation completes */

		BPageMutex*	mutex = buf_page_get_mutex(&block->page);

		for (;;) {
			buf_io_fix	io_fix;

			mutex_enter(mutex);

			io_fix = buf_block_get_io_fix(block);

			mutex_exit(mutex);

			if (io_fix == BUF_IO_READ) {
				/* Wait by temporaly s-latch */
				rw_lock_s_lock(&block->lock);
				rw_lock_s_unlock(&block->lock);
			} else {
				break;
			}
		}
	}
}

#ifdef BTR_CUR_HASH_ADAPT
/** If a stale adaptive hash index exists on the block, drop it.
Multiple executions of btr_search_drop_page_hash_index() on the
same block must be prevented by exclusive page latch. */
ATTRIBUTE_COLD
static void buf_defer_drop_ahi(buf_block_t *block, mtr_memo_type_t fix_type)
{
  switch (fix_type) {
  case MTR_MEMO_BUF_FIX:
    /* We do not drop the adaptive hash index, because safely doing
    so would require acquiring block->lock, and that is not safe
    to acquire in some RW_NO_LATCH access paths. Those code paths
    should have no business accessing the adaptive hash index anyway. */
    break;
  case MTR_MEMO_PAGE_S_FIX:
    /* Temporarily release our S-latch. */
    rw_lock_s_unlock(&block->lock);
    rw_lock_x_lock(&block->lock);
    if (dict_index_t *index= block->index)
      if (index->freed())
        btr_search_drop_page_hash_index(block);
    rw_lock_x_unlock(&block->lock);
    rw_lock_s_lock(&block->lock);
    break;
  case MTR_MEMO_PAGE_SX_FIX:
    rw_lock_sx_unlock(&block->lock);
    rw_lock_x_lock(&block->lock);
    if (dict_index_t *index= block->index)
      if (index->freed())
        btr_search_drop_page_hash_index(block);
    rw_lock_x_unlock(&block->lock);
    rw_lock_sx_lock(&block->lock);
    break;
  default:
    ut_ad(fix_type == MTR_MEMO_PAGE_X_FIX);
    btr_search_drop_page_hash_index(block);
  }
}
#endif /* BTR_CUR_HASH_ADAPT */

/** Lock the page with the given latch type.
@param[in,out]	block		block to be locked
@param[in]	rw_latch	RW_S_LATCH, RW_X_LATCH, RW_NO_LATCH
@param[in]	mtr		mini-transaction
@param[in]	file		file name
@param[in]	line		line where called
@return pointer to locked block */
static buf_block_t* buf_page_mtr_lock(buf_block_t *block,
                                      ulint rw_latch,
                                      mtr_t* mtr,
                                      const char *file,
                                      unsigned line)
{
  mtr_memo_type_t fix_type;
  switch (rw_latch)
  {
  case RW_NO_LATCH:
    fix_type= MTR_MEMO_BUF_FIX;
    goto done;
  case RW_S_LATCH:
    rw_lock_s_lock_inline(&block->lock, 0, file, line);
    fix_type= MTR_MEMO_PAGE_S_FIX;
    break;
  case RW_SX_LATCH:
    rw_lock_sx_lock_inline(&block->lock, 0, file, line);
    fix_type= MTR_MEMO_PAGE_SX_FIX;
    break;
  default:
    ut_ad(rw_latch == RW_X_LATCH);
    rw_lock_x_lock_inline(&block->lock, 0, file, line);
    fix_type= MTR_MEMO_PAGE_X_FIX;
    break;
  }

#ifdef BTR_CUR_HASH_ADAPT
  {
    dict_index_t *index= block->index;
    if (index && index->freed())
      buf_defer_drop_ahi(block, fix_type);
  }
#endif /* BTR_CUR_HASH_ADAPT */

done:
  mtr_memo_push(mtr, block, fix_type);
  return block;
}

/** This is the low level function used to get access to a database page.
@param[in]	page_id		page id
@param[in]	zip_size	ROW_FORMAT=COMPRESSED page size, or 0
@param[in]	rw_latch	RW_S_LATCH, RW_X_LATCH, RW_NO_LATCH
@param[in]	guess		guessed block or NULL
@param[in]	mode		BUF_GET, BUF_GET_IF_IN_POOL,
BUF_PEEK_IF_IN_POOL, BUF_GET_NO_LATCH, or BUF_GET_IF_IN_POOL_OR_WATCH
@param[in]	file		file name
@param[in]	line		line where called
@param[in]	mtr		mini-transaction
@param[out]	err		DB_SUCCESS or error code
@return pointer to the block or NULL */
buf_block_t*
buf_page_get_low(
	const page_id_t		page_id,
	ulint			zip_size,
	ulint			rw_latch,
	buf_block_t*		guess,
	ulint			mode,
	const char*		file,
	unsigned		line,
	mtr_t*			mtr,
	dberr_t*		err)
{
	buf_block_t*	block;
	unsigned	access_time;
	rw_lock_t*	hash_lock;
	buf_block_t*	fix_block;
	ulint		retries = 0;
	buf_pool_t*	buf_pool = buf_pool_get(page_id);

	ut_ad((mtr == NULL) == (mode == BUF_EVICT_IF_IN_POOL));
	ut_ad(!mtr || mtr->is_active());
	ut_ad((rw_latch == RW_S_LATCH)
	      || (rw_latch == RW_X_LATCH)
	      || (rw_latch == RW_SX_LATCH)
	      || (rw_latch == RW_NO_LATCH));

	if (err) {
		*err = DB_SUCCESS;
	}

#ifdef UNIV_DEBUG
	switch (mode) {
	case BUF_EVICT_IF_IN_POOL:
		/* After DISCARD TABLESPACE, the tablespace would not exist,
		but in IMPORT TABLESPACE, PageConverter::operator() must
		replace any old pages, which were not evicted during DISCARD.
		Skip the assertion on space_page_size. */
		break;
	case BUF_PEEK_IF_IN_POOL:
	case BUF_GET_IF_IN_POOL:
		/* The caller may pass a dummy page size,
		because it does not really matter. */
		break;
	default:
		ut_error;
	case BUF_GET_NO_LATCH:
		ut_ad(rw_latch == RW_NO_LATCH);
		/* fall through */
	case BUF_GET:
	case BUF_GET_IF_IN_POOL_OR_WATCH:
	case BUF_GET_POSSIBLY_FREED:
		fil_space_t* s = fil_space_acquire_for_io(page_id.space());
		ut_ad(s);
		ut_ad(s->zip_size() == zip_size);
		s->release_for_io();
	}
#endif /* UNIV_DEBUG */

	ut_ad(!mtr || !ibuf_inside(mtr)
	      || ibuf_page_low(page_id, zip_size, FALSE, file, line, NULL));

	buf_pool->stat.n_page_gets++;
	hash_lock = buf_page_hash_lock_get(buf_pool, page_id);
loop:
	block = guess;

	rw_lock_s_lock(hash_lock);

	/* If not own buf_pool_mutex, page_hash can be changed. */
	hash_lock = buf_page_hash_lock_s_confirm(hash_lock, buf_pool, page_id);

	if (block != NULL) {

		/* If the guess is a compressed page descriptor that
		has been allocated by buf_page_alloc_descriptor(),
		it may have been freed by buf_relocate(). */

		if (!buf_block_is_uncompressed(buf_pool, block)
		    || page_id != block->page.id
		    || buf_block_get_state(block) != BUF_BLOCK_FILE_PAGE) {

			/* Our guess was bogus or things have changed
			since. */
			block = guess = NULL;
		} else {
			ut_ad(!block->page.in_zip_hash);
		}
	}

	if (block == NULL) {
		block = (buf_block_t*) buf_page_hash_get_low(buf_pool, page_id);
	}

	if (!block || buf_pool_watch_is_sentinel(buf_pool, &block->page)) {
		rw_lock_s_unlock(hash_lock);
		block = NULL;
	}

	if (block == NULL) {

		/* Page not in buf_pool: needs to be read from file */

		if (mode == BUF_GET_IF_IN_POOL_OR_WATCH) {
			rw_lock_x_lock(hash_lock);

			/* If not own buf_pool_mutex,
			page_hash can be changed. */
			hash_lock = buf_page_hash_lock_x_confirm(
				hash_lock, buf_pool, page_id);

			block = (buf_block_t*) buf_pool_watch_set(
				page_id, &hash_lock);

			if (block) {
				/* We can release hash_lock after we
				increment the fix count to make
				sure that no state change takes place. */
				fix_block = block;

				if (fsp_is_system_temporary(page_id.space())) {
					/* For temporary tablespace,
					the mutex is being used for
					synchronization between user
					thread and flush thread,
					instead of block->lock. See
					buf_flush_page() for the flush
					thread counterpart. */

					BPageMutex*	fix_mutex
						= buf_page_get_mutex(
							&fix_block->page);
					mutex_enter(fix_mutex);
					fix_block->fix();
					mutex_exit(fix_mutex);
				} else {
					fix_block->fix();
				}

				/* Now safe to release page_hash mutex */
				rw_lock_x_unlock(hash_lock);
				goto got_block;
			}

			rw_lock_x_unlock(hash_lock);
		}

		switch (mode) {
		case BUF_GET_IF_IN_POOL:
		case BUF_GET_IF_IN_POOL_OR_WATCH:
		case BUF_PEEK_IF_IN_POOL:
		case BUF_EVICT_IF_IN_POOL:
			ut_ad(!rw_lock_own_flagged(
				      hash_lock,
				      RW_LOCK_FLAG_X | RW_LOCK_FLAG_S));
			return(NULL);
		}

		/* The call path is buf_read_page() ->
		buf_read_page_low() (fil_io()) ->
		buf_page_io_complete() ->
		buf_decrypt_after_read(). Here fil_space_t* is used
		and we decrypt -> buf_page_check_corrupt() where page
		checksums are compared. Decryption, decompression as
		well as error handling takes place at a lower level.
		Here we only need to know whether the page really is
		corrupted, or if an encrypted page with a valid
		checksum cannot be decypted. */

		dberr_t local_err = buf_read_page(page_id, zip_size);

		if (local_err == DB_SUCCESS) {
			buf_read_ahead_random(page_id, zip_size,
					      ibuf_inside(mtr));

			retries = 0;
		} else if (mode == BUF_GET_POSSIBLY_FREED) {
			if (err) {
				*err = local_err;
			}
			return NULL;
		} else if (retries < BUF_PAGE_READ_MAX_RETRIES) {
			++retries;

			DBUG_EXECUTE_IF(
				"innodb_page_corruption_retries",
				retries = BUF_PAGE_READ_MAX_RETRIES;
			);
		} else {
			if (err) {
				*err = local_err;
			}

			/* Pages whose encryption key is unavailable or used
			key, encryption algorithm or encryption method is
			incorrect are marked as encrypted in
			buf_page_check_corrupt(). Unencrypted page could be
			corrupted in a way where the key_id field is
			nonzero. There is no checksum on field
			FIL_PAGE_FILE_FLUSH_LSN_OR_KEY_VERSION. */
			if (local_err == DB_DECRYPTION_FAILED) {
				return (NULL);
			}

			if (local_err == DB_PAGE_CORRUPTED
			    && srv_force_recovery) {
				return NULL;
			}

			/* Try to set table as corrupted instead of
			asserting. */
			if (page_id.space() == TRX_SYS_SPACE) {
			} else if (page_id.space() == SRV_TMP_SPACE_ID) {
			} else if (fil_space_t* space
				   = fil_space_acquire_for_io(
					   page_id.space())) {
				bool set = dict_set_corrupted_by_space(space);
				space->release_for_io();
				if (set) {
					return NULL;
				}
			}

			ib::fatal() << "Unable to read page " << page_id
				<< " into the buffer pool after "
				<< BUF_PAGE_READ_MAX_RETRIES
				<< ". The most probable cause"
				" of this error may be that the"
				" table has been corrupted."
				" See https://mariadb.com/kb/en/library/innodb-recovery-modes/";
		}

#if defined UNIV_DEBUG || defined UNIV_BUF_DEBUG
		ut_a(++buf_dbg_counter % 5771 || buf_validate());
#endif /* UNIV_DEBUG || UNIV_BUF_DEBUG */
		goto loop;
	} else {
		fix_block = block;
	}

	if (fsp_is_system_temporary(page_id.space())) {
		/* For temporary tablespace, the mutex is being used
		for synchronization between user thread and flush
		thread, instead of block->lock. See buf_flush_page()
		for the flush thread counterpart. */
		BPageMutex*	fix_mutex = buf_page_get_mutex(
			&fix_block->page);
		mutex_enter(fix_mutex);
		fix_block->fix();
		mutex_exit(fix_mutex);
	} else {
		fix_block->fix();
	}

	/* Now safe to release page_hash mutex */
	rw_lock_s_unlock(hash_lock);

got_block:
	switch (mode) {
	default:
		ut_ad(block->zip_size() == zip_size);
		break;
	case BUF_GET_IF_IN_POOL:
	case BUF_PEEK_IF_IN_POOL:
	case BUF_EVICT_IF_IN_POOL:
		buf_page_t*	fix_page = &fix_block->page;
		BPageMutex*	fix_mutex = buf_page_get_mutex(fix_page);
		mutex_enter(fix_mutex);
		const bool	must_read
			= (buf_page_get_io_fix(fix_page) == BUF_IO_READ);
		mutex_exit(fix_mutex);

		if (must_read) {
			/* The page is being read to buffer pool,
			but we cannot wait around for the read to
			complete. */
			fix_block->unfix();

			return(NULL);
		}
	}

	switch (buf_block_get_state(fix_block)) {
		buf_page_t*	bpage;

	case BUF_BLOCK_FILE_PAGE:
		bpage = &block->page;
		if (fsp_is_system_temporary(page_id.space())
		    && buf_page_get_io_fix(bpage) != BUF_IO_NONE) {
			/* This suggests that the page is being flushed.
			Avoid returning reference to this page.
			Instead wait for the flush action to complete. */
			fix_block->unfix();
			os_thread_sleep(WAIT_FOR_WRITE);
			goto loop;
		}

		if (UNIV_UNLIKELY(mode == BUF_EVICT_IF_IN_POOL)) {
evict_from_pool:
			ut_ad(!fix_block->page.oldest_modification);
			buf_pool_mutex_enter(buf_pool);
			fix_block->unfix();

			if (!buf_LRU_free_page(&fix_block->page, true)) {
				ut_ad(0);
			}

			buf_pool_mutex_exit(buf_pool);
			return(NULL);
		}

		break;

	case BUF_BLOCK_ZIP_PAGE:
	case BUF_BLOCK_ZIP_DIRTY:
		if (mode == BUF_PEEK_IF_IN_POOL) {
			/* This mode is only used for dropping an
			adaptive hash index.  There cannot be an
			adaptive hash index for a compressed-only
			page, so do not bother decompressing the page. */
			fix_block->unfix();

			return(NULL);
		}

		bpage = &block->page;

		/* Note: We have already buffer fixed this block. */
		if (bpage->buf_fix_count > 1
		    || buf_page_get_io_fix(bpage) != BUF_IO_NONE) {

			/* This condition often occurs when the buffer
			is not buffer-fixed, but I/O-fixed by
			buf_page_init_for_read(). */
			fix_block->unfix();

			/* The block is buffer-fixed or I/O-fixed.
			Try again later. */
			os_thread_sleep(WAIT_FOR_READ);

			goto loop;
		}

		if (UNIV_UNLIKELY(mode == BUF_EVICT_IF_IN_POOL)) {
			goto evict_from_pool;
		}

		/* Buffer-fix the block so that it cannot be evicted
		or relocated while we are attempting to allocate an
		uncompressed page. */

		block = buf_LRU_get_free_block(buf_pool);

		buf_pool_mutex_enter(buf_pool);

		/* If not own buf_pool_mutex, page_hash can be changed. */
		hash_lock = buf_page_hash_lock_get(buf_pool, page_id);

		rw_lock_x_lock(hash_lock);

		/* Buffer-fixing prevents the page_hash from changing. */
		ut_ad(bpage == buf_page_hash_get_low(buf_pool, page_id));

		fix_block->unfix();

		buf_page_mutex_enter(block);
		mutex_enter(&buf_pool->zip_mutex);

		fix_block = block;

		if (bpage->buf_fix_count > 0
		    || buf_page_get_io_fix(bpage) != BUF_IO_NONE) {

			mutex_exit(&buf_pool->zip_mutex);
			/* The block was buffer-fixed or I/O-fixed while
			buf_pool->mutex was not held by this thread.
			Free the block that was allocated and retry.
			This should be extremely unlikely, for example,
			if buf_page_get_zip() was invoked. */

			buf_LRU_block_free_non_file_page(block);
			buf_pool_mutex_exit(buf_pool);
			rw_lock_x_unlock(hash_lock);
			buf_page_mutex_exit(block);

			/* Try again */
			goto loop;
		}

		/* Move the compressed page from bpage to block,
		and uncompress it. */

		/* Note: this is the uncompressed block and it is not
		accessible by other threads yet because it is not in
		any list or hash table */
		buf_relocate(bpage, &block->page);

		buf_block_init_low(block);

		/* Set after buf_relocate(). */
		block->page.buf_fix_count = 1;

		block->lock_hash_val = lock_rec_hash(page_id.space(),
						     page_id.page_no());

		UNIV_MEM_DESC(&block->page.zip.data,
			      page_zip_get_size(&block->page.zip));

		if (buf_page_get_state(&block->page) == BUF_BLOCK_ZIP_PAGE) {
#if defined UNIV_DEBUG || defined UNIV_BUF_DEBUG
			UT_LIST_REMOVE(buf_pool->zip_clean, &block->page);
#endif /* UNIV_DEBUG || UNIV_BUF_DEBUG */
			ut_ad(!block->page.in_flush_list);
		} else {
			/* Relocate buf_pool->flush_list. */
			buf_flush_relocate_on_flush_list(bpage, &block->page);
		}

		/* Buffer-fix, I/O-fix, and X-latch the block
		for the duration of the decompression.
		Also add the block to the unzip_LRU list. */
		block->page.state = BUF_BLOCK_FILE_PAGE;

		/* Insert at the front of unzip_LRU list */
		buf_unzip_LRU_add_block(block, FALSE);

		buf_block_set_io_fix(block, BUF_IO_READ);
		rw_lock_x_lock_inline(&block->lock, 0, file, line);

		UNIV_MEM_INVALID(bpage, sizeof *bpage);

		rw_lock_x_unlock(hash_lock);
		buf_pool->n_pend_unzip++;
		mutex_exit(&buf_pool->zip_mutex);
		buf_pool_mutex_exit(buf_pool);

		access_time = buf_page_is_accessed(&block->page);

		buf_page_mutex_exit(block);

		buf_page_free_descriptor(bpage);

		/* Decompress the page while not holding
		buf_pool->mutex or block->mutex. */

		{
			bool	success = buf_zip_decompress(block, false);

			if (!success) {
				buf_pool_mutex_enter(buf_pool);
				buf_page_mutex_enter(fix_block);
				buf_block_set_io_fix(fix_block, BUF_IO_NONE);
				buf_page_mutex_exit(fix_block);

				--buf_pool->n_pend_unzip;
				fix_block->unfix();
				buf_pool_mutex_exit(buf_pool);
				rw_lock_x_unlock(&fix_block->lock);

				if (err) {
					*err = DB_PAGE_CORRUPTED;
				}
				return NULL;
			}
		}

		if (!access_time && !recv_no_ibuf_operations) {
			ibuf_merge_or_delete_for_page(
				block, block->page.id, zip_size, true);
		}

		buf_pool_mutex_enter(buf_pool);

		buf_page_mutex_enter(fix_block);

		buf_block_set_io_fix(fix_block, BUF_IO_NONE);

		buf_page_mutex_exit(fix_block);

		--buf_pool->n_pend_unzip;

		buf_pool_mutex_exit(buf_pool);

		rw_lock_x_unlock(&block->lock);

		break;

	case BUF_BLOCK_POOL_WATCH:
	case BUF_BLOCK_NOT_USED:
	case BUF_BLOCK_READY_FOR_USE:
	case BUF_BLOCK_MEMORY:
	case BUF_BLOCK_REMOVE_HASH:
		ut_error;
		break;
	}

	ut_ad(block == fix_block);
	ut_ad(fix_block->page.buf_fix_count > 0);

	ut_ad(!rw_lock_own_flagged(hash_lock,
				   RW_LOCK_FLAG_X | RW_LOCK_FLAG_S));

	ut_ad(buf_block_get_state(fix_block) == BUF_BLOCK_FILE_PAGE);

#if defined UNIV_DEBUG || defined UNIV_IBUF_DEBUG

	if ((mode == BUF_GET_IF_IN_POOL || mode == BUF_GET_IF_IN_POOL_OR_WATCH)
	    && (ibuf_debug || buf_debug_execute_is_force_flush())) {

		/* Try to evict the block from the buffer pool, to use the
		insert buffer (change buffer) as much as possible. */

		buf_pool_mutex_enter(buf_pool);

		fix_block->unfix();

		/* Now we are only holding the buf_pool->mutex,
		not block->mutex or hash_lock. Blocks cannot be
		relocated or enter or exit the buf_pool while we
		are holding the buf_pool->mutex. */

		if (buf_LRU_free_page(&fix_block->page, true)) {

			buf_pool_mutex_exit(buf_pool);

			/* If not own buf_pool_mutex,
			page_hash can be changed. */
			hash_lock = buf_page_hash_lock_get(buf_pool, page_id);

			rw_lock_x_lock(hash_lock);

			/* If not own buf_pool_mutex,
			page_hash can be changed. */
			hash_lock = buf_page_hash_lock_x_confirm(
				hash_lock, buf_pool, page_id);

			if (mode == BUF_GET_IF_IN_POOL_OR_WATCH) {
				/* Set the watch, as it would have
				been set if the page were not in the
				buffer pool in the first place. */
				block = (buf_block_t*) buf_pool_watch_set(
					page_id, &hash_lock);
			} else {
				block = (buf_block_t*) buf_page_hash_get_low(
					buf_pool, page_id);
			}

			rw_lock_x_unlock(hash_lock);

			if (block != NULL) {
				/* Either the page has been read in or
				a watch was set on that in the window
				where we released the buf_pool::mutex
				and before we acquire the hash_lock
				above. Try again. */
				guess = block;

				goto loop;
			}

			return(NULL);
		}

		buf_page_mutex_enter(fix_block);

		if (buf_flush_page_try(buf_pool, fix_block)) {
			guess = fix_block;

			goto loop;
		}

		buf_page_mutex_exit(fix_block);

		fix_block->fix();

		/* Failed to evict the page; change it directly */

		buf_pool_mutex_exit(buf_pool);
	}
#endif /* UNIV_DEBUG || UNIV_IBUF_DEBUG */

	ut_ad(fix_block->page.buf_fix_count > 0);

#ifdef UNIV_DEBUG
	/* We have already buffer fixed the page, and we are committed to
	returning this page to the caller. Register for debugging.
	Avoid debug latching if page/block belongs to system temporary
	tablespace (Not much needed for table with single threaded access.). */
	if (!fsp_is_system_temporary(page_id.space())) {
		ibool   ret;
		ret = rw_lock_s_lock_nowait(
			fix_block->debug_latch, file, line);
		ut_a(ret);
	}
#endif /* UNIV_DEBUG */

	/* While tablespace is reinited the indexes are already freed but the
	blocks related to it still resides in buffer pool. Trying to remove
	such blocks from buffer pool would invoke removal of AHI entries
	associated with these blocks. Logic to remove AHI entry will try to
	load the block but block is already in free state. Handle the said case
	with mode = BUF_PEEK_IF_IN_POOL that is invoked from
	"btr_search_drop_page_hash_when_freed". */
	ut_ad(mode == BUF_GET_POSSIBLY_FREED
	      || mode == BUF_PEEK_IF_IN_POOL
	      || !fix_block->page.file_page_was_freed);

	/* Check if this is the first access to the page */
	access_time = buf_page_is_accessed(&fix_block->page);

	/* This is a heuristic and we don't care about ordering issues. */
	if (access_time == 0) {
		buf_page_mutex_enter(fix_block);

		buf_page_set_accessed(&fix_block->page);

		buf_page_mutex_exit(fix_block);
	}

	if (mode != BUF_PEEK_IF_IN_POOL) {
		buf_page_make_young_if_needed(&fix_block->page);
	}

#if defined UNIV_DEBUG || defined UNIV_BUF_DEBUG
	ut_a(++buf_dbg_counter % 5771 || buf_validate());
	ut_a(buf_block_get_state(fix_block) == BUF_BLOCK_FILE_PAGE);
#endif /* UNIV_DEBUG || UNIV_BUF_DEBUG */

	/* We have to wait here because the IO_READ state was set
	under the protection of the hash_lock and not the block->mutex
	and block->lock. */
	buf_wait_for_read(fix_block);

	if (fix_block->page.id != page_id) {
		fix_block->unfix();

#ifdef UNIV_DEBUG
		if (!fsp_is_system_temporary(page_id.space())) {
			rw_lock_s_unlock(fix_block->debug_latch);
		}
#endif /* UNIV_DEBUG */

		if (err) {
			*err = DB_PAGE_CORRUPTED;
		}

		return NULL;
	}

	fix_block = buf_page_mtr_lock(fix_block, rw_latch, mtr, file, line);

	if (mode != BUF_PEEK_IF_IN_POOL && !access_time) {
		/* In the case of a first access, try to apply linear
		read-ahead */

		buf_read_ahead_linear(page_id, zip_size, ibuf_inside(mtr));
	}

	ut_ad(!rw_lock_own_flagged(hash_lock,
				   RW_LOCK_FLAG_X | RW_LOCK_FLAG_S));

	return(fix_block);
}

/** This is the general function used to get access to a database page.
It does page initialization and applies the buffered redo logs.
@param[in]	page_id		page id
@param[in]	zip_size	ROW_FORMAT=COMPRESSED page size, or 0
@param[in]	rw_latch	RW_S_LATCH, RW_X_LATCH, RW_NO_LATCH
@param[in]	guess		guessed block or NULL
@param[in]	mode		BUF_GET, BUF_GET_IF_IN_POOL,
BUF_PEEK_IF_IN_POOL, BUF_GET_NO_LATCH, or BUF_GET_IF_IN_POOL_OR_WATCH
@param[in]	file		file name
@param[in]	line		line where called
@param[in]	mtr		mini-transaction
@param[out]	err		DB_SUCCESS or error code
@return pointer to the block or NULL */
buf_block_t*
buf_page_get_gen(
	const page_id_t		page_id,
	ulint			zip_size,
	ulint			rw_latch,
	buf_block_t*		guess,
	ulint			mode,
	const char*		file,
	unsigned		line,
	mtr_t*			mtr,
	dberr_t*		err)
{
  if (buf_block_t *block= recv_recovery_create_page(page_id))
  {
    block->fix();
    ut_ad(rw_lock_s_lock_nowait(block->debug_latch, file, line));
    block= buf_page_mtr_lock(block, rw_latch, mtr, file, line);
    return block;
  }

  return buf_page_get_low(page_id, zip_size, rw_latch,
                          guess, mode, file, line, mtr, err);
}

/********************************************************************//**
This is the general function used to get optimistic access to a database
page.
@return TRUE if success */
ibool
buf_page_optimistic_get(
/*====================*/
	ulint		rw_latch,/*!< in: RW_S_LATCH, RW_X_LATCH */
	buf_block_t*	block,	/*!< in: guessed buffer block */
	ib_uint64_t	modify_clock,/*!< in: modify clock value */
	const char*	file,	/*!< in: file name */
	unsigned	line,	/*!< in: line where called */
	mtr_t*		mtr)	/*!< in: mini-transaction */
{
	buf_pool_t*	buf_pool;
	unsigned	access_time;
	ibool		success;

	ut_ad(block);
	ut_ad(mtr);
	ut_ad(mtr->is_active());
	ut_ad((rw_latch == RW_S_LATCH) || (rw_latch == RW_X_LATCH));

	buf_page_mutex_enter(block);

	if (UNIV_UNLIKELY(buf_block_get_state(block) != BUF_BLOCK_FILE_PAGE)) {

		buf_page_mutex_exit(block);

		return(FALSE);
	}

	buf_block_buf_fix_inc(block, file, line);

	access_time = buf_page_is_accessed(&block->page);

	buf_page_set_accessed(&block->page);

	buf_page_mutex_exit(block);

	buf_page_make_young_if_needed(&block->page);

	ut_ad(!ibuf_inside(mtr)
	      || ibuf_page(block->page.id, block->zip_size(), NULL));

	mtr_memo_type_t	fix_type;

	switch (rw_latch) {
	case RW_S_LATCH:
		success = rw_lock_s_lock_nowait(&block->lock, file, line);

		fix_type = MTR_MEMO_PAGE_S_FIX;
		break;
	case RW_X_LATCH:
		success = rw_lock_x_lock_func_nowait_inline(
			&block->lock, file, line);

		fix_type = MTR_MEMO_PAGE_X_FIX;
		break;
	default:
		ut_error; /* RW_SX_LATCH is not implemented yet */
	}

	if (!success) {
		buf_block_buf_fix_dec(block);
		return(FALSE);
	}

	if (modify_clock != block->modify_clock) {

		buf_block_dbg_add_level(block, SYNC_NO_ORDER_CHECK);

		if (rw_latch == RW_S_LATCH) {
			rw_lock_s_unlock(&block->lock);
		} else {
			rw_lock_x_unlock(&block->lock);
		}

		buf_block_buf_fix_dec(block);
		return(FALSE);
	}

	mtr_memo_push(mtr, block, fix_type);

#if defined UNIV_DEBUG || defined UNIV_BUF_DEBUG
	ut_a(++buf_dbg_counter % 5771 || buf_validate());
	ut_a(block->page.buf_fix_count > 0);
	ut_a(buf_block_get_state(block) == BUF_BLOCK_FILE_PAGE);
#endif /* UNIV_DEBUG || UNIV_BUF_DEBUG */

	ut_d(buf_page_mutex_enter(block));
	ut_ad(!block->page.file_page_was_freed);
	ut_d(buf_page_mutex_exit(block));

	if (!access_time) {
		/* In the case of a first access, try to apply linear
		read-ahead */
		buf_read_ahead_linear(block->page.id, block->zip_size(),
				      ibuf_inside(mtr));
	}

	buf_pool = buf_pool_from_block(block);
	buf_pool->stat.n_page_gets++;

	return(TRUE);
}

/********************************************************************//**
This is used to get access to a known database page, when no waiting can be
done. For example, if a search in an adaptive hash index leads us to this
frame.
@return TRUE if success */
ibool
buf_page_get_known_nowait(
/*======================*/
	ulint		rw_latch,/*!< in: RW_S_LATCH, RW_X_LATCH */
	buf_block_t*	block,	/*!< in: the known page */
	ulint		mode,	/*!< in: BUF_MAKE_YOUNG or BUF_KEEP_OLD */
	const char*	file,	/*!< in: file name */
	unsigned	line,	/*!< in: line where called */
	mtr_t*		mtr)	/*!< in: mini-transaction */
{
	buf_pool_t*	buf_pool;
	ibool		success;

	ut_ad(mtr->is_active());
	ut_ad((rw_latch == RW_S_LATCH) || (rw_latch == RW_X_LATCH));

	buf_page_mutex_enter(block);

	if (buf_block_get_state(block) == BUF_BLOCK_REMOVE_HASH) {
		/* Another thread is just freeing the block from the LRU list
		of the buffer pool: do not try to access this page; this
		attempt to access the page can only come through the hash
		index because when the buffer block state is ..._REMOVE_HASH,
		we have already removed it from the page address hash table
		of the buffer pool. */

		buf_page_mutex_exit(block);

		return(FALSE);
	}

	ut_a(buf_block_get_state(block) == BUF_BLOCK_FILE_PAGE);

	buf_block_buf_fix_inc(block, file, line);

	buf_page_set_accessed(&block->page);

	buf_page_mutex_exit(block);

	buf_pool = buf_pool_from_block(block);

#ifdef BTR_CUR_HASH_ADAPT
	if (mode == BUF_MAKE_YOUNG) {
		buf_page_make_young_if_needed(&block->page);
	}
#endif /* BTR_CUR_HASH_ADAPT */

	ut_ad(!ibuf_inside(mtr) || mode == BUF_KEEP_OLD);

	mtr_memo_type_t	fix_type;

	switch (rw_latch) {
	case RW_S_LATCH:
		success = rw_lock_s_lock_nowait(&block->lock, file, line);
		fix_type = MTR_MEMO_PAGE_S_FIX;
		break;
	case RW_X_LATCH:
		success = rw_lock_x_lock_func_nowait_inline(
			&block->lock, file, line);

		fix_type = MTR_MEMO_PAGE_X_FIX;
		break;
	default:
		ut_error; /* RW_SX_LATCH is not implemented yet */
	}

	if (!success) {
		buf_block_buf_fix_dec(block);
		return(FALSE);
	}

	mtr_memo_push(mtr, block, fix_type);

#if defined UNIV_DEBUG || defined UNIV_BUF_DEBUG
	ut_a(++buf_dbg_counter % 5771 || buf_validate());
	ut_a(block->page.buf_fix_count > 0);
	ut_a(buf_block_get_state(block) == BUF_BLOCK_FILE_PAGE);
#endif /* UNIV_DEBUG || UNIV_BUF_DEBUG */

#ifdef UNIV_DEBUG
	if (mode != BUF_KEEP_OLD) {
		/* If mode == BUF_KEEP_OLD, we are executing an I/O
		completion routine.  Avoid a bogus assertion failure
		when ibuf_merge_or_delete_for_page() is processing a
		page that was just freed due to DROP INDEX, or
		deleting a record from SYS_INDEXES. This check will be
		skipped in recv_recover_page() as well. */

# ifdef BTR_CUR_HASH_ADAPT
		ut_ad(!block->page.file_page_was_freed
		      || (block->index && block->index->freed()));
# else /* BTR_CUR_HASH_ADAPT */
		ut_ad(!block->page.file_page_was_freed);
# endif /* BTR_CUR_HASH_ADAPT */
	}
#endif /* UNIV_DEBUG */

	buf_pool->stat.n_page_gets++;

	return(TRUE);
}

/** Given a tablespace id and page number tries to get that page. If the
page is not in the buffer pool it is not loaded and NULL is returned.
Suitable for using when holding the lock_sys_t::mutex.
@param[in]	page_id	page id
@param[in]	file	file name
@param[in]	line	line where called
@param[in]	mtr	mini-transaction
@return pointer to a page or NULL */
buf_block_t*
buf_page_try_get_func(
	const page_id_t		page_id,
	const char*		file,
	unsigned		line,
	mtr_t*			mtr)
{
	buf_block_t*	block;
	ibool		success;
	buf_pool_t*	buf_pool = buf_pool_get(page_id);
	rw_lock_t*	hash_lock;

	ut_ad(mtr);
	ut_ad(mtr->is_active());

	block = buf_block_hash_get_s_locked(buf_pool, page_id, &hash_lock);

	if (!block || buf_block_get_state(block) != BUF_BLOCK_FILE_PAGE) {
		if (block) {
			rw_lock_s_unlock(hash_lock);
		}
		return(NULL);
	}

	ut_ad(!buf_pool_watch_is_sentinel(buf_pool, &block->page));

	buf_page_mutex_enter(block);
	rw_lock_s_unlock(hash_lock);

#if defined UNIV_DEBUG || defined UNIV_BUF_DEBUG
	ut_a(buf_block_get_state(block) == BUF_BLOCK_FILE_PAGE);
	ut_a(page_id == block->page.id);
#endif /* UNIV_DEBUG || UNIV_BUF_DEBUG */

	buf_block_buf_fix_inc(block, file, line);
	buf_page_mutex_exit(block);

	mtr_memo_type_t	fix_type = MTR_MEMO_PAGE_S_FIX;
	success = rw_lock_s_lock_nowait(&block->lock, file, line);

	if (!success) {
		/* Let us try to get an X-latch. If the current thread
		is holding an X-latch on the page, we cannot get an
		S-latch. */

		fix_type = MTR_MEMO_PAGE_X_FIX;
		success = rw_lock_x_lock_func_nowait_inline(&block->lock,
							    file, line);
	}

	if (!success) {
		buf_block_buf_fix_dec(block);
		return(NULL);
	}

	mtr_memo_push(mtr, block, fix_type);

#if defined UNIV_DEBUG || defined UNIV_BUF_DEBUG
	ut_a(++buf_dbg_counter % 5771 || buf_validate());
	ut_a(block->page.buf_fix_count > 0);
	ut_a(buf_block_get_state(block) == BUF_BLOCK_FILE_PAGE);
#endif /* UNIV_DEBUG || UNIV_BUF_DEBUG */

	ut_d(buf_page_mutex_enter(block));
	ut_d(ut_a(!block->page.file_page_was_freed));
	ut_d(buf_page_mutex_exit(block));

	buf_block_dbg_add_level(block, SYNC_NO_ORDER_CHECK);

	buf_pool->stat.n_page_gets++;

	return(block);
}

/********************************************************************//**
Initialize some fields of a control block. */
UNIV_INLINE
void
buf_page_init_low(
/*==============*/
	buf_page_t*	bpage)	/*!< in: block to init */
{
	bpage->flush_type = BUF_FLUSH_LRU;
	bpage->io_fix = BUF_IO_NONE;
	bpage->buf_fix_count = 0;
	bpage->old = 0;
	bpage->freed_page_clock = 0;
	bpage->access_time = 0;
	bpage->newest_modification = 0;
	bpage->oldest_modification = 0;
	bpage->real_size = 0;
	bpage->slot = NULL;

	HASH_INVALIDATE(bpage, hash);

	ut_d(bpage->file_page_was_freed = FALSE);
}

/** Inits a page to the buffer buf_pool.
@param[in,out]	buf_pool	buffer pool
@param[in]	page_id		page id
@param[in]	zip_size	ROW_FORMAT=COMPRESSED page size, or 0
@param[in,out]	block		block to init */
static
void
buf_page_init(
	buf_pool_t*		buf_pool,
	const page_id_t		page_id,
	ulint			zip_size,
	buf_block_t*		block)
{
	buf_page_t*	hash_page;

	ut_ad(buf_pool == buf_pool_get(page_id));
	ut_ad(buf_pool_mutex_own(buf_pool));

	ut_ad(buf_page_mutex_own(block));
	ut_a(buf_block_get_state(block) != BUF_BLOCK_FILE_PAGE);

	ut_ad(rw_lock_own(buf_page_hash_lock_get(buf_pool, page_id),
			  RW_LOCK_X));

	/* Set the state of the block */
	buf_block_set_file_page(block, page_id);

#ifdef UNIV_DEBUG_VALGRIND
	if (is_system_tablespace(page_id.space())) {
		/* Silence valid Valgrind warnings about uninitialized
		data being written to data files.  There are some unused
		bytes on some pages that InnoDB does not initialize. */
		UNIV_MEM_VALID(block->frame, srv_page_size);
	}
#endif /* UNIV_DEBUG_VALGRIND */

	buf_block_init_low(block);

	block->lock_hash_val = lock_rec_hash(page_id.space(),
					     page_id.page_no());

	buf_page_init_low(&block->page);

	/* Insert into the hash table of file pages */

	hash_page = buf_page_hash_get_low(buf_pool, page_id);

	if (hash_page == NULL) {
		/* Block not found in hash table */
	} else if (UNIV_LIKELY(buf_pool_watch_is_sentinel(buf_pool,
							  hash_page))) {
		/* Preserve the reference count. */
		ib_uint32_t	buf_fix_count = hash_page->buf_fix_count;

		ut_a(buf_fix_count > 0);

		block->page.buf_fix_count += buf_fix_count;

		buf_pool_watch_remove(buf_pool, hash_page);
	} else {
		ib::fatal() << "Page already foudn in the hash table: "
			    << page_id;
	}

	ut_ad(!block->page.in_zip_hash);
	ut_ad(!block->page.in_page_hash);
	ut_d(block->page.in_page_hash = TRUE);

	block->page.id = page_id;

	HASH_INSERT(buf_page_t, hash, buf_pool->page_hash,
		    page_id.fold(), &block->page);

	page_zip_set_size(&block->page.zip, zip_size);
}

/** Initialize a page for read to the buffer buf_pool. If the page is
(1) already in buf_pool, or
(2) if we specify to read only ibuf pages and the page is not an ibuf page, or
(3) if the space is deleted or being deleted,
then this function does nothing.
Sets the io_fix flag to BUF_IO_READ and sets a non-recursive exclusive lock
on the buffer frame. The io-handler must take care that the flag is cleared
and the lock released later.
@param[out]	err			DB_SUCCESS or DB_TABLESPACE_DELETED
@param[in]	mode			BUF_READ_IBUF_PAGES_ONLY, ...
@param[in]	page_id			page id
@param[in]	zip_size		ROW_FORMAT=COMPRESSED page size, or 0
@param[in]	unzip			whether the uncompressed page is
					requested (for ROW_FORMAT=COMPRESSED)
@return pointer to the block
@retval	NULL	in case of an error */
buf_page_t*
buf_page_init_for_read(
	dberr_t*		err,
	ulint			mode,
	const page_id_t		page_id,
	ulint			zip_size,
	bool			unzip)
{
	buf_block_t*	block;
	buf_page_t*	bpage	= NULL;
	buf_page_t*	watch_page;
	rw_lock_t*	hash_lock;
	mtr_t		mtr;
	bool		lru	= false;
	void*		data;
	buf_pool_t*	buf_pool = buf_pool_get(page_id);

	ut_ad(buf_pool);

	*err = DB_SUCCESS;

	if (mode == BUF_READ_IBUF_PAGES_ONLY) {
		/* It is a read-ahead within an ibuf routine */

		ut_ad(!ibuf_bitmap_page(page_id, zip_size));

		ibuf_mtr_start(&mtr);

		if (!recv_no_ibuf_operations
		    && !ibuf_page(page_id, zip_size, &mtr)) {

			ibuf_mtr_commit(&mtr);

			return(NULL);
		}
	} else {
		ut_ad(mode == BUF_READ_ANY_PAGE);
	}

	if (zip_size && !unzip && !recv_recovery_is_on()) {
		block = NULL;
	} else {
		block = buf_LRU_get_free_block(buf_pool);
		ut_ad(block);
		ut_ad(buf_pool_from_block(block) == buf_pool);
	}

	buf_pool_mutex_enter(buf_pool);

	hash_lock = buf_page_hash_lock_get(buf_pool, page_id);
	rw_lock_x_lock(hash_lock);

	watch_page = buf_page_hash_get_low(buf_pool, page_id);
	if (watch_page && !buf_pool_watch_is_sentinel(buf_pool, watch_page)) {
		/* The page is already in the buffer pool. */
		watch_page = NULL;
		rw_lock_x_unlock(hash_lock);
		if (block) {
			buf_page_mutex_enter(block);
			buf_LRU_block_free_non_file_page(block);
			buf_page_mutex_exit(block);
		}

		bpage = NULL;
		goto func_exit;
	}

	if (block) {
		bpage = &block->page;

		buf_page_mutex_enter(block);

		ut_ad(buf_pool_from_bpage(bpage) == buf_pool);

		buf_page_init(buf_pool, page_id, zip_size, block);

		/* Note: We are using the hash_lock for protection. This is
		safe because no other thread can lookup the block from the
		page hashtable yet. */

		buf_page_set_io_fix(bpage, BUF_IO_READ);

		rw_lock_x_unlock(hash_lock);

		/* The block must be put to the LRU list, to the old blocks */
		buf_LRU_add_block(bpage, TRUE/* to old blocks */);

		/* We set a pass-type x-lock on the frame because then
		the same thread which called for the read operation
		(and is running now at this point of code) can wait
		for the read to complete by waiting for the x-lock on
		the frame; if the x-lock were recursive, the same
		thread would illegally get the x-lock before the page
		read is completed.  The x-lock is cleared by the
		io-handler thread. */

		rw_lock_x_lock_gen(&block->lock, BUF_IO_READ);

		if (zip_size) {
			/* buf_pool->mutex may be released and
			reacquired by buf_buddy_alloc().  Thus, we
			must release block->mutex in order not to
			break the latching order in the reacquisition
			of buf_pool->mutex.  We also must defer this
			operation until after the block descriptor has
			been added to buf_pool->LRU and
			buf_pool->page_hash. */
			buf_page_mutex_exit(block);
			data = buf_buddy_alloc(buf_pool, zip_size, &lru);
			buf_page_mutex_enter(block);
			block->page.zip.data = (page_zip_t*) data;

			/* To maintain the invariant
			block->in_unzip_LRU_list
			== buf_page_belongs_to_unzip_LRU(&block->page)
			we have to add this block to unzip_LRU
			after block->page.zip.data is set. */
			ut_ad(buf_page_belongs_to_unzip_LRU(&block->page));
			buf_unzip_LRU_add_block(block, TRUE);
		}

		buf_page_mutex_exit(block);
	} else {
		rw_lock_x_unlock(hash_lock);

		/* The compressed page must be allocated before the
		control block (bpage), in order to avoid the
		invocation of buf_buddy_relocate_block() on
		uninitialized data. */
		data = buf_buddy_alloc(buf_pool, zip_size, &lru);

		rw_lock_x_lock(hash_lock);

		/* If buf_buddy_alloc() allocated storage from the LRU list,
		it released and reacquired buf_pool->mutex.  Thus, we must
		check the page_hash again, as it may have been modified. */
		if (UNIV_UNLIKELY(lru)) {

			watch_page = buf_page_hash_get_low(buf_pool, page_id);

			if (UNIV_UNLIKELY(watch_page
			    && !buf_pool_watch_is_sentinel(buf_pool,
							   watch_page))) {

				/* The block was added by some other thread. */
				rw_lock_x_unlock(hash_lock);
				watch_page = NULL;
				buf_buddy_free(buf_pool, data, zip_size);

				bpage = NULL;
				goto func_exit;
			}
		}

		bpage = buf_page_alloc_descriptor();

		/* Initialize the buf_pool pointer. */
		bpage->buf_pool_index = buf_pool_index(buf_pool);

		page_zip_des_init(&bpage->zip);
		page_zip_set_size(&bpage->zip, zip_size);
		bpage->zip.data = (page_zip_t*) data;

		mutex_enter(&buf_pool->zip_mutex);
		UNIV_MEM_DESC(bpage->zip.data, zip_size);

		buf_page_init_low(bpage);

		bpage->state = BUF_BLOCK_ZIP_PAGE;
		bpage->id = page_id;
		bpage->flush_observer = NULL;

		ut_d(bpage->in_page_hash = FALSE);
		ut_d(bpage->in_zip_hash = FALSE);
		ut_d(bpage->in_flush_list = FALSE);
		ut_d(bpage->in_free_list = FALSE);
		ut_d(bpage->in_LRU_list = FALSE);

		ut_d(bpage->in_page_hash = TRUE);

		if (watch_page != NULL) {

			/* Preserve the reference count. */
			ib_uint32_t	buf_fix_count;

			buf_fix_count = watch_page->buf_fix_count;

			ut_a(buf_fix_count > 0);

			bpage->buf_fix_count += buf_fix_count;

			ut_ad(buf_pool_watch_is_sentinel(buf_pool, watch_page));
			buf_pool_watch_remove(buf_pool, watch_page);
		}

		HASH_INSERT(buf_page_t, hash, buf_pool->page_hash,
			    bpage->id.fold(), bpage);

		rw_lock_x_unlock(hash_lock);

		/* The block must be put to the LRU list, to the old blocks.
		The zip size is already set into the page zip */
		buf_LRU_add_block(bpage, TRUE/* to old blocks */);
#if defined UNIV_DEBUG || defined UNIV_BUF_DEBUG
		buf_LRU_insert_zip_clean(bpage);
#endif /* UNIV_DEBUG || UNIV_BUF_DEBUG */

		buf_page_set_io_fix(bpage, BUF_IO_READ);

		mutex_exit(&buf_pool->zip_mutex);
	}

	buf_pool->n_pend_reads++;
func_exit:
	buf_pool_mutex_exit(buf_pool);

	if (mode == BUF_READ_IBUF_PAGES_ONLY) {

		ibuf_mtr_commit(&mtr);
	}

	ut_ad(!rw_lock_own_flagged(hash_lock,
				   RW_LOCK_FLAG_X | RW_LOCK_FLAG_S));
	ut_ad(!bpage || buf_page_in_file(bpage));

	return(bpage);
}

/** Initialize a page in the buffer pool. The page is usually not read
from a file even if it cannot be found in the buffer buf_pool. This is one
of the functions which perform to a block a state transition NOT_USED =>
FILE_PAGE (the other is buf_page_get_gen).
@param[in]	page_id		page id
@param[in]	zip_size	ROW_FORMAT=COMPRESSED page size, or 0
@param[in,out]	mtr		mini-transaction
@return pointer to the block, page bufferfixed */
buf_block_t*
buf_page_create(
	const page_id_t		page_id,
	ulint			zip_size,
	mtr_t*			mtr)
{
	buf_frame_t*	frame;
	buf_block_t*	block;
	buf_block_t*	free_block	= NULL;
	buf_pool_t*	buf_pool = buf_pool_get(page_id);
	rw_lock_t*	hash_lock;

	ut_ad(mtr->is_active());
	ut_ad(page_id.space() != 0 || !zip_size);

	free_block = buf_LRU_get_free_block(buf_pool);

	buf_pool_mutex_enter(buf_pool);

	hash_lock = buf_page_hash_lock_get(buf_pool, page_id);
	rw_lock_x_lock(hash_lock);

	block = (buf_block_t*) buf_page_hash_get_low(buf_pool, page_id);

	if (block
	    && buf_page_in_file(&block->page)
	    && !buf_pool_watch_is_sentinel(buf_pool, &block->page)) {
		ut_d(block->page.file_page_was_freed = FALSE);

		/* Page can be found in buf_pool */
		buf_pool_mutex_exit(buf_pool);
		rw_lock_x_unlock(hash_lock);

		buf_block_free(free_block);
#ifdef BTR_CUR_HASH_ADAPT
		if (block->page.state == BUF_BLOCK_FILE_PAGE
		    && UNIV_LIKELY_NULL(block->index)) {
			btr_search_drop_page_hash_index(block);
		}
#endif /* BTR_CUR_HASH_ADAPT */

		if (!recv_recovery_is_on()) {
			return buf_page_get_with_no_latch(page_id, zip_size,
							  mtr);
		}

		mutex_exit(&recv_sys.mutex);
		block = buf_page_get_with_no_latch(page_id, zip_size, mtr);
		mutex_enter(&recv_sys.mutex);
		return block;
	}

	/* If we get here, the page was not in buf_pool: init it there */

	DBUG_PRINT("ib_buf", ("create page %u:%u",
			      page_id.space(), page_id.page_no()));

	block = free_block;

	buf_page_mutex_enter(block);

	buf_page_init(buf_pool, page_id, zip_size, block);

	rw_lock_x_unlock(hash_lock);

	/* The block must be put to the LRU list */
	buf_LRU_add_block(&block->page, FALSE);

	buf_block_buf_fix_inc(block, __FILE__, __LINE__);
	buf_pool->stat.n_pages_created++;

	if (zip_size) {
		void*	data;
		bool	lru;

		/* Prevent race conditions during buf_buddy_alloc(),
		which may release and reacquire buf_pool->mutex,
		by IO-fixing and X-latching the block. */

		buf_page_set_io_fix(&block->page, BUF_IO_READ);
		rw_lock_x_lock(&block->lock);

		buf_page_mutex_exit(block);
		/* buf_pool->mutex may be released and reacquired by
		buf_buddy_alloc().  Thus, we must release block->mutex
		in order not to break the latching order in
		the reacquisition of buf_pool->mutex.  We also must
		defer this operation until after the block descriptor
		has been added to buf_pool->LRU and buf_pool->page_hash. */
		data = buf_buddy_alloc(buf_pool, zip_size, &lru);
		buf_page_mutex_enter(block);
		block->page.zip.data = (page_zip_t*) data;

		/* To maintain the invariant
		block->in_unzip_LRU_list
		== buf_page_belongs_to_unzip_LRU(&block->page)
		we have to add this block to unzip_LRU after
		block->page.zip.data is set. */
		ut_ad(buf_page_belongs_to_unzip_LRU(&block->page));
		buf_unzip_LRU_add_block(block, FALSE);

		buf_page_set_io_fix(&block->page, BUF_IO_NONE);
		rw_lock_x_unlock(&block->lock);
	}

	buf_pool_mutex_exit(buf_pool);

	mtr_memo_push(mtr, block, MTR_MEMO_BUF_FIX);

	buf_page_set_accessed(&block->page);

	buf_page_mutex_exit(block);

	/* Delete possible entries for the page from the insert buffer:
	such can exist if the page belonged to an index which was dropped */
	if (!recv_recovery_is_on()) {
		ibuf_merge_or_delete_for_page(NULL, page_id, zip_size, true);
	}

	frame = block->frame;

	memset(frame + FIL_PAGE_PREV, 0xff, 4);
	memset(frame + FIL_PAGE_NEXT, 0xff, 4);
	mach_write_to_2(frame + FIL_PAGE_TYPE, FIL_PAGE_TYPE_ALLOCATED);

	/* FIL_PAGE_FILE_FLUSH_LSN_OR_KEY_VERSION is only used on the
	following pages:
	(1) The first page of the InnoDB system tablespace (page 0:0)
	(2) FIL_RTREE_SPLIT_SEQ_NUM on R-tree pages
	(3) key_version on encrypted pages (not page 0:0) */

	memset(frame + FIL_PAGE_FILE_FLUSH_LSN_OR_KEY_VERSION, 0, 8);
	memset(frame + FIL_PAGE_LSN, 0, 8);

#if defined UNIV_DEBUG || defined UNIV_BUF_DEBUG
	ut_a(++buf_dbg_counter % 5771 || buf_validate());
#endif /* UNIV_DEBUG || UNIV_BUF_DEBUG */
	return(block);
}

/********************************************************************//**
Monitor the buffer page read/write activity, and increment corresponding
counter value if MONITOR_MODULE_BUF_PAGE (module_buf_page) module is
enabled. */
static
void
buf_page_monitor(
/*=============*/
	const buf_page_t*	bpage,	/*!< in: pointer to the block */
	enum buf_io_fix		io_type)/*!< in: io_fix types */
{
	const byte*	frame;
	monitor_id_t	counter;

	/* If the counter module is not turned on, just return */
	if (!MONITOR_IS_ON(MONITOR_MODULE_BUF_PAGE)) {
		return;
	}

	ut_a(io_type == BUF_IO_READ || io_type == BUF_IO_WRITE);

	frame = bpage->zip.data
		? bpage->zip.data
		: ((buf_block_t*) bpage)->frame;

	switch (fil_page_get_type(frame)) {
		ulint	level;
	case FIL_PAGE_TYPE_INSTANT:
	case FIL_PAGE_INDEX:
	case FIL_PAGE_RTREE:
		level = btr_page_get_level(frame);

		/* Check if it is an index page for insert buffer */
		if (fil_page_get_type(frame) == FIL_PAGE_INDEX
		    && btr_page_get_index_id(frame)
		    == (index_id_t)(DICT_IBUF_ID_MIN + IBUF_SPACE_ID)) {
			if (level == 0) {
				counter = MONITOR_RW_COUNTER(
					io_type, MONITOR_INDEX_IBUF_LEAF_PAGE);
			} else {
				counter = MONITOR_RW_COUNTER(
					io_type,
					MONITOR_INDEX_IBUF_NON_LEAF_PAGE);
			}
		} else {
			if (level == 0) {
				counter = MONITOR_RW_COUNTER(
					io_type, MONITOR_INDEX_LEAF_PAGE);
			} else {
				counter = MONITOR_RW_COUNTER(
					io_type, MONITOR_INDEX_NON_LEAF_PAGE);
			}
		}
		break;

	case FIL_PAGE_UNDO_LOG:
		counter = MONITOR_RW_COUNTER(io_type, MONITOR_UNDO_LOG_PAGE);
		break;

	case FIL_PAGE_INODE:
		counter = MONITOR_RW_COUNTER(io_type, MONITOR_INODE_PAGE);
		break;

	case FIL_PAGE_IBUF_FREE_LIST:
		counter = MONITOR_RW_COUNTER(io_type,
					     MONITOR_IBUF_FREELIST_PAGE);
		break;

	case FIL_PAGE_IBUF_BITMAP:
		counter = MONITOR_RW_COUNTER(io_type,
					     MONITOR_IBUF_BITMAP_PAGE);
		break;

	case FIL_PAGE_TYPE_SYS:
		counter = MONITOR_RW_COUNTER(io_type, MONITOR_SYSTEM_PAGE);
		break;

	case FIL_PAGE_TYPE_TRX_SYS:
		counter = MONITOR_RW_COUNTER(io_type, MONITOR_TRX_SYSTEM_PAGE);
		break;

	case FIL_PAGE_TYPE_FSP_HDR:
		counter = MONITOR_RW_COUNTER(io_type, MONITOR_FSP_HDR_PAGE);
		break;

	case FIL_PAGE_TYPE_XDES:
		counter = MONITOR_RW_COUNTER(io_type, MONITOR_XDES_PAGE);
		break;

	case FIL_PAGE_TYPE_BLOB:
		counter = MONITOR_RW_COUNTER(io_type, MONITOR_BLOB_PAGE);
		break;

	case FIL_PAGE_TYPE_ZBLOB:
		counter = MONITOR_RW_COUNTER(io_type, MONITOR_ZBLOB_PAGE);
		break;

	case FIL_PAGE_TYPE_ZBLOB2:
		counter = MONITOR_RW_COUNTER(io_type, MONITOR_ZBLOB2_PAGE);
		break;

	default:
		counter = MONITOR_RW_COUNTER(io_type, MONITOR_OTHER_PAGE);
	}

	MONITOR_INC_NOCHECK(counter);
}

/** Mark a table corrupted.
@param[in]	bpage	corrupted page
@param[in]	space	tablespace of the corrupted page */
ATTRIBUTE_COLD
static void buf_mark_space_corrupt(buf_page_t* bpage, const fil_space_t& space)
{
	/* If block is not encrypted find the table with specified
	space id, and mark it corrupted. Encrypted tables
	are marked unusable later e.g. in ::open(). */
	if (!space.crypt_data
	    || space.crypt_data->type == CRYPT_SCHEME_UNENCRYPTED) {
		dict_set_corrupted_by_space(&space);
	} else {
		dict_set_encrypted_by_space(&space);
	}
}

/** Mark a table corrupted.
@param[in]	bpage	Corrupted page
@param[in]	space	Corrupted page belongs to tablespace
Also remove the bpage from LRU list. */
static
void
buf_corrupt_page_release(buf_page_t* bpage, const fil_space_t* space)
{
	buf_pool_t*	buf_pool = buf_pool_from_bpage(bpage);
	const ibool	uncompressed = (buf_page_get_state(bpage)
					== BUF_BLOCK_FILE_PAGE);
	page_id_t	old_page_id = bpage->id;

	/* First unfix and release lock on the bpage */
	buf_pool_mutex_enter(buf_pool);
	mutex_enter(buf_page_get_mutex(bpage));
	ut_ad(buf_page_get_io_fix(bpage) == BUF_IO_READ);
	ut_ad(bpage->id.space() == space->id);

	/* buf_fix_count can be greater than zero. Because other thread
	can wait in buf_page_wait_read() for the page to be read. */

	bpage->id.set_corrupt_id();
	/* Set BUF_IO_NONE before we remove the block from LRU list */
	buf_page_set_io_fix(bpage, BUF_IO_NONE);

	if (uncompressed) {
		rw_lock_x_unlock_gen(
			&((buf_block_t*) bpage)->lock,
			BUF_IO_READ);
	}

	mutex_exit(buf_page_get_mutex(bpage));

	if (!srv_force_recovery) {
		buf_mark_space_corrupt(bpage, *space);
	}

	/* After this point bpage can't be referenced. */
	buf_LRU_free_one_page(bpage, old_page_id);

	ut_ad(buf_pool->n_pend_reads > 0);
	buf_pool->n_pend_reads--;

	buf_pool_mutex_exit(buf_pool);
}

/** Check if the encrypted page is corrupted for the full crc32 format.
@param[in]	space_id	page belongs to space id
@param[in]	dst_frame	page
@param[in]	is_compressed	compressed page
@return true if page is corrupted or false if it isn't */
static bool buf_page_full_crc32_is_corrupted(
	ulint		space_id,
	const byte*	dst_frame,
	bool		is_compressed)
{
	if (!is_compressed
	    && memcmp(dst_frame + FIL_PAGE_LSN + 4,
		      dst_frame + srv_page_size - FIL_PAGE_FCRC32_END_LSN, 4)) {
		return true;
	}

	if (space_id != mach_read_from_4(dst_frame + FIL_PAGE_SPACE_ID)) {
		return true;
	}

	return false;
}

/** Check if page is maybe compressed, encrypted or both when we encounter
corrupted page. Note that we can't be 100% sure if page is corrupted
or decrypt/decompress just failed.
@param[in,out]	bpage		page
@param[in,out]	space		tablespace from fil_space_acquire_for_io()
@return	whether the operation succeeded
@retval	DB_SUCCESS		if page has been read and is not corrupted
@retval	DB_PAGE_CORRUPTED	if page based on checksum check is corrupted
@retval	DB_DECRYPTION_FAILED	if page post encryption checksum matches but
after decryption normal page checksum does not match.
@retval	DB_TABLESPACE_DELETED	if accessed tablespace is not found */
static dberr_t buf_page_check_corrupt(buf_page_t* bpage, fil_space_t* space)
{
	ut_ad(space->pending_io());

	byte* dst_frame = (bpage->zip.data) ? bpage->zip.data :
		((buf_block_t*) bpage)->frame;
	dberr_t err = DB_SUCCESS;
	uint key_version = buf_page_get_key_version(dst_frame, space->flags);

	/* In buf_decrypt_after_read we have either decrypted the page if
	page post encryption checksum matches and used key_id is found
	from the encryption plugin. If checksum did not match page was
	not decrypted and it could be either encrypted and corrupted
	or corrupted or good page. If we decrypted, there page could
	still be corrupted if used key does not match. */
	const bool seems_encrypted = !space->full_crc32() && key_version
		&& space->crypt_data
		&& space->crypt_data->type != CRYPT_SCHEME_UNENCRYPTED;
	ut_ad(space->purpose != FIL_TYPE_TEMPORARY || space->full_crc32());

	/* If traditional checksums match, we assume that page is
	not anymore encrypted. */
	if (space->full_crc32()
	    && !buf_is_zeroes(span<const byte>(dst_frame,
					       space->physical_size()))
	    && (key_version || space->is_compressed()
		|| space->purpose == FIL_TYPE_TEMPORARY)) {
		if (buf_page_full_crc32_is_corrupted(
			    space->id, dst_frame, space->is_compressed())) {
			err = DB_PAGE_CORRUPTED;
		}
	} else if (buf_page_is_corrupted(true, dst_frame, space->flags)) {
		err = DB_PAGE_CORRUPTED;
	}

	if (seems_encrypted && err == DB_PAGE_CORRUPTED
	    && bpage->id.page_no() != 0) {
		err = DB_DECRYPTION_FAILED;

		ib::error()
			<< "The page " << bpage->id << " in file '"
			<< space->chain.start->name
			<< "' cannot be decrypted.";

		ib::info()
			<< "However key management plugin or used key_version "
			<< key_version
			<< " is not found or"
			" used encryption algorithm or method does not match.";

		if (bpage->id.space() != TRX_SYS_SPACE) {
			ib::info()
				<< "Marking tablespace as missing."
				" You may drop this table or"
				" install correct key management plugin"
				" and key file.";
		}
	}

	return (err);
}

/** Complete a read or write request of a file page to or from the buffer pool.
@param[in,out]	bpage	page to complete
@param[in]	dblwr	whether the doublewrite buffer was used (on write)
@param[in]	evict	whether or not to evict the page from LRU list
@return whether the operation succeeded
@retval	DB_SUCCESS		always when writing, or if a read page was OK
@retval	DB_TABLESPACE_DELETED	if the tablespace does not exist
@retval	DB_PAGE_CORRUPTED	if the checksum fails on a page read
@retval	DB_DECRYPTION_FAILED	if page post encryption checksum matches but
				after decryption normal page checksum does
				not match */
UNIV_INTERN
dberr_t
buf_page_io_complete(buf_page_t* bpage, bool dblwr, bool evict)
{
	enum buf_io_fix	io_type;
	buf_pool_t*	buf_pool = buf_pool_from_bpage(bpage);
	const bool	uncompressed = (buf_page_get_state(bpage)
					== BUF_BLOCK_FILE_PAGE);
	ut_a(buf_page_in_file(bpage));

	/* We do not need protect io_fix here by mutex to read
	it because this is the only function where we can change the value
	from BUF_IO_READ or BUF_IO_WRITE to some other value, and our code
	ensures that this is the only thread that handles the i/o for this
	block. */

	io_type = buf_page_get_io_fix(bpage);
	ut_ad(io_type == BUF_IO_READ || io_type == BUF_IO_WRITE);
	ut_ad(!!bpage->zip.ssize == (bpage->zip.data != NULL));
	ut_ad(uncompressed || bpage->zip.data);

	if (io_type == BUF_IO_READ) {
		ulint	read_page_no = 0;
		ulint	read_space_id = 0;
		byte*	frame = bpage->zip.data
			? bpage->zip.data
			: reinterpret_cast<buf_block_t*>(bpage)->frame;
		ut_ad(frame);
		fil_space_t* space = fil_space_acquire_for_io(
			bpage->id.space());
		if (!space) {
			return DB_TABLESPACE_DELETED;
		}

		dberr_t	err;

		if (!buf_page_decrypt_after_read(bpage, space)) {
			err = DB_DECRYPTION_FAILED;
			goto database_corrupted;
		}

		if (bpage->zip.data && uncompressed) {
			buf_pool->n_pend_unzip++;
			ibool ok = buf_zip_decompress((buf_block_t*) bpage,
						      FALSE);
			buf_pool->n_pend_unzip--;

			if (!ok) {
				ib::info() << "Page "
					   << bpage->id
					   << " zip_decompress failure.";

				err = DB_PAGE_CORRUPTED;
				goto database_corrupted;
			}
		}

		/* If this page is not uninitialized and not in the
		doublewrite buffer, then the page number and space id
		should be the same as in block. */
		read_page_no = mach_read_from_4(frame + FIL_PAGE_OFFSET);
		read_space_id = mach_read_from_4(
			frame + FIL_PAGE_ARCH_LOG_NO_OR_SPACE_ID);

		if (bpage->id.space() == TRX_SYS_SPACE
		    && buf_dblwr_page_inside(bpage->id.page_no())) {

			ib::error() << "Reading page " << bpage->id
				<< ", which is in the doublewrite buffer!";

		} else if (read_space_id == 0 && read_page_no == 0) {
			/* This is likely an uninitialized page. */
		} else if (((!space->full_crc32()
			     || bpage->id.space() != TRX_SYS_SPACE)
			    && bpage->id.space() != read_space_id)
			   || bpage->id.page_no() != read_page_no) {
			/* We do not compare space_id to read_space_id
			in the system tablespace unless space->full_crc32(),
			because the field was written as garbage before
			MySQL 4.1.1, which introduced support for
			innodb_file_per_table. */

			if (space->full_crc32()
			    && *reinterpret_cast<uint32_t*>
			    (&frame[FIL_PAGE_FCRC32_KEY_VERSION])
			    && space->crypt_data
			    && space->crypt_data->type
			    != CRYPT_SCHEME_UNENCRYPTED) {
				ib::error() << "Cannot decrypt " << bpage->id;
				err = DB_DECRYPTION_FAILED;
				goto release_page;
			}

			ib::error() << "Space id and page no stored in "
				"the page, read in are "
				<< page_id_t(read_space_id, read_page_no)
				<< ", should be " << bpage->id;
		}

		err = buf_page_check_corrupt(bpage, space);

		if (err != DB_SUCCESS) {
database_corrupted:
			/* Not a real corruption if it was triggered by
			error injection */
			DBUG_EXECUTE_IF(
				"buf_page_import_corrupt_failure",
				if (!is_predefined_tablespace(
					    bpage->id.space())) {
					buf_corrupt_page_release(bpage, space);
					ib::info() << "Simulated IMPORT "
						"corruption";
					space->release_for_io();
					return(err);
				}
				err = DB_SUCCESS;
				goto page_not_corrupt;
			);

			if (uncompressed && bpage->zip.data) {
				memset(reinterpret_cast<buf_block_t*>(bpage)
				       ->frame, 0, srv_page_size);
			}

			if (err == DB_PAGE_CORRUPTED) {
				ib::error()
					<< "Database page corruption on disk"
					" or a failed file read of tablespace "
					<< space->name << " page " << bpage->id
					<< ". You may have to recover from "
					<< "a backup.";

				buf_page_print(frame, bpage->zip_size());

				ib::info()
					<< "It is also possible that your"
					" operating system has corrupted"
					" its own file cache and rebooting"
					" your computer removes the error."
					" If the corrupt page is an index page."
					" You can also try to fix the"
					" corruption by dumping, dropping,"
					" and reimporting the corrupt table."
					" You can use CHECK TABLE to scan"
					" your table for corruption. "
					<< FORCE_RECOVERY_MSG;
			}

			if (!srv_force_recovery) {

				/* If page space id is larger than TRX_SYS_SPACE
				(0), we will attempt to mark the corresponding
				table as corrupted instead of crashing server */
				if (bpage->id.space() == TRX_SYS_SPACE) {
					ib::fatal() << "Aborting because of"
						" a corrupt database page.";
				}

				buf_corrupt_page_release(bpage, space);
				space->release_for_io();
				return(err);
			}
		}

		DBUG_EXECUTE_IF("buf_page_import_corrupt_failure",
				page_not_corrupt: bpage = bpage; );

		if (err == DB_PAGE_CORRUPTED
		    || err == DB_DECRYPTION_FAILED) {
release_page:
			const page_id_t corrupt_page_id = bpage->id;

			buf_corrupt_page_release(bpage, space);

			if (recv_recovery_is_on()) {
				recv_recover_corrupt_page(corrupt_page_id);
			}

			space->release_for_io();
			return err;
		}

		if (recv_recovery_is_on()) {
			recv_recover_page(bpage);
		}

		if (uncompressed
		    && !recv_no_ibuf_operations
		    && (bpage->id.space() == 0
			|| !is_predefined_tablespace(bpage->id.space()))
		    && fil_page_get_type(frame) == FIL_PAGE_INDEX
		    && page_is_leaf(frame)) {
			ibuf_merge_or_delete_for_page(
				reinterpret_cast<buf_block_t*>(bpage),
				bpage->id, bpage->zip_size(), true);
		}

		space->release_for_io();
	} else {
		/* io_type == BUF_IO_WRITE */
		if (bpage->slot) {
			/* Mark slot free */
			bpage->slot->release();
			bpage->slot = NULL;
		}
	}

	BPageMutex* block_mutex = buf_page_get_mutex(bpage);
	buf_pool_mutex_enter(buf_pool);
	mutex_enter(block_mutex);

	/* Because this thread which does the unlocking is not the same that
	did the locking, we use a pass value != 0 in unlock, which simply
	removes the newest lock debug record, without checking the thread
	id. */

	buf_page_set_io_fix(bpage, BUF_IO_NONE);
	buf_page_monitor(bpage, io_type);

	if (io_type == BUF_IO_READ) {
		/* NOTE that the call to ibuf may have moved the ownership of
		the x-latch to this OS thread: do not let this confuse you in
		debugging! */

		ut_ad(buf_pool->n_pend_reads > 0);
		buf_pool->n_pend_reads--;
		buf_pool->stat.n_pages_read++;

		if (uncompressed) {
			rw_lock_x_unlock_gen(&((buf_block_t*) bpage)->lock,
					     BUF_IO_READ);
		}

		mutex_exit(block_mutex);
	} else {
		/* Write means a flush operation: call the completion
		routine in the flush system */

		buf_flush_write_complete(bpage, dblwr);

		if (uncompressed) {
			rw_lock_sx_unlock_gen(&((buf_block_t*) bpage)->lock,
					      BUF_IO_WRITE);
		}

		buf_pool->stat.n_pages_written++;

		/* We decide whether or not to evict the page from the
		LRU list based on the flush_type.
		* BUF_FLUSH_LIST: don't evict
		* BUF_FLUSH_LRU: always evict
		* BUF_FLUSH_SINGLE_PAGE: eviction preference is passed
		by the caller explicitly. */
		if (buf_page_get_flush_type(bpage) == BUF_FLUSH_LRU) {
			evict = true;
		}

		mutex_exit(block_mutex);

		if (evict) {
			buf_LRU_free_page(bpage, true);
		}
	}

	DBUG_PRINT("ib_buf", ("%s page %u:%u",
			      io_type == BUF_IO_READ ? "read" : "wrote",
			      bpage->id.space(), bpage->id.page_no()));

	buf_pool_mutex_exit(buf_pool);

	return DB_SUCCESS;
}

/*********************************************************************//**
Asserts that all file pages in the buffer are in a replaceable state.
@return TRUE */
static
ibool
buf_all_freed_instance(
/*===================*/
	buf_pool_t*	buf_pool)	/*!< in: buffer pool instancce */
{
	ulint		i;
	buf_chunk_t*	chunk;

	ut_ad(buf_pool);

	buf_pool_mutex_enter(buf_pool);

	chunk = buf_pool->chunks;

	for (i = buf_pool->n_chunks; i--; chunk++) {

		if (const buf_block_t* block = buf_chunk_not_freed(chunk)) {
			ib::fatal() << "Page " << block->page.id
				<< " still fixed or dirty";
		}
	}

	buf_pool_mutex_exit(buf_pool);

	return(TRUE);
}

/** Refreshes the statistics used to print per-second averages.
@param[in,out]	buf_pool	buffer pool instance */
static
void
buf_refresh_io_stats(
	buf_pool_t*	buf_pool)
{
	buf_pool->last_printout_time = time(NULL);
	buf_pool->old_stat = buf_pool->stat;
}

/*********************************************************************//**
Invalidates file pages in one buffer pool instance */
static
void
buf_pool_invalidate_instance(
/*=========================*/
	buf_pool_t*	buf_pool)	/*!< in: buffer pool instance */
{
	ulint		i;

	buf_pool_mutex_enter(buf_pool);

	for (i = BUF_FLUSH_LRU; i < BUF_FLUSH_N_TYPES; i++) {

		/* As this function is called during startup and
		during redo application phase during recovery, InnoDB
		is single threaded (apart from IO helper threads) at
		this stage. No new write batch can be in intialization
		stage at this point. */
		ut_ad(buf_pool->init_flush[i] == FALSE);

		/* However, it is possible that a write batch that has
		been posted earlier is still not complete. For buffer
		pool invalidation to proceed we must ensure there is NO
		write activity happening. */
		if (buf_pool->n_flush[i] > 0) {
			buf_flush_t	type = static_cast<buf_flush_t>(i);

			buf_pool_mutex_exit(buf_pool);
			buf_flush_wait_batch_end(buf_pool, type);
			buf_pool_mutex_enter(buf_pool);
		}
	}

	buf_pool_mutex_exit(buf_pool);

	ut_ad(buf_all_freed_instance(buf_pool));

	buf_pool_mutex_enter(buf_pool);

	while (buf_LRU_scan_and_free_block(buf_pool, true)) {
	}

	ut_ad(UT_LIST_GET_LEN(buf_pool->LRU) == 0);
	ut_ad(UT_LIST_GET_LEN(buf_pool->unzip_LRU) == 0);

	buf_pool->freed_page_clock = 0;
	buf_pool->LRU_old = NULL;
	buf_pool->LRU_old_len = 0;

	memset(&buf_pool->stat, 0x00, sizeof(buf_pool->stat));
	buf_refresh_io_stats(buf_pool);

	buf_pool_mutex_exit(buf_pool);
}

/*********************************************************************//**
Invalidates the file pages in the buffer pool when an archive recovery is
completed. All the file pages buffered must be in a replaceable state when
this function is called: not latched and not modified. */
void
buf_pool_invalidate(void)
/*=====================*/
{
	ulint   i;

	for (i = 0; i < srv_buf_pool_instances; i++) {
		buf_pool_invalidate_instance(buf_pool_from_array(i));
	}
}

#if defined UNIV_DEBUG || defined UNIV_BUF_DEBUG
/*********************************************************************//**
Validates data in one buffer pool instance
@return TRUE */
static
ibool
buf_pool_validate_instance(
/*=======================*/
	buf_pool_t*	buf_pool)	/*!< in: buffer pool instance */
{
	buf_page_t*	b;
	buf_chunk_t*	chunk;
	ulint		i;
	ulint		n_lru_flush	= 0;
	ulint		n_page_flush	= 0;
	ulint		n_list_flush	= 0;
	ulint		n_lru		= 0;
	ulint		n_flush		= 0;
	ulint		n_free		= 0;
	ulint		n_zip		= 0;

	ut_ad(buf_pool);

	buf_pool_mutex_enter(buf_pool);
	hash_lock_x_all(buf_pool->page_hash);

	chunk = buf_pool->chunks;

	/* Check the uncompressed blocks. */

	for (i = buf_pool->n_chunks; i--; chunk++) {

		ulint		j;
		buf_block_t*	block = chunk->blocks;

		for (j = chunk->size; j--; block++) {

			buf_page_mutex_enter(block);

			switch (buf_block_get_state(block)) {
			case BUF_BLOCK_POOL_WATCH:
			case BUF_BLOCK_ZIP_PAGE:
			case BUF_BLOCK_ZIP_DIRTY:
				/* These should only occur on
				zip_clean, zip_free[], or flush_list. */
				ut_error;
				break;

			case BUF_BLOCK_FILE_PAGE:
				ut_a(buf_page_hash_get_low(
						buf_pool, block->page.id)
				     == &block->page);

				switch (buf_page_get_io_fix(&block->page)) {
				case BUF_IO_NONE:
					break;

				case BUF_IO_WRITE:
					switch (buf_page_get_flush_type(
							&block->page)) {
					case BUF_FLUSH_LRU:
						n_lru_flush++;
						goto assert_s_latched;
					case BUF_FLUSH_SINGLE_PAGE:
						n_page_flush++;
assert_s_latched:
						ut_a(rw_lock_is_locked(
							     &block->lock,
								     RW_LOCK_S)
						     || rw_lock_is_locked(
								&block->lock,
								RW_LOCK_SX));
						break;
					case BUF_FLUSH_LIST:
						n_list_flush++;
						break;
					default:
						ut_error;
					}

					break;

				case BUF_IO_READ:

					ut_a(rw_lock_is_locked(&block->lock,
							       RW_LOCK_X));
					break;

				case BUF_IO_PIN:
					break;
				}

				n_lru++;
				break;

			case BUF_BLOCK_NOT_USED:
				n_free++;
				break;

			case BUF_BLOCK_READY_FOR_USE:
			case BUF_BLOCK_MEMORY:
			case BUF_BLOCK_REMOVE_HASH:
				/* do nothing */
				break;
			}

			buf_page_mutex_exit(block);
		}
	}

	mutex_enter(&buf_pool->zip_mutex);

	/* Check clean compressed-only blocks. */

	for (b = UT_LIST_GET_FIRST(buf_pool->zip_clean); b;
	     b = UT_LIST_GET_NEXT(list, b)) {
		ut_a(buf_page_get_state(b) == BUF_BLOCK_ZIP_PAGE);
		switch (buf_page_get_io_fix(b)) {
		case BUF_IO_NONE:
		case BUF_IO_PIN:
			/* All clean blocks should be I/O-unfixed. */
			break;
		case BUF_IO_READ:
			/* In buf_LRU_free_page(), we temporarily set
			b->io_fix = BUF_IO_READ for a newly allocated
			control block in order to prevent
			buf_page_get_gen() from decompressing the block. */
			break;
		default:
			ut_error;
			break;
		}

		/* It is OK to read oldest_modification here because
		we have acquired buf_pool->zip_mutex above which acts
		as the 'block->mutex' for these bpages. */
		ut_a(!b->oldest_modification);
		ut_a(buf_page_hash_get_low(buf_pool, b->id) == b);
		n_lru++;
		n_zip++;
	}

	/* Check dirty blocks. */

	buf_flush_list_mutex_enter(buf_pool);
	for (b = UT_LIST_GET_FIRST(buf_pool->flush_list); b;
	     b = UT_LIST_GET_NEXT(list, b)) {
		ut_ad(b->in_flush_list);
		ut_a(b->oldest_modification);
		n_flush++;

		switch (buf_page_get_state(b)) {
		case BUF_BLOCK_ZIP_DIRTY:
			n_lru++;
			n_zip++;
			switch (buf_page_get_io_fix(b)) {
			case BUF_IO_NONE:
			case BUF_IO_READ:
			case BUF_IO_PIN:
				break;
			case BUF_IO_WRITE:
				switch (buf_page_get_flush_type(b)) {
				case BUF_FLUSH_LRU:
					n_lru_flush++;
					break;
				case BUF_FLUSH_SINGLE_PAGE:
					n_page_flush++;
					break;
				case BUF_FLUSH_LIST:
					n_list_flush++;
					break;
				default:
					ut_error;
				}
				break;
			}
			break;
		case BUF_BLOCK_FILE_PAGE:
			/* uncompressed page */
			break;
		case BUF_BLOCK_POOL_WATCH:
		case BUF_BLOCK_ZIP_PAGE:
		case BUF_BLOCK_NOT_USED:
		case BUF_BLOCK_READY_FOR_USE:
		case BUF_BLOCK_MEMORY:
		case BUF_BLOCK_REMOVE_HASH:
			ut_error;
			break;
		}
		ut_a(buf_page_hash_get_low(buf_pool, b->id) == b);
	}

	ut_a(UT_LIST_GET_LEN(buf_pool->flush_list) == n_flush);

	hash_unlock_x_all(buf_pool->page_hash);
	buf_flush_list_mutex_exit(buf_pool);

	mutex_exit(&buf_pool->zip_mutex);

	if (buf_pool->curr_size == buf_pool->old_size
	    && n_lru + n_free > buf_pool->curr_size + n_zip) {

		ib::fatal() << "n_LRU " << n_lru << ", n_free " << n_free
			<< ", pool " << buf_pool->curr_size
			<< " zip " << n_zip << ". Aborting...";
	}

	ut_a(UT_LIST_GET_LEN(buf_pool->LRU) == n_lru);
	if (buf_pool->curr_size == buf_pool->old_size
	    && UT_LIST_GET_LEN(buf_pool->free) != n_free) {

		ib::fatal() << "Free list len "
			<< UT_LIST_GET_LEN(buf_pool->free)
			<< ", free blocks " << n_free << ". Aborting...";
	}

	ut_a(buf_pool->n_flush[BUF_FLUSH_LIST] == n_list_flush);
	ut_a(buf_pool->n_flush[BUF_FLUSH_LRU] == n_lru_flush);
	ut_a(buf_pool->n_flush[BUF_FLUSH_SINGLE_PAGE] == n_page_flush);

	buf_pool_mutex_exit(buf_pool);

	ut_a(buf_LRU_validate());
	ut_a(buf_flush_validate(buf_pool));

	return(TRUE);
}

/*********************************************************************//**
Validates the buffer buf_pool data structure.
@return TRUE */
ibool
buf_validate(void)
/*==============*/
{
	ulint	i;

	for (i = 0; i < srv_buf_pool_instances; i++) {
		buf_pool_t*	buf_pool;

		buf_pool = buf_pool_from_array(i);

		buf_pool_validate_instance(buf_pool);
	}
	return(TRUE);
}

#endif /* UNIV_DEBUG || UNIV_BUF_DEBUG */

#if defined UNIV_DEBUG_PRINT || defined UNIV_DEBUG || defined UNIV_BUF_DEBUG
/*********************************************************************//**
Prints info of the buffer buf_pool data structure for one instance. */
static
void
buf_print_instance(
/*===============*/
	buf_pool_t*	buf_pool)
{
	index_id_t*	index_ids;
	ulint*		counts;
	ulint		size;
	ulint		i;
	ulint		j;
	index_id_t	id;
	ulint		n_found;
	buf_chunk_t*	chunk;
	dict_index_t*	index;

	ut_ad(buf_pool);

	size = buf_pool->curr_size;

	index_ids = static_cast<index_id_t*>(
		ut_malloc_nokey(size * sizeof *index_ids));

	counts = static_cast<ulint*>(ut_malloc_nokey(sizeof(ulint) * size));

	buf_pool_mutex_enter(buf_pool);
	buf_flush_list_mutex_enter(buf_pool);

	ib::info() << *buf_pool;

	buf_flush_list_mutex_exit(buf_pool);

	/* Count the number of blocks belonging to each index in the buffer */

	n_found = 0;

	chunk = buf_pool->chunks;

	for (i = buf_pool->n_chunks; i--; chunk++) {
		buf_block_t*	block		= chunk->blocks;
		ulint		n_blocks	= chunk->size;

		for (; n_blocks--; block++) {
			const buf_frame_t* frame = block->frame;

			if (fil_page_index_page_check(frame)) {

				id = btr_page_get_index_id(frame);

				/* Look for the id in the index_ids array */
				j = 0;

				while (j < n_found) {

					if (index_ids[j] == id) {
						counts[j]++;

						break;
					}
					j++;
				}

				if (j == n_found) {
					n_found++;
					index_ids[j] = id;
					counts[j] = 1;
				}
			}
		}
	}

	buf_pool_mutex_exit(buf_pool);

	for (i = 0; i < n_found; i++) {
		index = dict_index_get_if_in_cache(index_ids[i]);

		if (!index) {
			ib::info() << "Block count for index "
				<< index_ids[i] << " in buffer is about "
				<< counts[i];
		} else {
			ib::info() << "Block count for index " << index_ids[i]
				<< " in buffer is about " << counts[i]
				<< ", index " << index->name
				<< " of table " << index->table->name;
		}
	}

	ut_free(index_ids);
	ut_free(counts);

	ut_a(buf_pool_validate_instance(buf_pool));
}

/*********************************************************************//**
Prints info of the buffer buf_pool data structure. */
void
buf_print(void)
/*===========*/
{
	ulint   i;

	for (i = 0; i < srv_buf_pool_instances; i++) {
		buf_pool_t*	buf_pool;

		buf_pool = buf_pool_from_array(i);
		buf_print_instance(buf_pool);
	}
}
#endif /* UNIV_DEBUG_PRINT || UNIV_DEBUG || UNIV_BUF_DEBUG */

#ifdef UNIV_DEBUG
/*********************************************************************//**
Returns the number of latched pages in the buffer pool.
@return number of latched pages */
static
ulint
buf_get_latched_pages_number_instance(
/*==================================*/
	buf_pool_t*	buf_pool)	/*!< in: buffer pool instance */
{
	buf_page_t*	b;
	ulint		i;
	buf_chunk_t*	chunk;
	ulint		fixed_pages_number = 0;

	buf_pool_mutex_enter(buf_pool);

	chunk = buf_pool->chunks;

	for (i = buf_pool->n_chunks; i--; chunk++) {
		buf_block_t*	block;
		ulint		j;

		block = chunk->blocks;

		for (j = chunk->size; j--; block++) {
			if (buf_block_get_state(block)
			    != BUF_BLOCK_FILE_PAGE) {

				continue;
			}

			buf_page_mutex_enter(block);

			if (block->page.buf_fix_count != 0
			    || buf_page_get_io_fix(&block->page)
			    != BUF_IO_NONE) {
				fixed_pages_number++;
			}

			buf_page_mutex_exit(block);
		}
	}

	mutex_enter(&buf_pool->zip_mutex);

	/* Traverse the lists of clean and dirty compressed-only blocks. */

	for (b = UT_LIST_GET_FIRST(buf_pool->zip_clean); b;
	     b = UT_LIST_GET_NEXT(list, b)) {
		ut_a(buf_page_get_state(b) == BUF_BLOCK_ZIP_PAGE);
		ut_a(buf_page_get_io_fix(b) != BUF_IO_WRITE);

		if (b->buf_fix_count != 0
		    || buf_page_get_io_fix(b) != BUF_IO_NONE) {
			fixed_pages_number++;
		}
	}

	buf_flush_list_mutex_enter(buf_pool);
	for (b = UT_LIST_GET_FIRST(buf_pool->flush_list); b;
	     b = UT_LIST_GET_NEXT(list, b)) {
		ut_ad(b->in_flush_list);

		switch (buf_page_get_state(b)) {
		case BUF_BLOCK_ZIP_DIRTY:
			if (b->buf_fix_count != 0
			    || buf_page_get_io_fix(b) != BUF_IO_NONE) {
				fixed_pages_number++;
			}
			break;
		case BUF_BLOCK_FILE_PAGE:
			/* uncompressed page */
			break;
		case BUF_BLOCK_POOL_WATCH:
		case BUF_BLOCK_ZIP_PAGE:
		case BUF_BLOCK_NOT_USED:
		case BUF_BLOCK_READY_FOR_USE:
		case BUF_BLOCK_MEMORY:
		case BUF_BLOCK_REMOVE_HASH:
			ut_error;
			break;
		}
	}

	buf_flush_list_mutex_exit(buf_pool);
	mutex_exit(&buf_pool->zip_mutex);
	buf_pool_mutex_exit(buf_pool);

	return(fixed_pages_number);
}

/*********************************************************************//**
Returns the number of latched pages in all the buffer pools.
@return number of latched pages */
ulint
buf_get_latched_pages_number(void)
/*==============================*/
{
	ulint	i;
	ulint	total_latched_pages = 0;

	for (i = 0; i < srv_buf_pool_instances; i++) {
		buf_pool_t*	buf_pool;

		buf_pool = buf_pool_from_array(i);

		total_latched_pages += buf_get_latched_pages_number_instance(
			buf_pool);
	}

	return(total_latched_pages);
}

#endif /* UNIV_DEBUG */

/*********************************************************************//**
Returns the number of pending buf pool read ios.
@return number of pending read I/O operations */
ulint
buf_get_n_pending_read_ios(void)
/*============================*/
{
	ulint	pend_ios = 0;

	for (ulint i = 0; i < srv_buf_pool_instances; i++) {
		pend_ios += buf_pool_from_array(i)->n_pend_reads;
	}

	return(pend_ios);
}

/*********************************************************************//**
Returns the ratio in percents of modified pages in the buffer pool /
database pages in the buffer pool.
@return modified page percentage ratio */
double
buf_get_modified_ratio_pct(void)
/*============================*/
{
	double		ratio;
	ulint		lru_len = 0;
	ulint		free_len = 0;
	ulint		flush_list_len = 0;

	buf_get_total_list_len(&lru_len, &free_len, &flush_list_len);

	ratio = static_cast<double>(100 * flush_list_len)
		/ (1 + lru_len + free_len);

	/* 1 + is there to avoid division by zero */

	return(ratio);
}

/*******************************************************************//**
Aggregates a pool stats information with the total buffer pool stats  */
static
void
buf_stats_aggregate_pool_info(
/*==========================*/
	buf_pool_info_t*	total_info,	/*!< in/out: the buffer pool
						info to store aggregated
						result */
	const buf_pool_info_t*	pool_info)	/*!< in: individual buffer pool
						stats info */
{
	ut_a(total_info && pool_info);

	/* Nothing to copy if total_info is the same as pool_info */
	if (total_info == pool_info) {
		return;
	}

	total_info->pool_size += pool_info->pool_size;
	total_info->lru_len += pool_info->lru_len;
	total_info->old_lru_len += pool_info->old_lru_len;
	total_info->free_list_len += pool_info->free_list_len;
	total_info->flush_list_len += pool_info->flush_list_len;
	total_info->n_pend_unzip += pool_info->n_pend_unzip;
	total_info->n_pend_reads += pool_info->n_pend_reads;
	total_info->n_pending_flush_lru += pool_info->n_pending_flush_lru;
	total_info->n_pending_flush_list += pool_info->n_pending_flush_list;
	total_info->n_pages_made_young += pool_info->n_pages_made_young;
	total_info->n_pages_not_made_young += pool_info->n_pages_not_made_young;
	total_info->n_pages_read += pool_info->n_pages_read;
	total_info->n_pages_created += pool_info->n_pages_created;
	total_info->n_pages_written += pool_info->n_pages_written;
	total_info->n_page_gets += pool_info->n_page_gets;
	total_info->n_ra_pages_read_rnd += pool_info->n_ra_pages_read_rnd;
	total_info->n_ra_pages_read += pool_info->n_ra_pages_read;
	total_info->n_ra_pages_evicted += pool_info->n_ra_pages_evicted;
	total_info->page_made_young_rate += pool_info->page_made_young_rate;
	total_info->page_not_made_young_rate +=
		pool_info->page_not_made_young_rate;
	total_info->pages_read_rate += pool_info->pages_read_rate;
	total_info->pages_created_rate += pool_info->pages_created_rate;
	total_info->pages_written_rate += pool_info->pages_written_rate;
	total_info->n_page_get_delta += pool_info->n_page_get_delta;
	total_info->page_read_delta += pool_info->page_read_delta;
	total_info->young_making_delta += pool_info->young_making_delta;
	total_info->not_young_making_delta += pool_info->not_young_making_delta;
	total_info->pages_readahead_rnd_rate += pool_info->pages_readahead_rnd_rate;
	total_info->pages_readahead_rate += pool_info->pages_readahead_rate;
	total_info->pages_evicted_rate += pool_info->pages_evicted_rate;
	total_info->unzip_lru_len += pool_info->unzip_lru_len;
	total_info->io_sum += pool_info->io_sum;
	total_info->io_cur += pool_info->io_cur;
	total_info->unzip_sum += pool_info->unzip_sum;
	total_info->unzip_cur += pool_info->unzip_cur;
}
/*******************************************************************//**
Collect buffer pool stats information for a buffer pool. Also
record aggregated stats if there are more than one buffer pool
in the server */
void
buf_stats_get_pool_info(
/*====================*/
	buf_pool_t*		buf_pool,	/*!< in: buffer pool */
	ulint			pool_id,	/*!< in: buffer pool ID */
	buf_pool_info_t*	all_pool_info)	/*!< in/out: buffer pool info
						to fill */
{
	buf_pool_info_t*	pool_info;
	time_t			current_time;
	double			time_elapsed;

	/* Find appropriate pool_info to store stats for this buffer pool */
	pool_info = &all_pool_info[pool_id];

	buf_pool_mutex_enter(buf_pool);
	buf_flush_list_mutex_enter(buf_pool);

	pool_info->pool_unique_id = pool_id;

	pool_info->pool_size = buf_pool->curr_size;

	pool_info->lru_len = UT_LIST_GET_LEN(buf_pool->LRU);

	pool_info->old_lru_len = buf_pool->LRU_old_len;

	pool_info->free_list_len = UT_LIST_GET_LEN(buf_pool->free);

	pool_info->flush_list_len = UT_LIST_GET_LEN(buf_pool->flush_list);

	pool_info->n_pend_unzip = UT_LIST_GET_LEN(buf_pool->unzip_LRU);

	pool_info->n_pend_reads = buf_pool->n_pend_reads;

	pool_info->n_pending_flush_lru =
		 (buf_pool->n_flush[BUF_FLUSH_LRU]
		  + buf_pool->init_flush[BUF_FLUSH_LRU]);

	pool_info->n_pending_flush_list =
		 (buf_pool->n_flush[BUF_FLUSH_LIST]
		  + buf_pool->init_flush[BUF_FLUSH_LIST]);

	pool_info->n_pending_flush_single_page =
		 (buf_pool->n_flush[BUF_FLUSH_SINGLE_PAGE]
		  + buf_pool->init_flush[BUF_FLUSH_SINGLE_PAGE]);

	buf_flush_list_mutex_exit(buf_pool);

	current_time = time(NULL);
	time_elapsed = 0.001 + difftime(current_time,
					buf_pool->last_printout_time);

	pool_info->n_pages_made_young = buf_pool->stat.n_pages_made_young;

	pool_info->n_pages_not_made_young =
		buf_pool->stat.n_pages_not_made_young;

	pool_info->n_pages_read = buf_pool->stat.n_pages_read;

	pool_info->n_pages_created = buf_pool->stat.n_pages_created;

	pool_info->n_pages_written = buf_pool->stat.n_pages_written;

	pool_info->n_page_gets = buf_pool->stat.n_page_gets;

	pool_info->n_ra_pages_read_rnd = buf_pool->stat.n_ra_pages_read_rnd;
	pool_info->n_ra_pages_read = buf_pool->stat.n_ra_pages_read;

	pool_info->n_ra_pages_evicted = buf_pool->stat.n_ra_pages_evicted;

	pool_info->page_made_young_rate =
		 (buf_pool->stat.n_pages_made_young
		  - buf_pool->old_stat.n_pages_made_young) / time_elapsed;

	pool_info->page_not_made_young_rate =
		 (buf_pool->stat.n_pages_not_made_young
		  - buf_pool->old_stat.n_pages_not_made_young) / time_elapsed;

	pool_info->pages_read_rate =
		(buf_pool->stat.n_pages_read
		  - buf_pool->old_stat.n_pages_read) / time_elapsed;

	pool_info->pages_created_rate =
		(buf_pool->stat.n_pages_created
		 - buf_pool->old_stat.n_pages_created) / time_elapsed;

	pool_info->pages_written_rate =
		(buf_pool->stat.n_pages_written
		 - buf_pool->old_stat.n_pages_written) / time_elapsed;

	pool_info->n_page_get_delta = buf_pool->stat.n_page_gets
				      - buf_pool->old_stat.n_page_gets;

	if (pool_info->n_page_get_delta) {
		pool_info->page_read_delta = buf_pool->stat.n_pages_read
					     - buf_pool->old_stat.n_pages_read;

		pool_info->young_making_delta =
			buf_pool->stat.n_pages_made_young
			- buf_pool->old_stat.n_pages_made_young;

		pool_info->not_young_making_delta =
			buf_pool->stat.n_pages_not_made_young
			- buf_pool->old_stat.n_pages_not_made_young;
	}
	pool_info->pages_readahead_rnd_rate =
		 (buf_pool->stat.n_ra_pages_read_rnd
		  - buf_pool->old_stat.n_ra_pages_read_rnd) / time_elapsed;


	pool_info->pages_readahead_rate =
		 (buf_pool->stat.n_ra_pages_read
		  - buf_pool->old_stat.n_ra_pages_read) / time_elapsed;

	pool_info->pages_evicted_rate =
		(buf_pool->stat.n_ra_pages_evicted
		 - buf_pool->old_stat.n_ra_pages_evicted) / time_elapsed;

	pool_info->unzip_lru_len = UT_LIST_GET_LEN(buf_pool->unzip_LRU);

	pool_info->io_sum = buf_LRU_stat_sum.io;

	pool_info->io_cur = buf_LRU_stat_cur.io;

	pool_info->unzip_sum = buf_LRU_stat_sum.unzip;

	pool_info->unzip_cur = buf_LRU_stat_cur.unzip;

	buf_refresh_io_stats(buf_pool);
	buf_pool_mutex_exit(buf_pool);
}

/*********************************************************************//**
Prints info of the buffer i/o. */
static
void
buf_print_io_instance(
/*==================*/
	buf_pool_info_t*pool_info,	/*!< in: buffer pool info */
	FILE*		file)		/*!< in/out: buffer where to print */
{
	ut_ad(pool_info);

	fprintf(file,
		"Buffer pool size   " ULINTPF "\n"
		"Free buffers       " ULINTPF "\n"
		"Database pages     " ULINTPF "\n"
		"Old database pages " ULINTPF "\n"
		"Modified db pages  " ULINTPF "\n"
		"Percent of dirty pages(LRU & free pages): %.3f\n"
		"Max dirty pages percent: %.3f\n"
		"Pending reads " ULINTPF "\n"
		"Pending writes: LRU " ULINTPF ", flush list " ULINTPF
		", single page " ULINTPF "\n",
		pool_info->pool_size,
		pool_info->free_list_len,
		pool_info->lru_len,
		pool_info->old_lru_len,
		pool_info->flush_list_len,
		(((double) pool_info->flush_list_len) /
		  (pool_info->lru_len + pool_info->free_list_len + 1.0)) * 100.0,
		srv_max_buf_pool_modified_pct,
		pool_info->n_pend_reads,
		pool_info->n_pending_flush_lru,
		pool_info->n_pending_flush_list,
		pool_info->n_pending_flush_single_page);

	fprintf(file,
		"Pages made young " ULINTPF ", not young " ULINTPF "\n"
		"%.2f youngs/s, %.2f non-youngs/s\n"
		"Pages read " ULINTPF ", created " ULINTPF
		", written " ULINTPF "\n"
		"%.2f reads/s, %.2f creates/s, %.2f writes/s\n",
		pool_info->n_pages_made_young,
		pool_info->n_pages_not_made_young,
		pool_info->page_made_young_rate,
		pool_info->page_not_made_young_rate,
		pool_info->n_pages_read,
		pool_info->n_pages_created,
		pool_info->n_pages_written,
		pool_info->pages_read_rate,
		pool_info->pages_created_rate,
		pool_info->pages_written_rate);

	if (pool_info->n_page_get_delta) {
		double hit_rate = double(pool_info->page_read_delta)
			/ pool_info->n_page_get_delta;

		if (hit_rate > 1) {
			hit_rate = 1;
		}

		fprintf(file,
			"Buffer pool hit rate " ULINTPF " / 1000,"
			" young-making rate " ULINTPF " / 1000 not "
			ULINTPF " / 1000\n",
			ulint(1000 * (1 - hit_rate)),
			ulint(1000 * double(pool_info->young_making_delta)
			      / pool_info->n_page_get_delta),
			ulint(1000 * double(pool_info->not_young_making_delta)
			      / pool_info->n_page_get_delta));
	} else {
		fputs("No buffer pool page gets since the last printout\n",
		      file);
	}

	/* Statistics about read ahead algorithm */
	fprintf(file, "Pages read ahead %.2f/s,"
		" evicted without access %.2f/s,"
		" Random read ahead %.2f/s\n",

		pool_info->pages_readahead_rate,
		pool_info->pages_evicted_rate,
		pool_info->pages_readahead_rnd_rate);

	/* Print some values to help us with visualizing what is
	happening with LRU eviction. */
	fprintf(file,
		"LRU len: " ULINTPF ", unzip_LRU len: " ULINTPF "\n"
		"I/O sum[" ULINTPF "]:cur[" ULINTPF "], "
		"unzip sum[" ULINTPF "]:cur[" ULINTPF "]\n",
		pool_info->lru_len, pool_info->unzip_lru_len,
		pool_info->io_sum, pool_info->io_cur,
		pool_info->unzip_sum, pool_info->unzip_cur);
}

/*********************************************************************//**
Prints info of the buffer i/o. */
void
buf_print_io(
/*=========*/
	FILE*	file)	/*!< in/out: buffer where to print */
{
	ulint			i;
	buf_pool_info_t*	pool_info;
	buf_pool_info_t*	pool_info_total;

	/* If srv_buf_pool_instances is greater than 1, allocate
	one extra buf_pool_info_t, the last one stores
	aggregated/total values from all pools */
	if (srv_buf_pool_instances > 1) {
		pool_info = (buf_pool_info_t*) ut_zalloc_nokey((
			srv_buf_pool_instances + 1) * sizeof *pool_info);

		pool_info_total = &pool_info[srv_buf_pool_instances];
	} else {
		ut_a(srv_buf_pool_instances == 1);

		pool_info_total = pool_info =
			static_cast<buf_pool_info_t*>(
				ut_zalloc_nokey(sizeof *pool_info));
	}

	for (i = 0; i < srv_buf_pool_instances; i++) {
		buf_pool_t*	buf_pool;

		buf_pool = buf_pool_from_array(i);

		/* Fetch individual buffer pool info and calculate
		aggregated stats along the way */
		buf_stats_get_pool_info(buf_pool, i, pool_info);

		/* If we have more than one buffer pool, store
		the aggregated stats  */
		if (srv_buf_pool_instances > 1) {
			buf_stats_aggregate_pool_info(pool_info_total,
						      &pool_info[i]);
		}
	}

	/* Print the aggreate buffer pool info */
	buf_print_io_instance(pool_info_total, file);

	/* If there are more than one buffer pool, print each individual pool
	info */
	if (srv_buf_pool_instances > 1) {
		fputs("----------------------\n"
		"INDIVIDUAL BUFFER POOL INFO\n"
		"----------------------\n", file);

		for (i = 0; i < srv_buf_pool_instances; i++) {
			fprintf(file, "---BUFFER POOL " ULINTPF "\n", i);
			buf_print_io_instance(&pool_info[i], file);
		}
	}

	ut_free(pool_info);
}

/**********************************************************************//**
Refreshes the statistics used to print per-second averages. */
void
buf_refresh_io_stats_all(void)
/*==========================*/
{
	for (ulint i = 0; i < srv_buf_pool_instances; i++) {
		buf_pool_t*	buf_pool;

		buf_pool = buf_pool_from_array(i);

		buf_refresh_io_stats(buf_pool);
	}
}

/**********************************************************************//**
Check if all pages in all buffer pools are in a replacable state.
@return FALSE if not */
ibool
buf_all_freed(void)
/*===============*/
{
	for (ulint i = 0; i < srv_buf_pool_instances; i++) {
		buf_pool_t*	buf_pool;

		buf_pool = buf_pool_from_array(i);

		if (!buf_all_freed_instance(buf_pool)) {
			return(FALSE);
		}
	}

	return(TRUE);
}

/** Verify that post encryption checksum match with the calculated checksum.
This function should be called only if tablespace contains crypt data metadata.
@param[in]	page		page frame
@param[in]	fsp_flags	tablespace flags
@return true if true if page is encrypted and OK, false otherwise */
bool buf_page_verify_crypt_checksum(const byte* page, ulint fsp_flags)
{
	if (!fil_space_t::full_crc32(fsp_flags)) {
		return fil_space_verify_crypt_checksum(
			page, fil_space_t::zip_size(fsp_flags));
	}

	return !buf_page_is_corrupted(true, page, fsp_flags);
}

/*********************************************************************//**
Checks that there currently are no pending i/o-operations for the buffer
pool.
@return number of pending i/o */
ulint
buf_pool_check_no_pending_io(void)
/*==============================*/
{
	ulint		i;
	ulint		pending_io = 0;

	buf_pool_mutex_enter_all();

	for (i = 0; i < srv_buf_pool_instances; i++) {
		const buf_pool_t*	buf_pool;

		buf_pool = buf_pool_from_array(i);

		pending_io += buf_pool->n_pend_reads
			      + buf_pool->n_flush[BUF_FLUSH_LRU]
			      + buf_pool->n_flush[BUF_FLUSH_SINGLE_PAGE]
			      + buf_pool->n_flush[BUF_FLUSH_LIST];

	}

	buf_pool_mutex_exit_all();

	return(pending_io);
}

/** Print the given page_id_t object.
@param[in,out]	out	the output stream
@param[in]	page_id	the page_id_t object to be printed
@return the output stream */
std::ostream&
operator<<(
	std::ostream&		out,
	const page_id_t		page_id)
{
	out << "[page id: space=" << page_id.m_space
		<< ", page number=" << page_id.m_page_no << "]";
	return(out);
}

#if defined UNIV_DEBUG_PRINT || defined UNIV_DEBUG || defined UNIV_BUF_DEBUG
/** Print the given buf_pool_t object.
@param[in,out]	out		the output stream
@param[in]	buf_pool	the buf_pool_t object to be printed
@return the output stream */
std::ostream&
operator<<(
	std::ostream&		out,
	const buf_pool_t&	buf_pool)
{
	out << "[buffer pool instance: "
		<< "buf_pool size=" << buf_pool.curr_size
		<< ", database pages=" << UT_LIST_GET_LEN(buf_pool.LRU)
		<< ", free pages=" << UT_LIST_GET_LEN(buf_pool.free)
		<< ", modified database pages="
		<< UT_LIST_GET_LEN(buf_pool.flush_list)
		<< ", n pending decompressions=" << buf_pool.n_pend_unzip
		<< ", n pending reads=" << buf_pool.n_pend_reads
		<< ", n pending flush LRU=" << buf_pool.n_flush[BUF_FLUSH_LRU]
		<< " list=" << buf_pool.n_flush[BUF_FLUSH_LIST]
		<< " single page=" << buf_pool.n_flush[BUF_FLUSH_SINGLE_PAGE]
		<< ", pages made young=" << buf_pool.stat.n_pages_made_young
		<< ", not young=" << buf_pool.stat.n_pages_not_made_young
		<< ", pages read=" << buf_pool.stat.n_pages_read
		<< ", created=" << buf_pool.stat.n_pages_created
		<< ", written=" << buf_pool.stat.n_pages_written << "]";
	return(out);
}
#endif /* UNIV_DEBUG_PRINT || UNIV_DEBUG || UNIV_BUF_DEBUG */

/** Encrypt a buffer of temporary tablespace
@param[in]	offset		Page offset
@param[in]	src_frame	Page to encrypt
@param[in,out]	dst_frame	Output buffer
@return encrypted buffer or NULL */
static byte* buf_tmp_page_encrypt(
	ulint	offset,
	byte*	src_frame,
	byte*	dst_frame)
{
	/* Calculate the start offset in a page */
	uint srclen = srv_page_size - (FIL_PAGE_FILE_FLUSH_LSN_OR_KEY_VERSION
				       + FIL_PAGE_FCRC32_CHECKSUM);
	const byte* src = src_frame + FIL_PAGE_FILE_FLUSH_LSN_OR_KEY_VERSION;
	byte* dst = dst_frame + FIL_PAGE_FILE_FLUSH_LSN_OR_KEY_VERSION;

	memcpy(dst_frame, src_frame, FIL_PAGE_FILE_FLUSH_LSN_OR_KEY_VERSION);

	if (!log_tmp_block_encrypt(src, srclen, dst, (offset * srv_page_size),
				   true)) {
		return NULL;
	}

	const ulint payload = srv_page_size - FIL_PAGE_FCRC32_CHECKSUM;
	mach_write_to_4(dst_frame + payload, ut_crc32(dst_frame, payload));

	srv_stats.pages_encrypted.inc();
	srv_stats.n_temp_blocks_encrypted.inc();
	return dst_frame;
}

/** Encryption and page_compression hook that is called just before
a page is written to disk.
@param[in,out]	space		tablespace
@param[in,out]	bpage		buffer page
@param[in]	src_frame	physical page frame that is being encrypted
@return	page frame to be written to file
(may be src_frame or an encrypted/compressed copy of it) */
UNIV_INTERN
byte*
buf_page_encrypt(
	fil_space_t*	space,
	buf_page_t*	bpage,
	byte*		src_frame)
{
	ut_ad(space->id == bpage->id.space());
	bpage->real_size = srv_page_size;

	ut_d(fil_page_type_validate(space, src_frame));

	switch (bpage->id.page_no()) {
	case 0:
		/* Page 0 of a tablespace is not encrypted/compressed */
		return src_frame;
	case TRX_SYS_PAGE_NO:
		if (bpage->id.space() == TRX_SYS_SPACE) {
			/* don't encrypt/compress page as it contains
			address to dblwr buffer */
			return src_frame;
		}
	}

	fil_space_crypt_t* crypt_data = space->crypt_data;

	bool encrypted, page_compressed;

	if (space->purpose == FIL_TYPE_TEMPORARY) {
		ut_ad(!crypt_data);
		encrypted = innodb_encrypt_temporary_tables;
		page_compressed = false;
	} else {
		encrypted = crypt_data
			&& !crypt_data->not_encrypted()
			&& crypt_data->type != CRYPT_SCHEME_UNENCRYPTED
			&& (!crypt_data->is_default_encryption()
			    || srv_encrypt_tables);
		page_compressed = space->is_compressed();
	}

	if (!encrypted && !page_compressed) {
		/* No need to encrypt or page compress the page.
		Clear key-version & crypt-checksum. */
		if (space->full_crc32()) {
			memset(src_frame + FIL_PAGE_FCRC32_KEY_VERSION, 0, 4);
		} else {
			memset(src_frame + FIL_PAGE_FILE_FLUSH_LSN_OR_KEY_VERSION,
			       0, 8);
		}

		return src_frame;
	}

	ut_ad(!bpage->zip_size() || !page_compressed);
	buf_pool_t* buf_pool = buf_pool_from_bpage(bpage);
	/* Find free slot from temporary memory array */
	buf_tmp_buffer_t* slot = buf_pool_reserve_tmp_slot(buf_pool);
	slot->out_buf = NULL;
	bpage->slot = slot;

	buf_tmp_reserve_crypt_buf(slot);
	byte *dst_frame = slot->crypt_buf;
	const bool full_crc32 = space->full_crc32();

	if (full_crc32) {
		/* Write LSN for the full crc32 checksum before
		encryption. Because lsn is one of the input for encryption. */
		mach_write_to_8(src_frame + FIL_PAGE_LSN,
				bpage->newest_modification);
		if (!page_compressed) {
			mach_write_to_4(
				src_frame + srv_page_size - FIL_PAGE_FCRC32_END_LSN,
				(ulint) bpage->newest_modification);
		}
	}

	if (!page_compressed) {
not_compressed:
		byte* tmp;
		if (space->purpose == FIL_TYPE_TEMPORARY) {
			/* Encrypt temporary tablespace page content */
			tmp = buf_tmp_page_encrypt(bpage->id.page_no(),
						   src_frame, dst_frame);
		} else {
			/* Encrypt page content */
			tmp = fil_space_encrypt(
					space, bpage->id.page_no(),
					bpage->newest_modification,
					src_frame, dst_frame);
		}

		bpage->real_size = srv_page_size;
		slot->out_buf = dst_frame = tmp;

		ut_d(fil_page_type_validate(space, tmp));
	} else {
		ut_ad(space->purpose != FIL_TYPE_TEMPORARY);
		/* First we compress the page content */
		buf_tmp_reserve_compression_buf(slot);
		byte* tmp = slot->comp_buf;
		ulint out_len = fil_page_compress(
			src_frame, tmp, space->flags,
			fil_space_get_block_size(space, bpage->id.page_no()),
			encrypted);

		if (!out_len) {
			goto not_compressed;
		}

		bpage->real_size = out_len;

		if (full_crc32) {
			ut_d(bool compressed = false);
			out_len = buf_page_full_crc32_size(tmp,
#ifdef UNIV_DEBUG
							   &compressed,
#else
							   NULL,
#endif
							   NULL);
			ut_ad(compressed);
		}

		/* Workaround for MDEV-15527. */
		memset(tmp + out_len, 0 , srv_page_size - out_len);
		ut_d(fil_page_type_validate(space, tmp));

		if (encrypted) {
			/* And then we encrypt the page content */
			tmp = fil_space_encrypt(space,
						bpage->id.page_no(),
						bpage->newest_modification,
						tmp,
						dst_frame);
		}

		if (full_crc32) {
			compile_time_assert(FIL_PAGE_FCRC32_CHECKSUM == 4);
			mach_write_to_4(tmp + out_len - 4,
					ut_crc32(tmp, out_len - 4));
			ut_ad(!buf_page_is_corrupted(true, tmp, space->flags));
		}

		slot->out_buf = dst_frame = tmp;
	}

	ut_d(fil_page_type_validate(space, dst_frame));

	// return dst_frame which will be written
	return dst_frame;
}

/**
Should we punch hole to deallocate unused portion of the page.
@param[in]	bpage		Page control block
@return true if punch hole should be used, false if not */
bool
buf_page_should_punch_hole(
	const buf_page_t* bpage)
{
	return bpage->real_size != bpage->physical_size();
}

/**
Calculate the length of trim (punch_hole) operation.
@param[in]	bpage		Page control block
@param[in]	write_length	Write length
@return length of the trim or zero. */
ulint
buf_page_get_trim_length(
	const buf_page_t*	bpage,
	ulint			write_length)
{
	return bpage->physical_size() - write_length;
}
#endif /* !UNIV_INNOCHECKSUM */<|MERGE_RESOLUTION|>--- conflicted
+++ resolved
@@ -3087,21 +3087,10 @@
 
 		buf_resize_status("Resizing also other hash tables.");
 
-		/* normalize lock_sys */
 		srv_lock_table_size = 5
 			* (srv_buf_pool_size >> srv_page_size_shift);
 		lock_sys.resize(srv_lock_table_size);
-
-<<<<<<< HEAD
-		/* normalize btr_search_sys */
-		btr_search_sys_resize(
-			buf_pool_get_curr_size() / sizeof(void*) / 64);
-
 		dict_sys.resize();
-=======
-		/* normalize dict_sys */
-		dict_resize();
->>>>>>> 286e52e9
 
 		ib::info() << "Resized hash tables at lock_sys,"
 #ifdef BTR_CUR_HASH_ADAPT
