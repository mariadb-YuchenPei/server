/*****************************************************************************

Copyright (c) 1996, 2016, Oracle and/or its affiliates. All Rights Reserved.
Copyright (c) 2012, Facebook Inc.
Copyright (c) 2013, 2019, MariaDB Corporation.

This program is free software; you can redistribute it and/or modify it under
the terms of the GNU General Public License as published by the Free Software
Foundation; version 2 of the License.

This program is distributed in the hope that it will be useful, but WITHOUT
ANY WARRANTY; without even the implied warranty of MERCHANTABILITY or FITNESS
FOR A PARTICULAR PURPOSE. See the GNU General Public License for more details.

You should have received a copy of the GNU General Public License along with
this program; if not, write to the Free Software Foundation, Inc.,
51 Franklin Street, Suite 500, Boston, MA 02110-1335 USA

*****************************************************************************/

/******************************************************************//**
@file dict/dict0dict.cc
Data dictionary system

Created 1/8/1996 Heikki Tuuri
***********************************************************************/

#include <my_config.h>
#include <string>

#include "ha_prototypes.h"
#include <mysqld.h>
#include <strfunc.h>

#include "dict0dict.h"
#include "fts0fts.h"
#include "fil0fil.h"
#include <algorithm>

/** dummy index for ROW_FORMAT=REDUNDANT supremum and infimum records */
dict_index_t*	dict_ind_redundant;

#if defined UNIV_DEBUG || defined UNIV_IBUF_DEBUG
/** Flag to control insert buffer debugging. */
extern uint	ibuf_debug;
#endif /* UNIV_DEBUG || UNIV_IBUF_DEBUG */

/**********************************************************************
Issue a warning that the row is too big. */
void
ib_warn_row_too_big(const dict_table_t*	table);

#include "btr0btr.h"
#include "btr0cur.h"
#include "btr0sea.h"
#include "buf0buf.h"
#include "data0type.h"
#include "dict0boot.h"
#include "dict0crea.h"
#include "dict0mem.h"
#include "dict0priv.h"
#include "dict0stats.h"
#include "fts0fts.h"
#include "fts0types.h"
#include "lock0lock.h"
#include "mach0data.h"
#include "mem0mem.h"
#include "os0once.h"
#include "page0page.h"
#include "page0zip.h"
#include "pars0pars.h"
#include "pars0sym.h"
#include "que0que.h"
#include "rem0cmp.h"
#include "row0log.h"
#include "row0merge.h"
#include "row0mysql.h"
#include "row0upd.h"
#include "srv0mon.h"
#include "srv0start.h"
#include "sync0sync.h"
#include "trx0undo.h"

#include <vector>
#include <algorithm>

/** the dictionary system */
dict_sys_t*	dict_sys	= NULL;

/** @brief the data dictionary rw-latch protecting dict_sys

table create, drop, etc. reserve this in X-mode; implicit or
backround operations purge, rollback, foreign key checks reserve this
in S-mode; we cannot trust that MySQL protects implicit or background
operations a table drop since MySQL does not know of them; therefore
we need this; NOTE: a transaction which reserves this must keep book
on the mode in trx_t::dict_operation_lock_mode */
rw_lock_t*	dict_operation_lock;

/** Percentage of compression failures that are allowed in a single
round */
ulong	zip_failure_threshold_pct = 5;

/** Maximum percentage of a page that can be allowed as a pad to avoid
compression failures */
ulong	zip_pad_max = 50;

#define	DICT_HEAP_SIZE		100	/*!< initial memory heap size when
					creating a table or index object */
#define DICT_POOL_PER_TABLE_HASH 512	/*!< buffer pool max size per table
					hash table fixed size in bytes */
#define DICT_POOL_PER_VARYING	4	/*!< buffer pool max size per data
					dictionary varying size in bytes */

/** Identifies generated InnoDB foreign key names */
static char	dict_ibfk[] = "_ibfk_";

bool		innodb_table_stats_not_found = false;
bool		innodb_index_stats_not_found = false;
static bool	innodb_table_stats_not_found_reported = false;
static bool	innodb_index_stats_not_found_reported = false;

/*******************************************************************//**
Tries to find column names for the index and sets the col field of the
index.
@param[in]	table	table
@param[in]	index	index
@param[in]	add_v	new virtual columns added along with an add index call
@return TRUE if the column names were found */
static
ibool
dict_index_find_cols(
	const dict_table_t*	table,
	dict_index_t*		index,
	const dict_add_v_col_t*	add_v);
/*******************************************************************//**
Builds the internal dictionary cache representation for a clustered
index, containing also system fields not defined by the user.
@return own: the internal representation of the clustered index */
static
dict_index_t*
dict_index_build_internal_clust(
/*============================*/
	const dict_table_t*	table,	/*!< in: table */
	dict_index_t*		index);	/*!< in: user representation of
					a clustered index */
/*******************************************************************//**
Builds the internal dictionary cache representation for a non-clustered
index, containing also system fields not defined by the user.
@return own: the internal representation of the non-clustered index */
static
dict_index_t*
dict_index_build_internal_non_clust(
/*================================*/
	const dict_table_t*	table,	/*!< in: table */
	dict_index_t*		index);	/*!< in: user representation of
					a non-clustered index */
/**********************************************************************//**
Builds the internal dictionary cache representation for an FTS index.
@return own: the internal representation of the FTS index */
static
dict_index_t*
dict_index_build_internal_fts(
/*==========================*/
	dict_table_t*	table,	/*!< in: table */
	dict_index_t*	index);	/*!< in: user representation of an FTS index */

/**********************************************************************//**
Removes an index from the dictionary cache. */
static
void
dict_index_remove_from_cache_low(
/*=============================*/
	dict_table_t*	table,		/*!< in/out: table */
	dict_index_t*	index,		/*!< in, own: index */
	ibool		lru_evict);	/*!< in: TRUE if page being evicted
					to make room in the table LRU list */
#ifdef UNIV_DEBUG
/**********************************************************************//**
Validate the dictionary table LRU list.
@return TRUE if validate OK */
static
ibool
dict_lru_validate(void);
/*===================*/
/**********************************************************************//**
Check if table is in the dictionary table LRU list.
@return TRUE if table found */
static
ibool
dict_lru_find_table(
/*================*/
	const dict_table_t*	find_table);	/*!< in: table to find */
/**********************************************************************//**
Check if a table exists in the dict table non-LRU list.
@return TRUE if table found */
static
ibool
dict_non_lru_find_table(
/*====================*/
	const dict_table_t*	find_table);	/*!< in: table to find */
#endif /* UNIV_DEBUG */

/* Stream for storing detailed information about the latest foreign key
and unique key errors. Only created if !srv_read_only_mode */
FILE*	dict_foreign_err_file		= NULL;
/* mutex protecting the foreign and unique error buffers */
ib_mutex_t	dict_foreign_err_mutex;

/********************************************************************//**
Checks if the database name in two table names is the same.
@return TRUE if same db name */
ibool
dict_tables_have_same_db(
/*=====================*/
	const char*	name1,	/*!< in: table name in the form
				dbname '/' tablename */
	const char*	name2)	/*!< in: table name in the form
				dbname '/' tablename */
{
	for (; *name1 == *name2; name1++, name2++) {
		if (*name1 == '/') {
			return(TRUE);
		}
		ut_a(*name1); /* the names must contain '/' */
	}
	return(FALSE);
}

/********************************************************************//**
Return the end of table name where we have removed dbname and '/'.
@return table name */
const char*
dict_remove_db_name(
/*================*/
	const char*	name)	/*!< in: table name in the form
				dbname '/' tablename */
{
	const char*	s = strchr(name, '/');
	ut_a(s);

	return(s + 1);
}

/********************************************************************//**
Get the database name length in a table name.
@return database name length */
ulint
dict_get_db_name_len(
/*=================*/
	const char*	name)	/*!< in: table name in the form
				dbname '/' tablename */
{
	const char*	s;
	s = strchr(name, '/');
	ut_a(s);
	return(s - name);
}

/** Reserve the dictionary system mutex. */
void
dict_mutex_enter_for_mysql_func(const char *file, unsigned line)
{
	mutex_enter_loc(&dict_sys->mutex, file, line);
}

/********************************************************************//**
Releases the dictionary system mutex for MySQL. */
void
dict_mutex_exit_for_mysql(void)
/*===========================*/
{
	mutex_exit(&dict_sys->mutex);
}

/** Allocate and init a dict_table_t's stats latch.
This function must not be called concurrently on the same table object.
@param[in,out]	table_void	table whose stats latch to create */
static
void
dict_table_stats_latch_alloc(
	void*	table_void)
{
	dict_table_t*	table = static_cast<dict_table_t*>(table_void);

	/* Note: rw_lock_create() will call the constructor */

	table->stats_latch = static_cast<rw_lock_t*>(
		ut_malloc_nokey(sizeof(rw_lock_t)));

	ut_a(table->stats_latch != NULL);

	rw_lock_create(dict_table_stats_key, table->stats_latch,
		       SYNC_INDEX_TREE);
}

/** Deinit and free a dict_table_t's stats latch.
This function must not be called concurrently on the same table object.
@param[in,out]	table	table whose stats latch to free */
static
void
dict_table_stats_latch_free(
	dict_table_t*	table)
{
	rw_lock_free(table->stats_latch);
	ut_free(table->stats_latch);
}

/** Create a dict_table_t's stats latch or delay for lazy creation.
This function is only called from either single threaded environment
or from a thread that has not shared the table object with other threads.
@param[in,out]	table	table whose stats latch to create
@param[in]	enabled	if false then the latch is disabled
and dict_table_stats_lock()/unlock() become noop on this table. */
void
dict_table_stats_latch_create(
	dict_table_t*	table,
	bool		enabled)
{
	if (!enabled) {
		table->stats_latch = NULL;
		table->stats_latch_created = os_once::DONE;
		return;
	}

	/* We create this lazily the first time it is used. */
	table->stats_latch = NULL;
	table->stats_latch_created = os_once::NEVER_DONE;
}

/** Destroy a dict_table_t's stats latch.
This function is only called from either single threaded environment
or from a thread that has not shared the table object with other threads.
@param[in,out]	table	table whose stats latch to destroy */
void
dict_table_stats_latch_destroy(
	dict_table_t*	table)
{
	if (table->stats_latch_created == os_once::DONE
	    && table->stats_latch != NULL) {

		dict_table_stats_latch_free(table);
	}
}

/** Lock the appropriate latch to protect a given table's statistics.
@param[in]	table		table whose stats to lock
@param[in]	latch_mode	RW_S_LATCH or RW_X_LATCH */
void
dict_table_stats_lock(
	dict_table_t*	table,
	ulint		latch_mode)
{
	ut_ad(table != NULL);
	ut_ad(table->magic_n == DICT_TABLE_MAGIC_N);

	os_once::do_or_wait_for_done(
		&table->stats_latch_created,
		dict_table_stats_latch_alloc, table);

	if (table->stats_latch == NULL) {
		/* This is a dummy table object that is private in the current
		thread and is not shared between multiple threads, thus we
		skip any locking. */
		return;
	}

	switch (latch_mode) {
	case RW_S_LATCH:
		rw_lock_s_lock(table->stats_latch);
		break;
	case RW_X_LATCH:
		rw_lock_x_lock(table->stats_latch);
		break;
	case RW_NO_LATCH:
		/* fall through */
	default:
		ut_error;
	}
}

/** Unlock the latch that has been locked by dict_table_stats_lock().
@param[in]	table		table whose stats to unlock
@param[in]	latch_mode	RW_S_LATCH or RW_X_LATCH */
void
dict_table_stats_unlock(
	dict_table_t*	table,
	ulint		latch_mode)
{
	ut_ad(table != NULL);
	ut_ad(table->magic_n == DICT_TABLE_MAGIC_N);

	if (table->stats_latch == NULL) {
		/* This is a dummy table object that is private in the current
		thread and is not shared between multiple threads, thus we
		skip any locking. */
		return;
	}

	switch (latch_mode) {
	case RW_S_LATCH:
		rw_lock_s_unlock(table->stats_latch);
		break;
	case RW_X_LATCH:
		rw_lock_x_unlock(table->stats_latch);
		break;
	case RW_NO_LATCH:
		/* fall through */
	default:
		ut_error;
	}
}

/**********************************************************************//**
Try to drop any indexes after an aborted index creation.
This can also be after a server kill during DROP INDEX. */
static
void
dict_table_try_drop_aborted(
/*========================*/
	dict_table_t*	table,		/*!< in: table, or NULL if it
					needs to be looked up again */
	table_id_t	table_id,	/*!< in: table identifier */
	int32		ref_count)	/*!< in: expected table->n_ref_count */
{
	trx_t*		trx;

	trx = trx_allocate_for_background();
	trx->op_info = "try to drop any indexes after an aborted index creation";
	row_mysql_lock_data_dictionary(trx);
	trx_set_dict_operation(trx, TRX_DICT_OP_INDEX);

	if (table == NULL) {
		table = dict_table_open_on_id_low(
			table_id, DICT_ERR_IGNORE_NONE, FALSE);
	} else {
		ut_ad(table->id == table_id);
	}

	if (table && table->get_ref_count() == ref_count && table->drop_aborted
	    && !UT_LIST_GET_FIRST(table->locks)) {
		/* Silence a debug assertion in row_merge_drop_indexes(). */
		ut_d(table->acquire());
		row_merge_drop_indexes(trx, table, TRUE);
		ut_d(table->release());
		ut_ad(table->get_ref_count() == ref_count);
		trx_commit_for_mysql(trx);
	}

	row_mysql_unlock_data_dictionary(trx);
	trx_free_for_background(trx);
}

/**********************************************************************//**
When opening a table,
try to drop any indexes after an aborted index creation.
Release the dict_sys->mutex. */
static
void
dict_table_try_drop_aborted_and_mutex_exit(
/*=======================================*/
	dict_table_t*	table,		/*!< in: table (may be NULL) */
	ibool		try_drop)	/*!< in: FALSE if should try to
					drop indexes whose online creation
					was aborted */
{
	if (try_drop
	    && table != NULL
	    && table->drop_aborted
	    && table->get_ref_count() == 1
	    && dict_table_get_first_index(table)) {

		/* Attempt to drop the indexes whose online creation
		was aborted. */
		table_id_t	table_id = table->id;

		mutex_exit(&dict_sys->mutex);

		dict_table_try_drop_aborted(table, table_id, 1);
	} else {
		mutex_exit(&dict_sys->mutex);
	}
}

/********************************************************************//**
Decrements the count of open handles to a table. */
void
dict_table_close(
/*=============*/
	dict_table_t*	table,		/*!< in/out: table */
	ibool		dict_locked,	/*!< in: TRUE=data dictionary locked */
	ibool		try_drop)	/*!< in: TRUE=try to drop any orphan
					indexes after an aborted online
					index creation */
{
	if (!dict_locked) {
		mutex_enter(&dict_sys->mutex);
	}

	ut_ad(mutex_own(&dict_sys->mutex));
	ut_a(table->get_ref_count() > 0);

	const bool last_handle = table->release();

	/* Force persistent stats re-read upon next open of the table
	so that FLUSH TABLE can be used to forcibly fetch stats from disk
	if they have been manually modified. We reset table->stat_initialized
	only if table reference count is 0 because we do not want too frequent
	stats re-reads (e.g. in other cases than FLUSH TABLE). */
	if (last_handle && strchr(table->name.m_name, '/') != NULL
	    && dict_stats_is_persistent_enabled(table)) {

		dict_stats_deinit(table);
	}

	MONITOR_DEC(MONITOR_TABLE_REFERENCE);

	ut_ad(dict_lru_validate());

#ifdef UNIV_DEBUG
	if (table->can_be_evicted) {
		ut_ad(dict_lru_find_table(table));
	} else {
		ut_ad(dict_non_lru_find_table(table));
	}
#endif /* UNIV_DEBUG */

	if (!dict_locked) {
		table_id_t	table_id	= table->id;
		const bool	drop_aborted	= last_handle && try_drop
			&& table->drop_aborted
			&& dict_table_get_first_index(table);

		mutex_exit(&dict_sys->mutex);

		if (drop_aborted) {
			dict_table_try_drop_aborted(NULL, table_id, 0);
		}
	}
}

/********************************************************************//**
Closes the only open handle to a table and drops a table while assuring
that dict_sys->mutex is held the whole time.  This assures that the table
is not evicted after the close when the count of open handles goes to zero.
Because dict_sys->mutex is held, we do not need to call
dict_table_prevent_eviction().  */
void
dict_table_close_and_drop(
/*======================*/
	trx_t*		trx,		/*!< in: data dictionary transaction */
	dict_table_t*	table)		/*!< in/out: table */
{
	dberr_t err = DB_SUCCESS;

	ut_ad(mutex_own(&dict_sys->mutex));
	ut_ad(rw_lock_own(dict_operation_lock, RW_LOCK_X));
	ut_ad(trx->dict_operation != TRX_DICT_OP_NONE);
	ut_ad(trx_state_eq(trx, TRX_STATE_ACTIVE));

	dict_table_close(table, TRUE, FALSE);

#if defined UNIV_DEBUG || defined UNIV_DDL_DEBUG
	/* Nobody should have initialized the stats of the newly created
	table when this is called. So we know that it has not been added
	for background stats gathering. */
	ut_a(!table->stat_initialized);
#endif /* UNIV_DEBUG || UNIV_DDL_DEBUG */

	err = row_merge_drop_table(trx, table);

	if (err != DB_SUCCESS) {
		ib::error() << "At " << __FILE__ << ":" << __LINE__
			    << " row_merge_drop_table returned error: " << err
			    << " table: " << table->name;
	}
}

/** Check if the table has a given (non_virtual) column.
@param[in]	table		table object
@param[in]	col_name	column name
@param[in]	col_nr		column number guessed, 0 as default
@return column number if the table has the specified column,
otherwise table->n_def */
ulint
dict_table_has_column(
	const dict_table_t*	table,
	const char*		col_name,
	ulint			col_nr)
{
	ulint		col_max = table->n_def;

	ut_ad(table);
	ut_ad(col_name);
	ut_ad(table->magic_n == DICT_TABLE_MAGIC_N);

	if (col_nr < col_max
	    && innobase_strcasecmp(
		col_name, dict_table_get_col_name(table, col_nr)) == 0) {
		return(col_nr);
	}

	/** The order of column may changed, check it with other columns */
	for (ulint i = 0; i < col_max; i++) {
		if (i != col_nr
		    && innobase_strcasecmp(
			col_name, dict_table_get_col_name(table, i)) == 0) {

			return(i);
		}
	}

	return(col_max);
}

/**********************************************************************//**
Returns a column's name.
@return column name. NOTE: not guaranteed to stay valid if table is
modified in any way (columns added, etc.). */
const char*
dict_table_get_col_name(
/*====================*/
	const dict_table_t*	table,	/*!< in: table */
	ulint			col_nr)	/*!< in: column number */
{
	ulint		i;
	const char*	s;

	ut_ad(table);
	ut_ad(col_nr < table->n_def);
	ut_ad(table->magic_n == DICT_TABLE_MAGIC_N);

	s = table->col_names;
	if (s) {
		for (i = 0; i < col_nr; i++) {
			s += strlen(s) + 1;
		}
	}

	return(s);
}

/** Returns a virtual column's name.
@param[in]	table	target table
@param[in]	col_nr	virtual column number (nth virtual column)
@return column name or NULL if column number out of range. */
const char*
dict_table_get_v_col_name(
	const dict_table_t*	table,
	ulint			col_nr)
{
	const char*	s;

	ut_ad(table);
	ut_ad(col_nr < table->n_v_def);
	ut_ad(table->magic_n == DICT_TABLE_MAGIC_N);

	if (col_nr >= table->n_v_def) {
		return(NULL);
	}

	s = table->v_col_names;

	if (s != NULL) {
		for (ulint i = 0; i < col_nr; i++) {
			s += strlen(s) + 1;
		}
	}

	return(s);
}

/** Search virtual column's position in InnoDB according to its position
in original table's position
@param[in]	table	target table
@param[in]	col_nr	column number (nth column in the MySQL table)
@return virtual column's position in InnoDB, ULINT_UNDEFINED if not find */
static
ulint
dict_table_get_v_col_pos_for_mysql(
	const dict_table_t*	table,
	ulint			col_nr)
{
	ulint	i;

	ut_ad(table);
	ut_ad(col_nr < static_cast<ulint>(table->n_t_def));
	ut_ad(table->magic_n == DICT_TABLE_MAGIC_N);

	for (i = 0; i < table->n_v_def; i++) {
		if (col_nr == dict_get_v_col_mysql_pos(
				table->v_cols[i].m_col.ind)) {
			break;
		}
	}

	if (i == table->n_v_def) {
		return(ULINT_UNDEFINED);
	}

	return(i);
}

/** Returns a virtual column's name according to its original
MySQL table position.
@param[in]	table	target table
@param[in]	col_nr	column number (nth column in the table)
@return column name. */
static
const char*
dict_table_get_v_col_name_mysql(
	const dict_table_t*	table,
	ulint			col_nr)
{
	ulint	i = dict_table_get_v_col_pos_for_mysql(table, col_nr);

	if (i == ULINT_UNDEFINED) {
		return(NULL);
	}

	return(dict_table_get_v_col_name(table, i));
}

/** Get nth virtual column according to its original MySQL table position
@param[in]	table	target table
@param[in]	col_nr	column number in MySQL Table definition
@return dict_v_col_t ptr */
dict_v_col_t*
dict_table_get_nth_v_col_mysql(
	const dict_table_t*	table,
	ulint			col_nr)
{
	ulint	i = dict_table_get_v_col_pos_for_mysql(table, col_nr);

	if (i == ULINT_UNDEFINED) {
		return(NULL);
	}

	return(dict_table_get_nth_v_col(table, i));
}

/** Allocate and init the autoinc latch of a given table.
This function must not be called concurrently on the same table object.
@param[in,out]	table_void	table whose autoinc latch to create */
static
void
dict_table_autoinc_alloc(
	void*	table_void)
{
	dict_table_t*	table = static_cast<dict_table_t*>(table_void);
	table->autoinc_mutex = UT_NEW_NOKEY(ib_mutex_t());
	ut_a(table->autoinc_mutex != NULL);
	mutex_create(LATCH_ID_AUTOINC, table->autoinc_mutex);
}

/** Allocate and init the zip_pad_mutex of a given index.
This function must not be called concurrently on the same index object.
@param[in,out]	index_void	index whose zip_pad_mutex to create */
static
void
dict_index_zip_pad_alloc(
	void*	index_void)
{
	dict_index_t*	index = static_cast<dict_index_t*>(index_void);
	index->zip_pad.mutex = UT_NEW_NOKEY(SysMutex());
	ut_a(index->zip_pad.mutex != NULL);
	mutex_create(LATCH_ID_ZIP_PAD_MUTEX, index->zip_pad.mutex);
}

/********************************************************************//**
Acquire the autoinc lock. */
void
dict_table_autoinc_lock(
/*====================*/
	dict_table_t*	table)	/*!< in/out: table */
{
	os_once::do_or_wait_for_done(
		&table->autoinc_mutex_created,
		dict_table_autoinc_alloc, table);

	mutex_enter(table->autoinc_mutex);
}

/** Acquire the zip_pad_mutex latch.
@param[in,out]	index	the index whose zip_pad_mutex to acquire.*/
static
void
dict_index_zip_pad_lock(
	dict_index_t*	index)
{
	os_once::do_or_wait_for_done(
		&index->zip_pad.mutex_created,
		dict_index_zip_pad_alloc, index);

	mutex_enter(index->zip_pad.mutex);
}

/** Get all the FTS indexes on a table.
@param[in]	table	table
@param[out]	indexes	all FTS indexes on this table
@return number of FTS indexes */
ulint
dict_table_get_all_fts_indexes(
	const dict_table_t*	table,
	ib_vector_t*		indexes)
{
	dict_index_t* index;

	ut_a(ib_vector_size(indexes) == 0);

	for (index = dict_table_get_first_index(table);
	     index;
	     index = dict_table_get_next_index(index)) {

		if (index->type == DICT_FTS) {
			ib_vector_push(indexes, &index);
		}
	}

	return(ib_vector_size(indexes));
}

/********************************************************************//**
Release the autoinc lock. */
void
dict_table_autoinc_unlock(
/*======================*/
	dict_table_t*	table)	/*!< in/out: table */
{
	mutex_exit(table->autoinc_mutex);
}

/** Looks for column n in an index.
@param[in]	index		index
@param[in]	n		column number
@param[in]	inc_prefix	true=consider column prefixes too
@param[in]	is_virtual	true==virtual column
@param[out]	prefix_col_pos	col num if prefix
@return position in internal representation of the index;
ULINT_UNDEFINED if not contained */
ulint
dict_index_get_nth_col_or_prefix_pos(
	const dict_index_t*	index,
	ulint			n,
	bool			inc_prefix,
	bool			is_virtual,
	ulint*			prefix_col_pos)
{
	const dict_field_t*	field;
	const dict_col_t*	col;
	ulint			pos;
	ulint			n_fields;

	ut_ad(index);
	ut_ad(index->magic_n == DICT_INDEX_MAGIC_N);

	if (prefix_col_pos) {
		*prefix_col_pos = ULINT_UNDEFINED;
	}

	if (is_virtual) {
		col = &(dict_table_get_nth_v_col(index->table, n)->m_col);
	} else {
		col = dict_table_get_nth_col(index->table, n);
	}

	if (dict_index_is_clust(index)) {

		return(dict_col_get_clust_pos(col, index));
	}

	n_fields = dict_index_get_n_fields(index);

	for (pos = 0; pos < n_fields; pos++) {
		field = dict_index_get_nth_field(index, pos);

		if (col == field->col) {
			if (prefix_col_pos) {
				*prefix_col_pos = pos;
			}
			if (inc_prefix || field->prefix_len == 0) {
				return(pos);
			}
		}
	}

	return(ULINT_UNDEFINED);
}

/** Returns TRUE if the index contains a column or a prefix of that column.
@param[in]	index		index
@param[in]	n		column number
@param[in]	is_virtual	whether it is a virtual col
@return TRUE if contains the column or its prefix */
ibool
dict_index_contains_col_or_prefix(
	const dict_index_t*	index,
	ulint			n,
	bool			is_virtual)
{
	const dict_field_t*	field;
	const dict_col_t*	col;
	ulint			pos;
	ulint			n_fields;

	ut_ad(index);
	ut_ad(index->magic_n == DICT_INDEX_MAGIC_N);

	if (dict_index_is_clust(index)) {
		return(!is_virtual);
	}

	if (is_virtual) {
		col = &dict_table_get_nth_v_col(index->table, n)->m_col;
	} else {
		col = dict_table_get_nth_col(index->table, n);
	}

	n_fields = dict_index_get_n_fields(index);

	for (pos = 0; pos < n_fields; pos++) {
		field = dict_index_get_nth_field(index, pos);

		if (col == field->col) {

			return(TRUE);
		}
	}

	return(FALSE);
}

/********************************************************************//**
Looks for a matching field in an index. The column has to be the same. The
column in index must be complete, or must contain a prefix longer than the
column in index2. That is, we must be able to construct the prefix in index2
from the prefix in index.
@return position in internal representation of the index;
ULINT_UNDEFINED if not contained */
ulint
dict_index_get_nth_field_pos(
/*=========================*/
	const dict_index_t*	index,	/*!< in: index from which to search */
	const dict_index_t*	index2,	/*!< in: index */
	ulint			n)	/*!< in: field number in index2 */
{
	const dict_field_t*	field;
	const dict_field_t*	field2;
	ulint			n_fields;
	ulint			pos;

	ut_ad(index);
	ut_ad(index->magic_n == DICT_INDEX_MAGIC_N);

	field2 = dict_index_get_nth_field(index2, n);

	n_fields = dict_index_get_n_fields(index);

	/* Are we looking for a MBR (Minimum Bound Box) field of
	a spatial index */
	bool	is_mbr_fld = (n == 0 && dict_index_is_spatial(index2));

	for (pos = 0; pos < n_fields; pos++) {
		field = dict_index_get_nth_field(index, pos);

		/* The first field of a spatial index is a transformed
		MBR (Minimum Bound Box) field made out of original column,
		so its field->col still points to original cluster index
		col, but the actual content is different. So we cannot
		consider them equal if neither of them is MBR field */
		if (pos == 0 && dict_index_is_spatial(index) && !is_mbr_fld) {
			continue;
		}

		if (field->col == field2->col
		    && (field->prefix_len == 0
			|| (field->prefix_len >= field2->prefix_len
			    && field2->prefix_len != 0))) {

			return(pos);
		}
	}

	return(ULINT_UNDEFINED);
}

/**********************************************************************//**
Returns a table object based on table id.
@return table, NULL if does not exist */
dict_table_t*
dict_table_open_on_id(
/*==================*/
	table_id_t	table_id,	/*!< in: table id */
	ibool		dict_locked,	/*!< in: TRUE=data dictionary locked */
	dict_table_op_t	table_op)	/*!< in: operation to perform */
{
	dict_table_t*	table;

	if (!dict_locked) {
		mutex_enter(&dict_sys->mutex);
	}

	ut_ad(mutex_own(&dict_sys->mutex));

	table = dict_table_open_on_id_low(
		table_id,
		table_op == DICT_TABLE_OP_LOAD_TABLESPACE
		? DICT_ERR_IGNORE_RECOVER_LOCK
		: DICT_ERR_IGNORE_NONE,
		table_op == DICT_TABLE_OP_OPEN_ONLY_IF_CACHED);

	if (table != NULL) {

		if (table->can_be_evicted) {
			dict_move_to_mru(table);
		}

		table->acquire();

		MONITOR_INC(MONITOR_TABLE_REFERENCE);
	}

	if (!dict_locked) {
		dict_table_try_drop_aborted_and_mutex_exit(
			table, table_op == DICT_TABLE_OP_DROP_ORPHAN);
	}

	return(table);
}

/********************************************************************//**
Looks for column n position in the clustered index.
@return position in internal representation of the clustered index */
ulint
dict_table_get_nth_col_pos(
/*=======================*/
	const dict_table_t*	table,	/*!< in: table */
	ulint			n,	/*!< in: column number */
	ulint*			prefix_col_pos)
{
	return(dict_index_get_nth_col_pos(dict_table_get_first_index(table),
					  n, prefix_col_pos));
}

/********************************************************************//**
Checks if a column is in the ordering columns of the clustered index of a
table. Column prefixes are treated like whole columns.
@return TRUE if the column, or its prefix, is in the clustered key */
ibool
dict_table_col_in_clustered_key(
/*============================*/
	const dict_table_t*	table,	/*!< in: table */
	ulint			n)	/*!< in: column number */
{
	const dict_index_t*	index;
	const dict_field_t*	field;
	const dict_col_t*	col;
	ulint			pos;
	ulint			n_fields;

	ut_ad(table);

	col = dict_table_get_nth_col(table, n);

	index = dict_table_get_first_index(table);

	n_fields = dict_index_get_n_unique(index);

	for (pos = 0; pos < n_fields; pos++) {
		field = dict_index_get_nth_field(index, pos);

		if (col == field->col) {

			return(TRUE);
		}
	}

	return(FALSE);
}

/**********************************************************************//**
Inits the data dictionary module. */
void
dict_init(void)
/*===========*/
{
	dict_operation_lock = static_cast<rw_lock_t*>(
		ut_zalloc_nokey(sizeof(*dict_operation_lock)));

	dict_sys = static_cast<dict_sys_t*>(ut_zalloc_nokey(sizeof(*dict_sys)));

	UT_LIST_INIT(dict_sys->table_LRU, &dict_table_t::table_LRU);
	UT_LIST_INIT(dict_sys->table_non_LRU, &dict_table_t::table_LRU);

	mutex_create(LATCH_ID_DICT_SYS, &dict_sys->mutex);

	dict_sys->table_hash = hash_create(
		buf_pool_get_curr_size()
		/ (DICT_POOL_PER_TABLE_HASH * UNIV_WORD_SIZE));

	dict_sys->table_id_hash = hash_create(
		buf_pool_get_curr_size()
		/ (DICT_POOL_PER_TABLE_HASH * UNIV_WORD_SIZE));

	rw_lock_create(dict_operation_lock_key,
		       dict_operation_lock, SYNC_DICT_OPERATION);

	if (!srv_read_only_mode) {
		dict_foreign_err_file = os_file_create_tmpfile(NULL);
		ut_a(dict_foreign_err_file);
	}

	mutex_create(LATCH_ID_DICT_FOREIGN_ERR, &dict_foreign_err_mutex);
}

/**********************************************************************//**
Move to the most recently used segment of the LRU list. */
void
dict_move_to_mru(
/*=============*/
	dict_table_t*	table)		/*!< in: table to move to MRU */
{
	ut_ad(mutex_own(&dict_sys->mutex));
	ut_ad(dict_lru_validate());
	ut_ad(dict_lru_find_table(table));

	ut_a(table->can_be_evicted);

	UT_LIST_REMOVE(dict_sys->table_LRU, table);

	UT_LIST_ADD_FIRST(dict_sys->table_LRU, table);

	ut_ad(dict_lru_validate());
}

/**********************************************************************//**
Returns a table object and increment its open handle count.
NOTE! This is a high-level function to be used mainly from outside the
'dict' module. Inside this directory dict_table_get_low
is usually the appropriate function.
@return table, NULL if does not exist */
dict_table_t*
dict_table_open_on_name(
/*====================*/
	const char*	table_name,	/*!< in: table name */
	ibool		dict_locked,	/*!< in: TRUE=data dictionary locked */
	ibool		try_drop,	/*!< in: TRUE=try to drop any orphan
					indexes after an aborted online
					index creation */
	dict_err_ignore_t
			ignore_err)	/*!< in: error to be ignored when
					loading a table definition */
{
	dict_table_t*	table;
	DBUG_ENTER("dict_table_open_on_name");
	DBUG_PRINT("dict_table_open_on_name", ("table: '%s'", table_name));

	if (!dict_locked) {
		mutex_enter(&dict_sys->mutex);
	}

	ut_ad(table_name);
	ut_ad(mutex_own(&dict_sys->mutex));

	table = dict_table_check_if_in_cache_low(table_name);

	if (table == NULL) {
		table = dict_load_table(table_name, true, ignore_err);
	}

	ut_ad(!table || table->cached);

	if (table != NULL) {

		/* If table is encrypted or corrupted */
		if (ignore_err == DICT_ERR_IGNORE_NONE
		    && !table->is_readable()) {
			/* Make life easy for drop table. */
			dict_table_prevent_eviction(table);

			if (table->corrupted) {

				ib::error() << "Table " << table->name
					<< " is corrupted. Please "
					"drop the table and recreate.";
				if (!dict_locked) {
					mutex_exit(&dict_sys->mutex);
				}

				DBUG_RETURN(NULL);
			}

			if (table->can_be_evicted) {
				dict_move_to_mru(table);
			}

			table->acquire();

			if (!dict_locked) {
				mutex_exit(&dict_sys->mutex);
			}

			DBUG_RETURN(table);
		}

		if (table->can_be_evicted) {
			dict_move_to_mru(table);
		}

		table->acquire();

		MONITOR_INC(MONITOR_TABLE_REFERENCE);
	}

	ut_ad(dict_lru_validate());

	if (!dict_locked) {
		dict_table_try_drop_aborted_and_mutex_exit(table, try_drop);
	}

	DBUG_RETURN(table);
}

/**********************************************************************//**
Adds system columns to a table object. */
void
dict_table_add_system_columns(
/*==========================*/
	dict_table_t*	table,	/*!< in/out: table */
	mem_heap_t*	heap)	/*!< in: temporary heap */
{
	ut_ad(table);
	ut_ad(table->n_def ==
	      (table->n_cols - dict_table_get_n_sys_cols(table)));
	ut_ad(table->magic_n == DICT_TABLE_MAGIC_N);
	ut_ad(!table->cached);

	/* NOTE: the system columns MUST be added in the following order
	(so that they can be indexed by the numerical value of DATA_ROW_ID,
	etc.) and as the last columns of the table memory object.
	The clustered index will not always physically contain all system
	columns. */

	dict_mem_table_add_col(table, heap, "DB_ROW_ID", DATA_SYS,
			       DATA_ROW_ID | DATA_NOT_NULL,
			       DATA_ROW_ID_LEN);

#if DATA_ROW_ID != 0
#error "DATA_ROW_ID != 0"
#endif
	dict_mem_table_add_col(table, heap, "DB_TRX_ID", DATA_SYS,
			       DATA_TRX_ID | DATA_NOT_NULL,
			       DATA_TRX_ID_LEN);
#if DATA_TRX_ID != 1
#error "DATA_TRX_ID != 1"
#endif

	dict_mem_table_add_col(table, heap, "DB_ROLL_PTR", DATA_SYS,
			       DATA_ROLL_PTR | DATA_NOT_NULL,
			       DATA_ROLL_PTR_LEN);
#if DATA_ROLL_PTR != 2
#error "DATA_ROLL_PTR != 2"
#endif

	/* This check reminds that if a new system column is added to
	the program, it should be dealt with here */
#if DATA_N_SYS_COLS != 3
#error "DATA_N_SYS_COLS != 3"
#endif
}

/**********************************************************************//**
Adds a table object to the dictionary cache. */
void
dict_table_add_to_cache(
/*====================*/
	dict_table_t*	table,		/*!< in: table */
	bool		can_be_evicted,	/*!< in: whether can be evicted */
	mem_heap_t*	heap)		/*!< in: temporary heap */
{
	ulint	fold;
	ulint	id_fold;

	ut_ad(dict_lru_validate());
	ut_ad(mutex_own(&dict_sys->mutex));

	dict_table_add_system_columns(table, heap);

	table->cached = TRUE;

	fold = ut_fold_string(table->name.m_name);
	id_fold = ut_fold_ull(table->id);

	/* Look for a table with the same name: error if such exists */
	{
		dict_table_t*	table2;
		HASH_SEARCH(name_hash, dict_sys->table_hash, fold,
			    dict_table_t*, table2, ut_ad(table2->cached),
			    !strcmp(table2->name.m_name, table->name.m_name));
		ut_a(table2 == NULL);

#ifdef UNIV_DEBUG
		/* Look for the same table pointer with a different name */
		HASH_SEARCH_ALL(name_hash, dict_sys->table_hash,
				dict_table_t*, table2, ut_ad(table2->cached),
				table2 == table);
		ut_ad(table2 == NULL);
#endif /* UNIV_DEBUG */
	}

	/* Look for a table with the same id: error if such exists */
	{
		dict_table_t*	table2;
		HASH_SEARCH(id_hash, dict_sys->table_id_hash, id_fold,
			    dict_table_t*, table2, ut_ad(table2->cached),
			    table2->id == table->id);
		ut_a(table2 == NULL);

#ifdef UNIV_DEBUG
		/* Look for the same table pointer with a different id */
		HASH_SEARCH_ALL(id_hash, dict_sys->table_id_hash,
				dict_table_t*, table2, ut_ad(table2->cached),
				table2 == table);
		ut_ad(table2 == NULL);
#endif /* UNIV_DEBUG */
	}

	/* Add table to hash table of tables */
	HASH_INSERT(dict_table_t, name_hash, dict_sys->table_hash, fold,
		    table);

	/* Add table to hash table of tables based on table id */
	HASH_INSERT(dict_table_t, id_hash, dict_sys->table_id_hash, id_fold,
		    table);

	table->can_be_evicted = can_be_evicted;

	if (table->can_be_evicted) {
		UT_LIST_ADD_FIRST(dict_sys->table_LRU, table);
	} else {
		UT_LIST_ADD_FIRST(dict_sys->table_non_LRU, table);
	}

	ut_ad(dict_lru_validate());
}

/**********************************************************************//**
Test whether a table can be evicted from the LRU cache.
@return TRUE if table can be evicted. */
static
ibool
dict_table_can_be_evicted(
/*======================*/
	dict_table_t*	table)		/*!< in: table to test */
{
	ut_ad(mutex_own(&dict_sys->mutex));
	ut_ad(rw_lock_own(dict_operation_lock, RW_LOCK_X));

	ut_a(table->can_be_evicted);
	ut_a(table->foreign_set.empty());
	ut_a(table->referenced_set.empty());

	if (table->get_ref_count() == 0) {
		/* The transaction commit and rollback are called from
		outside the handler interface. This means that there is
		a window where the table->n_ref_count can be zero but
		the table instance is in "use". */

		if (lock_table_has_locks(table)) {
			return(FALSE);
		}

#ifdef BTR_CUR_HASH_ADAPT
		for (dict_index_t* index = dict_table_get_first_index(table);
		     index != NULL;
		     index = dict_table_get_next_index(index)) {

			btr_search_t*	info = btr_search_get_info(index);

			/* We are not allowed to free the in-memory index
			struct dict_index_t until all entries in the adaptive
			hash index that point to any of the page belonging to
			his b-tree index are dropped. This is so because
			dropping of these entries require access to
			dict_index_t struct. To avoid such scenario we keep
			a count of number of such pages in the search_info and
			only free the dict_index_t struct when this count
			drops to zero.

			See also: dict_index_remove_from_cache_low() */

			if (btr_search_info_get_ref_count(info, index) > 0) {
				return(FALSE);
			}
		}
#endif /* BTR_CUR_HASH_ADAPT */

		return(TRUE);
	}

	return(FALSE);
}

/**********************************************************************//**
Make room in the table cache by evicting an unused table. The unused table
should not be part of FK relationship and currently not used in any user
transaction. There is no guarantee that it will remove a table.
@return number of tables evicted. If the number of tables in the dict_LRU
is less than max_tables it will not do anything. */
ulint
dict_make_room_in_cache(
/*====================*/
	ulint		max_tables,	/*!< in: max tables allowed in cache */
	ulint		pct_check)	/*!< in: max percent to check */
{
	ulint		i;
	ulint		len;
	dict_table_t*	table;
	ulint		check_up_to;
	ulint		n_evicted = 0;

	ut_a(pct_check > 0);
	ut_a(pct_check <= 100);
	ut_ad(mutex_own(&dict_sys->mutex));
	ut_ad(rw_lock_own(dict_operation_lock, RW_LOCK_X));
	ut_ad(dict_lru_validate());

	i = len = UT_LIST_GET_LEN(dict_sys->table_LRU);

	if (len < max_tables) {
		return(0);
	}

	check_up_to = len - ((len * pct_check) / 100);

	/* Check for overflow */
	ut_a(i == 0 || check_up_to <= i);

	/* Find a suitable candidate to evict from the cache. Don't scan the
	entire LRU list. Only scan pct_check list entries. */

	for (table = UT_LIST_GET_LAST(dict_sys->table_LRU);
	     table != NULL
	     && i > check_up_to
	     && (len - n_evicted) > max_tables;
	     --i) {

		dict_table_t*	prev_table;

	        prev_table = UT_LIST_GET_PREV(table_LRU, table);

		if (dict_table_can_be_evicted(table)) {

			DBUG_EXECUTE_IF("crash_if_fts_table_is_evicted",
			{
				  if (table->fts &&
				      dict_table_has_fts_index(table)) {
					ut_ad(0);
				  }
			};);
			dict_table_remove_from_cache_low(table, TRUE);

			++n_evicted;
		}

		table = prev_table;
	}

	return(n_evicted);
}

/**********************************************************************//**
Move a table to the non-LRU list from the LRU list. */
void
dict_table_move_from_lru_to_non_lru(
/*================================*/
	dict_table_t*	table)	/*!< in: table to move from LRU to non-LRU */
{
	ut_ad(mutex_own(&dict_sys->mutex));
	ut_ad(dict_lru_find_table(table));

	ut_a(table->can_be_evicted);

	UT_LIST_REMOVE(dict_sys->table_LRU, table);

	UT_LIST_ADD_LAST(dict_sys->table_non_LRU, table);

	table->can_be_evicted = FALSE;
}

/** Looks for an index with the given id given a table instance.
@param[in]	table	table instance
@param[in]	id	index id
@return index or NULL */
dict_index_t*
dict_table_find_index_on_id(
	const dict_table_t*	table,
	index_id_t		id)
{
	dict_index_t*	index;

	for (index = dict_table_get_first_index(table);
	     index != NULL;
	     index = dict_table_get_next_index(index)) {

		if (id == index->id) {
			/* Found */

			return(index);
		}
	}

	return(NULL);
}

/**********************************************************************//**
Looks for an index with the given id. NOTE that we do not reserve
the dictionary mutex: this function is for emergency purposes like
printing info of a corrupt database page!
@return index or NULL if not found in cache */
dict_index_t*
dict_index_find_on_id_low(
/*======================*/
	index_id_t	id)	/*!< in: index id */
{
	dict_table_t*	table;

	/* This can happen if the system tablespace is the wrong page size */
	if (dict_sys == NULL) {
		return(NULL);
	}

	for (table = UT_LIST_GET_FIRST(dict_sys->table_LRU);
	     table != NULL;
	     table = UT_LIST_GET_NEXT(table_LRU, table)) {

		dict_index_t*	index = dict_table_find_index_on_id(table, id);

		if (index != NULL) {
			return(index);
		}
	}

	for (table = UT_LIST_GET_FIRST(dict_sys->table_non_LRU);
	     table != NULL;
	     table = UT_LIST_GET_NEXT(table_LRU, table)) {

		dict_index_t*	index = dict_table_find_index_on_id(table, id);

		if (index != NULL) {
			return(index);
		}
	}

	return(NULL);
}

/** Function object to remove a foreign key constraint from the
referenced_set of the referenced table.  The foreign key object is
also removed from the dictionary cache.  The foreign key constraint
is not removed from the foreign_set of the table containing the
constraint. */
struct dict_foreign_remove_partial
{
	void operator()(dict_foreign_t* foreign) {
		dict_table_t*	table = foreign->referenced_table;
		if (table != NULL) {
			table->referenced_set.erase(foreign);
		}
		dict_foreign_free(foreign);
	}
};

/**********************************************************************//**
Renames a table object.
@return TRUE if success */
dberr_t
dict_table_rename_in_cache(
/*=======================*/
	dict_table_t*	table,		/*!< in/out: table */
	const char*	new_name,	/*!< in: new name */
	bool		rename_also_foreigns,
					/*!< in: in ALTER TABLE we want
					to preserve the original table name
					in constraints which reference it */
	bool		replace_new_file)
					/*!< in: whether to replace the
					file with the new name
					(as part of rolling back TRUNCATE) */
{
	dberr_t		err;
	dict_foreign_t*	foreign;
	dict_index_t*	index;
	ulint		fold;
	char		old_name[MAX_FULL_NAME_LEN + 1];
	os_file_type_t	ftype;

	ut_ad(mutex_own(&dict_sys->mutex));

	/* store the old/current name to an automatic variable */
	if (strlen(table->name.m_name) + 1 <= sizeof(old_name)) {
		strcpy(old_name, table->name.m_name);
	} else {
		ib::fatal() << "Too long table name: "
			<< table->name
			<< ", max length is " << MAX_FULL_NAME_LEN;
	}

	fold = ut_fold_string(new_name);

	/* Look for a table with the same name: error if such exists */
	dict_table_t*	table2;
	HASH_SEARCH(name_hash, dict_sys->table_hash, fold,
			dict_table_t*, table2, ut_ad(table2->cached),
			(ut_strcmp(table2->name.m_name, new_name) == 0));
	DBUG_EXECUTE_IF("dict_table_rename_in_cache_failure",
		if (table2 == NULL) {
			table2 = (dict_table_t*) -1;
		} );
	if (table2) {
		ib::error() << "Cannot rename table '" << old_name
			<< "' to '" << new_name << "' since the"
			" dictionary cache already contains '" << new_name << "'.";
		return(DB_ERROR);
	}

	/* If the table is stored in a single-table tablespace, rename the
	.ibd file and rebuild the .isl file if needed. */

	if (dict_table_is_discarded(table)) {
		bool		exists;
		char*		filepath;

		ut_ad(dict_table_is_file_per_table(table));
		ut_ad(!dict_table_is_temporary(table));

		/* Make sure the data_dir_path is set. */
		dict_get_and_save_data_dir_path(table, true);

		if (DICT_TF_HAS_DATA_DIR(table->flags)) {
			ut_a(table->data_dir_path);

			filepath = fil_make_filepath(
				table->data_dir_path, table->name.m_name,
				IBD, true);
		} else {
			filepath = fil_make_filepath(
				NULL, table->name.m_name, IBD, false);
		}

		if (filepath == NULL) {
			return(DB_OUT_OF_MEMORY);
		}

		fil_delete_tablespace(table->space);

		/* Delete any temp file hanging around. */
		if (os_file_status(filepath, &exists, &ftype)
		    && exists
		    && !os_file_delete_if_exists(innodb_temp_file_key,
						 filepath, NULL)) {

			ib::info() << "Delete of " << filepath << " failed.";
		}
		ut_free(filepath);

	} else if (dict_table_is_file_per_table(table)) {
		char*	new_path = NULL;
		char*	old_path = fil_space_get_first_path(table->space);

		ut_ad(!dict_table_is_temporary(table));

		if (DICT_TF_HAS_DATA_DIR(table->flags)) {
			new_path = os_file_make_new_pathname(
				old_path, new_name);
			err = RemoteDatafile::create_link_file(
				new_name, new_path);

			if (err != DB_SUCCESS) {
				ut_free(new_path);
				ut_free(old_path);
				return(DB_TABLESPACE_EXISTS);
			}
		} else {
			new_path = fil_make_filepath(
				NULL, new_name, IBD, false);
		}

		/* New filepath must not exist. */
		err = fil_rename_tablespace_check(
			table->space, old_path, new_path, false,
			replace_new_file);
		if (err != DB_SUCCESS) {
			ut_free(old_path);
			ut_free(new_path);
			return(err);
		}

		fil_name_write_rename(table->space, old_path, new_path);

		bool	success = fil_rename_tablespace(
			table->space, old_path, new_name, new_path);

		ut_free(old_path);
		ut_free(new_path);

		/* If the tablespace is remote, a new .isl file was created
		If success, delete the old one. If not, delete the new one. */
		if (DICT_TF_HAS_DATA_DIR(table->flags)) {
			RemoteDatafile::delete_link_file(
				success ? old_name : new_name);
		}

		if (!success) {
			return(DB_ERROR);
		}
	}

	/* Remove table from the hash tables of tables */
	HASH_DELETE(dict_table_t, name_hash, dict_sys->table_hash,
		    ut_fold_string(old_name), table);

	if (strlen(new_name) > strlen(table->name.m_name)) {
		/* We allocate MAX_FULL_NAME_LEN + 1 bytes here to avoid
		memory fragmentation, we assume a repeated calls of
		ut_realloc() with the same size do not cause fragmentation */
		ut_a(strlen(new_name) <= MAX_FULL_NAME_LEN);

		table->name.m_name = static_cast<char*>(
			ut_realloc(table->name.m_name, MAX_FULL_NAME_LEN + 1));
	}
	strcpy(table->name.m_name, new_name);

	/* Add table to hash table of tables */
	HASH_INSERT(dict_table_t, name_hash, dict_sys->table_hash, fold,
		    table);

	/* Update the table_name field in indexes */
	for (index = dict_table_get_first_index(table);
	     index != NULL;
	     index = dict_table_get_next_index(index)) {

		index->table_name = table->name.m_name;
	}

	if (!rename_also_foreigns) {
		/* In ALTER TABLE we think of the rename table operation
		in the direction table -> temporary table (#sql...)
		as dropping the table with the old name and creating
		a new with the new name. Thus we kind of drop the
		constraints from the dictionary cache here. The foreign key
		constraints will be inherited to the new table from the
		system tables through a call of dict_load_foreigns. */

		/* Remove the foreign constraints from the cache */
		std::for_each(table->foreign_set.begin(),
			      table->foreign_set.end(),
			      dict_foreign_remove_partial());
		table->foreign_set.clear();

		/* Reset table field in referencing constraints */
		for (dict_foreign_set::iterator it
			= table->referenced_set.begin();
		     it != table->referenced_set.end();
		     ++it) {

			foreign = *it;
			foreign->referenced_table = NULL;
			foreign->referenced_index = NULL;

		}

		/* Make the set of referencing constraints empty */
		table->referenced_set.clear();

		return(DB_SUCCESS);
	}

	/* Update the table name fields in foreign constraints, and update also
	the constraint id of new format >= 4.0.18 constraints. Note that at
	this point we have already changed table->name to the new name. */

	dict_foreign_set	fk_set;

	for (;;) {

		dict_foreign_set::iterator	it
			= table->foreign_set.begin();

		if (it == table->foreign_set.end()) {
			break;
		}

		foreign = *it;

		if (foreign->referenced_table) {
			foreign->referenced_table->referenced_set.erase(foreign);
		}

		if (ut_strlen(foreign->foreign_table_name)
		    < ut_strlen(table->name.m_name)) {
			/* Allocate a longer name buffer;
			TODO: store buf len to save memory */

			foreign->foreign_table_name = mem_heap_strdup(
				foreign->heap, table->name.m_name);
			dict_mem_foreign_table_name_lookup_set(foreign, TRUE);
		} else {
			strcpy(foreign->foreign_table_name,
			       table->name.m_name);
			dict_mem_foreign_table_name_lookup_set(foreign, FALSE);
		}
		if (strchr(foreign->id, '/')) {
			/* This is a >= 4.0.18 format id */

			ulint	db_len;
			char*	old_id;
			char    old_name_cs_filename[MAX_TABLE_NAME_LEN+20];
			uint    errors = 0;

			/* All table names are internally stored in charset
			my_charset_filename (except the temp tables and the
			partition identifier suffix in partition tables). The
			foreign key constraint names are internally stored
			in UTF-8 charset.  The variable fkid here is used
			to store foreign key constraint name in charset
			my_charset_filename for comparison further below. */
			char    fkid[MAX_TABLE_NAME_LEN+20];
			ibool	on_tmp = FALSE;

			/* The old table name in my_charset_filename is stored
			in old_name_cs_filename */

			strncpy(old_name_cs_filename, old_name,
				MAX_TABLE_NAME_LEN);
			if (strstr(old_name, TEMP_TABLE_PATH_PREFIX) == NULL) {

				innobase_convert_to_system_charset(
					strchr(old_name_cs_filename, '/') + 1,
					strchr(old_name, '/') + 1,
					MAX_TABLE_NAME_LEN, &errors);

				if (errors) {
					/* There has been an error to convert
					old table into UTF-8.  This probably
					means that the old table name is
					actually in UTF-8. */
					innobase_convert_to_filename_charset(
						strchr(old_name_cs_filename,
						       '/') + 1,
						strchr(old_name, '/') + 1,
						MAX_TABLE_NAME_LEN);
				} else {
					/* Old name already in
					my_charset_filename */
					strncpy(old_name_cs_filename, old_name,
						MAX_TABLE_NAME_LEN);
				}
			}

			strncpy(fkid, foreign->id, MAX_TABLE_NAME_LEN);

			if (strstr(fkid, TEMP_TABLE_PATH_PREFIX) == NULL) {
				innobase_convert_to_filename_charset(
					strchr(fkid, '/') + 1,
					strchr(foreign->id, '/') + 1,
					MAX_TABLE_NAME_LEN+20);
			} else {
				on_tmp = TRUE;
			}

			old_id = mem_strdup(foreign->id);

			if (ut_strlen(fkid) > ut_strlen(old_name_cs_filename)
			    + ((sizeof dict_ibfk) - 1)
			    && !memcmp(fkid, old_name_cs_filename,
				       ut_strlen(old_name_cs_filename))
			    && !memcmp(fkid + ut_strlen(old_name_cs_filename),
				       dict_ibfk, (sizeof dict_ibfk) - 1)) {

				/* This is a generated >= 4.0.18 format id */

				char	table_name[MAX_TABLE_NAME_LEN] = "";
				uint	errors = 0;

				if (strlen(table->name.m_name)
				    > strlen(old_name)) {
					foreign->id = static_cast<char*>(
						mem_heap_alloc(
						foreign->heap,
						strlen(table->name.m_name)
						+ strlen(old_id) + 1));
				}

				/* Convert the table name to UTF-8 */
				strncpy(table_name, table->name.m_name,
					MAX_TABLE_NAME_LEN);
				innobase_convert_to_system_charset(
					strchr(table_name, '/') + 1,
					strchr(table->name.m_name, '/') + 1,
					MAX_TABLE_NAME_LEN, &errors);

				if (errors) {
					/* Table name could not be converted
					from charset my_charset_filename to
					UTF-8. This means that the table name
					is already in UTF-8 (#mysql#50). */
					strncpy(table_name, table->name.m_name,
						MAX_TABLE_NAME_LEN);
				}

				/* Replace the prefix 'databasename/tablename'
				with the new names */
				strcpy(foreign->id, table_name);
				if (on_tmp) {
					strcat(foreign->id,
					       old_id + ut_strlen(old_name));
				} else {
					sprintf(strchr(foreign->id, '/') + 1,
						"%s%s",
						strchr(table_name, '/') +1,
						strstr(old_id, "_ibfk_") );
				}

			} else {
				/* This is a >= 4.0.18 format id where the user
				gave the id name */
				db_len = dict_get_db_name_len(
					table->name.m_name) + 1;

				if (db_len - 1
				    > dict_get_db_name_len(foreign->id)) {

					foreign->id = static_cast<char*>(
						mem_heap_alloc(
						foreign->heap,
						db_len + strlen(old_id) + 1));
				}

				/* Replace the database prefix in id with the
				one from table->name */

				ut_memcpy(foreign->id,
					  table->name.m_name, db_len);

				strcpy(foreign->id + db_len,
				       dict_remove_db_name(old_id));
			}

			ut_free(old_id);
		}

		table->foreign_set.erase(it);
		fk_set.insert(foreign);

		if (foreign->referenced_table) {
			foreign->referenced_table->referenced_set.insert(foreign);
		}
	}

	ut_a(table->foreign_set.empty());
	table->foreign_set.swap(fk_set);

	for (dict_foreign_set::iterator it = table->referenced_set.begin();
	     it != table->referenced_set.end();
	     ++it) {

		foreign = *it;

		if (ut_strlen(foreign->referenced_table_name)
		    < ut_strlen(table->name.m_name)) {
			/* Allocate a longer name buffer;
			TODO: store buf len to save memory */

			foreign->referenced_table_name = mem_heap_strdup(
				foreign->heap, table->name.m_name);

			dict_mem_referenced_table_name_lookup_set(
				foreign, TRUE);
		} else {
			/* Use the same buffer */
			strcpy(foreign->referenced_table_name,
			       table->name.m_name);

			dict_mem_referenced_table_name_lookup_set(
				foreign, FALSE);
		}
	}

	return(DB_SUCCESS);
}

/**********************************************************************//**
Change the id of a table object in the dictionary cache. This is used in
DISCARD TABLESPACE. */
void
dict_table_change_id_in_cache(
/*==========================*/
	dict_table_t*	table,	/*!< in/out: table object already in cache */
	table_id_t	new_id)	/*!< in: new id to set */
{
	ut_ad(table);
	ut_ad(mutex_own(&dict_sys->mutex));
	ut_ad(table->magic_n == DICT_TABLE_MAGIC_N);

	/* Remove the table from the hash table of id's */

	HASH_DELETE(dict_table_t, id_hash, dict_sys->table_id_hash,
		    ut_fold_ull(table->id), table);
	table->id = new_id;

	/* Add the table back to the hash table */
	HASH_INSERT(dict_table_t, id_hash, dict_sys->table_id_hash,
		    ut_fold_ull(table->id), table);
}

/**********************************************************************//**
Removes a table object from the dictionary cache. */
void
dict_table_remove_from_cache_low(
/*=============================*/
	dict_table_t*	table,		/*!< in, own: table */
	ibool		lru_evict)	/*!< in: TRUE if table being evicted
					to make room in the table LRU list */
{
	dict_foreign_t*	foreign;
	dict_index_t*	index;

	ut_ad(table);
	ut_ad(dict_lru_validate());
	ut_a(table->get_ref_count() == 0);
	ut_a(table->n_rec_locks == 0);
	ut_ad(mutex_own(&dict_sys->mutex));
	ut_ad(table->magic_n == DICT_TABLE_MAGIC_N);

	/* Remove the foreign constraints from the cache */
	std::for_each(table->foreign_set.begin(), table->foreign_set.end(),
		      dict_foreign_remove_partial());
	table->foreign_set.clear();

	/* Reset table field in referencing constraints */
	for (dict_foreign_set::iterator it = table->referenced_set.begin();
	     it != table->referenced_set.end();
	     ++it) {

		foreign = *it;
		foreign->referenced_table = NULL;
		foreign->referenced_index = NULL;
	}

	/* Remove the indexes from the cache */

	for (index = UT_LIST_GET_LAST(table->indexes);
	     index != NULL;
	     index = UT_LIST_GET_LAST(table->indexes)) {

		dict_index_remove_from_cache_low(table, index, lru_evict);
	}

	/* Remove table from the hash tables of tables */

	HASH_DELETE(dict_table_t, name_hash, dict_sys->table_hash,
		    ut_fold_string(table->name.m_name), table);

	HASH_DELETE(dict_table_t, id_hash, dict_sys->table_id_hash,
		    ut_fold_ull(table->id), table);

	/* Remove table from LRU or non-LRU list. */
	if (table->can_be_evicted) {
		ut_ad(dict_lru_find_table(table));
		UT_LIST_REMOVE(dict_sys->table_LRU, table);
	} else {
		ut_ad(dict_non_lru_find_table(table));
		UT_LIST_REMOVE(dict_sys->table_non_LRU, table);
	}

	ut_ad(dict_lru_validate());

	if (lru_evict && table->drop_aborted) {
		/* When evicting the table definition,
		drop the orphan indexes from the data dictionary
		and free the index pages. */
		trx_t* trx = trx_allocate_for_background();

		ut_ad(mutex_own(&dict_sys->mutex));
		ut_ad(rw_lock_own(dict_operation_lock, RW_LOCK_X));

		/* Mimic row_mysql_lock_data_dictionary(). */
		trx->dict_operation_lock_mode = RW_X_LATCH;

		trx_set_dict_operation(trx, TRX_DICT_OP_INDEX);
		row_merge_drop_indexes_dict(trx, table->id);
		trx_commit_for_mysql(trx);
		trx->dict_operation_lock_mode = 0;
		trx_free_for_background(trx);
	}

	/* Free virtual column template if any */
	if (table->vc_templ != NULL) {
		dict_free_vc_templ(table->vc_templ);
		UT_DELETE(table->vc_templ);
	}

	dict_mem_table_free(table);
}

/**********************************************************************//**
Removes a table object from the dictionary cache. */
void
dict_table_remove_from_cache(
/*=========================*/
	dict_table_t*	table)	/*!< in, own: table */
{
	dict_table_remove_from_cache_low(table, FALSE);
}

/****************************************************************//**
If the given column name is reserved for InnoDB system columns, return
TRUE.
@return TRUE if name is reserved */
ibool
dict_col_name_is_reserved(
/*======================*/
	const char*	name)	/*!< in: column name */
{
	/* This check reminds that if a new system column is added to
	the program, it should be dealt with here. */
#if DATA_N_SYS_COLS != 3
#error "DATA_N_SYS_COLS != 3"
#endif

	static const char*	reserved_names[] = {
		"DB_ROW_ID", "DB_TRX_ID", "DB_ROLL_PTR"
	};

	ulint			i;

	for (i = 0; i < UT_ARR_SIZE(reserved_names); i++) {
		if (innobase_strcasecmp(name, reserved_names[i]) == 0) {

			return(TRUE);
		}
	}

	return(FALSE);
}

/****************************************************************//**
If a record of this index might not fit on a single B-tree page,
return TRUE.
@return TRUE if the index record could become too big */
static
ibool
dict_index_too_big_for_tree(
/*========================*/
	const dict_table_t*	table,		/*!< in: table */
	const dict_index_t*	new_index,	/*!< in: index */
	bool			strict)		/*!< in: TRUE=report error if
						records could be too big to
						fit in an B-tree page */
{
	ulint	comp;
	ulint	i;
	/* maximum possible storage size of a record */
	ulint	rec_max_size;
	/* maximum allowed size of a record on a leaf page */
	ulint	page_rec_max;
	/* maximum allowed size of a node pointer record */
	ulint	page_ptr_max;

	/* FTS index consists of auxiliary tables, they shall be excluded from
	index row size check */
	if (new_index->type & DICT_FTS) {
		return(false);
	}

	DBUG_EXECUTE_IF(
		"ib_force_create_table",
		return(FALSE););

	comp = dict_table_is_comp(table);

	const page_size_t	page_size(dict_table_page_size(table));

	if (page_size.is_compressed()
	    && page_size.physical() < univ_page_size.physical()) {
		/* On a compressed page, two records must fit in the
		uncompressed page modification log. On compressed pages
		with size.physical() == univ_page_size.physical(),
		this limit will never be reached. */
		ut_ad(comp);
		/* The maximum allowed record size is the size of
		an empty page, minus a byte for recoding the heap
		number in the page modification log.  The maximum
		allowed node pointer size is half that. */
		page_rec_max = page_zip_empty_size(new_index->n_fields,
						   page_size.physical());
		if (page_rec_max) {
			page_rec_max--;
		}
		page_ptr_max = page_rec_max / 2;
		/* On a compressed page, there is a two-byte entry in
		the dense page directory for every record.  But there
		is no record header. */
		rec_max_size = 2;
	} else {
		/* The maximum allowed record size is half a B-tree
		page(16k for 64k page size).  No additional sparse
		page directory entry will be generated for the first
		few user records. */
		page_rec_max = (comp || srv_page_size < UNIV_PAGE_SIZE_MAX)
			? page_get_free_space_of_empty(comp) / 2
			: REDUNDANT_REC_MAX_DATA_SIZE;

		page_ptr_max = page_rec_max;
		/* Each record has a header. */
		rec_max_size = comp
			? REC_N_NEW_EXTRA_BYTES
			: REC_N_OLD_EXTRA_BYTES;
	}

	if (comp) {
		/* Include the "null" flags in the
		maximum possible record size. */
		rec_max_size += UT_BITS_IN_BYTES(new_index->n_nullable);
	} else {
		/* For each column, include a 2-byte offset and a
		"null" flag.  The 1-byte format is only used in short
		records that do not contain externally stored columns.
		Such records could never exceed the page limit, even
		when using the 2-byte format. */
		rec_max_size += 2 * new_index->n_fields;
	}

	/* Compute the maximum possible record size. */
	for (i = 0; i < new_index->n_fields; i++) {
		const dict_field_t*	field
			= dict_index_get_nth_field(new_index, i);
		const dict_col_t*	col
			= dict_field_get_col(field);
		ulint			field_max_size;
		ulint			field_ext_max_size;

		/* In dtuple_convert_big_rec(), variable-length columns
		that are longer than BTR_EXTERN_LOCAL_STORED_MAX_SIZE
		may be chosen for external storage.

		Fixed-length columns, and all columns of secondary
		index records are always stored inline. */

		/* Determine the maximum length of the index field.
		The field_ext_max_size should be computed as the worst
		case in rec_get_converted_size_comp() for
		REC_STATUS_ORDINARY records. */

		field_max_size = dict_col_get_fixed_size(col, comp);
		if (field_max_size && field->fixed_len != 0) {
			/* dict_index_add_col() should guarantee this */
			ut_ad(!field->prefix_len
			      || field->fixed_len == field->prefix_len);
			/* Fixed lengths are not encoded
			in ROW_FORMAT=COMPACT. */
			field_ext_max_size = 0;
			goto add_field_size;
		}

		field_max_size = dict_col_get_max_size(col);
		field_ext_max_size = field_max_size < 256 ? 1 : 2;

		if (field->prefix_len) {
			if (field->prefix_len < field_max_size) {
				field_max_size = field->prefix_len;
			}
		} else if (field_max_size > BTR_EXTERN_LOCAL_STORED_MAX_SIZE
			   && dict_index_is_clust(new_index)) {

			/* In the worst case, we have a locally stored
			column of BTR_EXTERN_LOCAL_STORED_MAX_SIZE bytes.
			The length can be stored in one byte.  If the
			column were stored externally, the lengths in
			the clustered index page would be
			BTR_EXTERN_FIELD_REF_SIZE and 2. */
			field_max_size = BTR_EXTERN_LOCAL_STORED_MAX_SIZE;
			field_ext_max_size = 1;
		}

		if (comp) {
			/* Add the extra size for ROW_FORMAT=COMPACT.
			For ROW_FORMAT=REDUNDANT, these bytes were
			added to rec_max_size before this loop. */
			rec_max_size += field_ext_max_size;
		}
add_field_size:
		rec_max_size += field_max_size;

		/* Check the size limit on leaf pages. */
		if (rec_max_size >= page_rec_max) {
			ib::error_or_warn(strict)
				<< "Cannot add field " << field->name
				<< " in table " << table->name
				<< " because after adding it, the row size is "
				<< rec_max_size
				<< " which is greater than maximum allowed"
				" size (" << page_rec_max
				<< ") for a record on index leaf page.";

			return(TRUE);
		}

		/* Check the size limit on non-leaf pages.  Records
		stored in non-leaf B-tree pages consist of the unique
		columns of the record (the key columns of the B-tree)
		and a node pointer field.  When we have processed the
		unique columns, rec_max_size equals the size of the
		node pointer record minus the node pointer column. */
		if (i + 1 == dict_index_get_n_unique_in_tree(new_index)
		    && rec_max_size + REC_NODE_PTR_SIZE >= page_ptr_max) {

			return(TRUE);
		}
	}

	return(FALSE);
}

/** Adds an index to the dictionary cache.
@param[in,out]	table	table on which the index is
@param[in,out]	index	index; NOTE! The index memory
			object is freed in this function!
@param[in]	page_no	root page number of the index
@param[in]	strict	TRUE=refuse to create the index
			if records could be too big to fit in
			an B-tree page
@return DB_SUCCESS, DB_TOO_BIG_RECORD, or DB_CORRUPTION */
dberr_t
dict_index_add_to_cache(
	dict_table_t*	table,
	dict_index_t*	index,
	ulint		page_no,
	ibool		strict)
{
	return(dict_index_add_to_cache_w_vcol(
		table, index, NULL, page_no, strict));
}

/** Clears the virtual column's index list before index is
being freed.
@param[in]  index   Index being freed */
void
dict_index_remove_from_v_col_list(dict_index_t* index) {
	/* Index is not completely formed */
	if (!index->cached) {
		return;
	}
        if (dict_index_has_virtual(index)) {
                const dict_col_t*       col;
                const dict_v_col_t*     vcol;

                for (ulint i = 0; i < dict_index_get_n_fields(index); i++) {
                        col =  dict_index_get_nth_col(index, i);
                        if (dict_col_is_virtual(col)) {
                                vcol = reinterpret_cast<const dict_v_col_t*>(
                                        col);
				/* This could be NULL, when we do add
                                virtual column, add index together. We do not
                                need to track this virtual column's index */
				if (vcol->v_indexes == NULL) {
                                        continue;
                                }
				dict_v_idx_list::iterator       it;
				for (it = vcol->v_indexes->begin();
                                     it != vcol->v_indexes->end(); ++it) {
                                        dict_v_idx_t    v_index = *it;
                                        if (v_index.index == index) {
                                                vcol->v_indexes->erase(it);
                                                break;
                                        }
				}
			}
		}
	}
}

/** Adds an index to the dictionary cache, with possible indexing newly
added column.
@param[in,out]	table	table on which the index is
@param[in,out]	index	index; NOTE! The index memory
			object is freed in this function!
@param[in]	add_v	new virtual column that being added along with
			an add index call
@param[in]	page_no	root page number of the index
@param[in]	strict	TRUE=refuse to create the index
			if records could be too big to fit in
			an B-tree page
@return DB_SUCCESS, DB_TOO_BIG_RECORD, or DB_CORRUPTION */
dberr_t
dict_index_add_to_cache_w_vcol(
	dict_table_t*		table,
	dict_index_t*		index,
	const dict_add_v_col_t* add_v,
	ulint			page_no,
	ibool			strict)
{
	dict_index_t*	new_index;
	ulint		n_ord;
	ulint		i;

	ut_ad(index);
	ut_ad(mutex_own(&dict_sys->mutex));
	ut_ad(index->n_def == index->n_fields);
	ut_ad(index->magic_n == DICT_INDEX_MAGIC_N);
	ut_ad(!dict_index_is_online_ddl(index));
	ut_ad(!dict_index_is_ibuf(index));

	ut_d(mem_heap_validate(index->heap));
	ut_a(!dict_index_is_clust(index)
	     || UT_LIST_GET_LEN(table->indexes) == 0);

	if (!dict_index_find_cols(table, index, add_v)) {

		dict_mem_index_free(index);
		return(DB_CORRUPTION);
	}

	/* Build the cache internal representation of the index,
	containing also the added system fields */

	if (index->type == DICT_FTS) {
		new_index = dict_index_build_internal_fts(table, index);
	} else if (dict_index_is_clust(index)) {
		new_index = dict_index_build_internal_clust(table, index);
	} else {
		new_index = dict_index_build_internal_non_clust(table, index);
	}

	/* Set the n_fields value in new_index to the actual defined
	number of fields in the cache internal representation */

	new_index->n_fields = new_index->n_def;
	new_index->trx_id = index->trx_id;
	new_index->set_committed(index->is_committed());
	new_index->nulls_equal = index->nulls_equal;
#ifdef MYSQL_INDEX_DISABLE_AHI
	new_index->disable_ahi = index->disable_ahi;
#endif

	if (dict_index_too_big_for_tree(table, new_index, strict)) {

		if (strict) {
			dict_mem_index_free(new_index);
			dict_mem_index_free(index);
			return(DB_TOO_BIG_RECORD);
		} else if (current_thd != NULL) {
			/* Avoid the warning to be printed
			during recovery. */
			ib_warn_row_too_big((const dict_table_t*)table);
		}
	}

	n_ord = new_index->n_uniq;
	/* Flag the ordering columns and also set column max_prefix */

	for (i = 0; i < n_ord; i++) {
		const dict_field_t*	field
			= dict_index_get_nth_field(new_index, i);

		/* Check the column being added in the index for
		the first time and flag the ordering column. */
		if (field->col->ord_part == 0 ) {
			field->col->max_prefix = field->prefix_len;
			field->col->ord_part = 1;
		} else if (field->prefix_len == 0) {
			/* Set the max_prefix for a column to 0 if
			its prefix length is 0 (for this index)
			even if it was a part of any other index
			with some prefix length. */
			field->col->max_prefix = 0;
		} else if (field->col->max_prefix != 0
			   && field->prefix_len
			   > field->col->max_prefix) {
			/* Set the max_prefix value based on the
			prefix_len. */
			field->col->max_prefix = field->prefix_len;
		}
		ut_ad(field->col->ord_part == 1);
	}

	new_index->stat_n_diff_key_vals =
		static_cast<ib_uint64_t*>(mem_heap_zalloc(
			new_index->heap,
			dict_index_get_n_unique(new_index)
			* sizeof(*new_index->stat_n_diff_key_vals)));

	new_index->stat_n_sample_sizes =
		static_cast<ib_uint64_t*>(mem_heap_zalloc(
			new_index->heap,
			dict_index_get_n_unique(new_index)
			* sizeof(*new_index->stat_n_sample_sizes)));

	new_index->stat_n_non_null_key_vals =
		static_cast<ib_uint64_t*>(mem_heap_zalloc(
			new_index->heap,
			dict_index_get_n_unique(new_index)
			* sizeof(*new_index->stat_n_non_null_key_vals)));

	new_index->stat_index_size = 1;
	new_index->stat_n_leaf_pages = 1;

	new_index->stat_defrag_n_pages_freed = 0;
	new_index->stat_defrag_n_page_split = 0;

	new_index->stat_defrag_sample_next_slot = 0;
	memset(&new_index->stat_defrag_data_size_sample,
	       0x0, sizeof(ulint) * STAT_DEFRAG_DATA_SIZE_N_SAMPLE);

	/* Add the new index as the last index for the table */

	UT_LIST_ADD_LAST(table->indexes, new_index);
	new_index->table = table;
	new_index->table_name = table->name.m_name;
#ifdef BTR_CUR_ADAPT
	new_index->search_info = btr_search_info_create(new_index->heap);
#endif /* BTR_CUR_ADAPT */

	new_index->page = unsigned(page_no);
	rw_lock_create(index_tree_rw_lock_key, &new_index->lock,
		       SYNC_INDEX_TREE);

	dict_mem_index_free(index);

	return(DB_SUCCESS);
}

/**********************************************************************//**
Removes an index from the dictionary cache. */
static
void
dict_index_remove_from_cache_low(
/*=============================*/
	dict_table_t*	table,		/*!< in/out: table */
	dict_index_t*	index,		/*!< in, own: index */
	ibool		lru_evict)	/*!< in: TRUE if index being evicted
					to make room in the table LRU list */
{
	ut_ad(table && index);
	ut_ad(table->magic_n == DICT_TABLE_MAGIC_N);
	ut_ad(index->magic_n == DICT_INDEX_MAGIC_N);
	ut_ad(mutex_own(&dict_sys->mutex));

	/* No need to acquire the dict_index_t::lock here because
	there can't be any active operations on this index (or table). */

	if (index->online_log) {
		ut_ad(index->online_status == ONLINE_INDEX_CREATION);
		row_log_free(index->online_log);
	}

#ifdef BTR_CUR_HASH_ADAPT
	/* We always create search info whether or not adaptive
	hash index is enabled or not. */
	btr_search_t*	info = btr_search_get_info(index);
	ulint		retries = 0;
	ut_ad(info);

	/* We are not allowed to free the in-memory index struct
	dict_index_t until all entries in the adaptive hash index
	that point to any of the page belonging to his b-tree index
	are dropped. This is so because dropping of these entries
	require access to dict_index_t struct. To avoid such scenario
	We keep a count of number of such pages in the search_info and
	only free the dict_index_t struct when this count drops to
	zero. See also: dict_table_can_be_evicted() */

	do {
		if (!btr_search_info_get_ref_count(info, index)
		    || !buf_LRU_drop_page_hash_for_tablespace(table)) {
			break;
		}

		ut_a(++retries < 10000);
	} while (srv_shutdown_state == SRV_SHUTDOWN_NONE || !lru_evict);
#endif /* BTR_CUR_HASH_ADAPT */

	rw_lock_free(&index->lock);

	/* The index is being dropped, remove any compression stats for it. */
	if (!lru_evict && DICT_TF_GET_ZIP_SSIZE(index->table->flags)) {
		mutex_enter(&page_zip_stat_per_index_mutex);
		page_zip_stat_per_index.erase(index->id);
		mutex_exit(&page_zip_stat_per_index_mutex);
	}

	/* Remove the index from the list of indexes of the table */
	UT_LIST_REMOVE(table->indexes, index);

	/* Remove the index from affected virtual column index list */
	index->detach_columns();

	dict_mem_index_free(index);
}

/**********************************************************************//**
Removes an index from the dictionary cache. */
void
dict_index_remove_from_cache(
/*=========================*/
	dict_table_t*	table,	/*!< in/out: table */
	dict_index_t*	index)	/*!< in, own: index */
{
	dict_index_remove_from_cache_low(table, index, FALSE);
}

/** Tries to find column names for the index and sets the col field of the
index.
@param[in]	table	table
@param[in,out]	index	index
@param[in]	add_v	new virtual columns added along with an add index call
@return TRUE if the column names were found */
static
ibool
dict_index_find_cols(
	const dict_table_t*	table,
	dict_index_t*		index,
	const dict_add_v_col_t*	add_v)
{
	std::vector<ulint, ut_allocator<ulint> >	col_added;
	std::vector<ulint, ut_allocator<ulint> >	v_col_added;

	ut_ad(table != NULL && index != NULL);
	ut_ad(table->magic_n == DICT_TABLE_MAGIC_N);
	ut_ad(mutex_own(&dict_sys->mutex));

	for (ulint i = 0; i < index->n_fields; i++) {
		ulint		j;
		dict_field_t*	field = dict_index_get_nth_field(index, i);

		for (j = 0; j < table->n_cols; j++) {
			if (!innobase_strcasecmp(dict_table_get_col_name(table, j),
				    field->name)) {

				/* Check if same column is being assigned again
				which suggest that column has duplicate name. */
				bool exists =
					std::find(col_added.begin(),
						  col_added.end(), j)
					!= col_added.end();

				if (exists) {
					/* Duplicate column found. */
					goto dup_err;
				}

				field->col = dict_table_get_nth_col(table, j);

				col_added.push_back(j);

				goto found;
			}
		}

		/* Let's check if it is a virtual column */
		for (j = 0; j < table->n_v_cols; j++) {
			if (!strcmp(dict_table_get_v_col_name(table, j),
				    field->name)) {

				/* Check if same column is being assigned again
				which suggest that column has duplicate name. */
				bool exists =
					std::find(v_col_added.begin(),
						  v_col_added.end(), j)
					!= v_col_added.end();

				if (exists) {
					/* Duplicate column found. */
					break;
				}

				field->col = reinterpret_cast<dict_col_t*>(
					dict_table_get_nth_v_col(table, j));

				v_col_added.push_back(j);

				goto found;
			}
		}

		if (add_v) {
			for (j = 0; j < add_v->n_v_col; j++) {
				if (!strcmp(add_v->v_col_name[j],
					    field->name)) {
					field->col = const_cast<dict_col_t*>(
						&add_v->v_col[j].m_col);
					goto found;
				}
			}
		}

dup_err:
#ifdef UNIV_DEBUG
		/* It is an error not to find a matching column. */
		ib::error() << "No matching column for " << field->name
			<< " in index " << index->name
			<< " of table " << table->name;
#endif /* UNIV_DEBUG */
		return(FALSE);

found:
		;
	}

	return(TRUE);
}

/*******************************************************************//**
Adds a column to index. */
void
dict_index_add_col(
/*===============*/
	dict_index_t*		index,		/*!< in/out: index */
	const dict_table_t*	table,		/*!< in: table */
	dict_col_t*		col,		/*!< in: column */
	ulint			prefix_len)	/*!< in: column prefix length */
{
	dict_field_t*	field;
	const char*	col_name;

	if (dict_col_is_virtual(col)) {
		dict_v_col_t*	v_col = reinterpret_cast<dict_v_col_t*>(col);

		/* When v_col->v_indexes==NULL,
		ha_innobase::commit_inplace_alter_table(commit=true)
		will evict and reload the table definition, and
		v_col->v_indexes will not be NULL for the new table. */
		if (v_col->v_indexes != NULL) {
			/* Register the index with the virtual column index
			list */
			struct dict_v_idx_t	new_idx
				 = {index, index->n_def};

			v_col->v_indexes->push_back(new_idx);

		}

		col_name = dict_table_get_v_col_name_mysql(
			table, dict_col_get_no(col));
	} else {
		col_name = dict_table_get_col_name(table, dict_col_get_no(col));
	}

	dict_mem_index_add_field(index, col_name, prefix_len);

	field = dict_index_get_nth_field(index, index->n_def - 1);

	field->col = col;
	field->fixed_len = static_cast<unsigned int>(
		dict_col_get_fixed_size(
			col, dict_table_is_comp(table)));

	if (prefix_len && field->fixed_len > prefix_len) {
		field->fixed_len = (unsigned int) prefix_len;
	}

	/* Long fixed-length fields that need external storage are treated as
	variable-length fields, so that the extern flag can be embedded in
	the length word. */

	if (field->fixed_len > DICT_MAX_FIXED_COL_LEN) {
		field->fixed_len = 0;
	}
#if DICT_MAX_FIXED_COL_LEN != 768
	/* The comparison limit above must be constant.  If it were
	changed, the disk format of some fixed-length columns would
	change, which would be a disaster. */
# error "DICT_MAX_FIXED_COL_LEN != 768"
#endif

	if (!(col->prtype & DATA_NOT_NULL)) {
		index->n_nullable++;
	}
}

/*******************************************************************//**
Copies fields contained in index2 to index1. */
static
void
dict_index_copy(
/*============*/
	dict_index_t*		index1,	/*!< in: index to copy to */
	dict_index_t*		index2,	/*!< in: index to copy from */
	const dict_table_t*	table,	/*!< in: table */
	ulint			start,	/*!< in: first position to copy */
	ulint			end)	/*!< in: last position to copy */
{
	dict_field_t*	field;
	ulint		i;

	/* Copy fields contained in index2 */

	for (i = start; i < end; i++) {

		field = dict_index_get_nth_field(index2, i);

		dict_index_add_col(index1, table, field->col,
				   field->prefix_len);
	}
}

/*******************************************************************//**
Copies types of fields contained in index to tuple. */
void
dict_index_copy_types(
/*==================*/
	dtuple_t*		tuple,		/*!< in/out: data tuple */
	const dict_index_t*	index,		/*!< in: index */
	ulint			n_fields)	/*!< in: number of
						field types to copy */
{
	ulint		i;

	if (dict_index_is_ibuf(index)) {
		dtuple_set_types_binary(tuple, n_fields);

		return;
	}

	for (i = 0; i < n_fields; i++) {
		const dict_field_t*	ifield;
		dtype_t*		dfield_type;

		ifield = dict_index_get_nth_field(index, i);
		dfield_type = dfield_get_type(dtuple_get_nth_field(tuple, i));
		dict_col_copy_type(dict_field_get_col(ifield), dfield_type);
		if (dict_index_is_spatial(index)
		    && DATA_GEOMETRY_MTYPE(dfield_type->mtype)) {
			dfield_type->prtype |= DATA_GIS_MBR;
		}
	}
}

/** Copies types of virtual columns contained in table to tuple and sets all
fields of the tuple to the SQL NULL value.  This function should
be called right after dtuple_create().
@param[in,out]	tuple	data tuple
@param[in]	table	table
*/
void
dict_table_copy_v_types(
	dtuple_t*		tuple,
	const dict_table_t*	table)
{
	/* tuple could have more virtual columns than existing table,
	if we are calling this for creating index along with adding
	virtual columns */
	ulint	n_fields = ut_min(dtuple_get_n_v_fields(tuple),
				  static_cast<ulint>(table->n_v_def));

	for (ulint i = 0; i < n_fields; i++) {

		dfield_t*	dfield	= dtuple_get_nth_v_field(tuple, i);
		dtype_t*	dtype	= dfield_get_type(dfield);

		dfield_set_null(dfield);
		dict_col_copy_type(
			&(dict_table_get_nth_v_col(table, i)->m_col),
			dtype);
	}
}
/*******************************************************************//**
Copies types of columns contained in table to tuple and sets all
fields of the tuple to the SQL NULL value.  This function should
be called right after dtuple_create(). */
void
dict_table_copy_types(
/*==================*/
	dtuple_t*		tuple,	/*!< in/out: data tuple */
	const dict_table_t*	table)	/*!< in: table */
{
	ulint		i;

	for (i = 0; i < dtuple_get_n_fields(tuple); i++) {

		dfield_t*	dfield	= dtuple_get_nth_field(tuple, i);
		dtype_t*	dtype	= dfield_get_type(dfield);

		dfield_set_null(dfield);
		dict_col_copy_type(dict_table_get_nth_col(table, i), dtype);
	}

	dict_table_copy_v_types(tuple, table);
}

/********************************************************************
Wait until all the background threads of the given table have exited, i.e.,
bg_threads == 0. Note: bg_threads_mutex must be reserved when
calling this. */
void
dict_table_wait_for_bg_threads_to_exit(
/*===================================*/
	dict_table_t*	table,	/*< in: table */
	ulint		delay)	/*< in: time in microseconds to wait between
				checks of bg_threads. */
{
	fts_t*		fts = table->fts;

	ut_ad(mutex_own(&fts->bg_threads_mutex));

	while (fts->bg_threads > 0) {
		mutex_exit(&fts->bg_threads_mutex);

		os_thread_sleep(delay);

		mutex_enter(&fts->bg_threads_mutex);
	}
}

/*******************************************************************//**
Builds the internal dictionary cache representation for a clustered
index, containing also system fields not defined by the user.
@return own: the internal representation of the clustered index */
static
dict_index_t*
dict_index_build_internal_clust(
/*============================*/
	const dict_table_t*	table,	/*!< in: table */
	dict_index_t*		index)	/*!< in: user representation of
					a clustered index */
{
	dict_index_t*	new_index;
	dict_field_t*	field;
	ulint		trx_id_pos;
	ulint		i;
	ibool*		indexed;

	ut_ad(table && index);
	ut_ad(dict_index_is_clust(index));
	ut_ad(!dict_index_is_ibuf(index));

	ut_ad(mutex_own(&dict_sys->mutex));
	ut_ad(table->magic_n == DICT_TABLE_MAGIC_N);

	/* Create a new index object with certainly enough fields */
	new_index = dict_mem_index_create(table->name.m_name,
					  index->name, table->space,
					  index->type,
					  index->n_fields + table->n_cols);

	/* Copy other relevant data from the old index struct to the new
	struct: it inherits the values */

	new_index->n_user_defined_cols = index->n_fields;

	new_index->id = index->id;

	/* Copy the fields of index */
	dict_index_copy(new_index, index, table, 0, index->n_fields);

	if (dict_index_is_unique(index)) {
		/* Only the fields defined so far are needed to identify
		the index entry uniquely */

		new_index->n_uniq = new_index->n_def;
	} else {
		/* Also the row id is needed to identify the entry */
		new_index->n_uniq = 1 + new_index->n_def;
	}

	new_index->trx_id_offset = 0;

	/* Add system columns, trx id first */

	trx_id_pos = new_index->n_def;

#if DATA_ROW_ID != 0
# error "DATA_ROW_ID != 0"
#endif
#if DATA_TRX_ID != 1
# error "DATA_TRX_ID != 1"
#endif
#if DATA_ROLL_PTR != 2
# error "DATA_ROLL_PTR != 2"
#endif

	if (!dict_index_is_unique(index)) {
		dict_index_add_col(new_index, table,
				   dict_table_get_sys_col(
					   table, DATA_ROW_ID),
				   0);
		trx_id_pos++;
	}

	dict_index_add_col(
		new_index, table,
		dict_table_get_sys_col(table, DATA_TRX_ID), 0);

	for (i = 0; i < trx_id_pos; i++) {

		ulint	fixed_size = dict_col_get_fixed_size(
			dict_index_get_nth_col(new_index, i),
			dict_table_is_comp(table));

		if (fixed_size == 0) {
			new_index->trx_id_offset = 0;

			break;
		}

		dict_field_t* field = dict_index_get_nth_field(
			new_index, i);
		if (field->prefix_len > 0) {
			new_index->trx_id_offset = 0;

			break;
		}

		/* Add fixed_size to new_index->trx_id_offset.
		Because the latter is a bit-field, an overflow
		can theoretically occur. Check for it. */
		fixed_size += new_index->trx_id_offset;

		new_index->trx_id_offset = unsigned(fixed_size);

		if (new_index->trx_id_offset != fixed_size) {
			/* Overflow. Pretend that this is a
			variable-length PRIMARY KEY. */
			ut_ad(0);
			new_index->trx_id_offset = 0;
			break;
		}
	}

	dict_index_add_col(
		new_index, table,
		dict_table_get_sys_col(table, DATA_ROLL_PTR), 0);

	/* Remember the table columns already contained in new_index */
	indexed = static_cast<ibool*>(
		ut_zalloc_nokey(table->n_cols * sizeof *indexed));

	/* Mark the table columns already contained in new_index */
	for (i = 0; i < new_index->n_def; i++) {

		field = dict_index_get_nth_field(new_index, i);

		/* If there is only a prefix of the column in the index
		field, do not mark the column as contained in the index */

		if (field->prefix_len == 0) {

			indexed[field->col->ind] = TRUE;
		}
	}

	/* Add to new_index non-system columns of table not yet included
	there */
	ulint n_sys_cols = dict_table_get_n_sys_cols(table);
	for (i = 0; i + n_sys_cols < (ulint) table->n_cols; i++) {

		dict_col_t*	col = dict_table_get_nth_col(table, i);
		ut_ad(col->mtype != DATA_SYS);

		if (!indexed[col->ind]) {
			dict_index_add_col(new_index, table, col, 0);
		}
	}

	ut_free(indexed);

	ut_ad(UT_LIST_GET_LEN(table->indexes) == 0);

	new_index->cached = TRUE;

	return(new_index);
}

/*******************************************************************//**
Builds the internal dictionary cache representation for a non-clustered
index, containing also system fields not defined by the user.
@return own: the internal representation of the non-clustered index */
static
dict_index_t*
dict_index_build_internal_non_clust(
/*================================*/
	const dict_table_t*	table,	/*!< in: table */
	dict_index_t*		index)	/*!< in: user representation of
					a non-clustered index */
{
	dict_field_t*	field;
	dict_index_t*	new_index;
	dict_index_t*	clust_index;
	ulint		i;
	ibool*		indexed;

	ut_ad(table && index);
	ut_ad(!dict_index_is_clust(index));
	ut_ad(!dict_index_is_ibuf(index));
	ut_ad(mutex_own(&dict_sys->mutex));
	ut_ad(table->magic_n == DICT_TABLE_MAGIC_N);

	/* The clustered index should be the first in the list of indexes */
	clust_index = UT_LIST_GET_FIRST(table->indexes);

	ut_ad(clust_index);
	ut_ad(dict_index_is_clust(clust_index));
	ut_ad(!dict_index_is_ibuf(clust_index));

	/* Create a new index */
	new_index = dict_mem_index_create(
		table->name.m_name, index->name, index->space, index->type,
		index->n_fields + 1 + clust_index->n_uniq);

	/* Copy other relevant data from the old index
	struct to the new struct: it inherits the values */

	new_index->n_user_defined_cols = index->n_fields;

	new_index->id = index->id;

	/* Copy fields from index to new_index */
	dict_index_copy(new_index, index, table, 0, index->n_fields);

	/* Remember the table columns already contained in new_index */
	indexed = static_cast<ibool*>(
		ut_zalloc_nokey(table->n_cols * sizeof *indexed));

	/* Mark the table columns already contained in new_index */
	for (i = 0; i < new_index->n_def; i++) {

		field = dict_index_get_nth_field(new_index, i);

		if (dict_col_is_virtual(field->col)) {
			continue;
		}

		/* If there is only a prefix of the column in the index
		field, do not mark the column as contained in the index */

		if (field->prefix_len == 0) {

			indexed[field->col->ind] = TRUE;
		}
	}

	/* Add to new_index the columns necessary to determine the clustered
	index entry uniquely */

	for (i = 0; i < clust_index->n_uniq; i++) {

		field = dict_index_get_nth_field(clust_index, i);

		if (!indexed[field->col->ind]) {
			dict_index_add_col(new_index, table, field->col,
					   field->prefix_len);
		} else if (dict_index_is_spatial(index)) {
			/*For spatial index, we still need to add the
			field to index. */
			dict_index_add_col(new_index, table, field->col,
					   field->prefix_len);
		}
	}

	ut_free(indexed);

	if (dict_index_is_unique(index)) {
		new_index->n_uniq = index->n_fields;
	} else {
		new_index->n_uniq = new_index->n_def;
	}

	/* Set the n_fields value in new_index to the actual defined
	number of fields */

	new_index->n_fields = new_index->n_def;

	new_index->cached = TRUE;

	return(new_index);
}

/***********************************************************************
Builds the internal dictionary cache representation for an FTS index.
@return own: the internal representation of the FTS index */
static
dict_index_t*
dict_index_build_internal_fts(
/*==========================*/
	dict_table_t*	table,	/*!< in: table */
	dict_index_t*	index)	/*!< in: user representation of an FTS index */
{
	dict_index_t*	new_index;

	ut_ad(table && index);
	ut_ad(index->type == DICT_FTS);
	ut_ad(mutex_own(&dict_sys->mutex));
	ut_ad(table->magic_n == DICT_TABLE_MAGIC_N);

	/* Create a new index */
	new_index = dict_mem_index_create(
		table->name.m_name, index->name, index->space, index->type,
		index->n_fields);

	/* Copy other relevant data from the old index struct to the new
	struct: it inherits the values */

	new_index->n_user_defined_cols = index->n_fields;

	new_index->id = index->id;

	/* Copy fields from index to new_index */
	dict_index_copy(new_index, index, table, 0, index->n_fields);

	new_index->n_uniq = 0;
	new_index->cached = TRUE;

	if (table->fts->cache == NULL) {
		table->fts->cache = fts_cache_create(table);
	}

	rw_lock_x_lock(&table->fts->cache->init_lock);
	/* Notify the FTS cache about this index. */
	fts_cache_index_cache_create(table, new_index);
	rw_lock_x_unlock(&table->fts->cache->init_lock);

	return(new_index);
}
/*====================== FOREIGN KEY PROCESSING ========================*/

#define  DB_FOREIGN_KEY_IS_PREFIX_INDEX 200
#define  DB_FOREIGN_KEY_COL_NOT_NULL    201
#define  DB_FOREIGN_KEY_COLS_NOT_EQUAL  202
#define  DB_FOREIGN_KEY_INDEX_NOT_FOUND 203

/** Check whether the dict_table_t is a partition.
A partitioned table on the SQL level is composed of InnoDB tables,
where each InnoDB table is a [sub]partition including its secondary indexes
which belongs to the partition.
@param[in]	table	Table to check.
@return true if the dict_table_t is a partition else false. */
UNIV_INLINE
bool
dict_table_is_partition(
	const dict_table_t*	table)
{
	/* Check both P and p on all platforms in case it was moved to/from
	WIN. */
	return(strstr(table->name.m_name, "#p#")
	       || strstr(table->name.m_name, "#P#"));
}

/*********************************************************************//**
Checks if a table is referenced by foreign keys.
@return TRUE if table is referenced by a foreign key */
ibool
dict_table_is_referenced_by_foreign_key(
/*====================================*/
	const dict_table_t*	table)	/*!< in: InnoDB table */
{
	return(!table->referenced_set.empty());
}

/**********************************************************************//**
Removes a foreign constraint struct from the dictionary cache. */
void
dict_foreign_remove_from_cache(
/*===========================*/
	dict_foreign_t*	foreign)	/*!< in, own: foreign constraint */
{
	ut_ad(mutex_own(&dict_sys->mutex));
	ut_a(foreign);

	if (foreign->referenced_table != NULL) {
		foreign->referenced_table->referenced_set.erase(foreign);
	}

	if (foreign->foreign_table != NULL) {
		foreign->foreign_table->foreign_set.erase(foreign);
	}

	dict_foreign_free(foreign);
}

/**********************************************************************//**
Looks for the foreign constraint from the foreign and referenced lists
of a table.
@return foreign constraint */
static
dict_foreign_t*
dict_foreign_find(
/*==============*/
	dict_table_t*	table,		/*!< in: table object */
	dict_foreign_t*	foreign)	/*!< in: foreign constraint */
{
	ut_ad(mutex_own(&dict_sys->mutex));

	ut_ad(dict_foreign_set_validate(table->foreign_set));
	ut_ad(dict_foreign_set_validate(table->referenced_set));

	dict_foreign_set::iterator it = table->foreign_set.find(foreign);

	if (it != table->foreign_set.end()) {
		return(*it);
	}

	it = table->referenced_set.find(foreign);

	if (it != table->referenced_set.end()) {
		return(*it);
	}

	return(NULL);
}

/*********************************************************************//**
Tries to find an index whose first fields are the columns in the array,
in the same order and is not marked for deletion and is not the same
as types_idx.
@return matching index, NULL if not found */
dict_index_t*
dict_foreign_find_index(
/*====================*/
	const dict_table_t*	table,	/*!< in: table */
	const char**		col_names,
					/*!< in: column names, or NULL
					to use table->col_names */
	const char**		columns,/*!< in: array of column names */
	ulint			n_cols,	/*!< in: number of columns */
	const dict_index_t*	types_idx,
					/*!< in: NULL or an index
					whose types the column types
					must match */
	bool			check_charsets,
					/*!< in: whether to check
					charsets.  only has an effect
					if types_idx != NULL */
	ulint			check_null,
					/*!< in: nonzero if none of
					the columns must be declared
					NOT NULL */
	ulint*			error,	/*!< out: error code */
	ulint*			err_col_no,
					/*!< out: column number where
					error happened */
	dict_index_t**		err_index)
					/*!< out: index where error
					happened */
{
	dict_index_t*	index;

	ut_ad(mutex_own(&dict_sys->mutex));

	if (error) {
		*error = DB_FOREIGN_KEY_INDEX_NOT_FOUND;
	}

	index = dict_table_get_first_index(table);

	while (index != NULL) {
		if (types_idx != index
		    && !index->to_be_dropped
		    && !dict_index_is_online_ddl(index)
		    && dict_foreign_qualify_index(
			    table, col_names, columns, n_cols,
			    index, types_idx,
			    check_charsets, check_null,
			    error, err_col_no,err_index)) {
			if (error) {
				*error = DB_SUCCESS;
			}

			return(index);
		}

		index = dict_table_get_next_index(index);
	}

	return(NULL);
}
#ifdef WITH_WSREP
dict_index_t*
wsrep_dict_foreign_find_index(
/*====================*/
	dict_table_t*	table,	/*!< in: table */
	const char**	col_names, /*!< in: column names, or NULL
					to use table->col_names */
	const char**	columns,/*!< in: array of column names */
	ulint		n_cols,	/*!< in: number of columns */
	dict_index_t*	types_idx, /*!< in: NULL or an index to whose types the
				   column types must match */
	ibool		check_charsets,
				/*!< in: whether to check charsets.
				only has an effect if types_idx != NULL */
	ulint		check_null)
				/*!< in: nonzero if none of the columns must
				be declared NOT NULL */
{
	return dict_foreign_find_index(
		table, col_names, columns, n_cols, types_idx, check_charsets,
		check_null, NULL, NULL, NULL);
}
#endif /* WITH_WSREP */
/**********************************************************************//**
Report an error in a foreign key definition. */
static
void
dict_foreign_error_report_low(
/*==========================*/
	FILE*		file,	/*!< in: output stream */
	const char*	name)	/*!< in: table name */
{
	rewind(file);
	ut_print_timestamp(file);
	fprintf(file, " Error in foreign key constraint of table %s:\n",
		name);
}

/**********************************************************************//**
Report an error in a foreign key definition. */
static
void
dict_foreign_error_report(
/*======================*/
	FILE*		file,	/*!< in: output stream */
	dict_foreign_t*	fk,	/*!< in: foreign key constraint */
	const char*	msg)	/*!< in: the error message */
{
	std::string fk_str;
	mutex_enter(&dict_foreign_err_mutex);
	dict_foreign_error_report_low(file, fk->foreign_table_name);
	fputs(msg, file);
	fputs(" Constraint:\n", file);
	fk_str = dict_print_info_on_foreign_key_in_create_format(NULL, fk, TRUE);
	fputs(fk_str.c_str(), file);
	putc('\n', file);
	if (fk->foreign_index) {
		fprintf(file, "The index in the foreign key in table is"
			" %s\n%s\n", fk->foreign_index->name(),
			FOREIGN_KEY_CONSTRAINTS_MSG);
	}
	mutex_exit(&dict_foreign_err_mutex);
}

/**********************************************************************//**
Adds a foreign key constraint object to the dictionary cache. May free
the object if there already is an object with the same identifier in.
At least one of the foreign table and the referenced table must already
be in the dictionary cache!
@return DB_SUCCESS or error code */
dberr_t
dict_foreign_add_to_cache(
/*======================*/
	dict_foreign_t*		foreign,
				/*!< in, own: foreign key constraint */
	const char**		col_names,
				/*!< in: column names, or NULL to use
				foreign->foreign_table->col_names */
	bool			check_charsets,
				/*!< in: whether to check charset
				compatibility */
	dict_err_ignore_t	ignore_err)
				/*!< in: error to be ignored */
{
	dict_table_t*	for_table;
	dict_table_t*	ref_table;
	dict_foreign_t*	for_in_cache		= NULL;
	dict_index_t*	index;
	ibool		added_to_referenced_list= FALSE;
	FILE*		ef			= dict_foreign_err_file;

	DBUG_ENTER("dict_foreign_add_to_cache");
	DBUG_PRINT("dict_foreign_add_to_cache", ("id: %s", foreign->id));

	ut_ad(mutex_own(&dict_sys->mutex));

	for_table = dict_table_check_if_in_cache_low(
		foreign->foreign_table_name_lookup);

	ref_table = dict_table_check_if_in_cache_low(
		foreign->referenced_table_name_lookup);
	ut_a(for_table || ref_table);

	if (for_table) {
		for_in_cache = dict_foreign_find(for_table, foreign);
	}

	if (!for_in_cache && ref_table) {
		for_in_cache = dict_foreign_find(ref_table, foreign);
	}

	if (for_in_cache) {
		dict_foreign_free(foreign);
	} else {
		for_in_cache = foreign;

	}

	if (ref_table && !for_in_cache->referenced_table) {
		ulint index_error;
		ulint err_col;
		dict_index_t *err_index=NULL;

		index = dict_foreign_find_index(
			ref_table, NULL,
			for_in_cache->referenced_col_names,
			for_in_cache->n_fields, for_in_cache->foreign_index,
			check_charsets, false, &index_error, &err_col, &err_index);

		if (index == NULL
		    && !(ignore_err & DICT_ERR_IGNORE_FK_NOKEY)) {
			dict_foreign_error_report(
				ef, for_in_cache,
				"there is no index in referenced table"
				" which would contain\n"
				"the columns as the first columns,"
				" or the data types in the\n"
				"referenced table do not match"
				" the ones in table.");

			if (for_in_cache == foreign) {
				dict_foreign_free(foreign);
			}

			DBUG_RETURN(DB_CANNOT_ADD_CONSTRAINT);
		}

		for_in_cache->referenced_table = ref_table;
		for_in_cache->referenced_index = index;

		std::pair<dict_foreign_set::iterator, bool>	ret
			= ref_table->referenced_set.insert(for_in_cache);

		ut_a(ret.second);	/* second is true if the insertion
					took place */
		added_to_referenced_list = TRUE;
	}

	if (for_table && !for_in_cache->foreign_table) {
		ulint index_error;
		ulint err_col;
		dict_index_t *err_index=NULL;

		index = dict_foreign_find_index(
			for_table, col_names,
			for_in_cache->foreign_col_names,
			for_in_cache->n_fields,
			for_in_cache->referenced_index, check_charsets,
			for_in_cache->type
			& (DICT_FOREIGN_ON_DELETE_SET_NULL
				| DICT_FOREIGN_ON_UPDATE_SET_NULL),
			&index_error, &err_col, &err_index);

		if (index == NULL
		    && !(ignore_err & DICT_ERR_IGNORE_FK_NOKEY)) {
			dict_foreign_error_report(
				ef, for_in_cache,
				"there is no index in the table"
				" which would contain\n"
				"the columns as the first columns,"
				" or the data types in the\n"
				"table do not match"
				" the ones in the referenced table\n"
				"or one of the ON ... SET NULL columns"
				" is declared NOT NULL.");

			if (for_in_cache == foreign) {
				if (added_to_referenced_list) {
					const dict_foreign_set::size_type
						n = ref_table->referenced_set
						  .erase(for_in_cache);

					ut_a(n == 1);	/* the number of
							elements removed must
							be one */
				}

				dict_foreign_free(foreign);
			}

			DBUG_RETURN(DB_CANNOT_ADD_CONSTRAINT);
		}

		for_in_cache->foreign_table = for_table;
		for_in_cache->foreign_index = index;

		std::pair<dict_foreign_set::iterator, bool>	ret
			= for_table->foreign_set.insert(for_in_cache);

		ut_a(ret.second);	/* second is true if the insertion
					took place */
	}

	/* We need to move the table to the non-LRU end of the table LRU
	list. Otherwise it will be evicted from the cache. */

	if (ref_table != NULL) {
		dict_table_prevent_eviction(ref_table);
	}

	if (for_table != NULL) {
		dict_table_prevent_eviction(for_table);
	}

	ut_ad(dict_lru_validate());
	DBUG_RETURN(DB_SUCCESS);
}

/*********************************************************************//**
Scans from pointer onwards. Stops if is at the start of a copy of
'string' where characters are compared without case sensitivity, and
only outside `` or "" quotes. Stops also at NUL.
@return scanned up to this */
static
const char*
dict_scan_to(
/*=========*/
	const char*	ptr,	/*!< in: scan from */
	const char*	string)	/*!< in: look for this */
{
	char	quote	= '\0';
	bool	escape	= false;

	for (; *ptr; ptr++) {
		if (*ptr == quote) {
			/* Closing quote character: do not look for
			starting quote or the keyword. */

			/* If the quote character is escaped by a
			backslash, ignore it. */
			if (escape) {
				escape = false;
			} else {
				quote = '\0';
			}
		} else if (quote) {
			/* Within quotes: do nothing. */
			if (escape) {
				escape = false;
			} else if (*ptr == '\\') {
				escape = true;
			}
		} else if (*ptr == '`' || *ptr == '"' || *ptr == '\'') {
			/* Starting quote: remember the quote character. */
			quote = *ptr;
		} else {
			/* Outside quotes: look for the keyword. */
			ulint	i;
			for (i = 0; string[i]; i++) {
				if (toupper((int)(unsigned char)(ptr[i]))
				    != toupper((int)(unsigned char)
					       (string[i]))) {
					goto nomatch;
				}
			}
			break;
nomatch:
			;
		}
	}

	return(ptr);
}

/*********************************************************************//**
Accepts a specified string. Comparisons are case-insensitive.
@return if string was accepted, the pointer is moved after that, else
ptr is returned */
static
const char*
dict_accept(
/*========*/
	CHARSET_INFO*	cs,	/*!< in: the character set of ptr */
	const char*	ptr,	/*!< in: scan from this */
	const char*	string,	/*!< in: accept only this string as the next
				non-whitespace string */
	ibool*		success)/*!< out: TRUE if accepted */
{
	const char*	old_ptr = ptr;
	const char*	old_ptr2;

	*success = FALSE;

	while (my_isspace(cs, *ptr)) {
		ptr++;
	}

	old_ptr2 = ptr;

	ptr = dict_scan_to(ptr, string);

	if (*ptr == '\0' || old_ptr2 != ptr) {
		return(old_ptr);
	}

	*success = TRUE;

	return(ptr + ut_strlen(string));
}

/*********************************************************************//**
Scans an id. For the lexical definition of an 'id', see the code below.
Strips backquotes or double quotes from around the id.
@return scanned to */
static
const char*
dict_scan_id(
/*=========*/
	CHARSET_INFO*	cs,	/*!< in: the character set of ptr */
	const char*	ptr,	/*!< in: scanned to */
	mem_heap_t*	heap,	/*!< in: heap where to allocate the id
				(NULL=id will not be allocated, but it
				will point to string near ptr) */
	const char**	id,	/*!< out,own: the id; NULL if no id was
				scannable */
	ibool		table_id,/*!< in: TRUE=convert the allocated id
				as a table name; FALSE=convert to UTF-8 */
	ibool		accept_also_dot)
				/*!< in: TRUE if also a dot can appear in a
				non-quoted id; in a quoted id it can appear
				always */
{
	char		quote	= '\0';
	ulint		len	= 0;
	const char*	s;
	char*		str;
	char*		dst;

	*id = NULL;

	while (my_isspace(cs, *ptr)) {
		ptr++;
	}

	if (*ptr == '\0') {

		return(ptr);
	}

	if (*ptr == '`' || *ptr == '"') {
		quote = *ptr++;
	}

	s = ptr;

	if (quote) {
		for (;;) {
			if (!*ptr) {
				/* Syntax error */
				return(ptr);
			}
			if (*ptr == quote) {
				ptr++;
				if (*ptr != quote) {
					break;
				}
			}
			ptr++;
			len++;
		}
	} else {
		while (!my_isspace(cs, *ptr) && *ptr != '(' && *ptr != ')'
		       && (accept_also_dot || *ptr != '.')
		       && *ptr != ',' && *ptr != '\0') {

			ptr++;
		}

		len = ptr - s;
	}

	if (heap == NULL) {
		/* no heap given: id will point to source string */
		*id = s;
		return(ptr);
	}

	if (quote) {
		char*	d;

		str = d = static_cast<char*>(
			mem_heap_alloc(heap, len + 1));

		while (len--) {
			if ((*d++ = *s++) == quote) {
				s++;
			}
		}
		*d++ = 0;
		len = d - str;
		ut_ad(*s == quote);
		ut_ad(s + 1 == ptr);
	} else {
		str = mem_heap_strdupl(heap, s, len);
	}

	if (!table_id) {
convert_id:
		/* Convert the identifier from connection character set
		to UTF-8. */
		len = 3 * len + 1;
		*id = dst = static_cast<char*>(mem_heap_alloc(heap, len));

		innobase_convert_from_id(cs, dst, str, len);
	} else if (!strncmp(str, srv_mysql50_table_name_prefix,
			    sizeof(srv_mysql50_table_name_prefix) - 1)) {
		/* This is a pre-5.1 table name
		containing chars other than [A-Za-z0-9].
		Discard the prefix and use raw UTF-8 encoding. */
		str += sizeof(srv_mysql50_table_name_prefix) - 1;
		len -= sizeof(srv_mysql50_table_name_prefix) - 1;
		goto convert_id;
	} else {
		/* Encode using filename-safe characters. */
		len = 5 * len + 1;
		*id = dst = static_cast<char*>(mem_heap_alloc(heap, len));

		innobase_convert_from_table_id(cs, dst, str, len);
	}

	return(ptr);
}

/*********************************************************************//**
Tries to scan a column name.
@return scanned to */
static
const char*
dict_scan_col(
/*==========*/
	CHARSET_INFO*		cs,	/*!< in: the character set of ptr */
	const char*		ptr,	/*!< in: scanned to */
	ibool*			success,/*!< out: TRUE if success */
	dict_table_t*		table,	/*!< in: table in which the column is */
	const dict_col_t**	column,	/*!< out: pointer to column if success */
	mem_heap_t*		heap,	/*!< in: heap where to allocate */
	const char**		name)	/*!< out,own: the column name;
					NULL if no name was scannable */
{
	ulint		i;

	*success = FALSE;

	ptr = dict_scan_id(cs, ptr, heap, name, FALSE, TRUE);

	if (*name == NULL) {

		return(ptr);	/* Syntax error */
	}

	if (table == NULL) {
		*success = TRUE;
		*column = NULL;
	} else {
		for (i = 0; i < dict_table_get_n_cols(table); i++) {

			const char*	col_name = dict_table_get_col_name(
				table, i);

			if (0 == innobase_strcasecmp(col_name, *name)) {
				/* Found */

				*success = TRUE;
				*column = dict_table_get_nth_col(table, i);
				strcpy((char*) *name, col_name);

				break;
			}
		}

		for (i = 0; i < dict_table_get_n_v_cols(table); i++) {

			const char*	col_name = dict_table_get_v_col_name(
				table, i);

			if (0 == innobase_strcasecmp(col_name, *name)) {
				/* Found */
				dict_v_col_t * vcol;
				*success = TRUE;
				vcol = dict_table_get_nth_v_col(table, i);
				*column = &vcol->m_col;
				strcpy((char*) *name, col_name);

				break;
			}
		}
	}

	return(ptr);
}

/*********************************************************************//**
Open a table from its database and table name, this is currently used by
foreign constraint parser to get the referenced table.
@return complete table name with database and table name, allocated from
heap memory passed in */
char*
dict_get_referenced_table(
/*======================*/
	const char*	name,		/*!< in: foreign key table name */
	const char*	database_name,	/*!< in: table db name */
	ulint		database_name_len, /*!< in: db name length */
	const char*	table_name,	/*!< in: table name */
	ulint		table_name_len, /*!< in: table name length */
	dict_table_t**	table,		/*!< out: table object or NULL */
	mem_heap_t*	heap)		/*!< in/out: heap memory */
{
	char*		ref;
	const char*	db_name;

	if (!database_name) {
		/* Use the database name of the foreign key table */

		db_name = name;
		database_name_len = dict_get_db_name_len(name);
	} else {
		db_name = database_name;
	}

	/* Copy database_name, '/', table_name, '\0' */
	ref = static_cast<char*>(
		mem_heap_alloc(heap, database_name_len + table_name_len + 2));

	memcpy(ref, db_name, database_name_len);
	ref[database_name_len] = '/';
	memcpy(ref + database_name_len + 1, table_name, table_name_len + 1);

	/* Values;  0 = Store and compare as given; case sensitive
	            1 = Store and compare in lower; case insensitive
	            2 = Store as given, compare in lower; case semi-sensitive */
	if (innobase_get_lower_case_table_names() == 2) {
		innobase_casedn_str(ref);
		*table = dict_table_get_low(ref);
		memcpy(ref, db_name, database_name_len);
		ref[database_name_len] = '/';
		memcpy(ref + database_name_len + 1, table_name, table_name_len + 1);

	} else {
#ifndef _WIN32
		if (innobase_get_lower_case_table_names() == 1) {
			innobase_casedn_str(ref);
		}
#else
		innobase_casedn_str(ref);
#endif /* !_WIN32 */
		*table = dict_table_get_low(ref);
	}

	return(ref);
}
/*********************************************************************//**
Scans a table name from an SQL string.
@return scanned to */
static
const char*
dict_scan_table_name(
/*=================*/
	CHARSET_INFO*	cs,	/*!< in: the character set of ptr */
	const char*	ptr,	/*!< in: scanned to */
	dict_table_t**	table,	/*!< out: table object or NULL */
	const char*	name,	/*!< in: foreign key table name */
	ibool*		success,/*!< out: TRUE if ok name found */
	mem_heap_t*	heap,	/*!< in: heap where to allocate the id */
	const char**	ref_name)/*!< out,own: the table name;
				NULL if no name was scannable */
{
	const char*	database_name	= NULL;
	ulint		database_name_len = 0;
	const char*	table_name	= NULL;
	const char*	scan_name;

	*success = FALSE;
	*table = NULL;

	ptr = dict_scan_id(cs, ptr, heap, &scan_name, TRUE, FALSE);

	if (scan_name == NULL) {

		return(ptr);	/* Syntax error */
	}

	if (*ptr == '.') {
		/* We scanned the database name; scan also the table name */

		ptr++;

		database_name = scan_name;
		database_name_len = strlen(database_name);

		ptr = dict_scan_id(cs, ptr, heap, &table_name, TRUE, FALSE);

		if (table_name == NULL) {

			return(ptr);	/* Syntax error */
		}
	} else {
		/* To be able to read table dumps made with InnoDB-4.0.17 or
		earlier, we must allow the dot separator between the database
		name and the table name also to appear within a quoted
		identifier! InnoDB used to print a constraint as:
		... REFERENCES `databasename.tablename` ...
		starting from 4.0.18 it is
		... REFERENCES `databasename`.`tablename` ... */
		const char* s;

		for (s = scan_name; *s; s++) {
			if (*s == '.') {
				database_name = scan_name;
				database_name_len = s - scan_name;
				scan_name = ++s;
				break;/* to do: multiple dots? */
			}
		}

		table_name = scan_name;
	}

	*ref_name = dict_get_referenced_table(
		name, database_name, database_name_len,
		table_name, strlen(table_name), table, heap);

	*success = TRUE;
	return(ptr);
}

/*********************************************************************//**
Skips one id. The id is allowed to contain also '.'.
@return scanned to */
static
const char*
dict_skip_word(
/*===========*/
	CHARSET_INFO*	cs,	/*!< in: the character set of ptr */
	const char*	ptr,	/*!< in: scanned to */
	ibool*		success)/*!< out: TRUE if success, FALSE if just spaces
				left in string or a syntax error */
{
	const char*	start;

	*success = FALSE;

	ptr = dict_scan_id(cs, ptr, NULL, &start, FALSE, TRUE);

	if (start) {
		*success = TRUE;
	}

	return(ptr);
}

/*********************************************************************//**
Removes MySQL comments from an SQL string. A comment is either
(a) '#' to the end of the line,
(b) '--[space]' to the end of the line, or
(c) '[slash][asterisk]' till the next '[asterisk][slash]' (like the familiar
C comment syntax).
@return own: SQL string stripped from comments; the caller must free
this with ut_free()! */
static
char*
dict_strip_comments(
/*================*/
	const char*	sql_string,	/*!< in: SQL string */
	size_t		sql_length)	/*!< in: length of sql_string */
{
	char*		str;
	const char*	sptr;
	const char*	eptr	= sql_string + sql_length;
	char*		ptr;
	/* unclosed quote character (0 if none) */
	char		quote	= 0;
	bool		escape = false;

	DBUG_ENTER("dict_strip_comments");

	DBUG_PRINT("dict_strip_comments", ("%s", sql_string));

	str = static_cast<char*>(ut_malloc_nokey(sql_length + 1));

	sptr = sql_string;
	ptr = str;

	for (;;) {
scan_more:
		if (sptr >= eptr || *sptr == '\0') {
end_of_string:
			*ptr = '\0';

			ut_a(ptr <= str + sql_length);

			DBUG_PRINT("dict_strip_comments", ("%s", str));
			DBUG_RETURN(str);
		}

		if (*sptr == quote) {
			/* Closing quote character: do not look for
			starting quote or comments. */

			/* If the quote character is escaped by a
			backslash, ignore it. */
			if (escape) {
				escape = false;
			} else {
				quote = 0;
			}
		} else if (quote) {
			/* Within quotes: do not look for
			starting quotes or comments. */
			if (escape) {
				escape = false;
			} else if (*sptr == '\\') {
				escape = true;
			}
		} else if (*sptr == '"' || *sptr == '`' || *sptr == '\'') {
			/* Starting quote: remember the quote character. */
			quote = *sptr;
		} else if (*sptr == '#'
			   || (sptr[0] == '-' && sptr[1] == '-'
			       && sptr[2] == ' ')) {
			for (;;) {
				if (++sptr >= eptr) {
					goto end_of_string;
				}

				/* In Unix a newline is 0x0A while in Windows
				it is 0x0D followed by 0x0A */

				switch (*sptr) {
				case (char) 0X0A:
				case (char) 0x0D:
				case '\0':
					goto scan_more;
				}
			}
		} else if (!quote && *sptr == '/' && *(sptr + 1) == '*') {
			sptr += 2;
			for (;;) {
				if (sptr >= eptr) {
					goto end_of_string;
				}

				switch (*sptr) {
				case '\0':
					goto scan_more;
				case '*':
					if (sptr[1] == '/') {
						sptr += 2;
						goto scan_more;
					}
				}

				sptr++;
			}
		}

		*ptr = *sptr;

		ptr++;
		sptr++;
	}
}

/*********************************************************************//**
Finds the highest [number] for foreign key constraints of the table. Looks
only at the >= 4.0.18-format id's, which are of the form
databasename/tablename_ibfk_[number].
@return highest number, 0 if table has no new format foreign key constraints */
ulint
dict_table_get_highest_foreign_id(
/*==============================*/
	dict_table_t*	table)	/*!< in: table in the dictionary memory cache */
{
	dict_foreign_t*	foreign;
	char*		endp;
	ulint		biggest_id	= 0;
	ulint		id;
	ulint		len;

	DBUG_ENTER("dict_table_get_highest_foreign_id");

	ut_a(table);

	len = ut_strlen(table->name.m_name);

	for (dict_foreign_set::iterator it = table->foreign_set.begin();
	     it != table->foreign_set.end();
	     ++it) {
		char    fkid[MAX_TABLE_NAME_LEN+20];
		foreign = *it;

		strcpy(fkid, foreign->id);
		/* Convert foreign key identifier on dictionary memory
		cache to filename charset. */
		innobase_convert_to_filename_charset(
				strchr(fkid, '/') + 1,
				strchr(foreign->id, '/') + 1,
				MAX_TABLE_NAME_LEN);

		if (ut_strlen(fkid) > ((sizeof dict_ibfk) - 1) + len
		    && 0 == ut_memcmp(fkid, table->name.m_name, len)
		    && 0 == ut_memcmp(fkid + len,
				      dict_ibfk, (sizeof dict_ibfk) - 1)
		    && fkid[len + ((sizeof dict_ibfk) - 1)] != '0') {
			/* It is of the >= 4.0.18 format */

			id = strtoul(fkid + len
				     + ((sizeof dict_ibfk) - 1),
				     &endp, 10);
			if (*endp == '\0') {
				ut_a(id != biggest_id);

				if (id > biggest_id) {
					biggest_id = id;
				}
			}
		}
	}

	DBUG_PRINT("dict_table_get_highest_foreign_id",
		   ("id: " ULINTPF, biggest_id));

	DBUG_RETURN(biggest_id);
}

/*********************************************************************//**
Reports a simple foreign key create clause syntax error. */
static
void
dict_foreign_report_syntax_err(
/*===========================*/
	const char*     fmt,		/*!< in: syntax err msg */
	const char*	oper,		/*!< in: operation */
	const char*	name,		/*!< in: table name */
	const char*	start_of_latest_foreign,
					/*!< in: start of the foreign key clause
					in the SQL string */
	const char*	ptr)		/*!< in: place of the syntax error */
{
	ut_ad(!srv_read_only_mode);

	FILE*	ef = dict_foreign_err_file;

	mutex_enter(&dict_foreign_err_mutex);
	dict_foreign_error_report_low(ef, name);
	fprintf(ef, fmt, oper, name, start_of_latest_foreign, ptr);
	mutex_exit(&dict_foreign_err_mutex);
}

/*********************************************************************//**
Push warning message to SQL-layer based on foreign key constraint
index match error. */
static
void
dict_foreign_push_index_error(
/*==========================*/
	trx_t*		trx,		/*!< in: trx */
	const char*	operation,	/*!< in: operation create or alter
					*/
	const char*	create_name,	/*!< in: table name in create or
					alter table */
	const char*	latest_foreign,	/*!< in: start of latest foreign key
					constraint name */
	const char**	columns,	/*!< in: foreign key columns */
	ulint		index_error,	/*!< in: error code */
	ulint		err_col,	/*!< in: column where error happened
					*/
	dict_index_t*	err_index,	/*!< in: index where error happened
					*/
	dict_table_t*	table,		/*!< in: table */
	FILE*		ef)		/*!< in: output stream */
{
	switch (index_error) {
	case DB_FOREIGN_KEY_INDEX_NOT_FOUND: {
		fprintf(ef,
			"%s table '%s' with foreign key constraint"
			" failed. There is no index in the referenced"
			" table where the referenced columns appear"
			" as the first columns near '%s'.\n",
			operation, create_name, latest_foreign);
		ib_push_warning(trx, DB_CANNOT_ADD_CONSTRAINT,
			"%s table '%s' with foreign key constraint"
			" failed. There is no index in the referenced"
			" table where the referenced columns appear"
			" as the first columns near '%s'.",
			operation, create_name, latest_foreign);
		break;
	}
	case DB_FOREIGN_KEY_IS_PREFIX_INDEX: {
		fprintf(ef,
			"%s table '%s' with foreign key constraint"
			" failed. There is only prefix index in the referenced"
			" table where the referenced columns appear"
			" as the first columns near '%s'.\n",
			operation, create_name, latest_foreign);
		ib_push_warning(trx, DB_CANNOT_ADD_CONSTRAINT,
			"%s table '%s' with foreign key constraint"
			" failed. There is only prefix index in the referenced"
			" table where the referenced columns appear"
			" as the first columns near '%s'.",
			operation, create_name, latest_foreign);
		break;
	}
	case DB_FOREIGN_KEY_COL_NOT_NULL: {
		fprintf(ef,
			"%s table %s with foreign key constraint"
			" failed. You have defined a SET NULL condition but "
			"column '%s' on index is defined as NOT NULL near '%s'.\n",
			operation, create_name, columns[err_col], latest_foreign);
		ib_push_warning(trx, DB_CANNOT_ADD_CONSTRAINT,
			"%s table %s with foreign key constraint"
			" failed. You have defined a SET NULL condition but "
			"column '%s' on index is defined as NOT NULL near '%s'.",
			operation, create_name, columns[err_col], latest_foreign);
		break;
	}
	case DB_FOREIGN_KEY_COLS_NOT_EQUAL: {
		dict_field_t*	field;
		const char*	col_name;
		field = dict_index_get_nth_field(err_index, err_col);

		col_name = dict_col_is_virtual(field->col)
			? "(null)"
			: dict_table_get_col_name(
				table, dict_col_get_no(field->col));
		fprintf(ef,
			"%s table %s with foreign key constraint"
			" failed. Field type or character set for column '%s' "
			"does not mach referenced column '%s' near '%s'.\n",
			operation, create_name, columns[err_col], col_name, latest_foreign);
		ib_push_warning(trx, DB_CANNOT_ADD_CONSTRAINT,
			"%s table %s with foreign key constraint"
			" failed. Field type or character set for column '%s' "
			"does not mach referenced column '%s' near '%s'.",
			operation, create_name, columns[err_col], col_name, latest_foreign);
		break;
	}
	default:
		ut_error;
	}
}

/*********************************************************************//**
Scans a table create SQL string and adds to the data dictionary the foreign key
constraints declared in the string. This function should be called after the
indexes for a table have been created. Each foreign key constraint must be
accompanied with indexes in bot participating tables. The indexes are allowed
to contain more fields than mentioned in the constraint.
@return error code or DB_SUCCESS */
static
dberr_t
dict_create_foreign_constraints_low(
	trx_t*			trx,
	mem_heap_t*		heap,
	CHARSET_INFO*		cs,
	const char*		sql_string,
	const char*		name,
	ibool			reject_fks)
{
	dict_table_t*	table			= NULL;
	dict_table_t*	referenced_table	= NULL;
	dict_table_t*	table_to_alter		= NULL;
	dict_table_t*	table_to_create		= NULL;
	ulint		highest_id_so_far	= 0;
	ulint		number			= 1;
	dict_index_t*	index			= NULL;
	dict_foreign_t*	foreign			= NULL;
	const char*	ptr			= sql_string;
	const char*	start_of_latest_foreign	= sql_string;
	const char*	start_of_latest_set     = NULL;
	FILE*		ef			= dict_foreign_err_file;
	ulint		index_error		= DB_SUCCESS;
	dict_index_t*	err_index		= NULL;
	ulint		err_col;
	const char*	constraint_name;
	ibool		success;
	dberr_t		error;
	const char*	ptr1;
	const char*	ptr2;
	ulint		i;
	ulint		j;
	ibool		is_on_delete;
	ulint		n_on_deletes;
	ulint		n_on_updates;
	const dict_col_t*columns[500];
	const char*	column_names[500];
	const char*	ref_column_names[500];
	const char*	referenced_table_name;
	dict_foreign_set	local_fk_set;
	dict_foreign_set_free	local_fk_set_free(local_fk_set);
	const char*	create_table_name;
	const char*	orig;
	char	create_name[MAX_TABLE_NAME_LEN + 1];

	ut_ad(!srv_read_only_mode);
	ut_ad(mutex_own(&dict_sys->mutex));

	table = dict_table_get_low(name);
	/* First check if we are actually doing an ALTER TABLE, and in that
	case look for the table being altered */
	orig = ptr;
	ptr = dict_accept(cs, ptr, "ALTER", &success);

	const char* const operation = success ? "Alter " : "Create ";

	if (!success) {
		orig = ptr;
		ptr = dict_scan_to(ptr, "CREATE");
		ptr = dict_scan_to(ptr, "TABLE");
		ptr = dict_accept(cs, ptr, "TABLE", &success);
		create_table_name = NULL;

		if (success) {
			ptr = dict_scan_table_name(cs, ptr, &table_to_create, name,
						   &success, heap, &create_table_name);
		}

<<<<<<< HEAD
		if (success) {
			char *bufend;
			bufend = innobase_convert_name((char *)create_name, MAX_TABLE_NAME_LEN,
					create_table_name, strlen(create_table_name),
					trx->mysql_thd);
			create_name[bufend-create_name]='\0';
			ptr = orig;
		} else {
			char *bufend;
			ptr = orig;
			bufend = innobase_convert_name((char *)create_name, MAX_TABLE_NAME_LEN,
					name, strlen(name), trx->mysql_thd);
			create_name[bufend-create_name]='\0';
		}

		goto loop;
=======
		ptr = orig;
		const char* n = create_table_name ? create_table_name : name;
		char *bufend = innobase_convert_name(create_name, MAX_TABLE_NAME_LEN,
						     n, strlen(n), trx->mysql_thd, TRUE);
		create_name[bufend-create_name] = '\0';
	} else {
		strncpy(create_name, name, sizeof create_name);
		create_name[(sizeof create_name) - 1] = '\0';
>>>>>>> 98e185ee
	}

	if (table == NULL) {
		mutex_enter(&dict_foreign_err_mutex);
		dict_foreign_error_report_low(ef, create_name);
		fprintf(ef, "%s table %s with foreign key constraint"
			" failed. Table %s not found from data dictionary."
			" Error close to %s.\n",
			operation, create_name, create_name, start_of_latest_foreign);
		mutex_exit(&dict_foreign_err_mutex);
		ib_push_warning(trx, DB_ERROR,
			"%s table %s with foreign key constraint"
			" failed. Table %s not found from data dictionary."
			" Error close to %s.",
			operation, create_name, create_name, start_of_latest_foreign);

		return(DB_ERROR);
	}

	/* If not alter table jump to loop */
	if (!success) {

		goto loop;
	}

	orig = ptr;
	ptr = dict_accept(cs, ptr, "TABLE", &success);

	if (!success) {

		goto loop;
	}

	/* We are doing an ALTER TABLE: scan the table name we are altering */

	orig = ptr;
	ptr = dict_scan_table_name(cs, ptr, &table_to_alter, name,
				   &success, heap, &referenced_table_name);

<<<<<<< HEAD
	if (table_to_alter) {
		char *bufend;
		bufend = innobase_convert_name((char *)create_name, MAX_TABLE_NAME_LEN,
				table_to_alter->name.m_name, strlen(table_to_alter->name.m_name),
				trx->mysql_thd);
		create_name[bufend-create_name]='\0';
	} else {
		char *bufend;
		bufend = innobase_convert_name((char *)create_name, MAX_TABLE_NAME_LEN,
				referenced_table_name, strlen(referenced_table_name),
				trx->mysql_thd);
=======
	{
		const char* n = table_to_alter
			? table_to_alter->name : referenced_table_name;
		char* bufend = innobase_convert_name(
			create_name, MAX_TABLE_NAME_LEN, n, strlen(n),
			trx->mysql_thd, TRUE);
>>>>>>> 98e185ee
		create_name[bufend-create_name]='\0';
	}

	if (!success) {
		ib::error() << "Could not find the table " << create_name << " being" << operation << " near to "
			<< orig;

		ib_push_warning(trx, DB_ERROR,
			"%s table %s with foreign key constraint"
			" failed. Table %s not found from data dictionary."
			" Error close to %s.",
			operation, create_name, create_name, orig);

		return(DB_ERROR);
	}

	/* Starting from 4.0.18 and 4.1.2, we generate foreign key id's in the
	format databasename/tablename_ibfk_[number], where [number] is local
	to the table; look for the highest [number] for table_to_alter, so
	that we can assign to new constraints higher numbers. */

	/* If we are altering a temporary table, the table name after ALTER
	TABLE does not correspond to the internal table name, and
	table_to_alter is NULL. TODO: should we fix this somehow? */

	if (table_to_alter == NULL) {
		highest_id_so_far = 0;
	} else {
		highest_id_so_far = dict_table_get_highest_foreign_id(
			table_to_alter);
	}

	number = highest_id_so_far + 1;
	/* Scan for foreign key declarations in a loop */
loop:
	/* Scan either to "CONSTRAINT" or "FOREIGN", whichever is closer */

	ptr1 = dict_scan_to(ptr, "CONSTRAINT");
	ptr2 = dict_scan_to(ptr, "FOREIGN");

	constraint_name = NULL;

	if (ptr1 < ptr2) {
		/* The user may have specified a constraint name. Pick it so
		that we can store 'databasename/constraintname' as the id of
		of the constraint to system tables. */
		ptr = ptr1;

		orig = ptr;
		ptr = dict_accept(cs, ptr, "CONSTRAINT", &success);

		ut_a(success);

		if (!my_isspace(cs, *ptr) && *ptr != '"' && *ptr != '`') {
			goto loop;
		}

		while (my_isspace(cs, *ptr)) {
			ptr++;
		}

		/* read constraint name unless got "CONSTRAINT FOREIGN" */
		if (ptr != ptr2) {
			ptr = dict_scan_id(cs, ptr, heap,
					   &constraint_name, FALSE, FALSE);
		}
	} else {
		ptr = ptr2;
	}

	if (*ptr == '\0') {
		/* The proper way to reject foreign keys for temporary
		tables would be to split the lexing and syntactical
		analysis of foreign key clauses from the actual adding
		of them, so that ha_innodb.cc could first parse the SQL
		command, determine if there are any foreign keys, and
		if so, immediately reject the command if the table is a
		temporary one. For now, this kludge will work. */
		if (reject_fks && !local_fk_set.empty()) {
			mutex_enter(&dict_foreign_err_mutex);
			dict_foreign_error_report_low(ef, create_name);
			fprintf(ef, "%s table %s with foreign key constraint"
				" failed. Temporary tables can't have foreign key constraints."
				" Error close to %s.\n",
				operation, create_name, start_of_latest_foreign);
			mutex_exit(&dict_foreign_err_mutex);

			ib_push_warning(trx, DB_CANNOT_ADD_CONSTRAINT,
				"%s table %s with foreign key constraint"
				" failed. Temporary tables can't have foreign key constraints."
				" Error close to %s.",
				operation, create_name, start_of_latest_foreign);

			return(DB_CANNOT_ADD_CONSTRAINT);
		}

		if (dict_foreigns_has_s_base_col(local_fk_set, table)) {
			return(DB_NO_FK_ON_S_BASE_COL);
		}

		/**********************************************************/
		/* The following call adds the foreign key constraints
		to the data dictionary system tables on disk */

		error = dict_create_add_foreigns_to_dictionary(
			local_fk_set, table, trx);

		if (error == DB_SUCCESS) {

			table->foreign_set.insert(local_fk_set.begin(),
						  local_fk_set.end());
			std::for_each(local_fk_set.begin(),
				      local_fk_set.end(),
				      dict_foreign_add_to_referenced_table());
			local_fk_set.clear();

			dict_mem_table_fill_foreign_vcol_set(table);
		}
		return(error);
	}

	start_of_latest_foreign = ptr;

	orig = ptr;
	ptr = dict_accept(cs, ptr, "FOREIGN", &success);

	if (!success) {
		goto loop;
	}

	if (!my_isspace(cs, *ptr)) {
		goto loop;
	}

	orig = ptr;
	ptr = dict_accept(cs, ptr, "KEY", &success);

	if (!success) {
		goto loop;
	}

	if (my_isspace(cs, *ptr)) {
		ptr1 = dict_accept(cs, ptr, "IF", &success);

		if (success) {
			if (!my_isspace(cs, *ptr1)) {
				goto loop;
			}
			ptr1 = dict_accept(cs, ptr1, "NOT", &success);
			if (!success) {
				goto loop;
			}
			ptr1 = dict_accept(cs, ptr1, "EXISTS", &success);
			if (!success) {
				goto loop;
			}
			ptr = ptr1;
		}
	}

	orig = ptr;
	ptr = dict_accept(cs, ptr, "(", &success);

	if (!success) {
		if (constraint_name) {
			/* MySQL allows also an index id before the '('; we
			skip it */
			ptr = dict_skip_word(cs, ptr, &success);
			if (!success) {
				dict_foreign_report_syntax_err(
					"%s table %s with foreign key constraint"
					" failed. Parse error in '%s'"
					" near '%s'.\n",
					operation, create_name, start_of_latest_foreign, orig);

				ib_push_warning(trx, DB_CANNOT_ADD_CONSTRAINT,
					"%s table %s with foreign key constraint"
					" failed. Parse error in '%s'"
					" near '%s'.",
					operation, create_name, start_of_latest_foreign, orig);
				return(DB_CANNOT_ADD_CONSTRAINT);
			}
		} else {
			while (my_isspace(cs, *ptr)) {
				ptr++;
			}

			ptr = dict_scan_id(cs, ptr, heap,
				     &constraint_name, FALSE, FALSE);
		}

		ptr = dict_accept(cs, ptr, "(", &success);

		if (!success) {
			/* We do not flag a syntax error here because in an
			ALTER TABLE we may also have DROP FOREIGN KEY abc */

			goto loop;
		}
	}

	i = 0;

	/* Scan the columns in the first list */
col_loop1:
	ut_a(i < (sizeof column_names) / sizeof *column_names);
	orig = ptr;
	ptr = dict_scan_col(cs, ptr, &success, table, columns + i,
			    heap, column_names + i);
	if (!success) {
		mutex_enter(&dict_foreign_err_mutex);
		dict_foreign_error_report_low(ef, create_name);
		fprintf(ef,
			"%s table %s with foreign key constraint"
			" failed. Parse error in '%s'"
			" near '%s'.\n",
			operation, create_name, start_of_latest_foreign, orig);

		mutex_exit(&dict_foreign_err_mutex);

		ib_push_warning(trx, DB_CANNOT_ADD_CONSTRAINT,
			"%s table %s with foreign key constraint"
			" failed. Parse error in '%s'"
			" near '%s'.",
			operation, create_name, start_of_latest_foreign, orig);

		return(DB_CANNOT_ADD_CONSTRAINT);
	}

	i++;

	ptr = dict_accept(cs, ptr, ",", &success);

	if (success) {
		goto col_loop1;
	}

	orig = ptr;
	ptr = dict_accept(cs, ptr, ")", &success);

	if (!success) {
		dict_foreign_report_syntax_err(
			"%s table %s with foreign key constraint"
			" failed. Parse error in '%s'"
			" near '%s'.\n",
			operation, create_name, start_of_latest_foreign, orig);

		ib_push_warning(trx, DB_CANNOT_ADD_CONSTRAINT,
			"%s table %s with foreign key constraint"
			" failed. Parse error in '%s'"
			" near '%s'.",
			operation, create_name, start_of_latest_foreign, orig);

		return(DB_CANNOT_ADD_CONSTRAINT);
	}

	/* Try to find an index which contains the columns
	as the first fields and in the right order. There is
	no need to check column type match (on types_idx), since
	the referenced table can be NULL if foreign_key_checks is
	set to 0 */

	index = dict_foreign_find_index(
		table, NULL, column_names, i,
		NULL, TRUE, FALSE, &index_error, &err_col, &err_index);

	if (!index) {
		mutex_enter(&dict_foreign_err_mutex);
		dict_foreign_error_report_low(ef, create_name);
		fputs("There is no index in table ", ef);
		ut_print_name(ef, NULL, create_name);
		fprintf(ef, " where the columns appear\n"
			"as the first columns. Constraint:\n%s\n%s",
			start_of_latest_foreign,
			FOREIGN_KEY_CONSTRAINTS_MSG);
		dict_foreign_push_index_error(trx, operation, create_name, start_of_latest_foreign,
			column_names, index_error, err_col, err_index, table, ef);

		mutex_exit(&dict_foreign_err_mutex);
		return(DB_CANNOT_ADD_CONSTRAINT);
	}

	orig = ptr;
	ptr = dict_accept(cs, ptr, "REFERENCES", &success);

	if (!success || !my_isspace(cs, *ptr)) {
		dict_foreign_report_syntax_err(
			"%s table %s with foreign key constraint"
			" failed. Parse error in '%s'"
			" near '%s'.\n",
			operation, create_name, start_of_latest_foreign, orig);

		ib_push_warning(trx, DB_CANNOT_ADD_CONSTRAINT,
			"%s table %s with foreign key constraint"
			" failed. Parse error in '%s'"
			" near '%s'.",
			operation, create_name, start_of_latest_foreign, orig);
		return(DB_CANNOT_ADD_CONSTRAINT);
	}

	/* Don't allow foreign keys on partitioned tables yet. */
	ptr1 = dict_scan_to(ptr, "PARTITION");
	if (ptr1) {
		ptr1 = dict_accept(cs, ptr1, "PARTITION", &success);
		if (success && my_isspace(cs, *ptr1)) {
			ptr2 = dict_accept(cs, ptr1, "BY", &success);
			if (success) {
				my_error(ER_FOREIGN_KEY_ON_PARTITIONED,MYF(0));
				return(DB_CANNOT_ADD_CONSTRAINT);
			}
		}
	}
	if (dict_table_is_partition(table)) {
		my_error(ER_FOREIGN_KEY_ON_PARTITIONED,MYF(0));
		return(DB_CANNOT_ADD_CONSTRAINT);
	}

	/* Don't allow foreign keys on partitioned tables yet. */
	ptr1 = dict_scan_to(ptr, "PARTITION");
	if (ptr1) {
		ptr1 = dict_accept(cs, ptr1, "PARTITION", &success);
		if (success && my_isspace(cs, *ptr1)) {
			ptr2 = dict_accept(cs, ptr1, "BY", &success);
			if (success) {
				my_error(ER_FOREIGN_KEY_ON_PARTITIONED,MYF(0));
				return(DB_CANNOT_ADD_CONSTRAINT);
			}
		}
	}
	if (dict_table_is_partition(table)) {
		my_error(ER_FOREIGN_KEY_ON_PARTITIONED,MYF(0));
		return(DB_CANNOT_ADD_CONSTRAINT);
	}

	/* Let us create a constraint struct */

	foreign = dict_mem_foreign_create();

	if (constraint_name) {
		ulint	db_len;

		/* Catenate 'databasename/' to the constraint name specified
		by the user: we conceive the constraint as belonging to the
		same MySQL 'database' as the table itself. We store the name
		to foreign->id. */

		db_len = dict_get_db_name_len(table->name.m_name);

		foreign->id = static_cast<char*>(mem_heap_alloc(
			foreign->heap, db_len + strlen(constraint_name) + 2));

		ut_memcpy(foreign->id, table->name.m_name, db_len);
		foreign->id[db_len] = '/';
		strcpy(foreign->id + db_len + 1, constraint_name);
	}

	if (foreign->id == NULL) {
		error = dict_create_add_foreign_id(
			&number, table->name.m_name, foreign);
		if (error != DB_SUCCESS) {
			dict_foreign_free(foreign);
			return(error);
		}
	}

	std::pair<dict_foreign_set::iterator, bool>	ret
		= local_fk_set.insert(foreign);

	if (!ret.second) {
		/* A duplicate foreign key name has been found */
		dict_foreign_free(foreign);
		return(DB_CANNOT_ADD_CONSTRAINT);
	}

	foreign->foreign_table = table;
	foreign->foreign_table_name = mem_heap_strdup(
		foreign->heap, table->name.m_name);
	dict_mem_foreign_table_name_lookup_set(foreign, TRUE);

	foreign->foreign_index = index;
	foreign->n_fields = (unsigned int) i;

	foreign->foreign_col_names = static_cast<const char**>(
		mem_heap_alloc(foreign->heap, i * sizeof(void*)));

	for (i = 0; i < foreign->n_fields; i++) {
		foreign->foreign_col_names[i] = mem_heap_strdup(
                        foreign->heap, column_names[i]);
	}

	ptr = dict_scan_table_name(cs, ptr, &referenced_table, name,
				   &success, heap, &referenced_table_name);

	/* Note that referenced_table can be NULL if the user has suppressed
	checking of foreign key constraints! */

	if (!success || (!referenced_table && trx->check_foreigns)) {
		char	buf[MAX_TABLE_NAME_LEN + 1] = "";
		char*	bufend;

		bufend = innobase_convert_name(buf, MAX_TABLE_NAME_LEN,
				referenced_table_name, strlen(referenced_table_name),
				trx->mysql_thd);
		buf[bufend - buf] = '\0';

		ib_push_warning(trx, DB_CANNOT_ADD_CONSTRAINT,
			"%s table %s with foreign key constraint failed. Referenced table %s not found in the data dictionary "
			"near '%s'.",
			operation, create_name, buf, start_of_latest_foreign);
		mutex_enter(&dict_foreign_err_mutex);
		dict_foreign_error_report_low(ef, create_name);
		fprintf(ef,
			"%s table %s with foreign key constraint failed. Referenced table %s not found in the data dictionary "
			"near '%s'.\n",
			operation, create_name, buf, start_of_latest_foreign);

		mutex_exit(&dict_foreign_err_mutex);

		return(DB_CANNOT_ADD_CONSTRAINT);
	}

	/* Don't allow foreign keys on partitioned tables yet. */
	if (referenced_table && dict_table_is_partition(referenced_table)) {
		/* How could one make a referenced table to be a partition? */
		ut_ad(0);
		my_error(ER_FOREIGN_KEY_ON_PARTITIONED,MYF(0));
		return(DB_CANNOT_ADD_CONSTRAINT);
	}

	ptr = dict_accept(cs, ptr, "(", &success);

	if (!success) {
		dict_foreign_report_syntax_err(
			"%s table %s with foreign key constraint"
			" failed. Parse error in '%s'"
			" near '%s'.\n",
			operation, create_name, start_of_latest_foreign, orig);

		ib_push_warning(trx, DB_CANNOT_ADD_CONSTRAINT,
			"%s table %s with foreign key constraint"
			" failed. Parse error in '%s'"
			" near '%s'.",
			operation, create_name, start_of_latest_foreign, orig);

		return(DB_CANNOT_ADD_CONSTRAINT);
	}

	/* Scan the columns in the second list */
	i = 0;

col_loop2:
	orig = ptr;
	ptr = dict_scan_col(cs, ptr, &success, referenced_table, columns + i,
			    heap, ref_column_names + i);
	i++;

	if (!success) {

		mutex_enter(&dict_foreign_err_mutex);
		dict_foreign_error_report_low(ef, create_name);
		fprintf(ef,
			"%s table %s with foreign key constraint"
			" failed. Parse error in '%s'"
			" near '%s'.\n",
			operation, create_name, start_of_latest_foreign, orig);
		mutex_exit(&dict_foreign_err_mutex);
		ib_push_warning(trx, DB_CANNOT_ADD_CONSTRAINT,
			"%s table %s with foreign key constraint"
			" failed. Parse error in '%s'"
			" near '%s'.",
			operation, create_name, start_of_latest_foreign, orig);

		return(DB_CANNOT_ADD_CONSTRAINT);
	}

	orig = ptr;
	ptr = dict_accept(cs, ptr, ",", &success);

	if (success) {
		goto col_loop2;
	}

	orig = ptr;
	ptr = dict_accept(cs, ptr, ")", &success);

	if (!success || foreign->n_fields != i) {

		dict_foreign_report_syntax_err(
			"%s table %s with foreign key constraint"
			" failed. Parse error in '%s' near '%s'.  Referencing column count does not match referenced column count.\n",
			operation, create_name, start_of_latest_foreign, orig);

		ib_push_warning(trx, DB_CANNOT_ADD_CONSTRAINT,
			"%s table %s with foreign key constraint"
			" failed. Parse error in '%s' near '%s'.  Referencing column count %d does not match referenced column count %d.\n",
			operation, create_name, start_of_latest_foreign, orig, i, foreign->n_fields);

		return(DB_CANNOT_ADD_CONSTRAINT);
	}

	n_on_deletes = 0;
	n_on_updates = 0;

scan_on_conditions:
	/* Loop here as long as we can find ON ... conditions */

	start_of_latest_set = ptr;
	ptr = dict_accept(cs, ptr, "ON", &success);

	if (!success) {

		goto try_find_index;
	}

	orig = ptr;
	ptr = dict_accept(cs, ptr, "DELETE", &success);

	if (!success) {
		orig = ptr;
		ptr = dict_accept(cs, ptr, "UPDATE", &success);

		if (!success) {

			dict_foreign_report_syntax_err(
				"%s table %s with foreign key constraint"
				" failed. Parse error in '%s'"
				" near '%s'.\n",
				operation, create_name, start_of_latest_foreign, start_of_latest_set);

			ib_push_warning(trx, DB_CANNOT_ADD_CONSTRAINT,
				"%s table %s with foreign key constraint"
				" failed. Parse error in '%s'"
				" near '%s'.",
				operation, create_name, start_of_latest_foreign, start_of_latest_set);

			return(DB_CANNOT_ADD_CONSTRAINT);
		}

		is_on_delete = FALSE;
		n_on_updates++;
	} else {
		is_on_delete = TRUE;
		n_on_deletes++;
	}

	orig = ptr;
	ptr = dict_accept(cs, ptr, "RESTRICT", &success);

	if (success) {
		goto scan_on_conditions;
	}

	orig = ptr;
	ptr = dict_accept(cs, ptr, "CASCADE", &success);

	if (success) {
		if (is_on_delete) {
			foreign->type |= DICT_FOREIGN_ON_DELETE_CASCADE;
		} else {
			foreign->type |= DICT_FOREIGN_ON_UPDATE_CASCADE;
		}

		goto scan_on_conditions;
	}

	orig = ptr;
	ptr = dict_accept(cs, ptr, "NO", &success);

	if (success) {
		orig = ptr;
		ptr = dict_accept(cs, ptr, "ACTION", &success);

		if (!success) {
			dict_foreign_report_syntax_err(
				"%s table %s with foreign key constraint"
				" failed. Parse error in '%s'"
				" near '%s'.\n",
				operation, create_name, start_of_latest_foreign, start_of_latest_set);

			ib_push_warning(trx, DB_CANNOT_ADD_CONSTRAINT,
				"%s table %s with foreign key constraint"
				" failed. Parse error in '%s'"
				" near '%s'.",
				operation, create_name, start_of_latest_foreign, start_of_latest_set);

			return(DB_CANNOT_ADD_CONSTRAINT);
		}

		if (is_on_delete) {
			foreign->type |= DICT_FOREIGN_ON_DELETE_NO_ACTION;
		} else {
			foreign->type |= DICT_FOREIGN_ON_UPDATE_NO_ACTION;
		}

		goto scan_on_conditions;
	}

	orig = ptr;
	ptr = dict_accept(cs, ptr, "SET", &success);

	if (!success) {
		dict_foreign_report_syntax_err(
			"%s table %s with foreign key constraint"
			" failed. Parse error in '%s'"
			" near '%s'.\n",
			operation, create_name, start_of_latest_foreign, start_of_latest_set);

		ib_push_warning(trx, DB_CANNOT_ADD_CONSTRAINT,
			"%s table %s with foreign key constraint"
			" failed. Parse error in '%s'"
			" near '%s'.",
			operation, create_name, start_of_latest_foreign, start_of_latest_set);
		return(DB_CANNOT_ADD_CONSTRAINT);
	}

	orig = ptr;
	ptr = dict_accept(cs, ptr, "NULL", &success);

	if (!success) {
		dict_foreign_report_syntax_err(
			"%s table %s with foreign key constraint"
			" failed. Parse error in '%s'"
			" near '%s'.\n",
			operation, create_name, start_of_latest_foreign, start_of_latest_set);

		ib_push_warning(trx, DB_CANNOT_ADD_CONSTRAINT,
			"%s table %s with foreign key constraint"
			" failed. Parse error in '%s'"
			" near '%s'.",
			operation, create_name, start_of_latest_foreign, start_of_latest_set);

		return(DB_CANNOT_ADD_CONSTRAINT);
	}

	for (j = 0; j < foreign->n_fields; j++) {
		if ((dict_index_get_nth_col(foreign->foreign_index, j)->prtype)
		    & DATA_NOT_NULL) {
			const dict_col_t*	col
				= dict_index_get_nth_col(foreign->foreign_index, j);
			const char* col_name = dict_table_get_col_name(foreign->foreign_index->table,
				dict_col_get_no(col));

			/* It is not sensible to define SET NULL
			if the column is not allowed to be NULL! */

			mutex_enter(&dict_foreign_err_mutex);
			dict_foreign_error_report_low(ef, create_name);
			fprintf(ef,
				"%s table %s with foreign key constraint"
				" failed. You have defined a SET NULL condition but column '%s' is defined as NOT NULL"
				" in '%s' near '%s'.\n",
				operation, create_name, col_name, start_of_latest_foreign, start_of_latest_set);
			mutex_exit(&dict_foreign_err_mutex);

			ib_push_warning(trx, DB_CANNOT_ADD_CONSTRAINT,
				"%s table %s with foreign key constraint"
				" failed. You have defined a SET NULL condition but column '%s' is defined as NOT NULL"
				" in '%s' near '%s'.",
				operation, create_name, col_name, start_of_latest_foreign, start_of_latest_set);

			return(DB_CANNOT_ADD_CONSTRAINT);
		}
	}

	if (is_on_delete) {
		foreign->type |= DICT_FOREIGN_ON_DELETE_SET_NULL;
	} else {
		foreign->type |= DICT_FOREIGN_ON_UPDATE_SET_NULL;
	}

	goto scan_on_conditions;

try_find_index:
	if (n_on_deletes > 1 || n_on_updates > 1) {
		/* It is an error to define more than 1 action */

		mutex_enter(&dict_foreign_err_mutex);
		dict_foreign_error_report_low(ef, create_name);
		fprintf(ef,
			"%s table %s with foreign key constraint"
			" failed. You have more than one on delete or on update clause"
			" in '%s' near '%s'.\n",
			operation, create_name, start_of_latest_foreign, start_of_latest_set);
		mutex_exit(&dict_foreign_err_mutex);

		ib_push_warning(trx, DB_CANNOT_ADD_CONSTRAINT,
			"%s table %s with foreign key constraint"
			" failed. You have more than one on delete or on update clause"
			" in '%s' near '%s'.",
			operation, create_name, start_of_latest_foreign, start_of_latest_set);

		dict_foreign_free(foreign);

		return(DB_CANNOT_ADD_CONSTRAINT);
	}

	/* Try to find an index which contains the columns as the first fields
	and in the right order, and the types are the same as in
	foreign->foreign_index */

	if (referenced_table) {
		index = dict_foreign_find_index(referenced_table, NULL,
						ref_column_names, i,
						foreign->foreign_index,
			TRUE, FALSE, &index_error, &err_col, &err_index);

		if (!index) {
			mutex_enter(&dict_foreign_err_mutex);
			dict_foreign_error_report_low(ef, create_name);
			fprintf(ef, "%s:\n"
				"Cannot find an index in the"
				" referenced table where the\n"
				"referenced columns appear as the"
				" first columns, or column types\n"
				"in the table and the referenced table"
				" do not match for constraint.\n"
				"Note that the internal storage type of"
				" ENUM and SET changed in\n"
				"tables created with >= InnoDB-4.1.12,"
				" and such columns in old tables\n"
				"cannot be referenced by such columns"
				" in new tables.\n%s\n",
				start_of_latest_foreign,
				FOREIGN_KEY_CONSTRAINTS_MSG);

			dict_foreign_push_index_error(trx, operation, create_name, start_of_latest_foreign,
				column_names, index_error, err_col, err_index, referenced_table, ef);

			mutex_exit(&dict_foreign_err_mutex);

			return(DB_CANNOT_ADD_CONSTRAINT);
		}
	} else {
		ut_a(trx->check_foreigns == FALSE);
		index = NULL;
	}

	foreign->referenced_index = index;
	foreign->referenced_table = referenced_table;

	foreign->referenced_table_name = mem_heap_strdup(
		foreign->heap, referenced_table_name);
	dict_mem_referenced_table_name_lookup_set(foreign, TRUE);

	foreign->referenced_col_names = static_cast<const char**>(
		mem_heap_alloc(foreign->heap, i * sizeof(void*)));

	for (i = 0; i < foreign->n_fields; i++) {
		foreign->referenced_col_names[i]
			= mem_heap_strdup(foreign->heap, ref_column_names[i]);
	}

	goto loop;
}

/** Scans a table create SQL string and adds to the data dictionary
the foreign key constraints declared in the string. This function
should be called after the indexes for a table have been created.
Each foreign key constraint must be accompanied with indexes in
bot participating tables. The indexes are allowed to contain more
fields than mentioned in the constraint.

@param[in]	trx		transaction
@param[in]	sql_string	table create statement where
				foreign keys are declared like:
				FOREIGN KEY (a, b) REFERENCES table2(c, d),
				table2 can be written also with the database
				name before it: test.table2; the default
				database id the database of parameter name
@param[in]	sql_length	length of sql_string
@param[in]	name		table full name in normalized form
@param[in]	reject_fks	if TRUE, fail with error code
				DB_CANNOT_ADD_CONSTRAINT if any
				foreign keys are found.
@return error code or DB_SUCCESS */
dberr_t
dict_create_foreign_constraints(
	trx_t*			trx,
	const char*		sql_string,
	size_t			sql_length,
	const char*		name,
	ibool			reject_fks)
{
	char*		str;
	dberr_t		err;
	mem_heap_t*	heap;

	ut_a(trx);
	ut_a(trx->mysql_thd);

	str = dict_strip_comments(sql_string, sql_length);
	heap = mem_heap_create(10000);

	err = dict_create_foreign_constraints_low(
		trx, heap, innobase_get_charset(trx->mysql_thd),
		str, name, reject_fks);

	mem_heap_free(heap);
	ut_free(str);

	return(err);
}

/**********************************************************************//**
Parses the CONSTRAINT id's to be dropped in an ALTER TABLE statement.
@return DB_SUCCESS or DB_CANNOT_DROP_CONSTRAINT if syntax error or the
constraint id does not match */
dberr_t
dict_foreign_parse_drop_constraints(
/*================================*/
	mem_heap_t*	heap,			/*!< in: heap from which we can
						allocate memory */
	trx_t*		trx,			/*!< in: transaction */
	dict_table_t*	table,			/*!< in: table */
	ulint*		n,			/*!< out: number of constraints
						to drop */
	const char***	constraints_to_drop)	/*!< out: id's of the
						constraints to drop */
{
	ibool			success;
	char*			str;
	size_t			len;
	const char*		ptr;
	const char*		ptr1;
	const char*		id;
	CHARSET_INFO*		cs;

	ut_a(trx);
	ut_a(trx->mysql_thd);

	cs = innobase_get_charset(trx->mysql_thd);

	*n = 0;

	*constraints_to_drop = static_cast<const char**>(
		mem_heap_alloc(heap, 1000 * sizeof(char*)));

	ptr = innobase_get_stmt_unsafe(trx->mysql_thd, &len);

	str = dict_strip_comments(ptr, len);

	ptr = str;

	ut_ad(mutex_own(&dict_sys->mutex));
loop:
	ptr = dict_scan_to(ptr, "DROP");

	if (*ptr == '\0') {
		ut_free(str);

		return(DB_SUCCESS);
	}

	ptr = dict_accept(cs, ptr, "DROP", &success);

	if (!my_isspace(cs, *ptr)) {

		goto loop;
	}

	ptr = dict_accept(cs, ptr, "FOREIGN", &success);

	if (!success || !my_isspace(cs, *ptr)) {

		goto loop;
	}

	ptr = dict_accept(cs, ptr, "KEY", &success);

	if (!success) {

		goto syntax_error;
	}

	ptr1 = dict_accept(cs, ptr, "IF", &success);

	if (success && my_isspace(cs, *ptr1)) {
		ptr1 = dict_accept(cs, ptr1, "EXISTS", &success);
		if (success) {
			ptr = ptr1;
		}
	}

	ptr = dict_scan_id(cs, ptr, heap, &id, FALSE, TRUE);

	if (id == NULL) {

		goto syntax_error;
	}

	ut_a(*n < 1000);
	(*constraints_to_drop)[*n] = id;
	(*n)++;

	if (std::find_if(table->foreign_set.begin(),
			 table->foreign_set.end(),
			 dict_foreign_matches_id(id))
	    == table->foreign_set.end()) {

		if (!srv_read_only_mode) {
			FILE*	ef = dict_foreign_err_file;

			mutex_enter(&dict_foreign_err_mutex);
			rewind(ef);
			ut_print_timestamp(ef);
			fputs(" Error in dropping of a foreign key"
			      " constraint of table ", ef);
			ut_print_name(ef, NULL, table->name.m_name);
			fprintf(ef, ",\nin SQL command\n%s"
				"\nCannot find a constraint with the"
				" given id %s.\n", str, id);
			mutex_exit(&dict_foreign_err_mutex);
		}

		ut_free(str);

		return(DB_CANNOT_DROP_CONSTRAINT);
	}

	goto loop;

syntax_error:
	if (!srv_read_only_mode) {
		FILE*	ef = dict_foreign_err_file;

		mutex_enter(&dict_foreign_err_mutex);
		rewind(ef);
		ut_print_timestamp(ef);
		fputs(" Syntax error in dropping of a"
		      " foreign key constraint of table ", ef);
		ut_print_name(ef, NULL, table->name.m_name);
		fprintf(ef, ",\n"
			"close to:\n%s\n in SQL command\n%s\n", ptr, str);
		mutex_exit(&dict_foreign_err_mutex);
	}

	ut_free(str);

	return(DB_CANNOT_DROP_CONSTRAINT);
}

/*==================== END OF FOREIGN KEY PROCESSING ====================*/

/**********************************************************************//**
Returns an index object if it is found in the dictionary cache.
Assumes that dict_sys->mutex is already being held.
@return index, NULL if not found */
dict_index_t*
dict_index_get_if_in_cache_low(
/*===========================*/
	index_id_t	index_id)	/*!< in: index id */
{
	ut_ad(mutex_own(&dict_sys->mutex));

	return(dict_index_find_on_id_low(index_id));
}

#if defined UNIV_DEBUG || defined UNIV_BUF_DEBUG
/**********************************************************************//**
Returns an index object if it is found in the dictionary cache.
@return index, NULL if not found */
dict_index_t*
dict_index_get_if_in_cache(
/*=======================*/
	index_id_t	index_id)	/*!< in: index id */
{
	dict_index_t*	index;

	if (dict_sys == NULL) {
		return(NULL);
	}

	mutex_enter(&dict_sys->mutex);

	index = dict_index_get_if_in_cache_low(index_id);

	mutex_exit(&dict_sys->mutex);

	return(index);
}
#endif /* UNIV_DEBUG || UNIV_BUF_DEBUG */

#ifdef UNIV_DEBUG
/**********************************************************************//**
Checks that a tuple has n_fields_cmp value in a sensible range, so that
no comparison can occur with the page number field in a node pointer.
@return TRUE if ok */
ibool
dict_index_check_search_tuple(
/*==========================*/
	const dict_index_t*	index,	/*!< in: index tree */
	const dtuple_t*		tuple)	/*!< in: tuple used in a search */
{
	ut_a(index);
	ut_a(dtuple_get_n_fields_cmp(tuple)
	     <= dict_index_get_n_unique_in_tree(index));
	return(TRUE);
}
#endif /* UNIV_DEBUG */

/**********************************************************************//**
Builds a node pointer out of a physical record and a page number.
@return own: node pointer */
dtuple_t*
dict_index_build_node_ptr(
/*======================*/
	const dict_index_t*	index,	/*!< in: index */
	const rec_t*		rec,	/*!< in: record for which to build node
					pointer */
	ulint			page_no,/*!< in: page number to put in node
					pointer */
	mem_heap_t*		heap,	/*!< in: memory heap where pointer
					created */
	ulint			level)	/*!< in: level of rec in tree:
					0 means leaf level */
{
	dtuple_t*	tuple;
	dfield_t*	field;
	byte*		buf;
	ulint		n_unique;

	if (dict_index_is_ibuf(index)) {
		/* In a universal index tree, we take the whole record as
		the node pointer if the record is on the leaf level,
		on non-leaf levels we remove the last field, which
		contains the page number of the child page */

		ut_a(!dict_table_is_comp(index->table));
		n_unique = rec_get_n_fields_old(rec);

		if (level > 0) {
			ut_a(n_unique > 1);
			n_unique--;
		}
	} else {
		n_unique = dict_index_get_n_unique_in_tree_nonleaf(index);
	}

	tuple = dtuple_create(heap, n_unique + 1);

	/* When searching in the tree for the node pointer, we must not do
	comparison on the last field, the page number field, as on upper
	levels in the tree there may be identical node pointers with a
	different page number; therefore, we set the n_fields_cmp to one
	less: */

	dtuple_set_n_fields_cmp(tuple, n_unique);

	dict_index_copy_types(tuple, index, n_unique);

	buf = static_cast<byte*>(mem_heap_alloc(heap, 4));

	mach_write_to_4(buf, page_no);

	field = dtuple_get_nth_field(tuple, n_unique);
	dfield_set_data(field, buf, 4);

	dtype_set(dfield_get_type(field), DATA_SYS_CHILD, DATA_NOT_NULL, 4);

	rec_copy_prefix_to_dtuple(tuple, rec, index, !level, n_unique, heap);
	dtuple_set_info_bits(tuple, dtuple_get_info_bits(tuple)
			     | REC_STATUS_NODE_PTR);

	ut_ad(dtuple_check_typed(tuple));

	return(tuple);
}

/**********************************************************************//**
Copies an initial segment of a physical record, long enough to specify an
index entry uniquely.
@return pointer to the prefix record */
rec_t*
dict_index_copy_rec_order_prefix(
/*=============================*/
	const dict_index_t*	index,	/*!< in: index */
	const rec_t*		rec,	/*!< in: record for which to
					copy prefix */
	ulint*			n_fields,/*!< out: number of fields copied */
	byte**			buf,	/*!< in/out: memory buffer for the
					copied prefix, or NULL */
	ulint*			buf_size)/*!< in/out: buffer size */
{
	ulint		n;

	UNIV_PREFETCH_R(rec);

	if (dict_index_is_ibuf(index)) {
		ut_a(!dict_table_is_comp(index->table));
		n = rec_get_n_fields_old(rec);
	} else {
		if (page_rec_is_leaf(rec)) {
			n = dict_index_get_n_unique_in_tree(index);
		} else {
			n = dict_index_get_n_unique_in_tree_nonleaf(index);
			/* For internal node of R-tree, since we need to
			compare the page no field, so, we need to copy this
			field as well. */
			if (dict_index_is_spatial(index)) {
				n++;
			}
		}
	}

	*n_fields = n;
	return(rec_copy_prefix_to_buf(rec, index, n, buf, buf_size));
}

/** Convert a physical record into a search tuple.
@param[in]	rec		index record (not necessarily in an index page)
@param[in]	index		index
@param[in]	leaf		whether rec is in a leaf page
@param[in]	n_fields	number of data fields
@param[in,out]	heap		memory heap for allocation
@return own: data tuple */
dtuple_t*
dict_index_build_data_tuple_func(
	const rec_t*		rec,
	const dict_index_t*	index,
#ifdef UNIV_DEBUG
	bool			leaf,
#endif /* UNIV_DEBUG */
	ulint			n_fields,
	mem_heap_t*		heap)
{
	dtuple_t*	tuple;

	ut_ad(dict_table_is_comp(index->table)
	      || n_fields <= rec_get_n_fields_old(rec));

	tuple = dtuple_create(heap, n_fields);

	dict_index_copy_types(tuple, index, n_fields);

	rec_copy_prefix_to_dtuple(tuple, rec, index, leaf, n_fields, heap);

	ut_ad(dtuple_check_typed(tuple));

	return(tuple);
}

/*********************************************************************//**
Calculates the minimum record length in an index. */
ulint
dict_index_calc_min_rec_len(
/*========================*/
	const dict_index_t*	index)	/*!< in: index */
{
	ulint	sum	= 0;
	ulint	i;
	ulint	comp	= dict_table_is_comp(index->table);

	if (comp) {
		ulint nullable = 0;
		sum = REC_N_NEW_EXTRA_BYTES;
		for (i = 0; i < dict_index_get_n_fields(index); i++) {
			const dict_col_t*	col
				= dict_index_get_nth_col(index, i);
			ulint	size = dict_col_get_fixed_size(col, comp);
			sum += size;
			if (!size) {
				size = col->len;
				sum += size < 128 ? 1 : 2;
			}
			if (!(col->prtype & DATA_NOT_NULL)) {
				nullable++;
			}
		}

		/* round the NULL flags up to full bytes */
		sum += UT_BITS_IN_BYTES(nullable);

		return(sum);
	}

	for (i = 0; i < dict_index_get_n_fields(index); i++) {
		sum += dict_col_get_fixed_size(
			dict_index_get_nth_col(index, i), comp);
	}

	if (sum > 127) {
		sum += 2 * dict_index_get_n_fields(index);
	} else {
		sum += dict_index_get_n_fields(index);
	}

	sum += REC_N_OLD_EXTRA_BYTES;

	return(sum);
}

/**********************************************************************//**
Outputs info on a foreign key of a table in a format suitable for
CREATE TABLE. */
std::string
dict_print_info_on_foreign_key_in_create_format(
/*============================================*/
	trx_t*		trx,		/*!< in: transaction */
	dict_foreign_t*	foreign,	/*!< in: foreign key constraint */
	ibool		add_newline)	/*!< in: whether to add a newline */
{
	const char*	stripped_id;
	ulint	i;
	std::string	str;

	if (strchr(foreign->id, '/')) {
		/* Strip the preceding database name from the constraint id */
		stripped_id = foreign->id + 1
			+ dict_get_db_name_len(foreign->id);
	} else {
		stripped_id = foreign->id;
	}

	str.append(",");

	if (add_newline) {
		/* SHOW CREATE TABLE wants constraints each printed nicely
		on its own line, while error messages want no newlines
		inserted. */
		str.append("\n ");
	}

	str.append(" CONSTRAINT ");

	str.append(innobase_quote_identifier(trx, stripped_id));
	str.append(" FOREIGN KEY (");

	for (i = 0;;) {
		str.append(innobase_quote_identifier(trx, foreign->foreign_col_names[i]));

		if (++i < foreign->n_fields) {
			str.append(", ");
		} else {
			break;
		}
	}

	str.append(") REFERENCES ");

	if (dict_tables_have_same_db(foreign->foreign_table_name_lookup,
				     foreign->referenced_table_name_lookup)) {
		/* Do not print the database name of the referenced table */
		str.append(ut_get_name(trx,
			      dict_remove_db_name(
				      foreign->referenced_table_name)));
	} else {
		str.append(ut_get_name(trx,
				foreign->referenced_table_name));
	}

	str.append(" (");

	for (i = 0;;) {
		str.append(innobase_quote_identifier(trx,
				foreign->referenced_col_names[i]));

		if (++i < foreign->n_fields) {
			str.append(", ");
		} else {
			break;
		}
	}

	str.append(")");

	if (foreign->type & DICT_FOREIGN_ON_DELETE_CASCADE) {
		str.append(" ON DELETE CASCADE");
	}

	if (foreign->type & DICT_FOREIGN_ON_DELETE_SET_NULL) {
		str.append(" ON DELETE SET NULL");
	}

	if (foreign->type & DICT_FOREIGN_ON_DELETE_NO_ACTION) {
		str.append(" ON DELETE NO ACTION");
	}

	if (foreign->type & DICT_FOREIGN_ON_UPDATE_CASCADE) {
		str.append(" ON UPDATE CASCADE");
	}

	if (foreign->type & DICT_FOREIGN_ON_UPDATE_SET_NULL) {
		str.append(" ON UPDATE SET NULL");
	}

	if (foreign->type & DICT_FOREIGN_ON_UPDATE_NO_ACTION) {
		str.append(" ON UPDATE NO ACTION");
	}

	return str;
}

/**********************************************************************//**
Outputs info on foreign keys of a table. */
std::string
dict_print_info_on_foreign_keys(
/*============================*/
	ibool		create_table_format, /*!< in: if TRUE then print in
				a format suitable to be inserted into
				a CREATE TABLE, otherwise in the format
				of SHOW TABLE STATUS */
	trx_t*		trx,	/*!< in: transaction */
	dict_table_t*	table)	/*!< in: table */
{
	dict_foreign_t*	foreign;
	std::string 	str;

	mutex_enter(&dict_sys->mutex);

	for (dict_foreign_set::iterator it = table->foreign_set.begin();
	     it != table->foreign_set.end();
	     ++it) {

		foreign = *it;

		if (create_table_format) {
			str.append(
				dict_print_info_on_foreign_key_in_create_format(
					trx, foreign, TRUE));
		} else {
			ulint	i;
			str.append("; (");

			for (i = 0; i < foreign->n_fields; i++) {
				if (i) {
					str.append(" ");
				}

				str.append(innobase_quote_identifier(trx,
						foreign->foreign_col_names[i]));
			}

			str.append(") REFER ");
			str.append(ut_get_name(trx,
					foreign->referenced_table_name));
			str.append(")");

			for (i = 0; i < foreign->n_fields; i++) {
				if (i) {
					str.append(" ");
				}
				str.append(innobase_quote_identifier(
						trx,
						foreign->referenced_col_names[i]));
			}

			str.append(")");

			if (foreign->type == DICT_FOREIGN_ON_DELETE_CASCADE) {
				str.append(" ON DELETE CASCADE");
			}

			if (foreign->type == DICT_FOREIGN_ON_DELETE_SET_NULL) {
				str.append(" ON DELETE SET NULL");
			}

			if (foreign->type & DICT_FOREIGN_ON_DELETE_NO_ACTION) {
				str.append(" ON DELETE NO ACTION");
			}

			if (foreign->type & DICT_FOREIGN_ON_UPDATE_CASCADE) {
				str.append(" ON UPDATE CASCADE");
			}

			if (foreign->type & DICT_FOREIGN_ON_UPDATE_SET_NULL) {
				str.append(" ON UPDATE SET NULL");
			}

			if (foreign->type & DICT_FOREIGN_ON_UPDATE_NO_ACTION) {
				str.append(" ON UPDATE NO ACTION");
			}
		}
	}

	mutex_exit(&dict_sys->mutex);
	return str;
}

/** Given a space_id of a file-per-table tablespace, search the
dict_sys->table_LRU list and return the dict_table_t* pointer for it.
@param	space_id	Tablespace ID
@return table if found, NULL if not */
static
dict_table_t*
dict_find_single_table_by_space(
	ulint	space_id)
{
	dict_table_t*	table;
	ulint		num_item;
	ulint		count = 0;

	ut_ad(space_id > 0);

	if (dict_sys == NULL) {
		/* This could happen when it's in redo processing. */
		return(NULL);
	}

	table = UT_LIST_GET_FIRST(dict_sys->table_LRU);
	num_item =  UT_LIST_GET_LEN(dict_sys->table_LRU);

	/* This function intentionally does not acquire mutex as it is used
	by error handling code in deep call stack as last means to avoid
	killing the server, so it worth to risk some consequences for
	the action. */
	while (table && count < num_item) {
		if (table->space == space_id) {
			if (dict_table_is_file_per_table(table)) {
				return(table);
			}
			return(NULL);
		}

		table = UT_LIST_GET_NEXT(table_LRU, table);
		count++;
	}

	return(NULL);
}

/**********************************************************************//**
Flags a table with specified space_id corrupted in the data dictionary
cache
@return TRUE if successful */
ibool
dict_set_corrupted_by_space(
/*========================*/
	ulint	space_id)		/*!< in: space ID */
{
	dict_table_t*   table;

	table = dict_find_single_table_by_space(space_id);

	if (!table) {
		return(FALSE);
	}

	/* mark the table->corrupted bit only, since the caller
	could be too deep in the stack for SYS_INDEXES update */
	table->corrupted = true;
	table->file_unreadable = true;

	return(TRUE);
}


/** Flag a table with specified space_id encrypted in the data dictionary
cache
@param[in]	space_id	Tablespace id */
UNIV_INTERN
void
dict_set_encrypted_by_space(ulint	space_id)
{
	dict_table_t*   table;

	table = dict_find_single_table_by_space(space_id);

	if (table) {
		table->file_unreadable = true;
	}
}

/**********************************************************************//**
Flags an index corrupted both in the data dictionary cache
and in the SYS_INDEXES */
void
dict_set_corrupted(
/*===============*/
	dict_index_t*	index,	/*!< in/out: index */
	trx_t*		trx,	/*!< in/out: transaction */
	const char*	ctx)	/*!< in: context */
{
	mem_heap_t*	heap;
	mtr_t		mtr;
	dict_index_t*	sys_index;
	dtuple_t*	tuple;
	dfield_t*	dfield;
	byte*		buf;
	const char*	status;
	btr_cur_t	cursor;
	bool		locked	= RW_X_LATCH == trx->dict_operation_lock_mode;

	if (!locked) {
		row_mysql_lock_data_dictionary(trx);
	}

	ut_ad(mutex_own(&dict_sys->mutex));
	ut_ad(!dict_table_is_comp(dict_sys->sys_tables));
	ut_ad(!dict_table_is_comp(dict_sys->sys_indexes));
	ut_ad(!sync_check_iterate(dict_sync_check()));

	/* Mark the table as corrupted only if the clustered index
	is corrupted */
	if (dict_index_is_clust(index)) {
		index->table->corrupted = TRUE;
	}

	if (index->type & DICT_CORRUPT) {
		/* The index was already flagged corrupted. */
		ut_ad(!dict_index_is_clust(index) || index->table->corrupted);
		goto func_exit;
	}

	/* If this is read only mode, do not update SYS_INDEXES, just
	mark it as corrupted in memory */
	if (srv_read_only_mode) {
		index->type |= DICT_CORRUPT;
		goto func_exit;
	}

	heap = mem_heap_create(sizeof(dtuple_t) + 2 * (sizeof(dfield_t)
			       + sizeof(que_fork_t) + sizeof(upd_node_t)
			       + sizeof(upd_t) + 12));
	mtr_start(&mtr);
	index->type |= DICT_CORRUPT;

	sys_index = UT_LIST_GET_FIRST(dict_sys->sys_indexes->indexes);

	/* Find the index row in SYS_INDEXES */
	tuple = dtuple_create(heap, 2);

	dfield = dtuple_get_nth_field(tuple, 0);
	buf = static_cast<byte*>(mem_heap_alloc(heap, 8));
	mach_write_to_8(buf, index->table->id);
	dfield_set_data(dfield, buf, 8);

	dfield = dtuple_get_nth_field(tuple, 1);
	buf = static_cast<byte*>(mem_heap_alloc(heap, 8));
	mach_write_to_8(buf, index->id);
	dfield_set_data(dfield, buf, 8);

	dict_index_copy_types(tuple, sys_index, 2);

	btr_cur_search_to_nth_level(sys_index, 0, tuple, PAGE_CUR_LE,
				    BTR_MODIFY_LEAF,
				    &cursor, 0, __FILE__, __LINE__, &mtr);

	if (cursor.low_match == dtuple_get_n_fields(tuple)) {
		/* UPDATE SYS_INDEXES SET TYPE=index->type
		WHERE TABLE_ID=index->table->id AND INDEX_ID=index->id */
		ulint	len;
		byte*	field	= rec_get_nth_field_old(
			btr_cur_get_rec(&cursor),
			DICT_FLD__SYS_INDEXES__TYPE, &len);
		if (len != 4) {
			goto fail;
		}
		mlog_write_ulint(field, index->type, MLOG_4BYTES, &mtr);
		status = "Flagged";
	} else {
fail:
		status = "Unable to flag";
	}

	mtr_commit(&mtr);
	mem_heap_empty(heap);
	ib::error() << status << " corruption of " << index->name
		<< " in table " << index->table->name << " in " << ctx;
	mem_heap_free(heap);

func_exit:
	if (!locked) {
		row_mysql_unlock_data_dictionary(trx);
	}
}

/** Flags an index corrupted in the data dictionary cache only. This
is used mostly to mark a corrupted index when index's own dictionary
is corrupted, and we force to load such index for repair purpose
@param[in,out]	index	index which is corrupted */
void
dict_set_corrupted_index_cache_only(
	dict_index_t*	index)
{
	ut_ad(index != NULL);
	ut_ad(index->table != NULL);
	ut_ad(mutex_own(&dict_sys->mutex));
	ut_ad(!dict_table_is_comp(dict_sys->sys_tables));
	ut_ad(!dict_table_is_comp(dict_sys->sys_indexes));

	/* Mark the table as corrupted only if the clustered index
	is corrupted */
	if (dict_index_is_clust(index)) {
		index->table->corrupted = TRUE;
	}

	index->type |= DICT_CORRUPT;
}

/** Sets merge_threshold in the SYS_INDEXES
@param[in,out]	index		index
@param[in]	merge_threshold	value to set */
void
dict_index_set_merge_threshold(
	dict_index_t*	index,
	ulint		merge_threshold)
{
	mem_heap_t*	heap;
	mtr_t		mtr;
	dict_index_t*	sys_index;
	dtuple_t*	tuple;
	dfield_t*	dfield;
	byte*		buf;
	btr_cur_t	cursor;

	ut_ad(index != NULL);
	ut_ad(!dict_table_is_comp(dict_sys->sys_tables));
	ut_ad(!dict_table_is_comp(dict_sys->sys_indexes));

	rw_lock_x_lock(dict_operation_lock);
	mutex_enter(&(dict_sys->mutex));

	heap = mem_heap_create(sizeof(dtuple_t) + 2 * (sizeof(dfield_t)
			       + sizeof(que_fork_t) + sizeof(upd_node_t)
			       + sizeof(upd_t) + 12));

	mtr_start(&mtr);

	sys_index = UT_LIST_GET_FIRST(dict_sys->sys_indexes->indexes);

	/* Find the index row in SYS_INDEXES */
	tuple = dtuple_create(heap, 2);

	dfield = dtuple_get_nth_field(tuple, 0);
	buf = static_cast<byte*>(mem_heap_alloc(heap, 8));
	mach_write_to_8(buf, index->table->id);
	dfield_set_data(dfield, buf, 8);

	dfield = dtuple_get_nth_field(tuple, 1);
	buf = static_cast<byte*>(mem_heap_alloc(heap, 8));
	mach_write_to_8(buf, index->id);
	dfield_set_data(dfield, buf, 8);

	dict_index_copy_types(tuple, sys_index, 2);

	btr_cur_search_to_nth_level(sys_index, 0, tuple, PAGE_CUR_GE,
				    BTR_MODIFY_LEAF,
				    &cursor, 0, __FILE__, __LINE__, &mtr);

	if (cursor.up_match == dtuple_get_n_fields(tuple)
	    && rec_get_n_fields_old(btr_cur_get_rec(&cursor))
	       == DICT_NUM_FIELDS__SYS_INDEXES) {
		ulint	len;
		byte*	field	= rec_get_nth_field_old(
			btr_cur_get_rec(&cursor),
			DICT_FLD__SYS_INDEXES__MERGE_THRESHOLD, &len);

		ut_ad(len == 4);

		if (len == 4) {
			mlog_write_ulint(field, merge_threshold,
					 MLOG_4BYTES, &mtr);
		}
	}

	mtr_commit(&mtr);
	mem_heap_free(heap);

	mutex_exit(&(dict_sys->mutex));
	rw_lock_x_unlock(dict_operation_lock);
}

#ifdef UNIV_DEBUG
/** Sets merge_threshold for all indexes in the list of tables
@param[in]	list	pointer to the list of tables */
inline
void
dict_set_merge_threshold_list_debug(
	UT_LIST_BASE_NODE_T(dict_table_t)*	list,
	uint					merge_threshold_all)
{
	for (dict_table_t* table = UT_LIST_GET_FIRST(*list);
	     table != NULL;
	     table = UT_LIST_GET_NEXT(table_LRU, table)) {
		for (dict_index_t* index = UT_LIST_GET_FIRST(table->indexes);
		     index != NULL;
		     index = UT_LIST_GET_NEXT(indexes, index)) {
			rw_lock_x_lock(dict_index_get_lock(index));
			index->merge_threshold = merge_threshold_all;
			rw_lock_x_unlock(dict_index_get_lock(index));
		}
	}
}

/** Sets merge_threshold for all indexes in dictionary cache for debug.
@param[in]	merge_threshold_all	value to set for all indexes */
void
dict_set_merge_threshold_all_debug(
	uint	merge_threshold_all)
{
	mutex_enter(&dict_sys->mutex);

	dict_set_merge_threshold_list_debug(
		&dict_sys->table_LRU, merge_threshold_all);
	dict_set_merge_threshold_list_debug(
		&dict_sys->table_non_LRU, merge_threshold_all);

	mutex_exit(&dict_sys->mutex);
}

#endif /* UNIV_DEBUG */

/** Initialize dict_ind_redundant. */
void
dict_ind_init()
{
	dict_table_t*		table;

	/* create dummy table and index for REDUNDANT infimum and supremum */
	table = dict_mem_table_create("SYS_DUMMY1", DICT_HDR_SPACE, 1, 0, 0, 0);
	dict_mem_table_add_col(table, NULL, NULL, DATA_CHAR,
			       DATA_ENGLISH | DATA_NOT_NULL, 8);

	dict_ind_redundant = dict_mem_index_create("SYS_DUMMY1", "SYS_DUMMY1",
						   DICT_HDR_SPACE, 0, 1);
	dict_index_add_col(dict_ind_redundant, table,
			   dict_table_get_nth_col(table, 0), 0);
	dict_ind_redundant->table = table;
	/* avoid ut_ad(index->cached) in dict_index_get_n_unique_in_tree */
	dict_ind_redundant->cached = TRUE;
}

/** Free dict_ind_redundant. */
void
dict_ind_free()
{
	dict_table_t*	table = dict_ind_redundant->table;
	dict_mem_index_free(dict_ind_redundant);
	dict_ind_redundant = NULL;
	dict_mem_table_free(table);
}

/** Get an index by name.
@param[in]	table		the table where to look for the index
@param[in]	name		the index name to look for
@param[in]	committed	true=search for committed,
false=search for uncommitted
@return index, NULL if does not exist */
dict_index_t*
dict_table_get_index_on_name(
	dict_table_t*	table,
	const char*	name,
	bool		committed)
{
	dict_index_t*	index;

	index = dict_table_get_first_index(table);

	while (index != NULL) {
		if (index->is_committed() == committed
		    && strcmp(index->name, name) == 0) {

			return(index);
		}

		index = dict_table_get_next_index(index);
	}

	return(NULL);
}

/**********************************************************************//**
Replace the index passed in with another equivalent index in the
foreign key lists of the table.
@return whether all replacements were found */
bool
dict_foreign_replace_index(
/*=======================*/
	dict_table_t*		table,  /*!< in/out: table */
	const char**		col_names,
					/*!< in: column names, or NULL
					to use table->col_names */
	const dict_index_t*	index)	/*!< in: index to be replaced */
{
	bool		found	= true;
	dict_foreign_t*	foreign;

	ut_ad(index->to_be_dropped);
	ut_ad(index->table == table);

	for (dict_foreign_set::iterator it = table->foreign_set.begin();
	     it != table->foreign_set.end();
	     ++it) {

		foreign = *it;
		if (foreign->foreign_index == index) {
			ut_ad(foreign->foreign_table == index->table);

			dict_index_t* new_index = dict_foreign_find_index(
				foreign->foreign_table, col_names,
				foreign->foreign_col_names,
				foreign->n_fields, index,
				/*check_charsets=*/TRUE, /*check_null=*/FALSE,
				NULL, NULL, NULL);
			if (new_index) {
				ut_ad(new_index->table == index->table);
				ut_ad(!new_index->to_be_dropped);
			} else {
				found = false;
			}

			foreign->foreign_index = new_index;
		}
	}

	for (dict_foreign_set::iterator it = table->referenced_set.begin();
	     it != table->referenced_set.end();
	     ++it) {

		foreign = *it;
		if (foreign->referenced_index == index) {
			ut_ad(foreign->referenced_table == index->table);

			dict_index_t* new_index = dict_foreign_find_index(
				foreign->referenced_table, NULL,
				foreign->referenced_col_names,
				foreign->n_fields, index,
				/*check_charsets=*/TRUE, /*check_null=*/FALSE,
				NULL, NULL, NULL);
			/* There must exist an alternative index,
			since this must have been checked earlier. */
			if (new_index) {
				ut_ad(new_index->table == index->table);
				ut_ad(!new_index->to_be_dropped);
			} else {
				found = false;
			}

			foreign->referenced_index = new_index;
		}
	}

	return(found);
}

#ifdef UNIV_DEBUG
/**********************************************************************//**
Check for duplicate index entries in a table [using the index name] */
void
dict_table_check_for_dup_indexes(
/*=============================*/
	const dict_table_t*	table,	/*!< in: Check for dup indexes
					in this table */
	enum check_name		check)	/*!< in: whether and when to allow
					temporary index names */
{
	/* Check for duplicates, ignoring indexes that are marked
	as to be dropped */

	const dict_index_t*	index1;
	const dict_index_t*	index2;

	ut_ad(mutex_own(&dict_sys->mutex));

	/* The primary index _must_ exist */
	ut_a(UT_LIST_GET_LEN(table->indexes) > 0);

	index1 = UT_LIST_GET_FIRST(table->indexes);

	do {
		if (!index1->is_committed()) {
			ut_a(!dict_index_is_clust(index1));

			switch (check) {
			case CHECK_ALL_COMPLETE:
				ut_error;
			case CHECK_ABORTED_OK:
				switch (dict_index_get_online_status(index1)) {
				case ONLINE_INDEX_COMPLETE:
				case ONLINE_INDEX_CREATION:
					ut_error;
					break;
				case ONLINE_INDEX_ABORTED:
				case ONLINE_INDEX_ABORTED_DROPPED:
					break;
				}
				/* fall through */
			case CHECK_PARTIAL_OK:
				break;
			}
		}

		for (index2 = UT_LIST_GET_NEXT(indexes, index1);
		     index2 != NULL;
		     index2 = UT_LIST_GET_NEXT(indexes, index2)) {
			ut_ad(index1->is_committed()
			      != index2->is_committed()
			      || strcmp(index1->name, index2->name) != 0);
		}

		index1 = UT_LIST_GET_NEXT(indexes, index1);
	} while (index1);
}
#endif /* UNIV_DEBUG */

/** Auxiliary macro used inside dict_table_schema_check(). */
#define CREATE_TYPES_NAMES() \
	dtype_sql_name((unsigned) req_schema->columns[i].mtype, \
		       (unsigned) req_schema->columns[i].prtype_mask, \
		       (unsigned) req_schema->columns[i].len, \
		       req_type, sizeof(req_type)); \
	dtype_sql_name(table->cols[j].mtype, \
		       table->cols[j].prtype, \
		       table->cols[j].len, \
		       actual_type, sizeof(actual_type))

/*********************************************************************//**
Checks whether a table exists and whether it has the given structure.
The table must have the same number of columns with the same names and
types. The order of the columns does not matter.
The caller must own the dictionary mutex.
dict_table_schema_check() @{
@return DB_SUCCESS if the table exists and contains the necessary columns */
dberr_t
dict_table_schema_check(
/*====================*/
	dict_table_schema_t*	req_schema,	/*!< in/out: required table
						schema */
	char*			errstr,		/*!< out: human readable error
						message if != DB_SUCCESS is
						returned */
	size_t			errstr_sz)	/*!< in: errstr size */
{
	char		buf[MAX_FULL_NAME_LEN];
	char		req_type[64];
	char		actual_type[64];
	dict_table_t*	table;
	ulint		i;

	ut_ad(mutex_own(&dict_sys->mutex));

	table = dict_table_get_low(req_schema->table_name);

	if (table == NULL) {
		bool should_print=true;
		/* no such table */

		if (innobase_strcasecmp(req_schema->table_name, "mysql/innodb_table_stats") == 0) {
			if (innodb_table_stats_not_found_reported == false) {
				innodb_table_stats_not_found = true;
				innodb_table_stats_not_found_reported = true;
			} else {
				should_print = false;
			}
		} else if (innobase_strcasecmp(req_schema->table_name, "mysql/innodb_index_stats") == 0 ) {
			if (innodb_index_stats_not_found_reported == false) {
				innodb_index_stats_not_found = true;
				innodb_index_stats_not_found_reported = true;
			} else {
				should_print = false;
			}
		}

		if (should_print) {
			snprintf(errstr, errstr_sz,
				"Table %s not found.",
				ut_format_name(req_schema->table_name,
					   buf, sizeof(buf)));
			return(DB_TABLE_NOT_FOUND);
		} else {
			return(DB_STATS_DO_NOT_EXIST);
		}
	}

	if (!table->is_readable() &&
	    fil_space_get(table->space) == NULL) {
		/* missing tablespace */

		snprintf(errstr, errstr_sz,
			    "Tablespace for table %s is missing.",
			    ut_format_name(req_schema->table_name,
					   buf, sizeof(buf)));

		return(DB_TABLE_NOT_FOUND);
	}

	ulint n_sys_cols = dict_table_get_n_sys_cols(table);
	if ((ulint) table->n_def - n_sys_cols != req_schema->n_cols) {
		/* the table has a different number of columns than required */
		snprintf(errstr, errstr_sz,
			 "%s has " ULINTPF " columns but should have "
			 ULINTPF ".",
			 ut_format_name(req_schema->table_name, buf,
					sizeof buf),
			 table->n_def - n_sys_cols,
			 req_schema->n_cols);

		return(DB_ERROR);
	}

	/* For each column from req_schema->columns[] search
	whether it is present in table->cols[].
	The following algorithm is O(n_cols^2), but is optimized to
	be O(n_cols) if the columns are in the same order in both arrays. */

	for (i = 0; i < req_schema->n_cols; i++) {
		ulint	j = dict_table_has_column(
			table, req_schema->columns[i].name, i);

		if (j == table->n_def) {

			snprintf(errstr, errstr_sz,
				    "required column %s"
				    " not found in table %s.",
				    req_schema->columns[i].name,
				    ut_format_name(
					    req_schema->table_name,
					    buf, sizeof(buf)));

			return(DB_ERROR);
		}

		/* we found a column with the same name on j'th position,
		compare column types and flags */

		/* check length for exact match */
		if (req_schema->columns[i].len == table->cols[j].len) {
		} else if (!strcmp(req_schema->table_name, TABLE_STATS_NAME)
			   || !strcmp(req_schema->table_name,
				      INDEX_STATS_NAME)) {
			ut_ad(table->cols[j].len < req_schema->columns[i].len);
			ib::warn() << "Table " << req_schema->table_name
				   << " has length mismatch in the"
				   << " column name "
				   << req_schema->columns[i].name
				   << ".  Please run mysql_upgrade";
		} else {
			CREATE_TYPES_NAMES();

			snprintf(errstr, errstr_sz,
				    "Column %s in table %s is %s"
				    " but should be %s (length mismatch).",
				    req_schema->columns[i].name,
				    ut_format_name(req_schema->table_name,
						   buf, sizeof(buf)),
				    actual_type, req_type);

			return(DB_ERROR);
		}

		/*
                  check mtype for exact match.
                  This check is relaxed to allow use to use TIMESTAMP
                  (ie INT) for last_update instead of DATA_BINARY.
                  We have to test for both values as the innodb_table_stats
                  table may come from MySQL and have the old type.
                */
		if (req_schema->columns[i].mtype != table->cols[j].mtype &&
                    !(req_schema->columns[i].mtype == DATA_INT &&
                      table->cols[j].mtype == DATA_FIXBINARY))
                {
			CREATE_TYPES_NAMES();

			snprintf(errstr, errstr_sz,
				    "Column %s in table %s is %s"
				    " but should be %s (type mismatch).",
				    req_schema->columns[i].name,
				    ut_format_name(req_schema->table_name,
						   buf, sizeof(buf)),
				    actual_type, req_type);

			return(DB_ERROR);
		}

		/* check whether required prtype mask is set */
		if (req_schema->columns[i].prtype_mask != 0
		    && (table->cols[j].prtype
			& req_schema->columns[i].prtype_mask)
		       != req_schema->columns[i].prtype_mask) {

			CREATE_TYPES_NAMES();

			snprintf(errstr, errstr_sz,
				    "Column %s in table %s is %s"
				    " but should be %s (flags mismatch).",
				    req_schema->columns[i].name,
				    ut_format_name(req_schema->table_name,
						   buf, sizeof(buf)),
				    actual_type, req_type);

			return(DB_ERROR);
		}
	}

	if (req_schema->n_foreign != table->foreign_set.size()) {
		snprintf(
			errstr, errstr_sz,
			"Table %s has " ULINTPF " foreign key(s) pointing"
			" to other tables, but it must have " ULINTPF ".",
			ut_format_name(req_schema->table_name,
				       buf, sizeof(buf)),
			static_cast<ulint>(table->foreign_set.size()),
			req_schema->n_foreign);
		return(DB_ERROR);
	}

	if (req_schema->n_referenced != table->referenced_set.size()) {
		snprintf(
			errstr, errstr_sz,
			"There are " ULINTPF " foreign key(s) pointing to %s, "
			"but there must be " ULINTPF ".",
			static_cast<ulint>(table->referenced_set.size()),
			ut_format_name(req_schema->table_name,
				       buf, sizeof(buf)),
			req_schema->n_referenced);
		return(DB_ERROR);
	}

	return(DB_SUCCESS);
}
/* @} */

/*********************************************************************//**
Converts a database and table name from filesystem encoding
(e.g. d@i1b/a@q1b@1Kc, same format as used in dict_table_t::name) in two
strings in UTF8 encoding (e.g. dцb and aюbØc). The output buffers must be
at least MAX_DB_UTF8_LEN and MAX_TABLE_UTF8_LEN bytes. */
void
dict_fs2utf8(
/*=========*/
	const char*	db_and_table,	/*!< in: database and table names,
					e.g. d@i1b/a@q1b@1Kc */
	char*		db_utf8,	/*!< out: database name, e.g. dцb */
	size_t		db_utf8_size,	/*!< in: dbname_utf8 size */
	char*		table_utf8,	/*!< out: table name, e.g. aюbØc */
	size_t		table_utf8_size)/*!< in: table_utf8 size */
{
	char	db[MAX_DATABASE_NAME_LEN + 1];
	ulint	db_len;
	uint	errors;

	db_len = dict_get_db_name_len(db_and_table);

	ut_a(db_len <= sizeof(db));

	memcpy(db, db_and_table, db_len);
	db[db_len] = '\0';

	strconvert(
		&my_charset_filename, db, uint(db_len), system_charset_info,
		db_utf8, uint(db_utf8_size), &errors);

	/* convert each # to @0023 in table name and store the result in buf */
	const char*	table = dict_remove_db_name(db_and_table);
	const char*	table_p;
	char		buf[MAX_TABLE_NAME_LEN * 5 + 1];
	char*		buf_p;
	for (table_p = table, buf_p = buf; table_p[0] != '\0'; table_p++) {
		if (table_p[0] != '#') {
			buf_p[0] = table_p[0];
			buf_p++;
		} else {
			buf_p[0] = '@';
			buf_p[1] = '0';
			buf_p[2] = '0';
			buf_p[3] = '2';
			buf_p[4] = '3';
			buf_p += 5;
		}
		ut_a((size_t) (buf_p - buf) < sizeof(buf));
	}
	buf_p[0] = '\0';

	errors = 0;
	strconvert(
		&my_charset_filename, buf, (uint) (buf_p - buf),
		system_charset_info,
		table_utf8, uint(table_utf8_size),
		&errors);

	if (errors != 0) {
		snprintf(table_utf8, table_utf8_size, "%s%s",
			    srv_mysql50_table_name_prefix, table);
	}
}

/** Resize the hash tables besed on the current buffer pool size. */
void
dict_resize()
{
	dict_table_t*	table;

	mutex_enter(&dict_sys->mutex);

	/* all table entries are in table_LRU and table_non_LRU lists */
	hash_table_free(dict_sys->table_hash);
	hash_table_free(dict_sys->table_id_hash);

	dict_sys->table_hash = hash_create(
		buf_pool_get_curr_size()
		/ (DICT_POOL_PER_TABLE_HASH * UNIV_WORD_SIZE));

	dict_sys->table_id_hash = hash_create(
		buf_pool_get_curr_size()
		/ (DICT_POOL_PER_TABLE_HASH * UNIV_WORD_SIZE));

	for (table = UT_LIST_GET_FIRST(dict_sys->table_LRU); table;
	     table = UT_LIST_GET_NEXT(table_LRU, table)) {
		ulint	fold = ut_fold_string(table->name.m_name);
		ulint	id_fold = ut_fold_ull(table->id);

		HASH_INSERT(dict_table_t, name_hash, dict_sys->table_hash,
			    fold, table);

		HASH_INSERT(dict_table_t, id_hash, dict_sys->table_id_hash,
			    id_fold, table);
	}

	for (table = UT_LIST_GET_FIRST(dict_sys->table_non_LRU); table;
	     table = UT_LIST_GET_NEXT(table_LRU, table)) {
		ulint	fold = ut_fold_string(table->name.m_name);
		ulint	id_fold = ut_fold_ull(table->id);

		HASH_INSERT(dict_table_t, name_hash, dict_sys->table_hash,
			    fold, table);

		HASH_INSERT(dict_table_t, id_hash, dict_sys->table_id_hash,
			    id_fold, table);
	}

	mutex_exit(&dict_sys->mutex);
}

/**********************************************************************//**
Closes the data dictionary module. */
void
dict_close(void)
/*============*/
{
	ulint	i;

	/* Free the hash elements. We don't remove them from the table
	because we are going to destroy the table anyway. */
	for (i = 0; i < hash_get_n_cells(dict_sys->table_hash); i++) {
		dict_table_t*	table;

		table = static_cast<dict_table_t*>(
			HASH_GET_FIRST(dict_sys->table_hash, i));

		while (table) {
			dict_table_t*	prev_table = table;

			table = static_cast<dict_table_t*>(
				HASH_GET_NEXT(name_hash, prev_table));
			ut_ad(prev_table->magic_n == DICT_TABLE_MAGIC_N);
			/* Acquire only because it's a pre-condition. */
			mutex_enter(&dict_sys->mutex);

			dict_table_remove_from_cache(prev_table);

			mutex_exit(&dict_sys->mutex);
		}
	}

	hash_table_free(dict_sys->table_hash);

	/* The elements are the same instance as in dict_sys->table_hash,
	therefore we don't delete the individual elements. */
	hash_table_free(dict_sys->table_id_hash);

	mutex_free(&dict_sys->mutex);

	rw_lock_free(dict_operation_lock);

	ut_free(dict_operation_lock);
	dict_operation_lock = NULL;

	mutex_free(&dict_foreign_err_mutex);

	ut_free(dict_sys);

	dict_sys = NULL;
}

#ifdef UNIV_DEBUG
/**********************************************************************//**
Validate the dictionary table LRU list.
@return TRUE if valid */
static
ibool
dict_lru_validate(void)
/*===================*/
{
	dict_table_t*	table;

	ut_ad(mutex_own(&dict_sys->mutex));

	for (table = UT_LIST_GET_FIRST(dict_sys->table_LRU);
	     table != NULL;
	     table = UT_LIST_GET_NEXT(table_LRU, table)) {

		ut_a(table->can_be_evicted);
	}

	for (table = UT_LIST_GET_FIRST(dict_sys->table_non_LRU);
	     table != NULL;
	     table = UT_LIST_GET_NEXT(table_LRU, table)) {

		ut_a(!table->can_be_evicted);
	}

	return(TRUE);
}

/**********************************************************************//**
Check if a table exists in the dict table LRU list.
@return TRUE if table found in LRU list */
static
ibool
dict_lru_find_table(
/*================*/
	const dict_table_t*	find_table)	/*!< in: table to find */
{
	dict_table_t*		table;

	ut_ad(find_table != NULL);
	ut_ad(mutex_own(&dict_sys->mutex));

	for (table = UT_LIST_GET_FIRST(dict_sys->table_LRU);
	     table != NULL;
	     table = UT_LIST_GET_NEXT(table_LRU, table)) {

		ut_a(table->can_be_evicted);

		if (table == find_table) {
			return(TRUE);
		}
	}

	return(FALSE);
}

/**********************************************************************//**
Check if a table exists in the dict table non-LRU list.
@return TRUE if table found in non-LRU list */
static
ibool
dict_non_lru_find_table(
/*====================*/
	const dict_table_t*	find_table)	/*!< in: table to find */
{
	dict_table_t*		table;

	ut_ad(find_table != NULL);
	ut_ad(mutex_own(&dict_sys->mutex));

	for (table = UT_LIST_GET_FIRST(dict_sys->table_non_LRU);
	     table != NULL;
	     table = UT_LIST_GET_NEXT(table_LRU, table)) {

		ut_a(!table->can_be_evicted);

		if (table == find_table) {
			return(TRUE);
		}
	}

	return(FALSE);
}
#endif /* UNIV_DEBUG */
/*********************************************************************//**
Check an index to see whether its first fields are the columns in the array,
in the same order and is not marked for deletion and is not the same
as types_idx.
@return true if the index qualifies, otherwise false */
bool
dict_foreign_qualify_index(
/*=======================*/
	const dict_table_t*	table,	/*!< in: table */
	const char**		col_names,
					/*!< in: column names, or NULL
					to use table->col_names */
	const char**		columns,/*!< in: array of column names */
	ulint			n_cols,	/*!< in: number of columns */
	const dict_index_t*	index,	/*!< in: index to check */
	const dict_index_t*	types_idx,
					/*!< in: NULL or an index
					whose types the column types
					must match */
	bool			check_charsets,
					/*!< in: whether to check
					charsets.  only has an effect
					if types_idx != NULL */
	ulint			check_null,
					/*!< in: nonzero if none of
					the columns must be declared
					NOT NULL */
	ulint*			error,	/*!< out: error code */
	ulint*			err_col_no,
					/*!< out: column number where
					error happened */
	dict_index_t**		err_index)
					/*!< out: index where error
					happened */
{
	if (dict_index_get_n_fields(index) < n_cols) {
		return(false);
	}

	if (index->type & (DICT_SPATIAL | DICT_FTS)) {
		return false;
	}

	for (ulint i = 0; i < n_cols; i++) {
		dict_field_t*	field;
		const char*	col_name;
		ulint		col_no;

		field = dict_index_get_nth_field(index, i);
		col_no = dict_col_get_no(field->col);

		if (field->prefix_len != 0) {
			/* We do not accept column prefix
			indexes here */
			if (error && err_col_no && err_index) {
				*error = DB_FOREIGN_KEY_IS_PREFIX_INDEX;
				*err_col_no = i;
				*err_index = (dict_index_t*)index;
			}
			return(false);
		}

		if (check_null
		    && (field->col->prtype & DATA_NOT_NULL)) {
			if (error && err_col_no && err_index) {
				*error = DB_FOREIGN_KEY_COL_NOT_NULL;
				*err_col_no = i;
				*err_index = (dict_index_t*)index;
			}
			return(false);
		}

		if (dict_col_is_virtual(field->col)) {
			col_name = "";
			for (ulint j = 0; j < table->n_v_def; j++) {
				col_name = dict_table_get_v_col_name(table, j);
				if (innobase_strcasecmp(field->name,col_name) == 0) {
					break;
				}
			}
		} else {
			col_name = col_names
				? col_names[col_no]
				: dict_table_get_col_name(table, col_no);
		}

		if (0 != innobase_strcasecmp(columns[i], col_name)) {
			return(false);
		}

		if (types_idx && !cmp_cols_are_equal(
			    dict_index_get_nth_col(index, i),
			    dict_index_get_nth_col(types_idx, i),
			    check_charsets)) {
			if (error && err_col_no && err_index) {
				*error = DB_FOREIGN_KEY_COLS_NOT_EQUAL;
				*err_col_no = i;
				*err_index = (dict_index_t*)index;
			}

			return(false);
		}
	}

	return(true);
}

/*********************************************************************//**
Update the state of compression failure padding heuristics. This is
called whenever a compression operation succeeds or fails.
The caller must be holding info->mutex */
static
void
dict_index_zip_pad_update(
/*======================*/
	zip_pad_info_t*	info,	/*<! in/out: info to be updated */
	ulint	zip_threshold)	/*<! in: zip threshold value */
{
	ulint	total;
	ulint	fail_pct;

	ut_ad(info);

	total = info->success + info->failure;

	ut_ad(total > 0);

	if (zip_threshold == 0) {
		/* User has just disabled the padding. */
		return;
	}

	if (total < ZIP_PAD_ROUND_LEN) {
		/* We are in middle of a round. Do nothing. */
		return;
	}

	/* We are at a 'round' boundary. Reset the values but first
	calculate fail rate for our heuristic. */
	fail_pct = (info->failure * 100) / total;
	info->failure = 0;
	info->success = 0;

	if (fail_pct > zip_threshold) {
		/* Compression failures are more then user defined
		threshold. Increase the pad size to reduce chances of
		compression failures. */
		ut_ad(info->pad % ZIP_PAD_INCR == 0);

		/* Only do increment if it won't increase padding
		beyond max pad size. */
		if (info->pad + ZIP_PAD_INCR
		    < (UNIV_PAGE_SIZE * zip_pad_max) / 100) {
			/* Use atomics even though we have the mutex.
			This is to ensure that we are able to read
			info->pad atomically. */
			my_atomic_addlint(&info->pad, ZIP_PAD_INCR);

			MONITOR_INC(MONITOR_PAD_INCREMENTS);
		}

		info->n_rounds = 0;

	} else {
		/* Failure rate was OK. Another successful round
		completed. */
		++info->n_rounds;

		/* If enough successful rounds are completed with
		compression failure rate in control, decrease the
		padding. */
		if (info->n_rounds >= ZIP_PAD_SUCCESSFUL_ROUND_LIMIT
		    && info->pad > 0) {

			ut_ad(info->pad % ZIP_PAD_INCR == 0);
			/* Use atomics even though we have the mutex.
			This is to ensure that we are able to read
			info->pad atomically. */
			my_atomic_addlint(&info->pad, -ZIP_PAD_INCR);

			info->n_rounds = 0;

			MONITOR_INC(MONITOR_PAD_DECREMENTS);
		}
	}
}

/*********************************************************************//**
This function should be called whenever a page is successfully
compressed. Updates the compression padding information. */
void
dict_index_zip_success(
/*===================*/
	dict_index_t*	index)	/*!< in/out: index to be updated. */
{
	ut_ad(index);

	ulint zip_threshold = zip_failure_threshold_pct;
	if (!zip_threshold) {
		/* Disabled by user. */
		return;
	}

	dict_index_zip_pad_lock(index);
	++index->zip_pad.success;
	dict_index_zip_pad_update(&index->zip_pad, zip_threshold);
	dict_index_zip_pad_unlock(index);
}

/*********************************************************************//**
This function should be called whenever a page compression attempt
fails. Updates the compression padding information. */
void
dict_index_zip_failure(
/*===================*/
	dict_index_t*	index)	/*!< in/out: index to be updated. */
{
	ut_ad(index);

	ulint zip_threshold = zip_failure_threshold_pct;
	if (!zip_threshold) {
		/* Disabled by user. */
		return;
	}

	dict_index_zip_pad_lock(index);
	++index->zip_pad.failure;
	dict_index_zip_pad_update(&index->zip_pad, zip_threshold);
	dict_index_zip_pad_unlock(index);
}

/*********************************************************************//**
Return the optimal page size, for which page will likely compress.
@return page size beyond which page might not compress */
ulint
dict_index_zip_pad_optimal_page_size(
/*=================================*/
	dict_index_t*	index)	/*!< in: index for which page size
				is requested */
{
	ulint	pad;
	ulint	min_sz;
	ulint	sz;

	ut_ad(index);

	if (!zip_failure_threshold_pct) {
		/* Disabled by user. */
		return(UNIV_PAGE_SIZE);
	}

	pad = my_atomic_loadlint(&index->zip_pad.pad);

	ut_ad(pad < UNIV_PAGE_SIZE);
	sz = UNIV_PAGE_SIZE - pad;

	/* Min size allowed by user. */
	ut_ad(zip_pad_max < 100);
	min_sz = (UNIV_PAGE_SIZE * (100 - zip_pad_max)) / 100;

	return(ut_max(sz, min_sz));
}

/*************************************************************//**
Convert table flag to row format string.
@return row format name. */
const char*
dict_tf_to_row_format_string(
/*=========================*/
	ulint	table_flag)		/*!< in: row format setting */
{
	switch (dict_tf_get_rec_format(table_flag)) {
	case REC_FORMAT_REDUNDANT:
		return("ROW_TYPE_REDUNDANT");
	case REC_FORMAT_COMPACT:
		return("ROW_TYPE_COMPACT");
	case REC_FORMAT_COMPRESSED:
		return("ROW_TYPE_COMPRESSED");
	case REC_FORMAT_DYNAMIC:
		return("ROW_TYPE_DYNAMIC");
	}

	ut_error;
	return(0);
}

/** Calculate the used memory occupied by the data dictionary
table and index objects.
@return number of bytes occupied. */
UNIV_INTERN
ulint
dict_sys_get_size()
{
	/* No mutex; this is a very crude approximation anyway */
	ulint size = UT_LIST_GET_LEN(dict_sys->table_LRU)
		+ UT_LIST_GET_LEN(dict_sys->table_non_LRU);
	size *= sizeof(dict_table_t)
		+ sizeof(dict_index_t) * 2
		+ (sizeof(dict_col_t) + sizeof(dict_field_t)) * 10
		+ sizeof(dict_field_t) * 5 /* total number of key fields */
		+ 200; /* arbitrary, covering names and overhead */

	return size;
}

/** Look for any dictionary objects that are found in the given tablespace.
@param[in]	space_id	Tablespace ID to search for.
@return true if tablespace is empty. */
bool
dict_space_is_empty(
	ulint	space_id)
{
	btr_pcur_t	pcur;
	const rec_t*	rec;
	mtr_t		mtr;
	bool		found = false;

	rw_lock_x_lock(dict_operation_lock);
	mutex_enter(&dict_sys->mutex);
	mtr_start(&mtr);

	for (rec = dict_startscan_system(&pcur, &mtr, SYS_TABLES);
	     rec != NULL;
	     rec = dict_getnext_system(&pcur, &mtr)) {
		const byte*	field;
		ulint		len;
		ulint		space_id_for_table;

		field = rec_get_nth_field_old(
			rec, DICT_FLD__SYS_TABLES__SPACE, &len);
		ut_ad(len == 4);
		space_id_for_table = mach_read_from_4(field);

		if (space_id_for_table == space_id) {
			found = true;
		}
	}

	mtr_commit(&mtr);
	mutex_exit(&dict_sys->mutex);
	rw_lock_x_unlock(dict_operation_lock);

	return(!found);
}

/** Find the space_id for the given name in sys_tablespaces.
@param[in]	name	Tablespace name to search for.
@return the tablespace ID. */
ulint
dict_space_get_id(
	const char*	name)
{
	btr_pcur_t	pcur;
	const rec_t*	rec;
	mtr_t		mtr;
	ulint		name_len = strlen(name);
	ulint		id = ULINT_UNDEFINED;

	rw_lock_x_lock(dict_operation_lock);
	mutex_enter(&dict_sys->mutex);
	mtr_start(&mtr);

	for (rec = dict_startscan_system(&pcur, &mtr, SYS_TABLESPACES);
	     rec != NULL;
	     rec = dict_getnext_system(&pcur, &mtr)) {
		const byte*	field;
		ulint		len;

		field = rec_get_nth_field_old(
			rec, DICT_FLD__SYS_TABLESPACES__NAME, &len);
		ut_ad(len > 0);
		ut_ad(len < OS_FILE_MAX_PATH);

		if (len == name_len && ut_memcmp(name, field, len) == 0) {

			field = rec_get_nth_field_old(
				rec, DICT_FLD__SYS_TABLESPACES__SPACE, &len);
			ut_ad(len == 4);
			id = mach_read_from_4(field);

			/* This is normally called by dict_getnext_system()
			at the end of the index. */
			btr_pcur_close(&pcur);
			break;
		}
	}

	mtr_commit(&mtr);
	mutex_exit(&dict_sys->mutex);
	rw_lock_x_unlock(dict_operation_lock);

	return(id);
}

/** Determine the extent size (in pages) for the given table
@param[in]	table	the table whose extent size is being
			calculated.
@return extent size in pages (256, 128 or 64) */
ulint
dict_table_extent_size(
	const dict_table_t*	table)
{
	const ulint	mb_1 = 1024 * 1024;
	const ulint	mb_2 = 2 * mb_1;
	const ulint	mb_4 = 4 * mb_1;

	page_size_t	page_size = dict_table_page_size(table);
	ulint	pages_in_extent = FSP_EXTENT_SIZE;

	if (page_size.is_compressed()) {

		ulint	disk_page_size	= page_size.physical();

		switch (disk_page_size) {
		case 1024:
			pages_in_extent = mb_1/1024;
			break;
		case 2048:
			pages_in_extent = mb_1/2048;
			break;
		case 4096:
			pages_in_extent = mb_1/4096;
			break;
		case 8192:
			pages_in_extent = mb_1/8192;
			break;
		case 16384:
			pages_in_extent = mb_1/16384;
			break;
		case 32768:
			pages_in_extent = mb_2/32768;
			break;
		case 65536:
			pages_in_extent = mb_4/65536;
			break;
		default:
			ut_ad(0);
		}
	}

	return(pages_in_extent);
}<|MERGE_RESOLUTION|>--- conflicted
+++ resolved
@@ -4410,33 +4410,14 @@
 						   &success, heap, &create_table_name);
 		}
 
-<<<<<<< HEAD
-		if (success) {
-			char *bufend;
-			bufend = innobase_convert_name((char *)create_name, MAX_TABLE_NAME_LEN,
-					create_table_name, strlen(create_table_name),
-					trx->mysql_thd);
-			create_name[bufend-create_name]='\0';
-			ptr = orig;
-		} else {
-			char *bufend;
-			ptr = orig;
-			bufend = innobase_convert_name((char *)create_name, MAX_TABLE_NAME_LEN,
-					name, strlen(name), trx->mysql_thd);
-			create_name[bufend-create_name]='\0';
-		}
-
-		goto loop;
-=======
 		ptr = orig;
 		const char* n = create_table_name ? create_table_name : name;
 		char *bufend = innobase_convert_name(create_name, MAX_TABLE_NAME_LEN,
-						     n, strlen(n), trx->mysql_thd, TRUE);
+						     n, strlen(n), trx->mysql_thd);
 		create_name[bufend-create_name] = '\0';
 	} else {
 		strncpy(create_name, name, sizeof create_name);
 		create_name[(sizeof create_name) - 1] = '\0';
->>>>>>> 98e185ee
 	}
 
 	if (table == NULL) {
@@ -4476,26 +4457,12 @@
 	ptr = dict_scan_table_name(cs, ptr, &table_to_alter, name,
 				   &success, heap, &referenced_table_name);
 
-<<<<<<< HEAD
-	if (table_to_alter) {
-		char *bufend;
-		bufend = innobase_convert_name((char *)create_name, MAX_TABLE_NAME_LEN,
-				table_to_alter->name.m_name, strlen(table_to_alter->name.m_name),
-				trx->mysql_thd);
-		create_name[bufend-create_name]='\0';
-	} else {
-		char *bufend;
-		bufend = innobase_convert_name((char *)create_name, MAX_TABLE_NAME_LEN,
-				referenced_table_name, strlen(referenced_table_name),
-				trx->mysql_thd);
-=======
 	{
 		const char* n = table_to_alter
-			? table_to_alter->name : referenced_table_name;
+			? table_to_alter->name.m_name : referenced_table_name;
 		char* bufend = innobase_convert_name(
 			create_name, MAX_TABLE_NAME_LEN, n, strlen(n),
-			trx->mysql_thd, TRUE);
->>>>>>> 98e185ee
+			trx->mysql_thd);
 		create_name[bufend-create_name]='\0';
 	}
 
