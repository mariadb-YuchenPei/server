/*****************************************************************************

Copyright (c) 2014, 2015, Oracle and/or its affiliates. All Rights Reserved.
Copyright (c) 2019, 2020, MariaDB Corporation.

This program is free software; you can redistribute it and/or modify it under
the terms of the GNU General Public License as published by the Free Software
Foundation; version 2 of the License.

This program is distributed in the hope that it will be useful, but WITHOUT
ANY WARRANTY; without even the implied warranty of MERCHANTABILITY or FITNESS
FOR A PARTICULAR PURPOSE. See the GNU General Public License for more details.

You should have received a copy of the GNU General Public License along with
this program; if not, write to the Free Software Foundation, Inc.,
51 Franklin Street, Fifth Floor, Boston, MA 02110-1335 USA

*****************************************************************************/

/********************************************************************//**
@file include/btr0bulk.h
The B-tree bulk load

Created 03/11/2014 Shaohua Wang
*************************************************************************/

#ifndef btr0bulk_h
#define btr0bulk_h

#include "dict0dict.h"
#include "rem0types.h"
#include "page0cur.h"

#include <vector>

/** Innodb B-tree index fill factor for bulk load. */
extern	uint	innobase_fill_factor;

/*
The proper function call sequence of PageBulk is as below:
-- PageBulk::init
-- PageBulk::insert
-- PageBulk::finish
-- PageBulk::compress(COMPRESSED table only)
-- PageBulk::pageSplit(COMPRESSED table only)
-- PageBulk::commit
*/

class PageBulk
{
public:
	/** Constructor
	@param[in]	index		B-tree index
	@param[in]	page_no		page number
	@param[in]	level		page level
	@param[in]	trx_id		transaction id */
	PageBulk(
		dict_index_t*	index,
		trx_id_t	trx_id,
		ulint		page_no,
		ulint		level)
		:
		m_heap(NULL),
		m_index(index),
		m_mtr(),
		m_trx_id(trx_id),
		m_block(NULL),
		m_page(NULL),
		m_page_zip(NULL),
		m_cur_rec(NULL),
		m_page_no(page_no),
		m_level(level),
		m_is_comp(dict_table_is_comp(index->table)),
		m_heap_top(NULL),
		m_rec_no(0),
		m_free_space(0),
		m_reserved_space(0),
#ifdef UNIV_DEBUG
		m_total_data(0),
#endif /* UNIV_DEBUG */
		m_modify_clock(0),
		m_err(DB_SUCCESS)
	{
		ut_ad(!dict_index_is_spatial(m_index));
		ut_ad(!m_index->table->is_temporary());
	}

	/** Deconstructor */
	~PageBulk()
	{
		mem_heap_free(m_heap);
	}

	/** Initialize members and allocate page if needed and start mtr.
	Note: must be called and only once right after constructor.
	@return error code */
	dberr_t init();

	/** Insert a record in the page.
	@param[in]	rec		record
	@param[in]	offsets		record offsets */
<<<<<<< HEAD
	inline void insert(const rec_t* rec, offset_t* offsets);
private:
	/** Page format */
	enum format { REDUNDANT, DYNAMIC, COMPRESSED };
	/** Mark end of insertion to the page. Scan all records to set page
	dirs, and set page header members.
	@tparam format  the page format */
	template<format> inline void finishPage();
	/** Insert a record in the page.
	@tparam format  the page format
	@param[in,out]	rec		record
	@param[in]	offsets		record offsets */
	template<format> inline void insertPage(rec_t* rec, offset_t* offsets);
=======
	void insert(const rec_t* rec, rec_offs* offsets);
>>>>>>> 2c3c851d

public:
	/** Mark end of insertion to the page. Scan all records to set page
	dirs, and set page header members. */
	inline void finish();

	/** Commit mtr for a page
	@param[in]	success		Flag whether all inserts succeed. */
	void commit(bool success);

	/** Compress if it is compressed table
	@return	true	compress successfully or no need to compress
	@return	false	compress failed. */
	bool compress();

	/** Check whether the record needs to be stored externally.
	@return	true
	@return	false */
	bool needExt(const dtuple_t* tuple, ulint rec_size);

	/** Store external record
	@param[in]	big_rec		external recrod
	@param[in]	offsets		record offsets
	@return	error code */
	dberr_t storeExt(const big_rec_t* big_rec, rec_offs* offsets);

	/** Get node pointer
	@return node pointer */
	dtuple_t* getNodePtr();

	/** Get split rec in the page. We split a page in half when compresssion
	fails, and the split rec should be copied to the new page.
	@return split rec */
	rec_t*	getSplitRec();

	/** Copy all records after split rec including itself.
	@param[in]	rec	split rec */
	void copyIn(rec_t*	split_rec);

	/** Remove all records after split rec including itself.
	@param[in]	rec	split rec	*/
	void copyOut(rec_t*	split_rec);

	/** Set next page
	@param[in]	next_page_no	next page no */
	inline void setNext(ulint next_page_no);

	/** Set previous page
	@param[in]	prev_page_no	previous page no */
	inline void setPrev(ulint prev_page_no);

	/** Release block by commiting mtr */
	inline void release();

	/** Start mtr and latch block */
	inline dberr_t latch();

	/** Check if required space is available in the page for the rec
	to be inserted.	We check fill factor & padding here.
	@param[in]	length		required length
	@return true	if space is available */
	inline bool isSpaceAvailable(ulint	rec_size);

	/** Get page no */
	ulint	getPageNo()
	{
		return(m_page_no);
	}

	/** Get page level */
	ulint	getLevel()
	{
		return(m_level);
	}

	/** Get record no */
	ulint	getRecNo()
	{
		return(m_rec_no);
	}

	/** Get page */
	page_t*	getPage()
	{
		return(m_page);
	}

	/** Get page zip */
	page_zip_des_t*	getPageZip()
	{
		return(m_page_zip);
	}

	dberr_t getError()
	{
		return(m_err);
	}

	void set_modified() { m_mtr.set_modified(*m_block); }

	/* Memory heap for internal allocation */
	mem_heap_t*	m_heap;

private:
	/** The index B-tree */
	dict_index_t*	m_index;

	/** The mini-transaction */
	mtr_t		m_mtr;

	/** The transaction id */
	trx_id_t	m_trx_id;

	/** The buffer block */
	buf_block_t*	m_block;

	/** The page */
	page_t*		m_page;

	/** The page zip descriptor */
	page_zip_des_t*	m_page_zip;

	/** The current rec, just before the next insert rec */
	rec_t*		m_cur_rec;

	/** The page no */
	ulint		m_page_no;

	/** The page level in B-tree */
	ulint		m_level;

	/** Flag: is page in compact format */
	const bool	m_is_comp;

	/** The heap top in page for next insert */
	byte*		m_heap_top;

	/** User record no */
	ulint		m_rec_no;

	/** The free space left in the page */
	ulint		m_free_space;

	/** The reserved space for fill factor */
	ulint		m_reserved_space;

	/** The padding space for compressed page */
	ulint		m_padding_space;

#ifdef UNIV_DEBUG
	/** Total data in the page */
	ulint		m_total_data;
#endif /* UNIV_DEBUG */

	/** The modify clock value of the buffer block
	when the block is re-pinned */
	ib_uint64_t     m_modify_clock;

	/** Operation result DB_SUCCESS or error code */
	dberr_t		m_err;
};

typedef std::vector<PageBulk*, ut_allocator<PageBulk*> >
	page_bulk_vector;

class BtrBulk
{
public:
	/** Constructor
	@param[in]	index		B-tree index
	@param[in]	trx		transaction */
	BtrBulk(
		dict_index_t*	index,
		const trx_t*	trx)
		:
		m_index(index),
		m_trx(trx)
	{
		ut_ad(!dict_index_is_spatial(index));
	}

	/** Insert a tuple
	@param[in]	tuple	tuple to insert.
	@return error code */
	dberr_t	insert(dtuple_t*	tuple)
	{
		return(insert(tuple, 0));
	}

	/** Btree bulk load finish. We commit the last page in each level
	and copy the last page in top level to the root page of the index
	if no error occurs.
	@param[in]	err	whether bulk load was successful until now
	@return error code  */
	dberr_t finish(dberr_t	err);

	/** Release all latches */
	void release();

	/** Re-latch all latches */
	void latch();

private:
	/** Insert a tuple to a page in a level
	@param[in]	tuple	tuple to insert
	@param[in]	level	B-tree level
	@return error code */
	dberr_t insert(dtuple_t* tuple, ulint level);

	/** Split a page
	@param[in]	page_bulk	page to split
	@param[in]	next_page_bulk	next page
	@return	error code */
	dberr_t pageSplit(PageBulk* page_bulk,
			  PageBulk* next_page_bulk);

	/** Commit(finish) a page. We set next/prev page no, compress a page of
	compressed table and split the page if compression fails, insert a node
	pointer to father page if needed, and commit mini-transaction.
	@param[in]	page_bulk	page to commit
	@param[in]	next_page_bulk	next page
	@param[in]	insert_father	flag whether need to insert node ptr
	@return	error code */
	dberr_t pageCommit(PageBulk* page_bulk,
			   PageBulk* next_page_bulk,
			   bool insert_father);

	/** Abort a page when an error occurs
	@param[in]	page_bulk	page bulk object
	Note: we should call pageAbort for a PageBulk object, which is not in
	m_page_bulks after pageCommit, and we will commit or abort PageBulk
	objects in function "finish". */
	void	pageAbort(PageBulk* page_bulk)
	{
		page_bulk->commit(false);
	}

	/** Log free check */
	inline void logFreeCheck();

private:
	/** B-tree index */
	dict_index_t*const	m_index;

	/** Transaction */
	const trx_t*const	m_trx;

	/** Root page level */
	ulint			m_root_level;

	/** Page cursor vector for all level */
	page_bulk_vector	m_page_bulks;
};

#endif<|MERGE_RESOLUTION|>--- conflicted
+++ resolved
@@ -99,8 +99,7 @@
 	/** Insert a record in the page.
 	@param[in]	rec		record
 	@param[in]	offsets		record offsets */
-<<<<<<< HEAD
-	inline void insert(const rec_t* rec, offset_t* offsets);
+	inline void insert(const rec_t* rec, rec_offs* offsets);
 private:
 	/** Page format */
 	enum format { REDUNDANT, DYNAMIC, COMPRESSED };
@@ -112,10 +111,7 @@
 	@tparam format  the page format
 	@param[in,out]	rec		record
 	@param[in]	offsets		record offsets */
-	template<format> inline void insertPage(rec_t* rec, offset_t* offsets);
-=======
-	void insert(const rec_t* rec, rec_offs* offsets);
->>>>>>> 2c3c851d
+	template<format> inline void insertPage(rec_t* rec, rec_offs* offsets);
 
 public:
 	/** Mark end of insertion to the page. Scan all records to set page
