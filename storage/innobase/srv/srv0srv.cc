--- conflicted
+++ resolved
@@ -2512,10 +2512,7 @@
 			os_thread_create */
 {
 	my_thread_init();
-<<<<<<< HEAD
 	DBUG_ENTER("srv_master_thread");
-=======
->>>>>>> b61700c2
 
 	srv_slot_t*	slot;
 	ulint		old_activity_count = srv_get_activity_count();
@@ -2578,14 +2575,8 @@
 
 	srv_resume_thread(slot);
 
-<<<<<<< HEAD
 	if (srv_shutdown_state != SRV_SHUTDOWN_EXIT_THREADS) {
 		goto loop;
-=======
-	if (srv_shutdown_state == SRV_SHUTDOWN_EXIT_THREADS) {
-		my_thread_end();
-		os_thread_exit(NULL);
->>>>>>> b61700c2
 	}
 
 	my_thread_end();
@@ -2725,10 +2716,7 @@
 		<< os_thread_pf(os_thread_get_curr_id());
 #endif /* UNIV_DEBUG_THREAD_CREATION */
 
-<<<<<<< HEAD
 	innobase_destroy_background_thd(thd);
-=======
->>>>>>> b61700c2
 	my_thread_end();
 	/* We count the number of threads in os_thread_exit(). A created
 	thread should always use that to exit and not use return() to exit. */
@@ -2906,11 +2894,7 @@
 						required by os_thread_create */
 {
 	my_thread_init();
-<<<<<<< HEAD
 	THD*		thd = innobase_create_background_thd("InnoDB purge coordinator");
-=======
-
->>>>>>> b61700c2
 	srv_slot_t*	slot;
 	ulint           n_total_purged = ULINT_UNDEFINED;
 
@@ -3019,10 +3003,7 @@
 		srv_release_threads(SRV_WORKER, srv_n_purge_threads - 1);
 	}
 
-<<<<<<< HEAD
 	innobase_destroy_background_thd(thd);
-=======
->>>>>>> b61700c2
 	my_thread_end();
 	/* We count the number of threads in os_thread_exit(). A created
 	thread should always use that to exit and not use return() to exit. */
@@ -3087,7 +3068,6 @@
 	}
 }
 
-<<<<<<< HEAD
 /** Check if tablespace is being truncated.
 (Ignore system-tablespace as we don't re-create the tablespace
 and so some of the action that are suppressed by this function
@@ -3121,20 +3101,4 @@
 
 	return (!is_system_tablespace(space->id)
 		&& truncate_t::was_tablespace_truncated(space->id));
-=======
-/** Check whether given space id is undo tablespace id
-@param[in]	space_id	space id to check
-@return true if it is undo tablespace else false. */
-bool
-srv_is_undo_tablespace(
-	ulint	space_id)
-{
-	if (srv_undo_space_id_start == 0) {
-		return (false);
-	}
-
-	return(space_id >= srv_undo_space_id_start
-	       && space_id < (srv_undo_space_id_start
-			      + srv_undo_tablespaces_open));
->>>>>>> b61700c2
 }