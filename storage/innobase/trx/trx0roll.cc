/*****************************************************************************

Copyright (c) 1996, 2017, Oracle and/or its affiliates. All Rights Reserved.
Copyright (c) 2016, 2020, MariaDB Corporation.

This program is free software; you can redistribute it and/or modify it under
the terms of the GNU General Public License as published by the Free Software
Foundation; version 2 of the License.

This program is distributed in the hope that it will be useful, but WITHOUT
ANY WARRANTY; without even the implied warranty of MERCHANTABILITY or FITNESS
FOR A PARTICULAR PURPOSE. See the GNU General Public License for more details.

You should have received a copy of the GNU General Public License along with
this program; if not, write to the Free Software Foundation, Inc.,
51 Franklin Street, Fifth Floor, Boston, MA 02110-1335 USA

*****************************************************************************/

/**************************************************//**
@file trx/trx0roll.cc
Transaction rollback

Created 3/26/1996 Heikki Tuuri
*******************************************************/

#include "trx0roll.h"

#include <my_service_manager.h>
#include <mysql/service_wsrep.h>

#include "fsp0fsp.h"
#include "lock0lock.h"
#include "mach0data.h"
#include "pars0pars.h"
#include "que0que.h"
#include "row0mysql.h"
#include "row0undo.h"
#include "srv0mon.h"
#include "srv0start.h"
#include "trx0rec.h"
#include "trx0rseg.h"
#include "trx0sys.h"
#include "trx0trx.h"
#include "trx0undo.h"

/** This many pages must be undone before a truncate is tried within
rollback */
static const ulint TRX_ROLL_TRUNC_THRESHOLD = 1;

/** true if trx_rollback_all_recovered() thread is active */
bool			trx_rollback_is_active;

/** In crash recovery, the current trx to be rolled back; NULL otherwise */
const trx_t*		trx_roll_crash_recv_trx;

/** Finish transaction rollback.
@param[in,out]	trx	transaction
@return	whether the rollback was completed normally
@retval	false	if the rollback was aborted by shutdown  */
static bool trx_rollback_finish(trx_t* trx)
{
	trx->mod_tables.clear();
	bool finished = trx->error_state == DB_SUCCESS;
	if (UNIV_LIKELY(finished)) {
		trx_commit(trx);
	} else {
		ut_a(trx->error_state == DB_INTERRUPTED);
		ut_ad(!srv_is_being_started);
		ut_a(!srv_undo_sources);
		ut_ad(srv_fast_shutdown);
		ut_d(trx->in_rollback = false);
		if (trx_undo_t*& undo = trx->rsegs.m_redo.old_insert) {
			UT_LIST_REMOVE(trx->rsegs.m_redo.rseg->old_insert_list,
				       undo);
			ut_free(undo);
			undo = NULL;
		}
		if (trx_undo_t*& undo = trx->rsegs.m_redo.undo) {
			UT_LIST_REMOVE(trx->rsegs.m_redo.rseg->undo_list,
				       undo);
			ut_free(undo);
			undo = NULL;
		}
		if (trx_undo_t*& undo = trx->rsegs.m_noredo.undo) {
			UT_LIST_REMOVE(trx->rsegs.m_noredo.rseg->undo_list,
				       undo);
			ut_free(undo);
			undo = NULL;
		}
		trx_commit_low(trx, NULL);
	}

	trx->lock.que_state = TRX_QUE_RUNNING;

	return finished;
}

/*******************************************************************//**
Rollback a transaction used in MySQL. */
static
void
trx_rollback_to_savepoint_low(
/*==========================*/
	trx_t*		trx,	/*!< in: transaction handle */
	trx_savept_t*	savept)	/*!< in: pointer to savepoint undo number, if
				partial rollback requested, or NULL for
				complete rollback */
{
	que_thr_t*	thr;
	mem_heap_t*	heap;
	roll_node_t*	roll_node;

	heap = mem_heap_create(512);

	roll_node = roll_node_create(heap);

	if (savept != NULL) {
		roll_node->savept = savept;
		check_trx_state(trx);
	} else {
		assert_trx_nonlocking_or_in_list(trx);
	}

	trx->error_state = DB_SUCCESS;

	if (trx->has_logged_or_recovered()) {

		ut_ad(trx->rsegs.m_redo.rseg != 0
		      || trx->rsegs.m_noredo.rseg != 0);

		thr = pars_complete_graph_for_exec(roll_node, trx, heap, NULL);

		ut_a(thr == que_fork_start_command(
			static_cast<que_fork_t*>(que_node_get_parent(thr))));

		que_run_threads(thr);

		ut_a(roll_node->undo_thr != NULL);
		que_run_threads(roll_node->undo_thr);

		/* Free the memory reserved by the undo graph. */
		que_graph_free(static_cast<que_t*>(
				       roll_node->undo_thr->common.parent));
	}

	if (savept == NULL) {
		trx_rollback_finish(trx);
		MONITOR_INC(MONITOR_TRX_ROLLBACK);
	} else {
		ut_a(trx->error_state == DB_SUCCESS);
		const undo_no_t limit = savept->least_undo_no;
		for (trx_mod_tables_t::iterator i = trx->mod_tables.begin();
		     i != trx->mod_tables.end(); ) {
			trx_mod_tables_t::iterator j = i++;
			ut_ad(j->second.valid());
			if (j->second.rollback(limit)) {
				trx->mod_tables.erase(j);
			}
		}
		trx->lock.que_state = TRX_QUE_RUNNING;
		MONITOR_INC(MONITOR_TRX_ROLLBACK_SAVEPOINT);
	}

	mem_heap_free(heap);

	MONITOR_DEC(MONITOR_TRX_ACTIVE);
}

/*******************************************************************//**
Rollback a transaction to a given savepoint or do a complete rollback.
@return error code or DB_SUCCESS */
dberr_t
trx_rollback_to_savepoint(
/*======================*/
	trx_t*		trx,	/*!< in: transaction handle */
	trx_savept_t*	savept)	/*!< in: pointer to savepoint undo number, if
				partial rollback requested, or NULL for
				complete rollback */
{
	ut_ad(!trx_mutex_own(trx));

	trx_start_if_not_started_xa(trx, true);

	trx_rollback_to_savepoint_low(trx, savept);

	return(trx->error_state);
}

/*******************************************************************//**
Rollback a transaction used in MySQL.
@return error code or DB_SUCCESS */
static
dberr_t
trx_rollback_for_mysql_low(
/*=======================*/
	trx_t*	trx)	/*!< in/out: transaction */
{
	trx->op_info = "rollback";

	/* If we are doing the XA recovery of prepared transactions,
	then the transaction object does not have an InnoDB session
	object, and we set a dummy session that we use for all MySQL
	transactions. */

	trx_rollback_to_savepoint_low(trx, NULL);

	trx->op_info = "";

	return(trx->error_state);
}

/** Rollback a transaction used in MySQL
@param[in, out]	trx	transaction
@return error code or DB_SUCCESS */
dberr_t trx_rollback_for_mysql(trx_t* trx)
{
	/* We are reading trx->state without holding trx_sys.mutex
	here, because the rollback should be invoked for a running
	active MySQL transaction (or recovered prepared transaction)
	that is associated with the current thread. */

	switch (trx->state) {
	case TRX_STATE_NOT_STARTED:
		trx->will_lock = 0;
		ut_ad(trx->mysql_thd);
#ifdef WITH_WSREP
		trx->wsrep = false;
#endif
		return(DB_SUCCESS);

	case TRX_STATE_ACTIVE:
		ut_ad(trx->mysql_thd);
		assert_trx_nonlocking_or_in_list(trx);
		return(trx_rollback_for_mysql_low(trx));

	case TRX_STATE_PREPARED:
	case TRX_STATE_PREPARED_RECOVERED:
		ut_ad(!trx_is_autocommit_non_locking(trx));
		if (trx->rsegs.m_redo.undo || trx->rsegs.m_redo.old_insert) {
			/* The XA ROLLBACK of a XA PREPARE transaction
			will consist of multiple mini-transactions.

			As the very first step of XA ROLLBACK, we must
			change the undo log state back from
			TRX_UNDO_PREPARED to TRX_UNDO_ACTIVE, in order
			to ensure that recovery will complete the
			rollback.

			Failure to perform this step could cause a
			situation where we would roll back part of
			a XA PREPARE transaction, the server would be
			killed, and finally, the transaction would be
			recovered in XA PREPARE state, with some of
			the actions already having been rolled back. */
			ut_ad(!trx->rsegs.m_redo.undo
			      || trx->rsegs.m_redo.undo->rseg
			      == trx->rsegs.m_redo.rseg);
			ut_ad(!trx->rsegs.m_redo.old_insert
			      || trx->rsegs.m_redo.old_insert->rseg
			      == trx->rsegs.m_redo.rseg);
			mtr_t		mtr;
			mtr.start();
			mutex_enter(&trx->rsegs.m_redo.rseg->mutex);
			if (trx_undo_t* undo = trx->rsegs.m_redo.undo) {
				trx_undo_set_state_at_prepare(trx, undo, true,
							      &mtr);
			}
			if (trx_undo_t* undo = trx->rsegs.m_redo.old_insert) {
				trx_undo_set_state_at_prepare(trx, undo, true,
							      &mtr);
			}
			mutex_exit(&trx->rsegs.m_redo.rseg->mutex);
			/* Write the redo log for the XA ROLLBACK
			state change to the global buffer. It is
			not necessary to flush the redo log. If
			a durable log write of a later mini-transaction
			takes place for whatever reason, then this state
			change will be durable as well. */
			mtr.commit();
			ut_ad(mtr.commit_lsn() > 0);
		}
		return(trx_rollback_for_mysql_low(trx));

	case TRX_STATE_COMMITTED_IN_MEMORY:
		check_trx_state(trx);
		break;
	}

	ut_error;
	return(DB_CORRUPTION);
}

/*******************************************************************//**
Rollback the latest SQL statement for MySQL.
@return error code or DB_SUCCESS */
dberr_t
trx_rollback_last_sql_stat_for_mysql(
/*=================================*/
	trx_t*	trx)	/*!< in/out: transaction */
{
	dberr_t	err;

	/* We are reading trx->state without holding trx_sys.mutex
	here, because the statement rollback should be invoked for a
	running active MySQL transaction that is associated with the
	current thread. */
	ut_ad(trx->mysql_thd);

	switch (trx->state) {
	case TRX_STATE_NOT_STARTED:
		return(DB_SUCCESS);

	case TRX_STATE_ACTIVE:
		assert_trx_nonlocking_or_in_list(trx);

		trx->op_info = "rollback of SQL statement";

		err = trx_rollback_to_savepoint(
			trx, &trx->last_sql_stat_start);

		if (trx->fts_trx != NULL) {
			fts_savepoint_rollback_last_stmt(trx);
		}

		/* The following call should not be needed,
		but we play it safe: */
		trx_mark_sql_stat_end(trx);

		trx->op_info = "";

		return(err);

	case TRX_STATE_PREPARED:
	case TRX_STATE_PREPARED_RECOVERED:
	case TRX_STATE_COMMITTED_IN_MEMORY:
		/* The statement rollback is only allowed on an ACTIVE
		transaction, not a PREPARED or COMMITTED one. */
		break;
	}

	ut_error;
	return(DB_CORRUPTION);
}

/*******************************************************************//**
Search for a savepoint using name.
@return savepoint if found else NULL */
static
trx_named_savept_t*
trx_savepoint_find(
/*===============*/
	trx_t*		trx,			/*!< in: transaction */
	const char*	name)			/*!< in: savepoint name */
{
	trx_named_savept_t*	savep;

	for (savep = UT_LIST_GET_FIRST(trx->trx_savepoints);
	     savep != NULL;
	     savep = UT_LIST_GET_NEXT(trx_savepoints, savep)) {

		if (0 == ut_strcmp(savep->name, name)) {
			return(savep);
		}
	}

	return(NULL);
}

/*******************************************************************//**
Frees a single savepoint struct. */
static
void
trx_roll_savepoint_free(
/*=====================*/
	trx_t*			trx,	/*!< in: transaction handle */
	trx_named_savept_t*	savep)	/*!< in: savepoint to free */
{
	UT_LIST_REMOVE(trx->trx_savepoints, savep);

	ut_free(savep->name);
	ut_free(savep);
}

/*******************************************************************//**
Frees savepoint structs starting from savep. */
void
trx_roll_savepoints_free(
/*=====================*/
	trx_t*			trx,	/*!< in: transaction handle */
	trx_named_savept_t*	savep)	/*!< in: free all savepoints starting
					with this savepoint i*/
{
	while (savep != NULL) {
		trx_named_savept_t*	next_savep;

		next_savep = UT_LIST_GET_NEXT(trx_savepoints, savep);

		trx_roll_savepoint_free(trx, savep);

		savep = next_savep;
	}
}

/*******************************************************************//**
Rolls back a transaction back to a named savepoint. Modifications after the
savepoint are undone but InnoDB does NOT release the corresponding locks
which are stored in memory. If a lock is 'implicit', that is, a new inserted
row holds a lock where the lock information is carried by the trx id stored in
the row, these locks are naturally released in the rollback. Savepoints which
were set after this savepoint are deleted.
@return if no savepoint of the name found then DB_NO_SAVEPOINT,
otherwise DB_SUCCESS */
static MY_ATTRIBUTE((nonnull, warn_unused_result))
dberr_t
trx_rollback_to_savepoint_for_mysql_low(
/*====================================*/
	trx_t*			trx,	/*!< in/out: transaction */
	trx_named_savept_t*	savep,	/*!< in/out: savepoint */
	int64_t*		mysql_binlog_cache_pos)
					/*!< out: the MySQL binlog
					cache position corresponding
					to this savepoint; MySQL needs
					this information to remove the
					binlog entries of the queries
					executed after the savepoint */
{
	dberr_t	err;

	ut_ad(trx_state_eq(trx, TRX_STATE_ACTIVE));
	ut_ad(trx->mysql_thd);

	/* Free all savepoints strictly later than savep. */

	trx_roll_savepoints_free(
		trx, UT_LIST_GET_NEXT(trx_savepoints, savep));

	*mysql_binlog_cache_pos = savep->mysql_binlog_cache_pos;

	trx->op_info = "rollback to a savepoint";

	err = trx_rollback_to_savepoint(trx, &savep->savept);

	/* Store the current undo_no of the transaction so that
	we know where to roll back if we have to roll back the
	next SQL statement: */

	trx_mark_sql_stat_end(trx);

	trx->op_info = "";

#ifdef WITH_WSREP
	if (trx->is_wsrep()) {
		trx->lock.was_chosen_as_deadlock_victim = false;
	}
#endif
	return(err);
}

/*******************************************************************//**
Rolls back a transaction back to a named savepoint. Modifications after the
savepoint are undone but InnoDB does NOT release the corresponding locks
which are stored in memory. If a lock is 'implicit', that is, a new inserted
row holds a lock where the lock information is carried by the trx id stored in
the row, these locks are naturally released in the rollback. Savepoints which
were set after this savepoint are deleted.
@return if no savepoint of the name found then DB_NO_SAVEPOINT,
otherwise DB_SUCCESS */
dberr_t
trx_rollback_to_savepoint_for_mysql(
/*================================*/
	trx_t*		trx,			/*!< in: transaction handle */
	const char*	savepoint_name,		/*!< in: savepoint name */
	int64_t*	mysql_binlog_cache_pos)	/*!< out: the MySQL binlog cache
						position corresponding to this
						savepoint; MySQL needs this
						information to remove the
						binlog entries of the queries
						executed after the savepoint */
{
	trx_named_savept_t*	savep;

	/* We are reading trx->state without holding trx_sys.mutex
	here, because the savepoint rollback should be invoked for a
	running active MySQL transaction that is associated with the
	current thread. */
	ut_ad(trx->mysql_thd);

	savep = trx_savepoint_find(trx, savepoint_name);

	if (savep == NULL) {
		return(DB_NO_SAVEPOINT);
	}

	switch (trx->state) {
	case TRX_STATE_NOT_STARTED:
		ib::error() << "Transaction has a savepoint "
			<< savep->name
			<< " though it is not started";
		return(DB_ERROR);

	case TRX_STATE_ACTIVE:

		return(trx_rollback_to_savepoint_for_mysql_low(
				trx, savep, mysql_binlog_cache_pos));

	case TRX_STATE_PREPARED:
	case TRX_STATE_PREPARED_RECOVERED:
	case TRX_STATE_COMMITTED_IN_MEMORY:
		/* The savepoint rollback is only allowed on an ACTIVE
		transaction, not a PREPARED or COMMITTED one. */
		break;
	}

	ut_error;
	return(DB_CORRUPTION);
}

/*******************************************************************//**
Creates a named savepoint. If the transaction is not yet started, starts it.
If there is already a savepoint of the same name, this call erases that old
savepoint and replaces it with a new. Savepoints are deleted in a transaction
commit or rollback.
@return always DB_SUCCESS */
dberr_t
trx_savepoint_for_mysql(
/*====================*/
	trx_t*		trx,			/*!< in: transaction handle */
	const char*	savepoint_name,		/*!< in: savepoint name */
	int64_t		binlog_cache_pos)	/*!< in: MySQL binlog cache
						position corresponding to this
						connection at the time of the
						savepoint */
{
	trx_named_savept_t*	savep;

	trx_start_if_not_started_xa(trx, false);

	savep = trx_savepoint_find(trx, savepoint_name);

	if (savep) {
		/* There is a savepoint with the same name: free that */

		UT_LIST_REMOVE(trx->trx_savepoints, savep);

		ut_free(savep->name);
		ut_free(savep);
	}

	/* Create a new savepoint and add it as the last in the list */

	savep = static_cast<trx_named_savept_t*>(
		ut_malloc_nokey(sizeof(*savep)));

	savep->name = mem_strdup(savepoint_name);

	savep->savept = trx_savept_take(trx);

	savep->mysql_binlog_cache_pos = binlog_cache_pos;

	UT_LIST_ADD_LAST(trx->trx_savepoints, savep);

	return(DB_SUCCESS);
}

/*******************************************************************//**
Releases only the named savepoint. Savepoints which were set after this
savepoint are left as is.
@return if no savepoint of the name found then DB_NO_SAVEPOINT,
otherwise DB_SUCCESS */
dberr_t
trx_release_savepoint_for_mysql(
/*============================*/
	trx_t*		trx,			/*!< in: transaction handle */
	const char*	savepoint_name)		/*!< in: savepoint name */
{
	trx_named_savept_t*	savep;

	ut_ad(trx_state_eq(trx, TRX_STATE_ACTIVE, true)
	      || trx_state_eq(trx, TRX_STATE_PREPARED, true));
	ut_ad(trx->mysql_thd);

	savep = trx_savepoint_find(trx, savepoint_name);

	if (savep != NULL) {
		trx_roll_savepoint_free(trx, savep);
	}

	return(savep != NULL ? DB_SUCCESS : DB_NO_SAVEPOINT);
}

/*******************************************************************//**
Returns a transaction savepoint taken at this point in time.
@return savepoint */
trx_savept_t
trx_savept_take(
/*============*/
	trx_t*	trx)	/*!< in: transaction */
{
	trx_savept_t	savept;

	savept.least_undo_no = trx->undo_no;

	return(savept);
}

/*******************************************************************//**
Roll back an active transaction. */
static
void
trx_rollback_active(
/*================*/
	trx_t*	trx)	/*!< in/out: transaction */
{
	mem_heap_t*	heap;
	que_fork_t*	fork;
	que_thr_t*	thr;
	roll_node_t*	roll_node;
	const trx_id_t	trx_id = trx->id;

	ut_ad(trx_id);

	heap = mem_heap_create(512);

	fork = que_fork_create(NULL, NULL, QUE_FORK_RECOVERY, heap);
	fork->trx = trx;

	thr = que_thr_create(fork, heap, NULL);

	roll_node = roll_node_create(heap);

	thr->child = roll_node;
	roll_node->common.parent = thr;

	trx->graph = fork;

	ut_a(thr == que_fork_start_command(fork));

	trx_roll_crash_recv_trx	= trx;

	const bool dictionary_locked = trx_get_dict_operation(trx)
		!= TRX_DICT_OP_NONE;

	if (dictionary_locked) {
		row_mysql_lock_data_dictionary(trx);
	}

	que_run_threads(thr);
	ut_a(roll_node->undo_thr != NULL);

	que_run_threads(roll_node->undo_thr);

<<<<<<< HEAD
	que_graph_free(
		static_cast<que_t*>(roll_node->undo_thr->common.parent));

	if (UNIV_UNLIKELY(!trx_rollback_finish(trx))) {
=======
	if (trx->error_state != DB_SUCCESS) {
		ut_ad(trx->error_state == DB_INTERRUPTED);
		ut_ad(srv_shutdown_state != SRV_SHUTDOWN_NONE);
		ut_ad(!srv_undo_sources);
		ut_ad(srv_fast_shutdown);
>>>>>>> f35d1721
		ut_ad(!dictionary_locked);
		goto func_exit;
	}

	ut_a(trx->lock.que_state == TRX_QUE_RUNNING);

	if (!dictionary_locked || !trx->table_id) {
	} else if (dict_table_t* table = dict_table_open_on_id(
			   trx->table_id, TRUE, DICT_TABLE_OP_NORMAL)) {
		ib::info() << "Dropping table " << table->name
			   << ", with id " << trx->table_id
			   << " in recovery";

		dict_table_close_and_drop(trx, table);

		trx_commit_for_mysql(trx);
	}

	ib::info() << "Rolled back recovered transaction " << trx_id;

func_exit:
	if (dictionary_locked) {
		row_mysql_unlock_data_dictionary(trx);
	}

	mem_heap_free(heap);

	trx_roll_crash_recv_trx	= NULL;
}


<<<<<<< HEAD
struct trx_roll_count_callback_arg
{
  uint32_t n_trx;
  uint64_t n_rows;
  trx_roll_count_callback_arg(): n_trx(0), n_rows(0) {}
};
=======
		trx_cleanup_at_db_startup(trx);
		trx_free_resurrected(trx);
		return(TRUE);
	case TRX_STATE_ACTIVE:
		if (srv_shutdown_state != SRV_SHUTDOWN_NONE
		    && !srv_undo_sources && srv_fast_shutdown) {
fake_prepared:
			trx->state = TRX_STATE_PREPARED;
			*all = FALSE;
			goto func_exit;
		}
		trx_mutex_exit(trx);
>>>>>>> f35d1721


static my_bool trx_roll_count_callback(rw_trx_hash_element_t *element,
                                       trx_roll_count_callback_arg *arg)
{
  mutex_enter(&element->mutex);
  if (trx_t *trx= element->trx)
  {
    if (trx->is_recovered && trx_state_eq(trx, TRX_STATE_ACTIVE))
    {
      arg->n_trx++;
      arg->n_rows+= trx->undo_no;
    }
  }
  mutex_exit(&element->mutex);
  return 0;
}

/** Report progress when rolling back a row of a recovered transaction. */
void trx_roll_report_progress()
{
	time_t now = time(NULL);
	mutex_enter(&recv_sys->mutex);
	bool report = recv_sys->report(now);
	mutex_exit(&recv_sys->mutex);

	if (report) {
		trx_roll_count_callback_arg arg;

		/* Get number of recovered active transactions and number of
		rows they modified. Numbers must be accurate, because only this
		thread is allowed to touch recovered transactions. */
		trx_sys.rw_trx_hash.iterate_no_dups(
			reinterpret_cast<my_hash_walk_action>
			(trx_roll_count_callback), &arg);

		if (arg.n_rows > 0) {
			service_manager_extend_timeout(
				INNODB_EXTEND_TIMEOUT_INTERVAL,
				"To roll back: " UINT32PF " transactions, "
				UINT64PF " rows", arg.n_trx, arg.n_rows);
		}

		ib::info() << "To roll back: " << arg.n_trx
			   << " transactions, " << arg.n_rows << " rows";

	}
}


static my_bool trx_rollback_recovered_callback(rw_trx_hash_element_t *element,
                                               std::vector<trx_t*> *trx_list)
{
  mutex_enter(&element->mutex);
  if (trx_t *trx= element->trx)
  {
    mutex_enter(&trx->mutex);
    if (trx_state_eq(trx, TRX_STATE_ACTIVE) && trx->is_recovered)
      trx_list->push_back(trx);
    mutex_exit(&trx->mutex);
  }
  mutex_exit(&element->mutex);
  return 0;
}


/**
  Rollback any incomplete transactions which were encountered in crash recovery.

  If the transaction already was committed, then we clean up a possible insert
  undo log. If the transaction was not yet committed, then we roll it back.

  Note: For XA recovered transactions, we rely on MySQL to
  do rollback. They will be in TRX_STATE_PREPARED state. If the server
  is shutdown and they are still lingering in trx_sys_t::trx_list
  then the shutdown will hang.

  @param[in]  all  true=roll back all recovered active transactions;
                   false=roll back any incomplete dictionary transaction
*/

void trx_rollback_recovered(bool all)
{
  std::vector<trx_t*> trx_list;

  ut_a(srv_force_recovery < SRV_FORCE_NO_TRX_UNDO);

  /*
    Collect list of recovered ACTIVE transaction ids first. Once collected, no
    other thread is allowed to modify or remove these transactions from
    rw_trx_hash.
  */
  trx_sys.rw_trx_hash.iterate_no_dups(reinterpret_cast<my_hash_walk_action>
                                      (trx_rollback_recovered_callback),
                                      &trx_list);

  while (!trx_list.empty())
  {
    trx_t *trx= trx_list.back();
    trx_list.pop_back();

    ut_ad(trx);
    ut_d(trx_mutex_enter(trx));
    ut_ad(trx->is_recovered);
    ut_ad(trx_state_eq(trx, TRX_STATE_ACTIVE));
    ut_d(trx_mutex_exit(trx));

    if (!srv_is_being_started && !srv_undo_sources && srv_fast_shutdown)
      goto discard;

    if (all || trx_get_dict_operation(trx) != TRX_DICT_OP_NONE)
    {
      trx_rollback_active(trx);
      if (trx->error_state != DB_SUCCESS)
      {
        ut_ad(trx->error_state == DB_INTERRUPTED);
        trx->error_state= DB_SUCCESS;
        ut_ad(!srv_undo_sources);
        ut_ad(srv_fast_shutdown);
discard:
        /* Note: before kill_server() invoked innobase_end() via
        unireg_end(), it invoked close_connections(), which should initiate
        the rollback of any user transactions via THD::cleanup() in the
        connection threads, and wait for all THD::cleanup() to complete.
        So, no active user transactions should exist at this point.

        srv_undo_sources=false was cleared early in innobase_end().

        Generally, the server guarantees that all connections using
        InnoDB must be disconnected by the time we are reaching this code,
        be it during shutdown or UNINSTALL PLUGIN.

        Because there is no possible race condition with any
        concurrent user transaction, we do not have to invoke
        trx->commit_state() or wait for !trx->is_referenced()
        before trx_sys.deregister_rw(trx). */
        trx_sys.deregister_rw(trx);
        trx_free_at_shutdown(trx);
      }
      else
        trx_free(trx);
    }
  }
}


/*******************************************************************//**
Rollback or clean up any incomplete transactions which were
encountered in crash recovery.  If the transaction already was
committed, then we clean up a possible insert undo log. If the
transaction was not yet committed, then we roll it back.
Note: this is done in a background thread.
@return a dummy parameter */
extern "C"
os_thread_ret_t
DECLARE_THREAD(trx_rollback_all_recovered)(void*)
{
	my_thread_init();
	ut_ad(!srv_read_only_mode);

#ifdef UNIV_PFS_THREAD
	pfs_register_thread(trx_rollback_clean_thread_key);
#endif /* UNIV_PFS_THREAD */

	if (trx_sys.rw_trx_hash.size()) {
		ib::info() << "Starting in background the rollback of"
			" recovered transactions";
		trx_rollback_recovered(true);
		ib::info() << "Rollback of non-prepared transactions"
			" completed";
	}

	trx_rollback_is_active = false;

	my_thread_end();
	/* We count the number of threads in os_thread_exit(). A created
	thread should always use that to exit and not use return() to exit. */

	os_thread_exit();

	OS_THREAD_DUMMY_RETURN;
}

/** Try to truncate the undo logs.
@param[in,out]	trx	transaction */
static
void
trx_roll_try_truncate(trx_t* trx)
{
	trx->pages_undone = 0;

	undo_no_t	undo_no		= trx->undo_no;

	if (trx_undo_t*	undo = trx->rsegs.m_redo.undo) {
		ut_ad(undo->rseg == trx->rsegs.m_redo.rseg);
		mutex_enter(&undo->rseg->mutex);
		trx_undo_truncate_end(undo, undo_no, false);
		mutex_exit(&undo->rseg->mutex);
	}

	if (trx_undo_t* undo = trx->rsegs.m_noredo.undo) {
		ut_ad(undo->rseg == trx->rsegs.m_noredo.rseg);
		mutex_enter(&undo->rseg->mutex);
		trx_undo_truncate_end(undo, undo_no, true);
		mutex_exit(&undo->rseg->mutex);
	}
}

/***********************************************************************//**
Pops the topmost undo log record in a single undo log and updates the info
about the topmost record in the undo log memory struct.
@return undo log record, the page s-latched */
static
trx_undo_rec_t*
trx_roll_pop_top_rec(
/*=================*/
	trx_t*		trx,	/*!< in: transaction */
	trx_undo_t*	undo,	/*!< in: undo log */
	mtr_t*		mtr)	/*!< in: mtr */
{
	page_t*	undo_page = trx_undo_page_get_s_latched(
		page_id_t(undo->rseg->space->id, undo->top_page_no), mtr);

	ulint	offset = undo->top_offset;

	trx_undo_rec_t*	prev_rec = trx_undo_get_prev_rec(
		undo_page + offset, undo->hdr_page_no, undo->hdr_offset,
		true, mtr);

	if (prev_rec == NULL) {
		undo->top_undo_no = IB_ID_MAX;
		ut_ad(undo->empty());
	} else {
		page_t*	prev_rec_page = page_align(prev_rec);

		if (prev_rec_page != undo_page) {

			trx->pages_undone++;
		}

		undo->top_page_no = page_get_page_no(prev_rec_page);
		undo->top_offset  = ulint(prev_rec - prev_rec_page);
		undo->top_undo_no = trx_undo_rec_get_undo_no(prev_rec);
		ut_ad(!undo->empty());
	}

	return(undo_page + offset);
}

/** Get the last undo log record of a transaction (for rollback).
@param[in,out]	trx		transaction
@param[out]	roll_ptr	DB_ROLL_PTR to the undo record
@param[in,out]	heap		memory heap for allocation
@return	undo log record copied to heap
@retval	NULL if none left or the roll_limit (savepoint) was reached */
trx_undo_rec_t*
trx_roll_pop_top_rec_of_trx(trx_t* trx, roll_ptr_t* roll_ptr, mem_heap_t* heap)
{
	if (trx->pages_undone >= TRX_ROLL_TRUNC_THRESHOLD) {
		trx_roll_try_truncate(trx);
	}

	trx_undo_t*	undo	= NULL;
	trx_undo_t*	insert	= trx->rsegs.m_redo.old_insert;
	trx_undo_t*	update	= trx->rsegs.m_redo.undo;
	trx_undo_t*	temp	= trx->rsegs.m_noredo.undo;
	const undo_no_t	limit	= trx->roll_limit;

	ut_ad(!insert || !update || insert->empty() || update->empty()
	      || insert->top_undo_no != update->top_undo_no);
	ut_ad(!insert || !temp || insert->empty() || temp->empty()
	      || insert->top_undo_no != temp->top_undo_no);
	ut_ad(!update || !temp || update->empty() || temp->empty()
	      || update->top_undo_no != temp->top_undo_no);

	if (UNIV_LIKELY_NULL(insert)
	    && !insert->empty() && limit <= insert->top_undo_no) {
		undo = insert;
	}

	if (update && !update->empty() && update->top_undo_no >= limit) {
		if (!undo) {
			undo = update;
		} else if (undo->top_undo_no < update->top_undo_no) {
			undo = update;
		}
	}

	if (temp && !temp->empty() && temp->top_undo_no >= limit) {
		if (!undo) {
			undo = temp;
		} else if (undo->top_undo_no < temp->top_undo_no) {
			undo = temp;
		}
	}

	if (undo == NULL) {
		trx_roll_try_truncate(trx);
		/* Mark any ROLLBACK TO SAVEPOINT completed, so that
		if the transaction object is committed and reused
		later, we will default to a full ROLLBACK. */
		trx->roll_limit = 0;
		trx->in_rollback = false;
		return(NULL);
	}

	ut_ad(!undo->empty());
	ut_ad(limit <= undo->top_undo_no);

	*roll_ptr = trx_undo_build_roll_ptr(
		false, undo->rseg->id, undo->top_page_no, undo->top_offset);

	mtr_t	mtr;
	mtr.start();

	trx_undo_rec_t*	undo_rec = trx_roll_pop_top_rec(trx, undo, &mtr);
	const undo_no_t	undo_no = trx_undo_rec_get_undo_no(undo_rec);
	switch (trx_undo_rec_get_type(undo_rec)) {
	case TRX_UNDO_INSERT_METADATA:
		/* This record type was introduced in MDEV-11369
		instant ADD COLUMN, which was implemented after
		MDEV-12288 removed the insert_undo log. There is no
		instant ADD COLUMN for temporary tables. Therefore,
		this record can only be present in the main undo log. */
		ut_ad(undo == update);
		/* fall through */
	case TRX_UNDO_RENAME_TABLE:
		ut_ad(undo == insert || undo == update);
		/* fall through */
	case TRX_UNDO_INSERT_REC:
		ut_ad(undo == insert || undo == update || undo == temp);
		*roll_ptr |= 1ULL << ROLL_PTR_INSERT_FLAG_POS;
		break;
	default:
		ut_ad(undo == update || undo == temp);
		break;
	}

	trx->undo_no = undo_no;

	trx_undo_rec_t*	undo_rec_copy = trx_undo_rec_copy(undo_rec, heap);
	mtr.commit();

	return(undo_rec_copy);
}

/****************************************************************//**
Builds an undo 'query' graph for a transaction. The actual rollback is
performed by executing this query graph like a query subprocedure call.
The reply about the completion of the rollback will be sent by this
graph.
@return own: the query graph */
static
que_t*
trx_roll_graph_build(
/*=================*/
	trx_t*	trx)	/*!< in/out: transaction */
{
	mem_heap_t*	heap;
	que_fork_t*	fork;
	que_thr_t*	thr;

	ut_ad(trx_mutex_own(trx));

	heap = mem_heap_create(512);
	fork = que_fork_create(NULL, NULL, QUE_FORK_ROLLBACK, heap);
	fork->trx = trx;

	thr = que_thr_create(fork, heap, NULL);

	thr->child = row_undo_node_create(trx, thr, heap);

	return(fork);
}

/*********************************************************************//**
Starts a rollback operation, creates the UNDO graph that will do the
actual undo operation.
@return query graph thread that will perform the UNDO operations. */
static
que_thr_t*
trx_rollback_start(
/*===============*/
	trx_t*		trx,		/*!< in: transaction */
	undo_no_t	roll_limit)	/*!< in: rollback to undo no (for
					partial undo), 0 if we are rolling back
					the entire transaction */
{
	ut_ad(trx_mutex_own(trx));

	/* Initialize the rollback field in the transaction */

	ut_ad(!trx->roll_limit);
	ut_ad(!trx->in_rollback);

	trx->roll_limit = roll_limit;
	trx->in_rollback = true;

	ut_a(trx->roll_limit <= trx->undo_no);

	trx->pages_undone = 0;

	/* Build a 'query' graph which will perform the undo operations */

	que_t*	roll_graph = trx_roll_graph_build(trx);

	trx->graph = roll_graph;

	trx->lock.que_state = TRX_QUE_ROLLING_BACK;

	return(que_fork_start_command(roll_graph));
}

/*********************************************************************//**
Creates a rollback command node struct.
@return own: rollback node struct */
roll_node_t*
roll_node_create(
/*=============*/
	mem_heap_t*	heap)	/*!< in: mem heap where created */
{
	roll_node_t*	node;

	node = static_cast<roll_node_t*>(mem_heap_zalloc(heap, sizeof(*node)));

	node->state = ROLL_NODE_SEND;

	node->common.type = QUE_NODE_ROLLBACK;

	return(node);
}

/***********************************************************//**
Performs an execution step for a rollback command node in a query graph.
@return query thread to run next, or NULL */
que_thr_t*
trx_rollback_step(
/*==============*/
	que_thr_t*	thr)	/*!< in: query thread */
{
	roll_node_t*	node;

	node = static_cast<roll_node_t*>(thr->run_node);

	ut_ad(que_node_get_type(node) == QUE_NODE_ROLLBACK);

	if (thr->prev_node == que_node_get_parent(node)) {
		node->state = ROLL_NODE_SEND;
	}

	if (node->state == ROLL_NODE_SEND) {
		trx_t*		trx;
		ib_id_t		roll_limit;

		trx = thr_get_trx(thr);

		trx_mutex_enter(trx);

		node->state = ROLL_NODE_WAIT;

		ut_a(node->undo_thr == NULL);

		roll_limit = node->savept ? node->savept->least_undo_no : 0;

		trx_commit_or_rollback_prepare(trx);

		node->undo_thr = trx_rollback_start(trx, roll_limit);

		trx_mutex_exit(trx);

	} else {
		ut_ad(node->state == ROLL_NODE_WAIT);

		thr->run_node = que_node_get_parent(node);
	}

	return(thr);
}<|MERGE_RESOLUTION|>--- conflicted
+++ resolved
@@ -66,7 +66,7 @@
 		trx_commit(trx);
 	} else {
 		ut_a(trx->error_state == DB_INTERRUPTED);
-		ut_ad(!srv_is_being_started);
+		ut_ad(srv_shutdown_state != SRV_SHUTDOWN_NONE);
 		ut_a(!srv_undo_sources);
 		ut_ad(srv_fast_shutdown);
 		ut_d(trx->in_rollback = false);
@@ -650,18 +650,10 @@
 
 	que_run_threads(roll_node->undo_thr);
 
-<<<<<<< HEAD
 	que_graph_free(
 		static_cast<que_t*>(roll_node->undo_thr->common.parent));
 
 	if (UNIV_UNLIKELY(!trx_rollback_finish(trx))) {
-=======
-	if (trx->error_state != DB_SUCCESS) {
-		ut_ad(trx->error_state == DB_INTERRUPTED);
-		ut_ad(srv_shutdown_state != SRV_SHUTDOWN_NONE);
-		ut_ad(!srv_undo_sources);
-		ut_ad(srv_fast_shutdown);
->>>>>>> f35d1721
 		ut_ad(!dictionary_locked);
 		goto func_exit;
 	}
@@ -693,27 +685,12 @@
 }
 
 
-<<<<<<< HEAD
 struct trx_roll_count_callback_arg
 {
   uint32_t n_trx;
   uint64_t n_rows;
   trx_roll_count_callback_arg(): n_trx(0), n_rows(0) {}
 };
-=======
-		trx_cleanup_at_db_startup(trx);
-		trx_free_resurrected(trx);
-		return(TRUE);
-	case TRX_STATE_ACTIVE:
-		if (srv_shutdown_state != SRV_SHUTDOWN_NONE
-		    && !srv_undo_sources && srv_fast_shutdown) {
-fake_prepared:
-			trx->state = TRX_STATE_PREPARED;
-			*all = FALSE;
-			goto func_exit;
-		}
-		trx_mutex_exit(trx);
->>>>>>> f35d1721
 
 
 static my_bool trx_roll_count_callback(rw_trx_hash_element_t *element,
@@ -821,7 +798,8 @@
     ut_ad(trx_state_eq(trx, TRX_STATE_ACTIVE));
     ut_d(trx_mutex_exit(trx));
 
-    if (!srv_is_being_started && !srv_undo_sources && srv_fast_shutdown)
+    if (srv_shutdown_state != SRV_SHUTDOWN_NONE && !srv_undo_sources &&
+        srv_fast_shutdown)
       goto discard;
 
     if (all || trx_get_dict_operation(trx) != TRX_DICT_OP_NONE)
