/*****************************************************************************

Copyright (c) 1996, 2017, Oracle and/or its affiliates. All Rights Reserved.
Copyright (c) 2016, 2018, MariaDB Corporation.

This program is free software; you can redistribute it and/or modify it under
the terms of the GNU General Public License as published by the Free Software
Foundation; version 2 of the License.

This program is distributed in the hope that it will be useful, but WITHOUT
ANY WARRANTY; without even the implied warranty of MERCHANTABILITY or FITNESS
FOR A PARTICULAR PURPOSE. See the GNU General Public License for more details.

You should have received a copy of the GNU General Public License along with
this program; if not, write to the Free Software Foundation, Inc.,
51 Franklin Street, Suite 500, Boston, MA 02110-1335 USA

*****************************************************************************/

/**************************************************//**
@file trx/trx0roll.cc
Transaction rollback

Created 3/26/1996 Heikki Tuuri
*******************************************************/

#include "my_config.h"
#include <my_service_manager.h>

#include "ha_prototypes.h"
#include "trx0roll.h"

#include <mysql/service_wsrep.h>

#include "fsp0fsp.h"
#include "lock0lock.h"
#include "mach0data.h"
#include "pars0pars.h"
#include "que0que.h"
#include "row0mysql.h"
#include "row0undo.h"
#include "srv0mon.h"
#include "srv0start.h"
#include "trx0rec.h"
#include "trx0rseg.h"
#include "trx0sys.h"
#include "trx0trx.h"
#include "trx0undo.h"
#include "ha_prototypes.h"

/** This many pages must be undone before a truncate is tried within
rollback */
static const ulint TRX_ROLL_TRUNC_THRESHOLD = 1;

/** true if trx_rollback_all_recovered() thread is active */
bool			trx_rollback_is_active;

/** In crash recovery, the current trx to be rolled back; NULL otherwise */
const trx_t*		trx_roll_crash_recv_trx;

/** Finish transaction rollback.
@param[in,out]	trx	transaction
@return	whether the rollback was completed normally
@retval	false	if the rollback was aborted by shutdown  */
static bool trx_rollback_finish(trx_t* trx)
{
	trx->mod_tables.clear();
	bool finished = trx->error_state == DB_SUCCESS;
	if (UNIV_LIKELY(finished)) {
		trx_commit(trx);
	} else {
		ut_a(trx->error_state == DB_INTERRUPTED);
		ut_ad(!srv_is_being_started);
		ut_a(!srv_undo_sources);
		ut_ad(srv_fast_shutdown);
		ut_d(trx->in_rollback = false);
		if (trx_undo_t*& undo = trx->rsegs.m_redo.old_insert) {
			UT_LIST_REMOVE(trx->rsegs.m_redo.rseg->old_insert_list,
				       undo);
			ut_free(undo);
			undo = NULL;
		}
		if (trx_undo_t*& undo = trx->rsegs.m_redo.undo) {
			UT_LIST_REMOVE(trx->rsegs.m_redo.rseg->undo_list,
				       undo);
			ut_free(undo);
			undo = NULL;
		}
		if (trx_undo_t*& undo = trx->rsegs.m_noredo.undo) {
			UT_LIST_REMOVE(trx->rsegs.m_noredo.rseg->undo_list,
				       undo);
			ut_free(undo);
			undo = NULL;
		}
		trx_commit_low(trx, NULL);
	}

	trx->lock.que_state = TRX_QUE_RUNNING;

	return finished;
}

/*******************************************************************//**
Rollback a transaction used in MySQL. */
static
void
trx_rollback_to_savepoint_low(
/*==========================*/
	trx_t*		trx,	/*!< in: transaction handle */
	trx_savept_t*	savept)	/*!< in: pointer to savepoint undo number, if
				partial rollback requested, or NULL for
				complete rollback */
{
	que_thr_t*	thr;
	mem_heap_t*	heap;
	roll_node_t*	roll_node;

	heap = mem_heap_create(512);

	roll_node = roll_node_create(heap);

	if (savept != NULL) {
		roll_node->partial = TRUE;
		roll_node->savept = *savept;
		check_trx_state(trx);
	} else {
		assert_trx_nonlocking_or_in_list(trx);
	}

	trx->error_state = DB_SUCCESS;

	if (trx->has_logged_or_recovered()) {

		ut_ad(trx->rsegs.m_redo.rseg != 0
		      || trx->rsegs.m_noredo.rseg != 0);

		thr = pars_complete_graph_for_exec(roll_node, trx, heap, NULL);

		ut_a(thr == que_fork_start_command(
			static_cast<que_fork_t*>(que_node_get_parent(thr))));

		que_run_threads(thr);

		ut_a(roll_node->undo_thr != NULL);
		que_run_threads(roll_node->undo_thr);

		/* Free the memory reserved by the undo graph. */
		que_graph_free(static_cast<que_t*>(
				       roll_node->undo_thr->common.parent));
	}

	if (savept == NULL) {
		trx_rollback_finish(trx);
		MONITOR_INC(MONITOR_TRX_ROLLBACK);
	} else {
		ut_a(trx->error_state == DB_SUCCESS);
		const undo_no_t limit = savept->least_undo_no;
		for (trx_mod_tables_t::iterator i = trx->mod_tables.begin();
		     i != trx->mod_tables.end(); ) {
			trx_mod_tables_t::iterator j = i++;
			ut_ad(j->second.valid());
			if (j->second.rollback(limit)) {
				trx->mod_tables.erase(j);
			}
		}
		trx->lock.que_state = TRX_QUE_RUNNING;
		MONITOR_INC(MONITOR_TRX_ROLLBACK_SAVEPOINT);
	}

	mem_heap_free(heap);

	/* There might be work for utility threads.*/
	srv_active_wake_master_thread();

	MONITOR_DEC(MONITOR_TRX_ACTIVE);
}

/*******************************************************************//**
Rollback a transaction to a given savepoint or do a complete rollback.
@return error code or DB_SUCCESS */
dberr_t
trx_rollback_to_savepoint(
/*======================*/
	trx_t*		trx,	/*!< in: transaction handle */
	trx_savept_t*	savept)	/*!< in: pointer to savepoint undo number, if
				partial rollback requested, or NULL for
				complete rollback */
{
	ut_ad(!trx_mutex_own(trx));

	trx_start_if_not_started_xa(trx, true);

	trx_rollback_to_savepoint_low(trx, savept);

	return(trx->error_state);
}

/*******************************************************************//**
Rollback a transaction used in MySQL.
@return error code or DB_SUCCESS */
static
dberr_t
trx_rollback_for_mysql_low(
/*=======================*/
	trx_t*	trx)	/*!< in/out: transaction */
{
	trx->op_info = "rollback";

	/* If we are doing the XA recovery of prepared transactions,
	then the transaction object does not have an InnoDB session
	object, and we set a dummy session that we use for all MySQL
	transactions. */

	trx_rollback_to_savepoint_low(trx, NULL);

	trx->op_info = "";

	return(trx->error_state);
}

/** Rollback a transaction used in MySQL
@param[in, out]	trx	transaction
@return error code or DB_SUCCESS */
dberr_t trx_rollback_for_mysql(trx_t* trx)
{
	/* We are reading trx->state without holding trx_sys.mutex
	here, because the rollback should be invoked for a running
	active MySQL transaction (or recovered prepared transaction)
	that is associated with the current thread. */

	switch (trx->state) {
	case TRX_STATE_NOT_STARTED:
		trx->will_lock = 0;
		ut_ad(trx->mysql_thd);
		return(DB_SUCCESS);

	case TRX_STATE_ACTIVE:
		ut_ad(trx->mysql_thd);
		assert_trx_nonlocking_or_in_list(trx);
		return(trx_rollback_for_mysql_low(trx));

	case TRX_STATE_PREPARED:
		ut_ad(!trx_is_autocommit_non_locking(trx));
		if (trx->rsegs.m_redo.undo || trx->rsegs.m_redo.old_insert) {
			/* Change the undo log state back from
			TRX_UNDO_PREPARED to TRX_UNDO_ACTIVE
			so that if the system gets killed,
			recovery will perform the rollback. */
			ut_ad(!trx->rsegs.m_redo.undo
			      || trx->rsegs.m_redo.undo->rseg
			      == trx->rsegs.m_redo.rseg);
			ut_ad(!trx->rsegs.m_redo.old_insert
			      || trx->rsegs.m_redo.old_insert->rseg
			      == trx->rsegs.m_redo.rseg);
			mtr_t		mtr;
			mtr.start();
			mutex_enter(&trx->rsegs.m_redo.rseg->mutex);
			if (trx_undo_t* undo = trx->rsegs.m_redo.undo) {
				trx_undo_set_state_at_prepare(trx, undo, true,
							      &mtr);
			}
			if (trx_undo_t* undo = trx->rsegs.m_redo.old_insert) {
				trx_undo_set_state_at_prepare(trx, undo, true,
							      &mtr);
			}
			mutex_exit(&trx->rsegs.m_redo.rseg->mutex);
			/* Persist the XA ROLLBACK, so that crash
			recovery will replay the rollback in case
			the redo log gets applied past this point. */
			mtr.commit();
			ut_ad(mtr.commit_lsn() > 0);
		}
#ifdef ENABLED_DEBUG_SYNC
		if (trx->mysql_thd == NULL) {
			/* We could be executing XA ROLLBACK after
			XA PREPARE and a server restart. */
		} else if (!trx->has_logged_persistent()) {
			/* innobase_close_connection() may roll back a
			transaction that did not generate any
			persistent undo log. The DEBUG_SYNC
			would cause an assertion failure for a
			disconnected thread.

			NOTE: InnoDB will not know about the XID
			if no persistent undo log was generated. */
		} else {
			DEBUG_SYNC_C("trx_xa_rollback");
		}
#endif /* ENABLED_DEBUG_SYNC */
		return(trx_rollback_for_mysql_low(trx));

	case TRX_STATE_COMMITTED_IN_MEMORY:
		check_trx_state(trx);
		break;
	}

	ut_error;
	return(DB_CORRUPTION);
}

/*******************************************************************//**
Rollback the latest SQL statement for MySQL.
@return error code or DB_SUCCESS */
dberr_t
trx_rollback_last_sql_stat_for_mysql(
/*=================================*/
	trx_t*	trx)	/*!< in/out: transaction */
{
	dberr_t	err;

	/* We are reading trx->state without holding trx_sys.mutex
	here, because the statement rollback should be invoked for a
	running active MySQL transaction that is associated with the
	current thread. */
	ut_ad(trx->mysql_thd);

	switch (trx->state) {
	case TRX_STATE_NOT_STARTED:
		return(DB_SUCCESS);

	case TRX_STATE_ACTIVE:
		assert_trx_nonlocking_or_in_list(trx);

		trx->op_info = "rollback of SQL statement";

		err = trx_rollback_to_savepoint(
			trx, &trx->last_sql_stat_start);

		if (trx->fts_trx != NULL) {
			fts_savepoint_rollback_last_stmt(trx);
		}

		/* The following call should not be needed,
		but we play it safe: */
		trx_mark_sql_stat_end(trx);

		trx->op_info = "";

		return(err);

	case TRX_STATE_PREPARED:
	case TRX_STATE_COMMITTED_IN_MEMORY:
		/* The statement rollback is only allowed on an ACTIVE
		transaction, not a PREPARED or COMMITTED one. */
		break;
	}

	ut_error;
	return(DB_CORRUPTION);
}

/*******************************************************************//**
Search for a savepoint using name.
@return savepoint if found else NULL */
static
trx_named_savept_t*
trx_savepoint_find(
/*===============*/
	trx_t*		trx,			/*!< in: transaction */
	const char*	name)			/*!< in: savepoint name */
{
	trx_named_savept_t*	savep;

	for (savep = UT_LIST_GET_FIRST(trx->trx_savepoints);
	     savep != NULL;
	     savep = UT_LIST_GET_NEXT(trx_savepoints, savep)) {

		if (0 == ut_strcmp(savep->name, name)) {
			return(savep);
		}
	}

	return(NULL);
}

/*******************************************************************//**
Frees a single savepoint struct. */
static
void
trx_roll_savepoint_free(
/*=====================*/
	trx_t*			trx,	/*!< in: transaction handle */
	trx_named_savept_t*	savep)	/*!< in: savepoint to free */
{
	UT_LIST_REMOVE(trx->trx_savepoints, savep);

	ut_free(savep->name);
	ut_free(savep);
}

/*******************************************************************//**
Frees savepoint structs starting from savep. */
void
trx_roll_savepoints_free(
/*=====================*/
	trx_t*			trx,	/*!< in: transaction handle */
	trx_named_savept_t*	savep)	/*!< in: free all savepoints starting
					with this savepoint i*/
{
	while (savep != NULL) {
		trx_named_savept_t*	next_savep;

		next_savep = UT_LIST_GET_NEXT(trx_savepoints, savep);

		trx_roll_savepoint_free(trx, savep);

		savep = next_savep;
	}
}

/*******************************************************************//**
Rolls back a transaction back to a named savepoint. Modifications after the
savepoint are undone but InnoDB does NOT release the corresponding locks
which are stored in memory. If a lock is 'implicit', that is, a new inserted
row holds a lock where the lock information is carried by the trx id stored in
the row, these locks are naturally released in the rollback. Savepoints which
were set after this savepoint are deleted.
@return if no savepoint of the name found then DB_NO_SAVEPOINT,
otherwise DB_SUCCESS */
static MY_ATTRIBUTE((nonnull, warn_unused_result))
dberr_t
trx_rollback_to_savepoint_for_mysql_low(
/*====================================*/
	trx_t*			trx,	/*!< in/out: transaction */
	trx_named_savept_t*	savep,	/*!< in/out: savepoint */
	int64_t*		mysql_binlog_cache_pos)
					/*!< out: the MySQL binlog
					cache position corresponding
					to this savepoint; MySQL needs
					this information to remove the
					binlog entries of the queries
					executed after the savepoint */
{
	dberr_t	err;

	ut_ad(trx_state_eq(trx, TRX_STATE_ACTIVE));
	ut_ad(trx->mysql_thd);

	/* Free all savepoints strictly later than savep. */

	trx_roll_savepoints_free(
		trx, UT_LIST_GET_NEXT(trx_savepoints, savep));

	*mysql_binlog_cache_pos = savep->mysql_binlog_cache_pos;

	trx->op_info = "rollback to a savepoint";

	err = trx_rollback_to_savepoint(trx, &savep->savept);

	/* Store the current undo_no of the transaction so that
	we know where to roll back if we have to roll back the
	next SQL statement: */

	trx_mark_sql_stat_end(trx);

	trx->op_info = "";

#ifdef WITH_WSREP
	if (wsrep_on(trx->mysql_thd) &&
	    trx->lock.was_chosen_as_deadlock_victim) {
		trx->lock.was_chosen_as_deadlock_victim = FALSE;
	}
#endif
	return(err);
}

/*******************************************************************//**
Rolls back a transaction back to a named savepoint. Modifications after the
savepoint are undone but InnoDB does NOT release the corresponding locks
which are stored in memory. If a lock is 'implicit', that is, a new inserted
row holds a lock where the lock information is carried by the trx id stored in
the row, these locks are naturally released in the rollback. Savepoints which
were set after this savepoint are deleted.
@return if no savepoint of the name found then DB_NO_SAVEPOINT,
otherwise DB_SUCCESS */
dberr_t
trx_rollback_to_savepoint_for_mysql(
/*================================*/
	trx_t*		trx,			/*!< in: transaction handle */
	const char*	savepoint_name,		/*!< in: savepoint name */
	int64_t*	mysql_binlog_cache_pos)	/*!< out: the MySQL binlog cache
						position corresponding to this
						savepoint; MySQL needs this
						information to remove the
						binlog entries of the queries
						executed after the savepoint */
{
	trx_named_savept_t*	savep;

	/* We are reading trx->state without holding trx_sys.mutex
	here, because the savepoint rollback should be invoked for a
	running active MySQL transaction that is associated with the
	current thread. */
	ut_ad(trx->mysql_thd);

	savep = trx_savepoint_find(trx, savepoint_name);

	if (savep == NULL) {
		return(DB_NO_SAVEPOINT);
	}

	switch (trx->state) {
	case TRX_STATE_NOT_STARTED:
		ib::error() << "Transaction has a savepoint "
			<< savep->name
			<< " though it is not started";
		return(DB_ERROR);

	case TRX_STATE_ACTIVE:

		return(trx_rollback_to_savepoint_for_mysql_low(
				trx, savep, mysql_binlog_cache_pos));

	case TRX_STATE_PREPARED:
	case TRX_STATE_COMMITTED_IN_MEMORY:
		/* The savepoint rollback is only allowed on an ACTIVE
		transaction, not a PREPARED or COMMITTED one. */
		break;
	}

	ut_error;
	return(DB_CORRUPTION);
}

/*******************************************************************//**
Creates a named savepoint. If the transaction is not yet started, starts it.
If there is already a savepoint of the same name, this call erases that old
savepoint and replaces it with a new. Savepoints are deleted in a transaction
commit or rollback.
@return always DB_SUCCESS */
dberr_t
trx_savepoint_for_mysql(
/*====================*/
	trx_t*		trx,			/*!< in: transaction handle */
	const char*	savepoint_name,		/*!< in: savepoint name */
	int64_t		binlog_cache_pos)	/*!< in: MySQL binlog cache
						position corresponding to this
						connection at the time of the
						savepoint */
{
	trx_named_savept_t*	savep;

	trx_start_if_not_started_xa(trx, false);

	savep = trx_savepoint_find(trx, savepoint_name);

	if (savep) {
		/* There is a savepoint with the same name: free that */

		UT_LIST_REMOVE(trx->trx_savepoints, savep);

		ut_free(savep->name);
		ut_free(savep);
	}

	/* Create a new savepoint and add it as the last in the list */

	savep = static_cast<trx_named_savept_t*>(
		ut_malloc_nokey(sizeof(*savep)));

	savep->name = mem_strdup(savepoint_name);

	savep->savept = trx_savept_take(trx);

	savep->mysql_binlog_cache_pos = binlog_cache_pos;

	UT_LIST_ADD_LAST(trx->trx_savepoints, savep);

	return(DB_SUCCESS);
}

/*******************************************************************//**
Releases only the named savepoint. Savepoints which were set after this
savepoint are left as is.
@return if no savepoint of the name found then DB_NO_SAVEPOINT,
otherwise DB_SUCCESS */
dberr_t
trx_release_savepoint_for_mysql(
/*============================*/
	trx_t*		trx,			/*!< in: transaction handle */
	const char*	savepoint_name)		/*!< in: savepoint name */
{
	trx_named_savept_t*	savep;

	ut_ad(trx_state_eq(trx, TRX_STATE_ACTIVE, true)
	      || trx_state_eq(trx, TRX_STATE_PREPARED, true));
	ut_ad(trx->mysql_thd);

	savep = trx_savepoint_find(trx, savepoint_name);

	if (savep != NULL) {
		trx_roll_savepoint_free(trx, savep);
	}

	return(savep != NULL ? DB_SUCCESS : DB_NO_SAVEPOINT);
}

/*******************************************************************//**
Determines if this transaction is rolling back an incomplete transaction
in crash recovery.
@return TRUE if trx is an incomplete transaction that is being rolled
back in crash recovery */
ibool
trx_is_recv(
/*========*/
	const trx_t*	trx)	/*!< in: transaction */
{
	return(trx == trx_roll_crash_recv_trx);
}

/*******************************************************************//**
Returns a transaction savepoint taken at this point in time.
@return savepoint */
trx_savept_t
trx_savept_take(
/*============*/
	trx_t*	trx)	/*!< in: transaction */
{
	trx_savept_t	savept;

	savept.least_undo_no = trx->undo_no;

	return(savept);
}

/*******************************************************************//**
Roll back an active transaction. */
static
void
trx_rollback_active(
/*================*/
	trx_t*	trx)	/*!< in/out: transaction */
{
	mem_heap_t*	heap;
	que_fork_t*	fork;
	que_thr_t*	thr;
	roll_node_t*	roll_node;
	dict_table_t*	table;
	ibool		dictionary_locked = FALSE;
	const trx_id_t	trx_id = trx->id;

	ut_ad(trx_id);

	heap = mem_heap_create(512);

	fork = que_fork_create(NULL, NULL, QUE_FORK_RECOVERY, heap);
	fork->trx = trx;

	thr = que_thr_create(fork, heap, NULL);

	roll_node = roll_node_create(heap);

	thr->child = roll_node;
	roll_node->common.parent = thr;

	trx->graph = fork;

	ut_a(thr == que_fork_start_command(fork));

	trx_roll_crash_recv_trx	= trx;

	if (trx_get_dict_operation(trx) != TRX_DICT_OP_NONE) {
		row_mysql_lock_data_dictionary(trx);
		dictionary_locked = TRUE;
	}

	que_run_threads(thr);
	ut_a(roll_node->undo_thr != NULL);

	que_run_threads(roll_node->undo_thr);

	que_graph_free(
		static_cast<que_t*>(roll_node->undo_thr->common.parent));

	if (UNIV_UNLIKELY(!trx_rollback_finish(trx))) {
		ut_ad(!dictionary_locked);
		goto func_exit;
	}

	ut_a(trx->lock.que_state == TRX_QUE_RUNNING);

	if (trx_get_dict_operation(trx) != TRX_DICT_OP_NONE
	    && trx->table_id != 0) {

		ut_ad(dictionary_locked);

		/* If the transaction was for a dictionary operation,
		we drop the relevant table only if it is not flagged
		as DISCARDED. If it still exists. */

		table = dict_table_open_on_id(
			trx->table_id, TRUE, DICT_TABLE_OP_NORMAL);

		if (table && !dict_table_is_discarded(table)) {
			ib::warn() << "Dropping table '" << table->name
				<< "', with id " << trx->table_id
				<< " in recovery";

			dict_table_close_and_drop(trx, table);

			trx_commit_for_mysql(trx);
		}
	}

	ib::info() << "Rolled back recovered transaction " << trx_id;

func_exit:
	if (dictionary_locked) {
		row_mysql_unlock_data_dictionary(trx);
	}

	mem_heap_free(heap);

	trx_roll_crash_recv_trx	= NULL;
}


struct trx_roll_count_callback_arg
{
  uint32_t n_trx;
  uint64_t n_rows;
  trx_roll_count_callback_arg(): n_trx(0), n_rows(0) {}
};


static my_bool trx_roll_count_callback(rw_trx_hash_element_t *element,
                                       trx_roll_count_callback_arg *arg)
{
  mutex_enter(&element->mutex);
  if (trx_t *trx= element->trx)
  {
    if (trx->is_recovered && trx_state_eq(trx, TRX_STATE_ACTIVE))
    {
      arg->n_trx++;
      arg->n_rows+= trx->undo_no;
    }
  }
  mutex_exit(&element->mutex);
  return 0;
}

/** Report progress when rolling back a row of a recovered transaction. */
void trx_roll_report_progress()
{
	ib_time_t time = ut_time();
	mutex_enter(&recv_sys->mutex);
	bool report = recv_sys->report(time);
	mutex_exit(&recv_sys->mutex);

	if (report) {
		trx_roll_count_callback_arg arg;

		/* Get number of recovered active transactions and number of
		rows they modified. Numbers must be accurate, because only this
		thread is allowed to touch recovered transactions. */
		trx_sys.rw_trx_hash.iterate_no_dups(
			reinterpret_cast<my_hash_walk_action>
			(trx_roll_count_callback), &arg);

		if (arg.n_rows > 0) {
			service_manager_extend_timeout(
				INNODB_EXTEND_TIMEOUT_INTERVAL,
				"To roll back: " UINT32PF " transactions, "
				UINT64PF " rows", arg.n_trx, arg.n_rows);
		}

		ib::info() << "To roll back: " << arg.n_trx
			   << " transactions, " << arg.n_rows << " rows";

	}
}


static my_bool trx_rollback_recovered_callback(rw_trx_hash_element_t *element,
                                               std::vector<trx_t*> *trx_list)
{
  mutex_enter(&element->mutex);
  if (trx_t *trx= element->trx)
  {
    mutex_enter(&trx->mutex);
    if (trx->is_recovered && trx_state_eq(trx, TRX_STATE_ACTIVE))
      trx_list->push_back(trx);
    mutex_exit(&trx->mutex);
  }
  mutex_exit(&element->mutex);
  return 0;
}


/**
  Rollback any incomplete transactions which were encountered in crash recovery.

  If the transaction already was committed, then we clean up a possible insert
  undo log. If the transaction was not yet committed, then we roll it back.

  Note: For XA recovered transactions, we rely on MySQL to
  do rollback. They will be in TRX_STATE_PREPARED state. If the server
  is shutdown and they are still lingering in trx_sys_t::trx_list
  then the shutdown will hang.

  @param[in]  all  true=roll back all recovered active transactions;
                   false=roll back any incomplete dictionary transaction
*/

void trx_rollback_recovered(bool all)
{
  std::vector<trx_t*> trx_list;

  ut_a(srv_force_recovery < SRV_FORCE_NO_TRX_UNDO);

  /*
    Collect list of recovered ACTIVE transaction ids first. Once collected, no
    other thread is allowed to modify or remove these transactions from
    rw_trx_hash.
  */
  trx_sys.rw_trx_hash.iterate_no_dups(reinterpret_cast<my_hash_walk_action>
                                      (trx_rollback_recovered_callback),
                                      &trx_list);

  while (!trx_list.empty())
  {
    trx_t *trx= trx_list.back();
    trx_list.pop_back();

#ifdef UNIV_DEBUG
    ut_ad(trx);
    trx_mutex_enter(trx);
    ut_ad(trx->is_recovered && trx_state_eq(trx, TRX_STATE_ACTIVE));
    trx_mutex_exit(trx);
#endif

    if (!srv_is_being_started && !srv_undo_sources && srv_fast_shutdown)
      goto discard;

    if (all || trx_get_dict_operation(trx) != TRX_DICT_OP_NONE)
    {
      trx_rollback_active(trx);
      if (trx->error_state != DB_SUCCESS)
      {
        ut_ad(trx->error_state == DB_INTERRUPTED);
        trx->error_state= DB_SUCCESS;
        ut_ad(!srv_undo_sources);
        ut_ad(srv_fast_shutdown);
discard:
        trx_sys.deregister_rw(trx);
        trx_free_at_shutdown(trx);
      }
      else
        trx_free(trx);
    }
  }
}


/*******************************************************************//**
Rollback or clean up any incomplete transactions which were
encountered in crash recovery.  If the transaction already was
committed, then we clean up a possible insert undo log. If the
transaction was not yet committed, then we roll it back.
Note: this is done in a background thread.
@return a dummy parameter */
extern "C"
os_thread_ret_t
DECLARE_THREAD(trx_rollback_all_recovered)(void*)
{
	my_thread_init();
	ut_ad(!srv_read_only_mode);

#ifdef UNIV_PFS_THREAD
	pfs_register_thread(trx_rollback_clean_thread_key);
#endif /* UNIV_PFS_THREAD */

	if (trx_sys.rw_trx_hash.size()) {
		ib::info() << "Starting in background the rollback of"
			" recovered transactions";
		trx_rollback_recovered(true);
		ib::info() << "Rollback of non-prepared transactions"
			" completed";
	}

	trx_rollback_is_active = false;

	my_thread_end();
	/* We count the number of threads in os_thread_exit(). A created
	thread should always use that to exit and not use return() to exit. */

	os_thread_exit();

	OS_THREAD_DUMMY_RETURN;
}

/** Try to truncate the undo logs.
@param[in,out]	trx	transaction */
static
void
trx_roll_try_truncate(trx_t* trx)
{
	ut_ad(mutex_own(&trx->undo_mutex));

	trx->pages_undone = 0;

	undo_no_t	undo_no		= trx->undo_no;

	if (trx_undo_t*	undo = trx->rsegs.m_redo.undo) {
		ut_ad(undo->rseg == trx->rsegs.m_redo.rseg);
		mutex_enter(&undo->rseg->mutex);
		trx_undo_truncate_end(undo, undo_no, false);
		mutex_exit(&undo->rseg->mutex);
	}

	if (trx_undo_t* undo = trx->rsegs.m_noredo.undo) {
		ut_ad(undo->rseg == trx->rsegs.m_noredo.rseg);
		mutex_enter(&undo->rseg->mutex);
		trx_undo_truncate_end(undo, undo_no, true);
		mutex_exit(&undo->rseg->mutex);
	}

#ifdef WITH_WSREP_OUT
	if (wsrep_on(trx->mysql_thd)) {
		trx->lock.was_chosen_as_deadlock_victim = FALSE;
	}
#endif /* WITH_WSREP */
}

/***********************************************************************//**
Pops the topmost undo log record in a single undo log and updates the info
about the topmost record in the undo log memory struct.
@return undo log record, the page s-latched */
static
trx_undo_rec_t*
trx_roll_pop_top_rec(
/*=================*/
	trx_t*		trx,	/*!< in: transaction */
	trx_undo_t*	undo,	/*!< in: undo log */
	mtr_t*		mtr)	/*!< in: mtr */
{
	ut_ad(mutex_own(&trx->undo_mutex));

	page_t*	undo_page = trx_undo_page_get_s_latched(
		page_id_t(undo->rseg->space->id, undo->top_page_no), mtr);

	ulint	offset = undo->top_offset;

	trx_undo_rec_t*	prev_rec = trx_undo_get_prev_rec(
		undo_page + offset, undo->hdr_page_no, undo->hdr_offset,
		true, mtr);

	if (prev_rec == NULL) {

		undo->empty = TRUE;
	} else {
		page_t*	prev_rec_page = page_align(prev_rec);

		if (prev_rec_page != undo_page) {

			trx->pages_undone++;
		}

		undo->top_page_no = page_get_page_no(prev_rec_page);
		undo->top_offset  = prev_rec - prev_rec_page;
		undo->top_undo_no = trx_undo_rec_get_undo_no(prev_rec);
	}

	return(undo_page + offset);
}

/** Get the last undo log record of a transaction (for rollback).
@param[in,out]	trx		transaction
@param[out]	roll_ptr	DB_ROLL_PTR to the undo record
@param[in,out]	heap		memory heap for allocation
@return	undo log record copied to heap
@retval	NULL if none left or the roll_limit (savepoint) was reached */
trx_undo_rec_t*
trx_roll_pop_top_rec_of_trx(trx_t* trx, roll_ptr_t* roll_ptr, mem_heap_t* heap)
{
	mutex_enter(&trx->undo_mutex);

	if (trx->pages_undone >= TRX_ROLL_TRUNC_THRESHOLD) {
		trx_roll_try_truncate(trx);
	}

<<<<<<< HEAD
	trx_undo_t*	undo;
	trx_undo_t*	insert	= trx->rsegs.m_redo.old_insert;
	trx_undo_t*	update	= trx->rsegs.m_redo.undo;
=======
	trx_undo_t*	undo = NULL;
	trx_undo_t*	insert	= trx->rsegs.m_redo.insert_undo;
	trx_undo_t*	update	= trx->rsegs.m_redo.update_undo;
>>>>>>> 66c14d3a
	trx_undo_t*	temp	= trx->rsegs.m_noredo.undo;
	const undo_no_t	limit	= trx->roll_limit;

	ut_ad(!insert || !update || insert->empty || update->empty
	      || insert->top_undo_no != update->top_undo_no);
	ut_ad(!insert || !temp || insert->empty || temp->empty
	      || insert->top_undo_no != temp->top_undo_no);
	ut_ad(!update || !temp || update->empty || temp->empty
	      || update->top_undo_no != temp->top_undo_no);

<<<<<<< HEAD
	if (UNIV_LIKELY_NULL(insert)
	    && !insert->empty && limit <= insert->top_undo_no) {
		if (update && !update->empty
		    && update->top_undo_no > insert->top_undo_no) {
=======
	if (insert && !insert->empty && limit <= insert->top_undo_no) {
		undo = insert;
	}

	if (update && !update->empty && update->top_undo_no >= limit) {
		if (!undo) {
			undo = update;
		} else if (undo->top_undo_no < update->top_undo_no) {
>>>>>>> 66c14d3a
			undo = update;
		}
	}

	if (temp && !temp->empty && temp->top_undo_no >= limit) {
		if (!undo) {
			undo = temp;
		} else if (undo->top_undo_no < temp->top_undo_no) {
			undo = temp;
		}
	}

	if (undo == NULL) {
		trx_roll_try_truncate(trx);
		/* Mark any ROLLBACK TO SAVEPOINT completed, so that
		if the transaction object is committed and reused
		later, we will default to a full ROLLBACK. */
		trx->roll_limit = 0;
		trx->in_rollback = false;
		mutex_exit(&trx->undo_mutex);
		return(NULL);
	}

	ut_ad(!undo->empty);
	ut_ad(limit <= undo->top_undo_no);

	*roll_ptr = trx_undo_build_roll_ptr(
		false, undo->rseg->id, undo->top_page_no, undo->top_offset);

	mtr_t	mtr;
	mtr.start();

	trx_undo_rec_t*	undo_rec = trx_roll_pop_top_rec(trx, undo, &mtr);
	const undo_no_t	undo_no = trx_undo_rec_get_undo_no(undo_rec);
	switch (trx_undo_rec_get_type(undo_rec)) {
	case TRX_UNDO_INSERT_DEFAULT:
		/* This record type was introduced in MDEV-11369
		instant ADD COLUMN, which was implemented after
		MDEV-12288 removed the insert_undo log. There is no
		instant ADD COLUMN for temporary tables. Therefore,
		this record can only be present in the main undo log. */
		ut_ad(undo == update);
		/* fall through */
	case TRX_UNDO_RENAME_TABLE:
		ut_ad(undo == insert || undo == update);
		/* fall through */
	case TRX_UNDO_INSERT_REC:
		ut_ad(undo == insert || undo == update || undo == temp);
		*roll_ptr |= 1ULL << ROLL_PTR_INSERT_FLAG_POS;
		break;
	default:
		ut_ad(undo == update || undo == temp);
		break;
	}

	ut_ad(trx_roll_check_undo_rec_ordering(
		undo_no, undo->rseg->space->id, trx));

	trx->undo_no = undo_no;
	trx->undo_rseg_space = undo->rseg->space->id;
	mutex_exit(&trx->undo_mutex);

	trx_undo_rec_t*	undo_rec_copy = trx_undo_rec_copy(undo_rec, heap);
	mtr.commit();

	return(undo_rec_copy);
}

/****************************************************************//**
Builds an undo 'query' graph for a transaction. The actual rollback is
performed by executing this query graph like a query subprocedure call.
The reply about the completion of the rollback will be sent by this
graph.
@return own: the query graph */
static
que_t*
trx_roll_graph_build(
/*=================*/
	trx_t*	trx)	/*!< in/out: transaction */
{
	mem_heap_t*	heap;
	que_fork_t*	fork;
	que_thr_t*	thr;

	ut_ad(trx_mutex_own(trx));

	heap = mem_heap_create(512);
	fork = que_fork_create(NULL, NULL, QUE_FORK_ROLLBACK, heap);
	fork->trx = trx;

	thr = que_thr_create(fork, heap, NULL);

	thr->child = row_undo_node_create(trx, thr, heap);

	return(fork);
}

/*********************************************************************//**
Starts a rollback operation, creates the UNDO graph that will do the
actual undo operation.
@return query graph thread that will perform the UNDO operations. */
static
que_thr_t*
trx_rollback_start(
/*===============*/
	trx_t*		trx,		/*!< in: transaction */
	ib_id_t		roll_limit)	/*!< in: rollback to undo no (for
					partial undo), 0 if we are rolling back
					the entire transaction */
{
	ut_ad(trx_mutex_own(trx));

	/* Initialize the rollback field in the transaction */

	ut_ad(!trx->roll_limit);
	ut_ad(!trx->in_rollback);

	trx->roll_limit = roll_limit;
	trx->in_rollback = true;

	ut_a(trx->roll_limit <= trx->undo_no);

	trx->pages_undone = 0;

	/* Build a 'query' graph which will perform the undo operations */

	que_t*	roll_graph = trx_roll_graph_build(trx);

	trx->graph = roll_graph;

	trx->lock.que_state = TRX_QUE_ROLLING_BACK;

	return(que_fork_start_command(roll_graph));
}

/*********************************************************************//**
Creates a rollback command node struct.
@return own: rollback node struct */
roll_node_t*
roll_node_create(
/*=============*/
	mem_heap_t*	heap)	/*!< in: mem heap where created */
{
	roll_node_t*	node;

	node = static_cast<roll_node_t*>(mem_heap_zalloc(heap, sizeof(*node)));

	node->state = ROLL_NODE_SEND;

	node->common.type = QUE_NODE_ROLLBACK;

	return(node);
}

/***********************************************************//**
Performs an execution step for a rollback command node in a query graph.
@return query thread to run next, or NULL */
que_thr_t*
trx_rollback_step(
/*==============*/
	que_thr_t*	thr)	/*!< in: query thread */
{
	roll_node_t*	node;

	node = static_cast<roll_node_t*>(thr->run_node);

	ut_ad(que_node_get_type(node) == QUE_NODE_ROLLBACK);

	if (thr->prev_node == que_node_get_parent(node)) {
		node->state = ROLL_NODE_SEND;
	}

	if (node->state == ROLL_NODE_SEND) {
		trx_t*		trx;
		ib_id_t		roll_limit;

		trx = thr_get_trx(thr);

		trx_mutex_enter(trx);

		node->state = ROLL_NODE_WAIT;

		ut_a(node->undo_thr == NULL);

		roll_limit = node->partial ? node->savept.least_undo_no : 0;

		trx_commit_or_rollback_prepare(trx);

		node->undo_thr = trx_rollback_start(trx, roll_limit);

		trx_mutex_exit(trx);

	} else {
		ut_ad(node->state == ROLL_NODE_WAIT);

		thr->run_node = que_node_get_parent(node);
	}

	return(thr);
}<|MERGE_RESOLUTION|>--- conflicted
+++ resolved
@@ -979,15 +979,9 @@
 		trx_roll_try_truncate(trx);
 	}
 
-<<<<<<< HEAD
-	trx_undo_t*	undo;
+	trx_undo_t*	undo	= NULL;
 	trx_undo_t*	insert	= trx->rsegs.m_redo.old_insert;
 	trx_undo_t*	update	= trx->rsegs.m_redo.undo;
-=======
-	trx_undo_t*	undo = NULL;
-	trx_undo_t*	insert	= trx->rsegs.m_redo.insert_undo;
-	trx_undo_t*	update	= trx->rsegs.m_redo.update_undo;
->>>>>>> 66c14d3a
 	trx_undo_t*	temp	= trx->rsegs.m_noredo.undo;
 	const undo_no_t	limit	= trx->roll_limit;
 
@@ -998,13 +992,8 @@
 	ut_ad(!update || !temp || update->empty || temp->empty
 	      || update->top_undo_no != temp->top_undo_no);
 
-<<<<<<< HEAD
 	if (UNIV_LIKELY_NULL(insert)
 	    && !insert->empty && limit <= insert->top_undo_no) {
-		if (update && !update->empty
-		    && update->top_undo_no > insert->top_undo_no) {
-=======
-	if (insert && !insert->empty && limit <= insert->top_undo_no) {
 		undo = insert;
 	}
 
@@ -1012,7 +1001,6 @@
 		if (!undo) {
 			undo = update;
 		} else if (undo->top_undo_no < update->top_undo_no) {
->>>>>>> 66c14d3a
 			undo = update;
 		}
 	}
