--- conflicted
+++ resolved
@@ -547,12 +547,12 @@
 static void trx_purge_truncate_history()
 {
 	ut_ad(purge_sys.head <= purge_sys.tail);
-	purge_sys_t::iterator& head = purge_sys.head.commit
+	purge_sys_t::iterator& head = purge_sys.head.trx_no
 		? purge_sys.head : purge_sys.tail;
 
-	if (head.trx_no() >= purge_sys.view.low_limit_no()) {
+	if (head.trx_no >= purge_sys.view.low_limit_no()) {
 		/* This is sometimes necessary. TODO: find out why. */
-		head.reset_trx_no(purge_sys.view.low_limit_no());
+		head.trx_no = purge_sys.view.low_limit_no();
 		head.undo_no = 0;
 	}
 
@@ -585,17 +585,10 @@
 					break;
 				}
 
-<<<<<<< HEAD
 				++i;
 				i %= srv_undo_tablespaces_active;
 				if (i == j) {
 					break;
-=======
-				if (limit.trx_no < undo->trx_id) {
-					all_free = false;
-				} else {
-					cached_undo_size += undo->size;
->>>>>>> e46f76c9
 				}
 			}
 		}
@@ -650,7 +643,7 @@
 				     undo;
 				     undo = UT_LIST_GET_NEXT(undo_list,
 							     undo)) {
-					if (head.trx_no() < undo->trx_id) {
+					if (head.trx_no < undo->trx_id) {
 						goto not_free;
 					} else {
 						cached += undo->size;
@@ -664,7 +657,6 @@
 				}
 			}
 
-<<<<<<< HEAD
 			mutex_exit(&rseg->mutex);
 		}
 
@@ -689,60 +681,6 @@
 				NULL);
 			buf_LRU_flush_or_remove_pages(space.id, &observer);
 		}
-=======
-	/* Re-initialize tablespace, in a single mini-transaction. */
-	mtr_t mtr;
-	const ulint size = SRV_UNDO_TABLESPACE_SIZE_IN_PAGES;
-	mtr.start();
-	mtr_x_lock_space(space, &mtr);
-	fil_truncate_log(space, size, &mtr);
-	fsp_header_init(space, size, &mtr);
-	mutex_enter(&fil_system.mutex);
-	space->size = file->size = size;
-	mutex_exit(&fil_system.mutex);
-
-	buf_block_t* sys_header = trx_sysf_get(&mtr);
-
-	for (ulint i = 0; i < undo_trunc->rsegs_size(); ++i) {
-		trx_rseg_t*	rseg = undo_trunc->get_ith_rseg(i);
-		buf_block_t* rblock = trx_rseg_header_create(
-			space, rseg->id, sys_header, &mtr);
-		ut_ad(rblock);
-		rseg->page_no = rblock ? rblock->page.id.page_no() : FIL_NULL;
-
-		/* Before re-initialization ensure that we free the existing
-		structure. There can't be any active transactions. */
-		ut_a(UT_LIST_GET_LEN(rseg->undo_list) == 0);
-
-		trx_undo_t*	next_undo;
-
-		for (trx_undo_t* undo = UT_LIST_GET_FIRST(rseg->undo_cached);
-		     undo != NULL;
-		     undo = next_undo) {
-
-			next_undo = UT_LIST_GET_NEXT(undo_list, undo);
-			UT_LIST_REMOVE(rseg->undo_cached, undo);
-			MONITOR_DEC(MONITOR_NUM_UNDO_SLOT_CACHED);
-			ut_free(undo);
-		}
-
-		UT_LIST_INIT(rseg->undo_list, &trx_undo_t::undo_list);
-		UT_LIST_INIT(rseg->undo_cached, &trx_undo_t::undo_list);
-
-		/* These were written by trx_rseg_header_create(). */
-		ut_ad(!mach_read_from_4(TRX_RSEG + TRX_RSEG_FORMAT
-					+ rblock->frame));
-		ut_ad(!mach_read_from_4(TRX_RSEG + TRX_RSEG_HISTORY_SIZE
-					+ rblock->frame));
-
-		/* Initialize the undo log lists according to the rseg header */
-		rseg->curr_size = 1;
-		rseg->trx_ref_count = 0;
-		rseg->last_page_no = FIL_NULL;
-		rseg->last_commit_and_offset = 0;
-		rseg->needs_purge = false;
-	}
->>>>>>> e46f76c9
 
 		log_free_check();
 
@@ -787,7 +725,6 @@
 			free the existing structure. There can't be
 			any active transactions. */
 			ut_a(UT_LIST_GET_LEN(rseg->undo_list) == 0);
-			ut_a(UT_LIST_GET_LEN(rseg->old_insert_list) == 0);
 
 			trx_undo_t*	next_undo;
 
@@ -805,8 +742,6 @@
 				     &trx_undo_t::undo_list);
 			UT_LIST_INIT(rseg->undo_cached,
 				     &trx_undo_t::undo_list);
-			UT_LIST_INIT(rseg->old_insert_list,
-				     &trx_undo_t::undo_list);
 
 			/* These were written by trx_rseg_header_create(). */
 			ut_ad(!mach_read_from_4(TRX_RSEG + TRX_RSEG_FORMAT
@@ -819,12 +754,10 @@
 			rseg->curr_size = 1;
 			rseg->trx_ref_count = 0;
 			rseg->last_page_no = FIL_NULL;
-			rseg->last_offset = 0;
-			rseg->last_commit = 0;
+			rseg->last_commit_and_offset = 0;
 			rseg->needs_purge = false;
 		}
 
-<<<<<<< HEAD
 		mtr.commit();
 		/* Write-ahead the redo log record. */
 		log_write_up_to(mtr.commit_lsn(), true);
@@ -865,23 +798,6 @@
 				ib::info() << "ib_undo_trunc";
 				log_write_up_to(LSN_MAX, true);
 				DBUG_SUICIDE(););
-=======
-/**
-Removes unnecessary history data from rollback segments. NOTE that when this
-function is called, the caller must not have any latches on undo log pages!
-*/
-static void trx_purge_truncate_history()
-{
-	ut_ad(purge_sys.head <= purge_sys.tail);
-	purge_sys_t::iterator& head = purge_sys.head.trx_no
-		? purge_sys.head : purge_sys.tail;
-
-	if (head.trx_no >= purge_sys.view.low_limit_no()) {
-		/* This is sometimes necessary. TODO: find out why. */
-		head.trx_no = purge_sys.view.low_limit_no();
-		head.undo_no = 0;
-	}
->>>>>>> e46f76c9
 
 		for (ulint i = 0; i < TRX_SYS_N_RSEGS; ++i) {
 			if (trx_rseg_t* rseg = trx_sys.rseg_array[i]) {
