/*****************************************************************************

Copyright (c) 1996, 2016, Oracle and/or its affiliates. All Rights Reserved.
Copyright (c) 2014, 2018, MariaDB Corporation.

This program is free software; you can redistribute it and/or modify it under
the terms of the GNU General Public License as published by the Free Software
Foundation; version 2 of the License.

This program is distributed in the hope that it will be useful, but WITHOUT
ANY WARRANTY; without even the implied warranty of MERCHANTABILITY or FITNESS
FOR A PARTICULAR PURPOSE. See the GNU General Public License for more details.

You should have received a copy of the GNU General Public License along with
this program; if not, write to the Free Software Foundation, Inc.,
51 Franklin Street, Suite 500, Boston, MA 02110-1335 USA

*****************************************************************************/

/**************************************************//**
@file trx/trx0undo.cc
Transaction undo log

Created 3/26/1996 Heikki Tuuri
*******************************************************/

#include "ha_prototypes.h"

#include "trx0undo.h"
#include "fsp0fsp.h"
#include "mach0data.h"
#include "mtr0log.h"
#include "srv0mon.h"
#include "srv0srv.h"
#include "srv0start.h"
#include "trx0purge.h"
#include "trx0rec.h"
#include "trx0rseg.h"
#include "trx0trx.h"

/* How should the old versions in the history list be managed?
   ----------------------------------------------------------
If each transaction is given a whole page for its update undo log, file
space consumption can be 10 times higher than necessary. Therefore,
partly filled update undo log pages should be reusable. But then there
is no way individual pages can be ordered so that the ordering agrees
with the serialization numbers of the transactions on the pages. Thus,
the history list must be formed of undo logs, not their header pages as
it was in the old implementation.
	However, on a single header page the transactions are placed in
the order of their serialization numbers. As old versions are purged, we
may free the page when the last transaction on the page has been purged.
	A problem is that the purge has to go through the transactions
in the serialization order. This means that we have to look through all
rollback segments for the one that has the smallest transaction number
in its history list.
	When should we do a purge? A purge is necessary when space is
running out in any of the rollback segments. Then we may have to purge
also old version which might be needed by some consistent read. How do
we trigger the start of a purge? When a transaction writes to an undo log,
it may notice that the space is running out. When a read view is closed,
it may make some history superfluous. The server can have an utility which
periodically checks if it can purge some history.
	In a parallellized purge we have the problem that a query thread
can remove a delete marked clustered index record before another query
thread has processed an earlier version of the record, which cannot then
be done because the row cannot be constructed from the clustered index
record. To avoid this problem, we will store in the update and delete mark
undo record also the columns necessary to construct the secondary index
entries which are modified.
	We can latch the stack of versions of a single clustered index record
by taking a latch on the clustered index page. As long as the latch is held,
no new versions can be added and no versions removed by undo. But, a purge
can still remove old versions from the bottom of the stack. */

/* How to protect rollback segments, undo logs, and history lists with
   -------------------------------------------------------------------
latches?
-------
The contention of the trx_sys_t::mutex should be minimized. When a transaction
does its first insert or modify in an index, an undo log is assigned for it.
Then we must have an x-latch to the rollback segment header.
	When the transaction does more modifys or rolls back, the undo log is
protected with undo_mutex in the transaction.
	When the transaction commits, its insert undo log is either reset and
cached for a fast reuse, or freed. In these cases we must have an x-latch on
the rollback segment page. The update undo log is put to the history list. If
it is not suitable for reuse, its slot in the rollback segment is reset. In
both cases, an x-latch must be acquired on the rollback segment.
	The purge operation steps through the history list without modifying
it until a truncate operation occurs, which can remove undo logs from the end
of the list and release undo log segments. In stepping through the list,
s-latches on the undo log pages are enough, but in a truncate, x-latches must
be obtained on the rollback segment and individual pages. */

/********************************************************************//**
Initializes the fields in an undo log segment page. */
static
void
trx_undo_page_init(
/*===============*/
	page_t* undo_page,	/*!< in: undo log segment page */
	ulint	type,		/*!< in: undo log segment type */
	mtr_t*	mtr);		/*!< in: mtr */

/********************************************************************//**
Creates and initializes an undo log memory object.
@return own: the undo log memory object */
static
trx_undo_t*
trx_undo_mem_create(
/*================*/
	trx_rseg_t*	rseg,	/*!< in: rollback segment memory object */
	ulint		id,	/*!< in: slot index within rseg */
	ulint		type,	/*!< in: type of the log: TRX_UNDO_INSERT or
				TRX_UNDO_UPDATE */
	trx_id_t	trx_id,	/*!< in: id of the trx for which the undo log
				is created */
	const XID*	xid,	/*!< in: X/Open XA transaction identification*/
	ulint		page_no,/*!< in: undo log header page number */
	ulint		offset);/*!< in: undo log header byte offset on page */
/***************************************************************//**
Initializes a cached insert undo log header page for new use. NOTE that this
function has its own log record type MLOG_UNDO_HDR_REUSE. You must NOT change
the operation of this function!
@return undo log header byte offset on page */
static
ulint
trx_undo_insert_header_reuse(
/*=========================*/
	page_t*		undo_page,	/*!< in/out: insert undo log segment
					header page, x-latched */
	trx_id_t	trx_id,		/*!< in: transaction id */
	mtr_t*		mtr);		/*!< in: mtr */

/***********************************************************************//**
Gets the previous record in an undo log from the previous page.
@return undo log record, the page s-latched, NULL if none */
static
trx_undo_rec_t*
trx_undo_get_prev_rec_from_prev_page(
/*=================================*/
	trx_undo_rec_t*	rec,	/*!< in: undo record */
	ulint		page_no,/*!< in: undo log header page number */
	ulint		offset,	/*!< in: undo log header offset on page */
	bool		shared,	/*!< in: true=S-latch, false=X-latch */
	mtr_t*		mtr)	/*!< in: mtr */
{
	ulint	space;
	ulint	prev_page_no;
	page_t* prev_page;
	page_t*	undo_page;

	undo_page = page_align(rec);

	prev_page_no = flst_get_prev_addr(undo_page + TRX_UNDO_PAGE_HDR
					  + TRX_UNDO_PAGE_NODE, mtr)
		.page;

	if (prev_page_no == FIL_NULL) {

		return(NULL);
	}

	space = page_get_space_id(undo_page);

	buf_block_t*	block = buf_page_get(
		page_id_t(space, prev_page_no), univ_page_size,
		shared ? RW_S_LATCH : RW_X_LATCH, mtr);

	buf_block_dbg_add_level(block, SYNC_TRX_UNDO_PAGE);

	prev_page = buf_block_get_frame(block);

	return(trx_undo_page_get_last_rec(prev_page, page_no, offset));
}

/***********************************************************************//**
Gets the previous record in an undo log.
@return undo log record, the page s-latched, NULL if none */
trx_undo_rec_t*
trx_undo_get_prev_rec(
/*==================*/
	trx_undo_rec_t*	rec,	/*!< in: undo record */
	ulint		page_no,/*!< in: undo log header page number */
	ulint		offset,	/*!< in: undo log header offset on page */
	bool		shared,	/*!< in: true=S-latch, false=X-latch */
	mtr_t*		mtr)	/*!< in: mtr */
{
	trx_undo_rec_t*	prev_rec;

	prev_rec = trx_undo_page_get_prev_rec(rec, page_no, offset);

	if (prev_rec) {

		return(prev_rec);
	}

	/* We have to go to the previous undo log page to look for the
	previous record */

	return(trx_undo_get_prev_rec_from_prev_page(rec, page_no, offset,
						    shared, mtr));
}

/** Gets the next record in an undo log from the next page.
@param[in]	space		undo log header space
@param[in]	undo_page	undo log page
@param[in]	page_no		undo log header page number
@param[in]	offset		undo log header offset on page
@param[in]	mode		latch mode: RW_S_LATCH or RW_X_LATCH
@param[in,out]	mtr		mini-transaction
@return undo log record, the page latched, NULL if none */
static
trx_undo_rec_t*
trx_undo_get_next_rec_from_next_page(
	ulint			space,
	const page_t*		undo_page,
	ulint			page_no,
	ulint			offset,
	ulint			mode,
	mtr_t*			mtr)
{
	const trx_ulogf_t*	log_hdr;
	ulint			next_page_no;
	page_t*			next_page;
	ulint			next;

	if (page_no == page_get_page_no(undo_page)) {

		log_hdr = undo_page + offset;
		next = mach_read_from_2(log_hdr + TRX_UNDO_NEXT_LOG);

		if (next != 0) {

			return(NULL);
		}
	}

	next_page_no = flst_get_next_addr(undo_page + TRX_UNDO_PAGE_HDR
					  + TRX_UNDO_PAGE_NODE, mtr)
		.page;
	if (next_page_no == FIL_NULL) {

		return(NULL);
	}

	const page_id_t	next_page_id(space, next_page_no);

	if (mode == RW_S_LATCH) {
		next_page = trx_undo_page_get_s_latched(
			next_page_id, mtr);
	} else {
		ut_ad(mode == RW_X_LATCH);
		next_page = trx_undo_page_get(next_page_id, mtr);
	}

	return(trx_undo_page_get_first_rec(next_page, page_no, offset));
}

/***********************************************************************//**
Gets the next record in an undo log.
@return undo log record, the page s-latched, NULL if none */
trx_undo_rec_t*
trx_undo_get_next_rec(
/*==================*/
	trx_undo_rec_t*	rec,	/*!< in: undo record */
	ulint		page_no,/*!< in: undo log header page number */
	ulint		offset,	/*!< in: undo log header offset on page */
	mtr_t*		mtr)	/*!< in: mtr */
{
	ulint		space;
	trx_undo_rec_t*	next_rec;

	next_rec = trx_undo_page_get_next_rec(rec, page_no, offset);

	if (next_rec) {
		return(next_rec);
	}

	space = page_get_space_id(page_align(rec));

	return(trx_undo_get_next_rec_from_next_page(space,
						    page_align(rec),
						    page_no, offset,
						    RW_S_LATCH, mtr));
}

/** Gets the first record in an undo log.
@param[in]	space		undo log header space
@param[in]	page_no		undo log header page number
@param[in]	offset		undo log header offset on page
@param[in]	mode		latching mode: RW_S_LATCH or RW_X_LATCH
@param[in,out]	mtr		mini-transaction
@return undo log record, the page latched, NULL if none */
trx_undo_rec_t*
trx_undo_get_first_rec(
	ulint			space,
	ulint			page_no,
	ulint			offset,
	ulint			mode,
	mtr_t*			mtr)
{
	page_t*		undo_page;
	trx_undo_rec_t*	rec;

	const page_id_t	page_id(space, page_no);

	if (mode == RW_S_LATCH) {
		undo_page = trx_undo_page_get_s_latched(page_id, mtr);
	} else {
		undo_page = trx_undo_page_get(page_id, mtr);
	}

	rec = trx_undo_page_get_first_rec(undo_page, page_no, offset);

	if (rec) {
		return(rec);
	}

	return(trx_undo_get_next_rec_from_next_page(space,
						    undo_page, page_no, offset,
						    mode, mtr));
}

/*============== UNDO LOG FILE COPY CREATION AND FREEING ==================*/

/**********************************************************************//**
Writes the mtr log entry of an undo log page initialization. */
UNIV_INLINE
void
trx_undo_page_init_log(
/*===================*/
	page_t* undo_page,	/*!< in: undo log page */
	ulint	type,		/*!< in: undo log type */
	mtr_t*	mtr)		/*!< in: mtr */
{
	mlog_write_initial_log_record(undo_page, MLOG_UNDO_INIT, mtr);

	mlog_catenate_ulint_compressed(mtr, type);
}

/***********************************************************//**
Parses the redo log entry of an undo log page initialization.
@return end of log record or NULL */
byte*
trx_undo_parse_page_init(
/*=====================*/
	const byte*	ptr,	/*!< in: buffer */
	const byte*	end_ptr,/*!< in: buffer end */
	page_t*		page,	/*!< in: page or NULL */
	mtr_t*		mtr)	/*!< in: mtr or NULL */
{
	ulint	type;

	type = mach_parse_compressed(&ptr, end_ptr);

	if (ptr == NULL) {

		return(NULL);
	}

	if (page) {
		trx_undo_page_init(page, type, mtr);
	}

	return(const_cast<byte*>(ptr));
}

/********************************************************************//**
Initializes the fields in an undo log segment page. */
static
void
trx_undo_page_init(
/*===============*/
	page_t* undo_page,	/*!< in: undo log segment page */
	ulint	type,		/*!< in: undo log segment type */
	mtr_t*	mtr)		/*!< in: mtr */
{
	trx_upagef_t*	page_hdr;

	page_hdr = undo_page + TRX_UNDO_PAGE_HDR;

	mach_write_to_2(page_hdr + TRX_UNDO_PAGE_TYPE, type);

	mach_write_to_2(page_hdr + TRX_UNDO_PAGE_START,
			TRX_UNDO_PAGE_HDR + TRX_UNDO_PAGE_HDR_SIZE);
	mach_write_to_2(page_hdr + TRX_UNDO_PAGE_FREE,
			TRX_UNDO_PAGE_HDR + TRX_UNDO_PAGE_HDR_SIZE);

	fil_page_set_type(undo_page, FIL_PAGE_UNDO_LOG);

	trx_undo_page_init_log(undo_page, type, mtr);
}

/***************************************************************//**
Creates a new undo log segment in file.
@return DB_SUCCESS if page creation OK possible error codes are:
DB_TOO_MANY_CONCURRENT_TRXS DB_OUT_OF_FILE_SPACE */
static MY_ATTRIBUTE((warn_unused_result))
dberr_t
trx_undo_seg_create(
/*================*/
	trx_rseg_t*	rseg MY_ATTRIBUTE((unused)),/*!< in: rollback segment */
	trx_rsegf_t*	rseg_hdr,/*!< in: rollback segment header, page
				x-latched */
	ulint		type,	/*!< in: type of the segment: TRX_UNDO_INSERT or
				TRX_UNDO_UPDATE */
	ulint*		id,	/*!< out: slot index within rseg header */
	page_t**	undo_page,
				/*!< out: segment header page x-latched, NULL
				if there was an error */
	mtr_t*		mtr)	/*!< in: mtr */
{
	ulint		slot_no;
	ulint		space;
	buf_block_t*	block;
	trx_upagef_t*	page_hdr;
	trx_usegf_t*	seg_hdr;
	ulint		n_reserved;
	bool		success;
	dberr_t		err = DB_SUCCESS;

	ut_ad(mtr != NULL);
	ut_ad(id != NULL);
	ut_ad(rseg_hdr != NULL);
	ut_ad(mutex_own(&(rseg->mutex)));

	/*	fputs(type == TRX_UNDO_INSERT
	? "Creating insert undo log segment\n"
	: "Creating update undo log segment\n", stderr); */
	slot_no = trx_rsegf_undo_find_free(rseg_hdr, mtr);

	if (slot_no == ULINT_UNDEFINED) {
		ib::warn() << "Cannot find a free slot for an undo log. Do"
			" you have too many active transactions running"
			" concurrently?";

		return(DB_TOO_MANY_CONCURRENT_TRXS);
	}

	space = page_get_space_id(page_align(rseg_hdr));

	success = fsp_reserve_free_extents(&n_reserved, space, 2, FSP_UNDO,
					   mtr);
	if (!success) {

		return(DB_OUT_OF_FILE_SPACE);
	}

	/* Allocate a new file segment for the undo log */
	block = fseg_create_general(space, 0,
				    TRX_UNDO_SEG_HDR
				    + TRX_UNDO_FSEG_HEADER, TRUE, mtr);

	fil_space_release_free_extents(space, n_reserved);

	if (block == NULL) {
		/* No space left */

		return(DB_OUT_OF_FILE_SPACE);
	}

	buf_block_dbg_add_level(block, SYNC_TRX_UNDO_PAGE);

	*undo_page = buf_block_get_frame(block);

	page_hdr = *undo_page + TRX_UNDO_PAGE_HDR;
	seg_hdr = *undo_page + TRX_UNDO_SEG_HDR;

	trx_undo_page_init(*undo_page, type, mtr);

	mlog_write_ulint(page_hdr + TRX_UNDO_PAGE_FREE,
			 TRX_UNDO_SEG_HDR + TRX_UNDO_SEG_HDR_SIZE,
			 MLOG_2BYTES, mtr);

	mlog_write_ulint(seg_hdr + TRX_UNDO_LAST_LOG, 0, MLOG_2BYTES, mtr);

	flst_init(seg_hdr + TRX_UNDO_PAGE_LIST, mtr);

	flst_add_last(seg_hdr + TRX_UNDO_PAGE_LIST,
		      page_hdr + TRX_UNDO_PAGE_NODE, mtr);

	trx_rsegf_set_nth_undo(rseg_hdr, slot_no,
			       page_get_page_no(*undo_page), mtr);
	*id = slot_no;

	MONITOR_INC(MONITOR_NUM_UNDO_SLOT_USED);

	return(err);
}

/**********************************************************************//**
Writes the mtr log entry of an undo log header initialization. */
UNIV_INLINE
void
trx_undo_header_create_log(
/*=======================*/
	const page_t*	undo_page,	/*!< in: undo log header page */
	trx_id_t	trx_id,		/*!< in: transaction id */
	mtr_t*		mtr)		/*!< in: mtr */
{
	mlog_write_initial_log_record(undo_page, MLOG_UNDO_HDR_CREATE, mtr);

	mlog_catenate_ull_compressed(mtr, trx_id);
}

/***************************************************************//**
Creates a new undo log header in file. NOTE that this function has its own
log record type MLOG_UNDO_HDR_CREATE. You must NOT change the operation of
this function!
@return header byte offset on page */
static
ulint
trx_undo_header_create(
/*===================*/
	page_t*		undo_page,	/*!< in/out: undo log segment
					header page, x-latched; it is
					assumed that there is
					TRX_UNDO_LOG_XA_HDR_SIZE bytes
					free space on it */
	trx_id_t	trx_id,		/*!< in: transaction id */
	mtr_t*		mtr)		/*!< in: mtr */
{
	trx_upagef_t*	page_hdr;
	trx_usegf_t*	seg_hdr;
	trx_ulogf_t*	log_hdr;
	ulint		prev_log;
	ulint		free;
	ulint		new_free;

	ut_ad(mtr && undo_page);

	page_hdr = undo_page + TRX_UNDO_PAGE_HDR;
	seg_hdr = undo_page + TRX_UNDO_SEG_HDR;

	free = mach_read_from_2(page_hdr + TRX_UNDO_PAGE_FREE);

	log_hdr = undo_page + free;

	new_free = free + TRX_UNDO_LOG_OLD_HDR_SIZE;

	ut_a(free + TRX_UNDO_LOG_XA_HDR_SIZE < UNIV_PAGE_SIZE - 100);

	mach_write_to_2(page_hdr + TRX_UNDO_PAGE_START, new_free);

	mach_write_to_2(page_hdr + TRX_UNDO_PAGE_FREE, new_free);

	mach_write_to_2(seg_hdr + TRX_UNDO_STATE, TRX_UNDO_ACTIVE);

	prev_log = mach_read_from_2(seg_hdr + TRX_UNDO_LAST_LOG);

	if (prev_log != 0) {
		trx_ulogf_t*	prev_log_hdr;

		prev_log_hdr = undo_page + prev_log;

		mach_write_to_2(prev_log_hdr + TRX_UNDO_NEXT_LOG, free);
	}

	mach_write_to_2(seg_hdr + TRX_UNDO_LAST_LOG, free);

	log_hdr = undo_page + free;

	mach_write_to_2(log_hdr + TRX_UNDO_DEL_MARKS, TRUE);

	mach_write_to_8(log_hdr + TRX_UNDO_TRX_ID, trx_id);
	mach_write_to_2(log_hdr + TRX_UNDO_LOG_START, new_free);

	mach_write_to_1(log_hdr + TRX_UNDO_XID_EXISTS, FALSE);
	mach_write_to_1(log_hdr + TRX_UNDO_DICT_TRANS, FALSE);

	mach_write_to_2(log_hdr + TRX_UNDO_NEXT_LOG, 0);
	mach_write_to_2(log_hdr + TRX_UNDO_PREV_LOG, prev_log);

	/* Write the log record about the header creation */
	trx_undo_header_create_log(undo_page, trx_id, mtr);

	return(free);
}

/********************************************************************//**
Write X/Open XA Transaction Identification (XID) to undo log header */
static
void
trx_undo_write_xid(
/*===============*/
	trx_ulogf_t*	log_hdr,/*!< in: undo log header */
	const XID*	xid,	/*!< in: X/Open XA Transaction Identification */
	mtr_t*		mtr)	/*!< in: mtr */
{
	mlog_write_ulint(log_hdr + TRX_UNDO_XA_FORMAT,
			 static_cast<ulint>(xid->formatID),
			 MLOG_4BYTES, mtr);

	mlog_write_ulint(log_hdr + TRX_UNDO_XA_TRID_LEN,
			 static_cast<ulint>(xid->gtrid_length),
			 MLOG_4BYTES, mtr);

	mlog_write_ulint(log_hdr + TRX_UNDO_XA_BQUAL_LEN,
			 static_cast<ulint>(xid->bqual_length),
			 MLOG_4BYTES, mtr);

	mlog_write_string(log_hdr + TRX_UNDO_XA_XID,
			  reinterpret_cast<const byte*>(xid->data),
			  XIDDATASIZE, mtr);
}

/********************************************************************//**
Read X/Open XA Transaction Identification (XID) from undo log header */
static
void
trx_undo_read_xid(
/*==============*/
	trx_ulogf_t*	log_hdr,/*!< in: undo log header */
	XID*		xid)	/*!< out: X/Open XA Transaction Identification */
{
	xid->formatID=static_cast<long>(mach_read_from_4(
		log_hdr + TRX_UNDO_XA_FORMAT));

	xid->gtrid_length=static_cast<long>(mach_read_from_4(
		log_hdr + TRX_UNDO_XA_TRID_LEN));

	xid->bqual_length=static_cast<long>(mach_read_from_4(
		log_hdr + TRX_UNDO_XA_BQUAL_LEN));

	memcpy(xid->data, log_hdr + TRX_UNDO_XA_XID, XIDDATASIZE);
}

/***************************************************************//**
Adds space for the XA XID after an undo log old-style header. */
static
void
trx_undo_header_add_space_for_xid(
/*==============================*/
	page_t*		undo_page,/*!< in: undo log segment header page */
	trx_ulogf_t*	log_hdr,/*!< in: undo log header */
	mtr_t*		mtr)	/*!< in: mtr */
{
	trx_upagef_t*	page_hdr;
	ulint		free;
	ulint		new_free;

	page_hdr = undo_page + TRX_UNDO_PAGE_HDR;

	free = mach_read_from_2(page_hdr + TRX_UNDO_PAGE_FREE);

	/* free is now the end offset of the old style undo log header */

	ut_a(free == (ulint)(log_hdr - undo_page) + TRX_UNDO_LOG_OLD_HDR_SIZE);

	new_free = free + (TRX_UNDO_LOG_XA_HDR_SIZE
			   - TRX_UNDO_LOG_OLD_HDR_SIZE);

	/* Add space for a XID after the header, update the free offset
	fields on the undo log page and in the undo log header */

	mlog_write_ulint(page_hdr + TRX_UNDO_PAGE_START, new_free,
			 MLOG_2BYTES, mtr);

	mlog_write_ulint(page_hdr + TRX_UNDO_PAGE_FREE, new_free,
			 MLOG_2BYTES, mtr);

	mlog_write_ulint(log_hdr + TRX_UNDO_LOG_START, new_free,
			 MLOG_2BYTES, mtr);
}

/**********************************************************************//**
Writes the mtr log entry of an undo log header reuse. */
UNIV_INLINE
void
trx_undo_insert_header_reuse_log(
/*=============================*/
	const page_t*	undo_page,	/*!< in: undo log header page */
	trx_id_t	trx_id,		/*!< in: transaction id */
	mtr_t*		mtr)		/*!< in: mtr */
{
	mlog_write_initial_log_record(undo_page, MLOG_UNDO_HDR_REUSE, mtr);

	mlog_catenate_ull_compressed(mtr, trx_id);
}

/** Parse the redo log entry of an undo log page header create or reuse.
@param[in]	type	MLOG_UNDO_HDR_CREATE or MLOG_UNDO_HDR_REUSE
@param[in]	ptr	redo log record
@param[in]	end_ptr	end of log buffer
@param[in,out]	page	page frame or NULL
@param[in,out]	mtr	mini-transaction or NULL
@return end of log record or NULL */
byte*
trx_undo_parse_page_header(
	mlog_id_t	type,
	const byte*	ptr,
	const byte*	end_ptr,
	page_t*		page,
	mtr_t*		mtr)
{
	trx_id_t	trx_id = mach_u64_parse_compressed(&ptr, end_ptr);

	if (ptr != NULL && page != NULL) {
		switch (type) {
		case MLOG_UNDO_HDR_CREATE:
			trx_undo_header_create(page, trx_id, mtr);
			return(const_cast<byte*>(ptr));
		case MLOG_UNDO_HDR_REUSE:
			trx_undo_insert_header_reuse(page, trx_id, mtr);
			return(const_cast<byte*>(ptr));
		default:
			break;
		}
		ut_ad(0);
	}

	return(const_cast<byte*>(ptr));
}

/***************************************************************//**
Initializes a cached insert undo log header page for new use. NOTE that this
function has its own log record type MLOG_UNDO_HDR_REUSE. You must NOT change
the operation of this function!
@return undo log header byte offset on page */
static
ulint
trx_undo_insert_header_reuse(
/*=========================*/
	page_t*		undo_page,	/*!< in/out: insert undo log segment
					header page, x-latched */
	trx_id_t	trx_id,		/*!< in: transaction id */
	mtr_t*		mtr)		/*!< in: mtr */
{
	trx_upagef_t*	page_hdr;
	trx_usegf_t*	seg_hdr;
	trx_ulogf_t*	log_hdr;
	ulint		free;
	ulint		new_free;

	ut_ad(mtr && undo_page);

	page_hdr = undo_page + TRX_UNDO_PAGE_HDR;
	seg_hdr = undo_page + TRX_UNDO_SEG_HDR;

	free = TRX_UNDO_SEG_HDR + TRX_UNDO_SEG_HDR_SIZE;

	ut_a(free + TRX_UNDO_LOG_XA_HDR_SIZE < UNIV_PAGE_SIZE - 100);

	log_hdr = undo_page + free;

	new_free = free + TRX_UNDO_LOG_OLD_HDR_SIZE;

	/* Insert undo data is not needed after commit: we may free all
	the space on the page */

	ut_a(mach_read_from_2(undo_page + TRX_UNDO_PAGE_HDR
			      + TRX_UNDO_PAGE_TYPE)
	     == TRX_UNDO_INSERT);

	mach_write_to_2(page_hdr + TRX_UNDO_PAGE_START, new_free);

	mach_write_to_2(page_hdr + TRX_UNDO_PAGE_FREE, new_free);

	mach_write_to_2(seg_hdr + TRX_UNDO_STATE, TRX_UNDO_ACTIVE);

	log_hdr = undo_page + free;

	mach_write_to_8(log_hdr + TRX_UNDO_TRX_ID, trx_id);
	mach_write_to_2(log_hdr + TRX_UNDO_LOG_START, new_free);

	mach_write_to_1(log_hdr + TRX_UNDO_XID_EXISTS, FALSE);
	mach_write_to_1(log_hdr + TRX_UNDO_DICT_TRANS, FALSE);

	/* Write the log record MLOG_UNDO_HDR_REUSE */
	trx_undo_insert_header_reuse_log(undo_page, trx_id, mtr);

	return(free);
}

/** Allocate an undo log page.
@param[in,out]	trx	transaction
@param[in,out]	undo	undo log
@param[in,out]	mtr	mini-transaction that does not hold any page latch
@return	X-latched block if success
@retval	NULL	on failure */
buf_block_t*
trx_undo_add_page(trx_t* trx, trx_undo_t* undo, mtr_t* mtr)
{
	ut_ad(mutex_own(&trx->undo_mutex));

	trx_rseg_t*	rseg		= undo->rseg;
	buf_block_t*	new_block	= NULL;
	ulint		n_reserved;
	page_t*		header_page;

	/* When we add a page to an undo log, this is analogous to
	a pessimistic insert in a B-tree, and we must reserve the
	counterpart of the tree latch, which is the rseg mutex. */

	mutex_enter(&rseg->mutex);
	if (rseg->curr_size == rseg->max_size) {
		goto func_exit;
	}

	header_page = trx_undo_page_get(
		page_id_t(undo->space, undo->hdr_page_no), mtr);

	if (!fsp_reserve_free_extents(&n_reserved, undo->space, 1,
				      FSP_UNDO, mtr)) {
		goto func_exit;
	}

	new_block = fseg_alloc_free_page_general(
		TRX_UNDO_SEG_HDR + TRX_UNDO_FSEG_HEADER
		+ header_page,
		undo->top_page_no + 1, FSP_UP, TRUE, mtr, mtr);

	fil_space_release_free_extents(undo->space, n_reserved);

	if (!new_block) {
		goto func_exit;
	}

	ut_ad(rw_lock_get_x_lock_count(&new_block->lock) == 1);
	buf_block_dbg_add_level(new_block, SYNC_TRX_UNDO_PAGE);
	undo->last_page_no = new_block->page.id.page_no();

	trx_undo_page_init(new_block->frame, undo->type, mtr);

	flst_add_last(TRX_UNDO_SEG_HDR + TRX_UNDO_PAGE_LIST
		      + header_page,
		      TRX_UNDO_PAGE_HDR + TRX_UNDO_PAGE_NODE
		      + new_block->frame,
		      mtr);
	undo->size++;
	rseg->curr_size++;

func_exit:
	mutex_exit(&rseg->mutex);
	return(new_block);
}

/********************************************************************//**
Frees an undo log page that is not the header page.
@return last page number in remaining log */
static
ulint
trx_undo_free_page(
/*===============*/
	trx_rseg_t* rseg,	/*!< in: rollback segment */
	ibool	in_history,	/*!< in: TRUE if the undo log is in the history
				list */
	ulint	space,		/*!< in: space */
	ulint	hdr_page_no,	/*!< in: header page number */
	ulint	page_no,	/*!< in: page number to free: must not be the
				header page */
	mtr_t*	mtr)		/*!< in: mtr which does not have a latch to any
				undo log page; the caller must have reserved
				the rollback segment mutex */
{
	page_t*		header_page;
	page_t*		undo_page;
	fil_addr_t	last_addr;
	trx_rsegf_t*	rseg_header;
	ulint		hist_size;

	ut_a(hdr_page_no != page_no);
	ut_ad(mutex_own(&(rseg->mutex)));

	undo_page = trx_undo_page_get(page_id_t(space, page_no), mtr);

	header_page = trx_undo_page_get(page_id_t(space, hdr_page_no), mtr);

	flst_remove(header_page + TRX_UNDO_SEG_HDR + TRX_UNDO_PAGE_LIST,
		    undo_page + TRX_UNDO_PAGE_HDR + TRX_UNDO_PAGE_NODE, mtr);

	fseg_free_page(header_page + TRX_UNDO_SEG_HDR + TRX_UNDO_FSEG_HEADER,
		       space, page_no, false, mtr);

	last_addr = flst_get_last(header_page + TRX_UNDO_SEG_HDR
				  + TRX_UNDO_PAGE_LIST, mtr);
	rseg->curr_size--;

	if (in_history) {
		rseg_header = trx_rsegf_get(space, rseg->page_no, mtr);

		hist_size = mtr_read_ulint(rseg_header + TRX_RSEG_HISTORY_SIZE,
					   MLOG_4BYTES, mtr);
		ut_ad(hist_size > 0);
		mlog_write_ulint(rseg_header + TRX_RSEG_HISTORY_SIZE,
				 hist_size - 1, MLOG_4BYTES, mtr);
	}

	return(last_addr.page);
}

/** Free the last undo log page. The caller must hold the rseg mutex.
@param[in,out]	undo	undo log
@param[in,out]	mtr	mini-transaction that does not hold any undo log page
			or that has allocated the undo log page */
void
trx_undo_free_last_page(trx_undo_t* undo, mtr_t* mtr)
{
	ut_ad(undo->hdr_page_no != undo->last_page_no);
	ut_ad(undo->size > 0);

	undo->last_page_no = trx_undo_free_page(
		undo->rseg, FALSE, undo->space,
		undo->hdr_page_no, undo->last_page_no, mtr);

	undo->size--;
}

/** Empties an undo log header page of undo records for that undo log.
Other undo logs may still have records on that page, if it is an update
undo log.
@param[in]	space		space
@param[in]	hdr_page_no	header page number
@param[in]	hdr_offset	header offset
@param[in,out]	mtr		mini-transaction */
static
void
trx_undo_empty_header_page(
	ulint			space,
	ulint			hdr_page_no,
	ulint			hdr_offset,
	mtr_t*			mtr)
{
	page_t*		header_page;
	trx_ulogf_t*	log_hdr;
	ulint		end;

	header_page = trx_undo_page_get(page_id_t(space, hdr_page_no), mtr);

	log_hdr = header_page + hdr_offset;

	end = trx_undo_page_get_end(header_page, hdr_page_no, hdr_offset);

	mlog_write_ulint(log_hdr + TRX_UNDO_LOG_START, end, MLOG_2BYTES, mtr);
}

/** Truncate the tail of an undo log during rollback.
@param[in,out]	undo	undo log
@param[in]	limit	all undo logs after this limit will be discarded
@param[in]	is_temp	whether this is temporary undo log */
void
trx_undo_truncate_end(trx_undo_t* undo, undo_no_t limit, bool is_temp)
{
	ut_ad(mutex_own(&undo->rseg->mutex));
	ut_ad(is_temp == !undo->rseg->is_persistent());

	for (;;) {
		mtr_t		mtr;
		mtr.start();
		if (is_temp) {
			mtr.set_log_mode(MTR_LOG_NO_REDO);
		}

		trx_undo_rec_t* trunc_here = NULL;
		page_t*		undo_page = trx_undo_page_get(
			page_id_t(undo->space, undo->last_page_no), &mtr);
		trx_undo_rec_t* rec = trx_undo_page_get_last_rec(
			undo_page, undo->hdr_page_no, undo->hdr_offset);
		while (rec) {
			if (trx_undo_rec_get_undo_no(rec) >= limit) {
				/* Truncate at least this record off, maybe
				more */
				trunc_here = rec;
			} else {
				goto function_exit;
			}

			rec = trx_undo_page_get_prev_rec(rec,
							 undo->hdr_page_no,
							 undo->hdr_offset);
		}

		if (undo->last_page_no == undo->hdr_page_no) {
function_exit:
			if (trunc_here) {
				mlog_write_ulint(undo_page + TRX_UNDO_PAGE_HDR
						 + TRX_UNDO_PAGE_FREE,
						 trunc_here - undo_page,
						 MLOG_2BYTES, &mtr);
			}

			mtr.commit();
			return;
		}

		trx_undo_free_last_page(undo, &mtr);
		mtr.commit();
	}
}

/** Truncate the head of an undo log.
NOTE that only whole pages are freed; the header page is not
freed, but emptied, if all the records there are below the limit.
@param[in,out]	rseg		rollback segment
@param[in]	hdr_page_no	header page number
@param[in]	hdr_offset	header offset on the page
@param[in]	limit		first undo number to preserve
(everything below the limit will be truncated) */
void
trx_undo_truncate_start(
	trx_rseg_t*	rseg,
	ulint		hdr_page_no,
	ulint		hdr_offset,
	undo_no_t	limit)
{
	page_t*		undo_page;
	trx_undo_rec_t* rec;
	trx_undo_rec_t* last_rec;
	ulint		page_no;
	mtr_t		mtr;

	ut_ad(mutex_own(&(rseg->mutex)));

	if (!limit) {
		return;
	}
loop:
	mtr_start(&mtr);

	if (!rseg->is_persistent()) {
		mtr.set_log_mode(MTR_LOG_NO_REDO);
	}

	rec = trx_undo_get_first_rec(rseg->space, hdr_page_no, hdr_offset,
				     RW_X_LATCH, &mtr);
	if (rec == NULL) {
		/* Already empty */

		mtr_commit(&mtr);

		return;
	}

	undo_page = page_align(rec);

	last_rec = trx_undo_page_get_last_rec(undo_page, hdr_page_no,
					      hdr_offset);
	if (trx_undo_rec_get_undo_no(last_rec) >= limit) {

		mtr_commit(&mtr);

		return;
	}

	page_no = page_get_page_no(undo_page);

	if (page_no == hdr_page_no) {
		trx_undo_empty_header_page(rseg->space,
					   hdr_page_no, hdr_offset,
					   &mtr);
	} else {
		trx_undo_free_page(rseg, TRUE, rseg->space, hdr_page_no,
				   page_no, &mtr);
	}

	mtr_commit(&mtr);

	goto loop;
}

/** Frees an undo log segment which is not in the history list.
@param[in]	undo	undo log
@param[in]	noredo	whether the undo tablespace is redo logged */
static
void
trx_undo_seg_free(
	const trx_undo_t*	undo,
	bool			noredo)
{
	trx_rseg_t*	rseg;
	fseg_header_t*	file_seg;
	trx_rsegf_t*	rseg_header;
	trx_usegf_t*	seg_header;
	ibool		finished;
	mtr_t		mtr;

	rseg = undo->rseg;

	do {

		mtr_start(&mtr);

		if (noredo) {
			mtr.set_log_mode(MTR_LOG_NO_REDO);
		}

		mutex_enter(&(rseg->mutex));

		seg_header = trx_undo_page_get(page_id_t(undo->space,
							 undo->hdr_page_no),
					       &mtr)
			+ TRX_UNDO_SEG_HDR;

		file_seg = seg_header + TRX_UNDO_FSEG_HEADER;

		finished = fseg_free_step(file_seg, false, &mtr);

		if (finished) {
			/* Update the rseg header */
			rseg_header = trx_rsegf_get(
				rseg->space, rseg->page_no, &mtr);
			trx_rsegf_set_nth_undo(rseg_header, undo->id, FIL_NULL,
					       &mtr);

			MONITOR_DEC(MONITOR_NUM_UNDO_SLOT_USED);
		}

		mutex_exit(&(rseg->mutex));
		mtr_commit(&mtr);
	} while (!finished);
}

/*========== UNDO LOG MEMORY COPY INITIALIZATION =====================*/

/********************************************************************//**
Creates and initializes an undo log memory object according to the values
in the header in file, when the database is started. The memory object is
inserted in the appropriate list of rseg.
@return own: the undo log memory object */
static
trx_undo_t*
trx_undo_mem_create_at_db_start(
/*============================*/
	trx_rseg_t*	rseg,	/*!< in: rollback segment memory object */
	ulint		id,	/*!< in: slot index within rseg */
	ulint		page_no,/*!< in: undo log segment page number */
	mtr_t*		mtr)	/*!< in: mtr */
{
	page_t*		undo_page;
	trx_upagef_t*	page_header;
	trx_usegf_t*	seg_header;
	trx_ulogf_t*	undo_header;
	trx_undo_t*	undo;
	ulint		type;
	ulint		state;
	trx_id_t	trx_id;
	ulint		offset;
	fil_addr_t	last_addr;
	page_t*		last_page;
	trx_undo_rec_t*	rec;
	XID		xid;
	ibool		xid_exists = FALSE;

	ut_a(id < TRX_RSEG_N_SLOTS);

	undo_page = trx_undo_page_get(page_id_t(rseg->space, page_no), mtr);

	page_header = undo_page + TRX_UNDO_PAGE_HDR;

	type = mtr_read_ulint(page_header + TRX_UNDO_PAGE_TYPE, MLOG_2BYTES,
			      mtr);
	seg_header = undo_page + TRX_UNDO_SEG_HDR;

	state = mach_read_from_2(seg_header + TRX_UNDO_STATE);

	offset = mach_read_from_2(seg_header + TRX_UNDO_LAST_LOG);

	undo_header = undo_page + offset;

	trx_id = mach_read_from_8(undo_header + TRX_UNDO_TRX_ID);

	xid_exists = mtr_read_ulint(undo_header + TRX_UNDO_XID_EXISTS,
				    MLOG_1BYTE, mtr);

	/* Read X/Open XA transaction identification if it exists, or
	set it to NULL. */
	xid.null();

	if (xid_exists == TRUE) {
		trx_undo_read_xid(undo_header, &xid);
	}

	mutex_enter(&(rseg->mutex));

	undo = trx_undo_mem_create(rseg, id, type, trx_id, &xid,
				   page_no, offset);
	mutex_exit(&(rseg->mutex));

	undo->dict_operation =	mtr_read_ulint(
		undo_header + TRX_UNDO_DICT_TRANS, MLOG_1BYTE, mtr);

	undo->table_id = mach_read_from_8(undo_header + TRX_UNDO_TABLE_ID);
	undo->state = state;
	undo->size = flst_get_len(seg_header + TRX_UNDO_PAGE_LIST);

	/* If the log segment is being freed, the page list is inconsistent! */
	if (state == TRX_UNDO_TO_FREE) {

		goto add_to_list;
	}

	last_addr = flst_get_last(seg_header + TRX_UNDO_PAGE_LIST, mtr);

	undo->last_page_no = last_addr.page;
	undo->top_page_no = last_addr.page;

	last_page = trx_undo_page_get(
		page_id_t(rseg->space, undo->last_page_no), mtr);

	rec = trx_undo_page_get_last_rec(last_page, page_no, offset);

	if (rec == NULL) {
		undo->empty = TRUE;
	} else {
		undo->empty = FALSE;
		undo->top_offset = rec - last_page;
		undo->top_undo_no = trx_undo_rec_get_undo_no(rec);
	}
add_to_list:
	if (type == TRX_UNDO_INSERT) {
		if (state != TRX_UNDO_CACHED) {

			UT_LIST_ADD_LAST(rseg->insert_undo_list, undo);
		} else {

			UT_LIST_ADD_LAST(rseg->insert_undo_cached, undo);

			MONITOR_INC(MONITOR_NUM_UNDO_SLOT_CACHED);
		}
	} else {
		ut_ad(type == TRX_UNDO_UPDATE);
		if (state != TRX_UNDO_CACHED) {

			UT_LIST_ADD_LAST(rseg->update_undo_list, undo);
		} else {

			UT_LIST_ADD_LAST(rseg->update_undo_cached, undo);

			MONITOR_INC(MONITOR_NUM_UNDO_SLOT_CACHED);
		}
	}

	return(undo);
}

/********************************************************************//**
Initializes the undo log lists for a rollback segment memory copy. This
function is only called when the database is started or a new rollback
segment is created.
@return the combined size of undo log segments in pages */
ulint
trx_undo_lists_init(
/*================*/
	trx_rseg_t*	rseg)	/*!< in: rollback segment memory object */
{
	ulint		size	= 0;
	trx_rsegf_t*	rseg_header;
	ulint		i;
	mtr_t		mtr;

	mtr_start(&mtr);

	rseg_header = trx_rsegf_get_new(rseg->space, rseg->page_no, &mtr);

	for (i = 0; i < TRX_RSEG_N_SLOTS; i++) {
		ulint	page_no;

		page_no = trx_rsegf_get_nth_undo(rseg_header, i, &mtr);

		/* In forced recovery: try to avoid operations which look
		at database pages; undo logs are rapidly changing data, and
		the probability that they are in an inconsistent state is
		high */

		if (page_no != FIL_NULL
		    && srv_force_recovery < SRV_FORCE_NO_UNDO_LOG_SCAN) {

			trx_undo_t*	undo;

			undo = trx_undo_mem_create_at_db_start(
				rseg, i, page_no, &mtr);

			size += undo->size;

			mtr_commit(&mtr);

			mtr_start(&mtr);

			rseg_header = trx_rsegf_get(
				rseg->space, rseg->page_no, &mtr);

			/* Found a used slot */
			MONITOR_INC(MONITOR_NUM_UNDO_SLOT_USED);
		}
	}

	mtr_commit(&mtr);

	return(size);
}

/********************************************************************//**
Creates and initializes an undo log memory object.
@return own: the undo log memory object */
static
trx_undo_t*
trx_undo_mem_create(
/*================*/
	trx_rseg_t*	rseg,	/*!< in: rollback segment memory object */
	ulint		id,	/*!< in: slot index within rseg */
	ulint		type,	/*!< in: type of the log: TRX_UNDO_INSERT or
				TRX_UNDO_UPDATE */
	trx_id_t	trx_id,	/*!< in: id of the trx for which the undo log
				is created */
	const XID*	xid,	/*!< in: X/Open transaction identification */
	ulint		page_no,/*!< in: undo log header page number */
	ulint		offset)	/*!< in: undo log header byte offset on page */
{
	trx_undo_t*	undo;

	ut_ad(mutex_own(&(rseg->mutex)));

	ut_a(id < TRX_RSEG_N_SLOTS);

	undo = static_cast<trx_undo_t*>(ut_malloc_nokey(sizeof(*undo)));

	if (undo == NULL) {

		return(NULL);
	}

	undo->id = id;
	undo->type = type;
	undo->state = TRX_UNDO_ACTIVE;
	undo->del_marks = FALSE;
	undo->trx_id = trx_id;
	undo->xid = *xid;

	undo->dict_operation = FALSE;

	undo->rseg = rseg;

	undo->space = rseg->space;
	undo->hdr_page_no = page_no;
	undo->hdr_offset = offset;
	undo->last_page_no = page_no;
	undo->size = 1;

	undo->empty = TRUE;
	undo->top_page_no = page_no;
	undo->guess_block = NULL;
	undo->withdraw_clock = 0;

	return(undo);
}

/********************************************************************//**
Initializes a cached undo log object for new use. */
static
void
trx_undo_mem_init_for_reuse(
/*========================*/
	trx_undo_t*	undo,	/*!< in: undo log to init */
	trx_id_t	trx_id,	/*!< in: id of the trx for which the undo log
				is created */
	const XID*	xid,	/*!< in: X/Open XA transaction identification*/
	ulint		offset)	/*!< in: undo log header byte offset on page */
{
	ut_ad(mutex_own(&((undo->rseg)->mutex)));

	ut_a(undo->id < TRX_RSEG_N_SLOTS);

	undo->state = TRX_UNDO_ACTIVE;
	undo->del_marks = FALSE;
	undo->trx_id = trx_id;
	undo->xid = *xid;

	undo->dict_operation = FALSE;

	undo->hdr_offset = offset;
	undo->empty = TRUE;
}

/********************************************************************//**
Frees an undo log memory copy. */
void
trx_undo_mem_free(
/*==============*/
	trx_undo_t*	undo)	/*!< in: the undo object to be freed */
{
	ut_a(undo->id < TRX_RSEG_N_SLOTS);

	ut_free(undo);
}

/**********************************************************************//**
Creates a new undo log.
@return DB_SUCCESS if successful in creating the new undo lob object,
possible error codes are: DB_TOO_MANY_CONCURRENT_TRXS
DB_OUT_OF_FILE_SPACE DB_OUT_OF_MEMORY */
static MY_ATTRIBUTE((nonnull, warn_unused_result))
dberr_t
trx_undo_create(
/*============*/
	trx_t*		trx,	/*!< in: transaction */
	trx_rseg_t*	rseg,	/*!< in: rollback segment memory copy */
	ulint		type,	/*!< in: type of the log: TRX_UNDO_INSERT or
				TRX_UNDO_UPDATE */
	trx_id_t	trx_id,	/*!< in: id of the trx for which the undo log
				is created */
	const XID*	xid,	/*!< in: X/Open transaction identification*/
	trx_undo_t**	undo,	/*!< out: the new undo log object, undefined
				 * if did not succeed */
	mtr_t*		mtr)	/*!< in: mtr */
{
	trx_rsegf_t*	rseg_header;
	ulint		page_no;
	ulint		offset;
	ulint		id;
	page_t*		undo_page;
	dberr_t		err;

	ut_ad(mutex_own(&(rseg->mutex)));

	if (rseg->curr_size == rseg->max_size) {

		return(DB_OUT_OF_FILE_SPACE);
	}

	rseg->curr_size++;

	rseg_header = trx_rsegf_get(rseg->space, rseg->page_no, mtr);

	err = trx_undo_seg_create(rseg, rseg_header, type, &id,
				  &undo_page, mtr);

	if (err != DB_SUCCESS) {
		/* Did not succeed */

		rseg->curr_size--;

		return(err);
	}

	page_no = page_get_page_no(undo_page);

	offset = trx_undo_header_create(undo_page, trx_id, mtr);

	trx_undo_header_add_space_for_xid(undo_page, undo_page + offset, mtr);

	*undo = trx_undo_mem_create(rseg, id, type, trx_id, xid,
				   page_no, offset);
	if (*undo == NULL) {

		err = DB_OUT_OF_MEMORY;
	}

	return(err);
}

/*================ UNDO LOG ASSIGNMENT AND CLEANUP =====================*/

/********************************************************************//**
Reuses a cached undo log.
@return the undo log memory object, NULL if none cached */
static
trx_undo_t*
trx_undo_reuse_cached(
/*==================*/
	trx_t*		trx,	/*!< in: transaction */
	trx_rseg_t*	rseg,	/*!< in: rollback segment memory object */
	ulint		type,	/*!< in: type of the log: TRX_UNDO_INSERT or
				TRX_UNDO_UPDATE */
	trx_id_t	trx_id,	/*!< in: id of the trx for which the undo log
				is used */
	const XID*	xid,	/*!< in: X/Open XA transaction identification */
	mtr_t*		mtr)	/*!< in: mtr */
{
	trx_undo_t*	undo;
	page_t*		undo_page;
	ulint		offset;

	ut_ad(mutex_own(&(rseg->mutex)));

	if (type == TRX_UNDO_INSERT) {

		undo = UT_LIST_GET_FIRST(rseg->insert_undo_cached);
		if (undo == NULL) {

			return(NULL);
		}

		UT_LIST_REMOVE(rseg->insert_undo_cached, undo);

		MONITOR_DEC(MONITOR_NUM_UNDO_SLOT_CACHED);
	} else {
		ut_ad(type == TRX_UNDO_UPDATE);

		undo = UT_LIST_GET_FIRST(rseg->update_undo_cached);
		if (undo == NULL) {

			return(NULL);
		}

		UT_LIST_REMOVE(rseg->update_undo_cached, undo);

		MONITOR_DEC(MONITOR_NUM_UNDO_SLOT_CACHED);
	}

	ut_ad(undo->size == 1);
	ut_a(undo->id < TRX_RSEG_N_SLOTS);

	undo_page = trx_undo_page_get(
		page_id_t(undo->space, undo->hdr_page_no), mtr);

	if (type == TRX_UNDO_INSERT) {
		offset = trx_undo_insert_header_reuse(undo_page, trx_id, mtr);

		trx_undo_header_add_space_for_xid(
			undo_page, undo_page + offset, mtr);
	} else {
		ut_a(mach_read_from_2(undo_page + TRX_UNDO_PAGE_HDR
				      + TRX_UNDO_PAGE_TYPE)
		     == TRX_UNDO_UPDATE);

		offset = trx_undo_header_create(undo_page, trx_id, mtr);

		trx_undo_header_add_space_for_xid(
			undo_page, undo_page + offset, mtr);
	}

	trx_undo_mem_init_for_reuse(undo, trx_id, xid, offset);

	return(undo);
}

/**********************************************************************//**
Marks an undo log header as a header of a data dictionary operation
transaction. */
static
void
trx_undo_mark_as_dict_operation(
/*============================*/
	trx_t*		trx,	/*!< in: dict op transaction */
	trx_undo_t*	undo,	/*!< in: assigned undo log */
	mtr_t*		mtr)	/*!< in: mtr */
{
	page_t*	hdr_page;

	hdr_page = trx_undo_page_get(
		page_id_t(undo->space, undo->hdr_page_no), mtr);

	switch (trx_get_dict_operation(trx)) {
	case TRX_DICT_OP_NONE:
		ut_error;
	case TRX_DICT_OP_INDEX:
		/* Do not discard the table on recovery. */
		undo->table_id = 0;
		break;
	case TRX_DICT_OP_TABLE:
		undo->table_id = trx->table_id;
		break;
	}

	mlog_write_ulint(hdr_page + undo->hdr_offset
			 + TRX_UNDO_DICT_TRANS,
			 TRUE, MLOG_1BYTE, mtr);

	mlog_write_ull(hdr_page + undo->hdr_offset + TRX_UNDO_TABLE_ID,
		       undo->table_id, mtr);

	undo->dict_operation = TRUE;
}

/** Assign an undo log for a transaction.
A new undo log is created or a cached undo log reused.
@param[in,out]	trx	transaction
@param[in]	rseg	rollback segment
@param[out]	undo	the undo log
@param[in]	type	TRX_UNDO_INSERT or TRX_UNDO_UPDATE
@retval	DB_SUCCESS	on success
@retval	DB_TOO_MANY_CONCURRENT_TRXS
@retval	DB_OUT_OF_FILE_SPACE
@retval	DB_READ_ONLY
@retval DB_OUT_OF_MEMORY */
dberr_t
trx_undo_assign_undo(
	trx_t*		trx,
	trx_rseg_t*	rseg,
	trx_undo_t**	undo,
	ulint		type)
{
	const bool	is_temp = rseg == trx->rsegs.m_noredo.rseg;
	mtr_t		mtr;
	dberr_t		err = DB_SUCCESS;

	ut_ad(mutex_own(&trx->undo_mutex));
	ut_ad(rseg == trx->rsegs.m_redo.rseg
	      || rseg == trx->rsegs.m_noredo.rseg);
	ut_ad(type == TRX_UNDO_INSERT || type == TRX_UNDO_UPDATE);

	mtr.start();

	if (is_temp) {
		mtr.set_log_mode(MTR_LOG_NO_REDO);
		ut_ad(undo == &trx->rsegs.m_noredo.undo);
	} else {
		ut_ad(undo == (type == TRX_UNDO_INSERT
			       ? &trx->rsegs.m_redo.insert_undo
			       : &trx->rsegs.m_redo.update_undo));
	}

	mutex_enter(&rseg->mutex);

	DBUG_EXECUTE_IF(
		"ib_create_table_fail_too_many_trx",
		err = DB_TOO_MANY_CONCURRENT_TRXS;
		goto func_exit;
	);

	*undo = trx_undo_reuse_cached(trx, rseg, type, trx->id, trx->xid,
				     &mtr);
	if (*undo == NULL) {
		err = trx_undo_create(trx, rseg, type, trx->id, trx->xid,
				      undo, &mtr);
		if (err != DB_SUCCESS) {
			goto func_exit;
		}
	}

	if (is_temp) {
		UT_LIST_ADD_FIRST(rseg->insert_undo_list, *undo);
	} else {
		UT_LIST_ADD_FIRST(type == TRX_UNDO_INSERT
				  ? rseg->insert_undo_list
				  : rseg->update_undo_list, *undo);
		if (trx_get_dict_operation(trx) != TRX_DICT_OP_NONE) {
			trx_undo_mark_as_dict_operation(trx, *undo, &mtr);
		}
	}

func_exit:
	mutex_exit(&rseg->mutex);
	mtr.commit();

	return(err);
}

/******************************************************************//**
Sets the state of the undo log segment at a transaction finish.
@return undo log segment header page, x-latched */
page_t*
trx_undo_set_state_at_finish(
/*=========================*/
	trx_undo_t*	undo,	/*!< in: undo log memory copy */
	mtr_t*		mtr)	/*!< in: mtr */
{
	trx_usegf_t*	seg_hdr;
	trx_upagef_t*	page_hdr;
	page_t*		undo_page;
	ulint		state;

	ut_a(undo->id < TRX_RSEG_N_SLOTS);

	undo_page = trx_undo_page_get(
		page_id_t(undo->space, undo->hdr_page_no), mtr);

	seg_hdr = undo_page + TRX_UNDO_SEG_HDR;
	page_hdr = undo_page + TRX_UNDO_PAGE_HDR;

	if (undo->size == 1
	    && mach_read_from_2(page_hdr + TRX_UNDO_PAGE_FREE)
	       < TRX_UNDO_PAGE_REUSE_LIMIT) {

		state = TRX_UNDO_CACHED;

	} else if (undo->type == TRX_UNDO_INSERT) {

		state = TRX_UNDO_TO_FREE;
	} else {
		state = TRX_UNDO_TO_PURGE;
	}

	undo->state = state;

	mlog_write_ulint(seg_hdr + TRX_UNDO_STATE, state, MLOG_2BYTES, mtr);

	return(undo_page);
}

/** Set the state of the undo log segment at a XA PREPARE or XA ROLLBACK.
@param[in,out]	trx		transaction
@param[in,out]	undo		insert_undo or update_undo log
@param[in]	rollback	false=XA PREPARE, true=XA ROLLBACK
@param[in,out]	mtr		mini-transaction
@return undo log segment header page, x-latched */
page_t*
trx_undo_set_state_at_prepare(
	trx_t*		trx,
	trx_undo_t*	undo,
	bool		rollback,
	mtr_t*		mtr)
{
	trx_usegf_t*	seg_hdr;
	trx_ulogf_t*	undo_header;
	page_t*		undo_page;
	ulint		offset;

	ut_ad(trx && undo && mtr);

	ut_a(undo->id < TRX_RSEG_N_SLOTS);

	undo_page = trx_undo_page_get(
		page_id_t(undo->space, undo->hdr_page_no), mtr);

	seg_hdr = undo_page + TRX_UNDO_SEG_HDR;

	if (rollback) {
		ut_ad(undo->state == TRX_UNDO_PREPARED);
		mlog_write_ulint(seg_hdr + TRX_UNDO_STATE, TRX_UNDO_ACTIVE,
				 MLOG_2BYTES, mtr);
		return(undo_page);
	}

	/*------------------------------*/
	ut_ad(undo->state == TRX_UNDO_ACTIVE);
	undo->state = TRX_UNDO_PREPARED;
	undo->xid   = *trx->xid;
	/*------------------------------*/

	mlog_write_ulint(seg_hdr + TRX_UNDO_STATE, undo->state,
			 MLOG_2BYTES, mtr);

	offset = mach_read_from_2(seg_hdr + TRX_UNDO_LAST_LOG);
	undo_header = undo_page + offset;

	mlog_write_ulint(undo_header + TRX_UNDO_XID_EXISTS,
			 TRUE, MLOG_1BYTE, mtr);

	trx_undo_write_xid(undo_header, &undo->xid, mtr);

	return(undo_page);
}

/**********************************************************************//**
Adds the update undo log header as the first in the history list, and
frees the memory object, or puts it to the list of cached update undo log
segments. */
void
trx_undo_update_cleanup(
/*====================*/
	trx_t*		trx,		/*!< in: trx owning the update
					undo log */
	page_t*		undo_page,	/*!< in: update undo log header page,
					x-latched */
	mtr_t*		mtr)		/*!< in: mtr */
{
	trx_undo_t*	undo	= trx->rsegs.m_redo.update_undo;
	trx_rseg_t*	rseg	= undo->rseg;

	ut_ad(mutex_own(&rseg->mutex));

	trx_purge_add_update_undo_to_history(trx, undo_page, mtr);

	UT_LIST_REMOVE(rseg->update_undo_list, undo);

	trx->rsegs.m_redo.update_undo = NULL;

	if (undo->state == TRX_UNDO_CACHED) {

		UT_LIST_ADD_FIRST(rseg->update_undo_cached, undo);

		MONITOR_INC(MONITOR_NUM_UNDO_SLOT_CACHED);
	} else {
		ut_ad(undo->state == TRX_UNDO_TO_PURGE);

		trx_undo_mem_free(undo);
	}
}

/** Free an insert or temporary undo log after commit or rollback.
The information is not needed after a commit or rollback, therefore
the data can be discarded.
@param[in,out]	undo	undo log
@param[in]	is_temp	whether this is temporary undo log */
void
trx_undo_commit_cleanup(trx_undo_t* undo, bool is_temp)
{
	trx_rseg_t*	rseg	= undo->rseg;
	ut_ad(is_temp == !rseg->is_persistent());

	mutex_enter(&rseg->mutex);

	UT_LIST_REMOVE(rseg->insert_undo_list, undo);

	if (undo->state == TRX_UNDO_CACHED) {
		UT_LIST_ADD_FIRST(rseg->insert_undo_cached, undo);
		MONITOR_INC(MONITOR_NUM_UNDO_SLOT_CACHED);
	} else {
		ut_ad(undo->state == TRX_UNDO_TO_FREE);

		/* Delete first the undo log segment in the file */
<<<<<<< HEAD
		mutex_exit(&rseg->mutex);
		trx_undo_seg_free(undo, is_temp);
		mutex_enter(&rseg->mutex);
=======

		mutex_exit(&(rseg->mutex));

		if (!srv_read_only_mode) {
			trx_undo_seg_free(undo);
		}

		mutex_enter(&(rseg->mutex));
>>>>>>> 2202afd5

		ut_ad(rseg->curr_size > undo->size);
		rseg->curr_size -= undo->size;

		trx_undo_mem_free(undo);
	}

	mutex_exit(&rseg->mutex);
}

/********************************************************************//**
At shutdown, frees the undo logs of a PREPARED transaction. */
void
trx_undo_free_prepared(
/*===================*/
	trx_t*	trx)	/*!< in/out: PREPARED transaction */
{
	ut_ad(srv_shutdown_state == SRV_SHUTDOWN_EXIT_THREADS);

	if (trx->rsegs.m_redo.update_undo) {
		switch (trx->rsegs.m_redo.update_undo->state) {
		case TRX_UNDO_PREPARED:
			break;
		case TRX_UNDO_CACHED:
		case TRX_UNDO_TO_FREE:
		case TRX_UNDO_TO_PURGE:
			ut_ad(trx_state_eq(trx,
					   TRX_STATE_COMMITTED_IN_MEMORY));
			/* fall through */
		case TRX_UNDO_ACTIVE:
			/* lock_trx_release_locks() assigns
			trx->is_recovered=false and
			trx->state = TRX_STATE_COMMITTED_IN_MEMORY,
			also for transactions that we faked
			to TRX_STATE_PREPARED in trx_rollback_resurrected(). */
			ut_a(!srv_was_started
			     || srv_read_only_mode
			     || srv_force_recovery >= SRV_FORCE_NO_TRX_UNDO
			     || srv_fast_shutdown);
			break;
		default:
			ut_error;
		}

		UT_LIST_REMOVE(trx->rsegs.m_redo.rseg->update_undo_list,
			       trx->rsegs.m_redo.update_undo);
		trx_undo_mem_free(trx->rsegs.m_redo.update_undo);

		trx->rsegs.m_redo.update_undo = NULL;
	}

	if (trx->rsegs.m_redo.insert_undo) {
		switch (trx->rsegs.m_redo.insert_undo->state) {
		case TRX_UNDO_PREPARED:
			break;
		case TRX_UNDO_CACHED:
		case TRX_UNDO_TO_FREE:
		case TRX_UNDO_TO_PURGE:
			ut_ad(trx_state_eq(trx,
					   TRX_STATE_COMMITTED_IN_MEMORY));
			/* fall through */
		case TRX_UNDO_ACTIVE:
			/* lock_trx_release_locks() assigns
			trx->is_recovered=false and
			trx->state = TRX_STATE_COMMITTED_IN_MEMORY,
			also for transactions that we faked
			to TRX_STATE_PREPARED in trx_rollback_resurrected(). */
			ut_a(!srv_was_started
			     || srv_read_only_mode
			     || srv_force_recovery >= SRV_FORCE_NO_TRX_UNDO
			     || srv_fast_shutdown);
			break;
		default:
			ut_error;
		}

		UT_LIST_REMOVE(trx->rsegs.m_redo.rseg->insert_undo_list,
			       trx->rsegs.m_redo.insert_undo);
		trx_undo_mem_free(trx->rsegs.m_redo.insert_undo);

		trx->rsegs.m_redo.insert_undo = NULL;
	}

	if (trx_undo_t*& undo = trx->rsegs.m_noredo.undo) {
		ut_a(undo->state == TRX_UNDO_PREPARED);

		UT_LIST_REMOVE(trx->rsegs.m_noredo.rseg->insert_undo_list,
			       undo);
		trx_undo_mem_free(undo);
		undo = NULL;
	}
}

/** Truncate UNDO tablespace, reinitialize header and rseg.
@param[in]	undo_trunc	UNDO tablespace handler
@return true if success else false. */
bool
trx_undo_truncate_tablespace(
	undo::Truncate*	undo_trunc)

{
	bool	success = true;
	ulint	space_id = undo_trunc->get_marked_space_id();

	/* Step-1: Truncate tablespace. */
	success = fil_truncate_tablespace(
		space_id, SRV_UNDO_TABLESPACE_SIZE_IN_PAGES);

	if (!success) {
		return(success);
	}

	/* Step-2: Re-initialize tablespace header.
	Avoid REDO logging as we don't want to apply the action if server
	crashes. For fix-up we have UNDO-truncate-ddl-log. */
	mtr_t		mtr;
	mtr_start(&mtr);
	mtr_set_log_mode(&mtr, MTR_LOG_NO_REDO);
	fsp_header_init(space_id, SRV_UNDO_TABLESPACE_SIZE_IN_PAGES, &mtr);
	mtr_commit(&mtr);

	/* Step-3: Re-initialize rollback segment header that resides
	in truncated tablespaced. */
	mtr_start(&mtr);
	mtr_set_log_mode(&mtr, MTR_LOG_NO_REDO);
	mtr_x_lock(fil_space_get_latch(space_id, NULL), &mtr);

	for (ulint i = 0; i < undo_trunc->rsegs_size(); ++i) {
		trx_rsegf_t*	rseg_header;

		trx_rseg_t*	rseg = undo_trunc->get_ith_rseg(i);

		rseg->page_no = trx_rseg_header_create(
			space_id, ULINT_MAX, rseg->id, &mtr);

		rseg_header = trx_rsegf_get_new(space_id, rseg->page_no, &mtr);

		/* Before re-initialization ensure that we free the existing
		structure. There can't be any active transactions. */
		ut_a(UT_LIST_GET_LEN(rseg->update_undo_list) == 0);
		ut_a(UT_LIST_GET_LEN(rseg->insert_undo_list) == 0);

		trx_undo_t*	next_undo;

		for (trx_undo_t* undo =
			UT_LIST_GET_FIRST(rseg->update_undo_cached);
		     undo != NULL;
		     undo = next_undo) {

			next_undo = UT_LIST_GET_NEXT(undo_list, undo);
			UT_LIST_REMOVE(rseg->update_undo_cached, undo);
			MONITOR_DEC(MONITOR_NUM_UNDO_SLOT_CACHED);
			trx_undo_mem_free(undo);
		}

		for (trx_undo_t* undo =
			UT_LIST_GET_FIRST(rseg->insert_undo_cached);
		     undo != NULL;
		     undo = next_undo) {

			next_undo = UT_LIST_GET_NEXT(undo_list, undo);
			UT_LIST_REMOVE(rseg->insert_undo_cached, undo);
			MONITOR_DEC(MONITOR_NUM_UNDO_SLOT_CACHED);
			trx_undo_mem_free(undo);
		}

		UT_LIST_INIT(rseg->update_undo_list, &trx_undo_t::undo_list);
		UT_LIST_INIT(rseg->update_undo_cached, &trx_undo_t::undo_list);
		UT_LIST_INIT(rseg->insert_undo_list, &trx_undo_t::undo_list);
		UT_LIST_INIT(rseg->insert_undo_cached, &trx_undo_t::undo_list);

		rseg->max_size = mtr_read_ulint(
			rseg_header + TRX_RSEG_MAX_SIZE, MLOG_4BYTES, &mtr);

		/* Initialize the undo log lists according to the rseg header */
		rseg->curr_size = mtr_read_ulint(
			rseg_header + TRX_RSEG_HISTORY_SIZE, MLOG_4BYTES, &mtr)
			+ 1;

		ut_ad(rseg->curr_size == 1);

		rseg->trx_ref_count = 0;
		rseg->last_page_no = FIL_NULL;
		rseg->last_offset = 0;
		rseg->last_trx_no = 0;
		rseg->last_del_marks = FALSE;
	}
	mtr_commit(&mtr);

	return(success);
}<|MERGE_RESOLUTION|>--- conflicted
+++ resolved
@@ -1792,20 +1792,11 @@
 		ut_ad(undo->state == TRX_UNDO_TO_FREE);
 
 		/* Delete first the undo log segment in the file */
-<<<<<<< HEAD
 		mutex_exit(&rseg->mutex);
-		trx_undo_seg_free(undo, is_temp);
+		if (!srv_read_only_mode) {
+			trx_undo_seg_free(undo, is_temp);
+		}
 		mutex_enter(&rseg->mutex);
-=======
-
-		mutex_exit(&(rseg->mutex));
-
-		if (!srv_read_only_mode) {
-			trx_undo_seg_free(undo);
-		}
-
-		mutex_enter(&(rseg->mutex));
->>>>>>> 2202afd5
 
 		ut_ad(rseg->curr_size > undo->size);
 		rseg->curr_size -= undo->size;
