/*****************************************************************************

Copyright (c) 2000, 2018, Oracle and/or its affiliates. All Rights Reserved.
Copyright (c) 2015, 2021, MariaDB Corporation.

This program is free software; you can redistribute it and/or modify it under
the terms of the GNU General Public License as published by the Free Software
Foundation; version 2 of the License.

This program is distributed in the hope that it will be useful, but WITHOUT
ANY WARRANTY; without even the implied warranty of MERCHANTABILITY or FITNESS
FOR A PARTICULAR PURPOSE. See the GNU General Public License for more details.

You should have received a copy of the GNU General Public License along with
this program; if not, write to the Free Software Foundation, Inc.,
51 Franklin Street, Fifth Floor, Boston, MA 02110-1335 USA

*****************************************************************************/

/**************************************************//**
@file row/row0mysql.cc
Interface between Innobase row operations and MySQL.
Contains also create table and other data dictionary operations.

Created 9/17/2000 Heikki Tuuri
*******************************************************/

#include "univ.i"
#include <debug_sync.h>
#include <gstream.h>
#include <spatial.h>

#include "row0mysql.h"
#include "btr0sea.h"
#include "dict0boot.h"
#include "dict0crea.h"
#include "dict0dict.h"
#include "dict0load.h"
#include "dict0stats.h"
#include "dict0stats_bg.h"
#include "fil0fil.h"
#include "fil0crypt.h"
#include "fsp0file.h"
#include "fts0fts.h"
#include "fts0types.h"
#include "ibuf0ibuf.h"
#include "lock0lock.h"
#include "log0log.h"
#include "pars0pars.h"
#include "que0que.h"
#include "rem0cmp.h"
#include "row0import.h"
#include "row0ins.h"
#include "row0row.h"
#include "row0sel.h"
#include "row0upd.h"
#include "trx0purge.h"
#include "trx0rec.h"
#include "trx0roll.h"
#include "trx0undo.h"
#include "srv0mon.h"
#include "srv0start.h"
#include "log.h"

#include <algorithm>
#include <vector>
#include <thread>

#ifdef WITH_WSREP
#include "mysql/service_wsrep.h"
#include "wsrep.h"
#include "wsrep_mysqld.h"
#endif

<<<<<<< HEAD
/*******************************************************************//**
Determine if the given name is a name reserved for MySQL system tables.
@return TRUE if name is a MySQL system table name */
static
ibool
row_mysql_is_system_table(
/*======================*/
	const char*	name)
{
	if (strncmp(name, "mysql/", 6) != 0) {

		return(FALSE);
	}

	return(0 == strcmp(name + 6, "host")
	       || 0 == strcmp(name + 6, "user")
	       || 0 == strcmp(name + 6, "db"));
}
=======
/** Provide optional 4.x backwards compatibility for 5.0 and above */
ibool	row_rollback_on_timeout	= FALSE;

/** Chain node of the list of tables to drop in the background. */
struct row_mysql_drop_t{
	table_id_t			table_id;	/*!< table id */
	UT_LIST_NODE_T(row_mysql_drop_t)row_mysql_drop_list;
							/*!< list chain node */
};

/** @brief List of tables we should drop in background.

ALTER TABLE in MySQL requires that the table handler can drop the
table in background when there are no queries to it any
more.  Protected by row_drop_list_mutex. */
static UT_LIST_BASE_NODE_T(row_mysql_drop_t)	row_mysql_drop_list;

/** Mutex protecting the background table drop list. */
static ib_mutex_t row_drop_list_mutex;

/** Flag: has row_mysql_drop_list been initialized? */
static bool row_mysql_drop_list_inited;

#ifdef UNIV_DEBUG
/** Wait for the background drop list to become empty. */
void
row_wait_for_background_drop_list_empty()
{
	bool	empty = false;
	while (!empty) {
		mutex_enter(&row_drop_list_mutex);
		empty = (UT_LIST_GET_LEN(row_mysql_drop_list) == 0);
		mutex_exit(&row_drop_list_mutex);
		os_thread_sleep(100000);
	}
}
#endif /* UNIV_DEBUG */
>>>>>>> 17980e35

/*******************************************************************//**
Delays an INSERT, DELETE or UPDATE operation if the purge is lagging. */
static
void
row_mysql_delay_if_needed(void)
/*===========================*/
{
	if (srv_dml_needed_delay) {
		std::this_thread::sleep_for(
			std::chrono::microseconds(srv_dml_needed_delay));
	}
}

/*******************************************************************//**
Frees the blob heap in prebuilt when no longer needed. */
void
row_mysql_prebuilt_free_blob_heap(
/*==============================*/
	row_prebuilt_t*	prebuilt)	/*!< in: prebuilt struct of a
					ha_innobase:: table handle */
{
	DBUG_ENTER("row_mysql_prebuilt_free_blob_heap");

	DBUG_PRINT("row_mysql_prebuilt_free_blob_heap",
		   ("blob_heap freeing: %p", prebuilt->blob_heap));

	mem_heap_free(prebuilt->blob_heap);
	prebuilt->blob_heap = NULL;
	DBUG_VOID_RETURN;
}

/*******************************************************************//**
Stores a >= 5.0.3 format true VARCHAR length to dest, in the MySQL row
format.
@return pointer to the data, we skip the 1 or 2 bytes at the start
that are used to store the len */
byte*
row_mysql_store_true_var_len(
/*=========================*/
	byte*	dest,	/*!< in: where to store */
	ulint	len,	/*!< in: length, must fit in two bytes */
	ulint	lenlen)	/*!< in: storage length of len: either 1 or 2 bytes */
{
	if (lenlen == 2) {
		ut_a(len < 256 * 256);

		mach_write_to_2_little_endian(dest, len);

		return(dest + 2);
	}

	ut_a(lenlen == 1);
	ut_a(len < 256);

	mach_write_to_1(dest, len);

	return(dest + 1);
}

/*******************************************************************//**
Reads a >= 5.0.3 format true VARCHAR length, in the MySQL row format, and
returns a pointer to the data.
@return pointer to the data, we skip the 1 or 2 bytes at the start
that are used to store the len */
const byte*
row_mysql_read_true_varchar(
/*========================*/
	ulint*		len,	/*!< out: variable-length field length */
	const byte*	field,	/*!< in: field in the MySQL format */
	ulint		lenlen)	/*!< in: storage length of len: either 1
				or 2 bytes */
{
	if (lenlen == 2) {
		*len = mach_read_from_2_little_endian(field);

		return(field + 2);
	}

	ut_a(lenlen == 1);

	*len = mach_read_from_1(field);

	return(field + 1);
}

/*******************************************************************//**
Stores a reference to a BLOB in the MySQL format. */
void
row_mysql_store_blob_ref(
/*=====================*/
	byte*		dest,	/*!< in: where to store */
	ulint		col_len,/*!< in: dest buffer size: determines into
				how many bytes the BLOB length is stored,
				the space for the length may vary from 1
				to 4 bytes */
	const void*	data,	/*!< in: BLOB data; if the value to store
				is SQL NULL this should be NULL pointer */
	ulint		len)	/*!< in: BLOB length; if the value to store
				is SQL NULL this should be 0; remember
				also to set the NULL bit in the MySQL record
				header! */
{
	/* MySQL might assume the field is set to zero except the length and
	the pointer fields */

	memset(dest, '\0', col_len);

	/* In dest there are 1 - 4 bytes reserved for the BLOB length,
	and after that 8 bytes reserved for the pointer to the data.
	In 32-bit architectures we only use the first 4 bytes of the pointer
	slot. */

	ut_a(col_len - 8 > 1 || len < 256);
	ut_a(col_len - 8 > 2 || len < 256 * 256);
	ut_a(col_len - 8 > 3 || len < 256 * 256 * 256);

	mach_write_to_n_little_endian(dest, col_len - 8, len);

	memcpy(dest + col_len - 8, &data, sizeof data);
}

/*******************************************************************//**
Reads a reference to a BLOB in the MySQL format.
@return pointer to BLOB data */
const byte*
row_mysql_read_blob_ref(
/*====================*/
	ulint*		len,		/*!< out: BLOB length */
	const byte*	ref,		/*!< in: BLOB reference in the
					MySQL format */
	ulint		col_len)	/*!< in: BLOB reference length
					(not BLOB length) */
{
	byte*	data;

	*len = mach_read_from_n_little_endian(ref, col_len - 8);

	memcpy(&data, ref + col_len - 8, sizeof data);

	return(data);
}

/*******************************************************************//**
Converting InnoDB geometry data format to MySQL data format. */
void
row_mysql_store_geometry(
/*=====================*/
	byte*		dest,		/*!< in/out: where to store */
	ulint		dest_len,	/*!< in: dest buffer size: determines
					into how many bytes the GEOMETRY length
					is stored, the space for the length
					may vary from 1 to 4 bytes */
	const byte*	src,		/*!< in: GEOMETRY data; if the value to
					store is SQL NULL this should be NULL
					pointer */
	ulint		src_len)	/*!< in: GEOMETRY length; if the value
					to store is SQL NULL this should be 0;
					remember also to set the NULL bit in
					the MySQL record header! */
{
	/* MySQL might assume the field is set to zero except the length and
	the pointer fields */
	MEM_CHECK_DEFINED(src, src_len);

	memset(dest, '\0', dest_len);

	/* In dest there are 1 - 4 bytes reserved for the BLOB length,
	and after that 8 bytes reserved for the pointer to the data.
	In 32-bit architectures we only use the first 4 bytes of the pointer
	slot. */

	ut_ad(dest_len - 8 > 1 || src_len < 1<<8);
	ut_ad(dest_len - 8 > 2 || src_len < 1<<16);
	ut_ad(dest_len - 8 > 3 || src_len < 1<<24);

	mach_write_to_n_little_endian(dest, dest_len - 8, src_len);

	memcpy(dest + dest_len - 8, &src, sizeof src);
}

/*******************************************************************//**
Read geometry data in the MySQL format.
@return pointer to geometry data */
static
const byte*
row_mysql_read_geometry(
/*====================*/
	ulint*		len,		/*!< out: data length */
	const byte*	ref,		/*!< in: geometry data in the
					MySQL format */
	ulint		col_len)	/*!< in: MySQL format length */
{
	byte*		data;
	ut_ad(col_len > 8);

	*len = mach_read_from_n_little_endian(ref, col_len - 8);

	memcpy(&data, ref + col_len - 8, sizeof data);

	return(data);
}

/**************************************************************//**
Pad a column with spaces. */
void
row_mysql_pad_col(
/*==============*/
	ulint	mbminlen,	/*!< in: minimum size of a character,
				in bytes */
	byte*	pad,		/*!< out: padded buffer */
	ulint	len)		/*!< in: number of bytes to pad */
{
	const byte*	pad_end;

	switch (UNIV_EXPECT(mbminlen, 1)) {
	default:
		ut_error;
	case 1:
		/* space=0x20 */
		memset(pad, 0x20, len);
		break;
	case 2:
		/* space=0x0020 */
		pad_end = pad + len;
		ut_a(!(len % 2));
		while (pad < pad_end) {
			*pad++ = 0x00;
			*pad++ = 0x20;
		};
		break;
	case 4:
		/* space=0x00000020 */
		pad_end = pad + len;
		ut_a(!(len % 4));
		while (pad < pad_end) {
			*pad++ = 0x00;
			*pad++ = 0x00;
			*pad++ = 0x00;
			*pad++ = 0x20;
		}
		break;
	}
}

/**************************************************************//**
Stores a non-SQL-NULL field given in the MySQL format in the InnoDB format.
The counterpart of this function is row_sel_field_store_in_mysql_format() in
row0sel.cc.
@return up to which byte we used buf in the conversion */
byte*
row_mysql_store_col_in_innobase_format(
/*===================================*/
	dfield_t*	dfield,		/*!< in/out: dfield where dtype
					information must be already set when
					this function is called! */
	byte*		buf,		/*!< in/out: buffer for a converted
					integer value; this must be at least
					col_len long then! NOTE that dfield
					may also get a pointer to 'buf',
					therefore do not discard this as long
					as dfield is used! */
	ibool		row_format_col,	/*!< TRUE if the mysql_data is from
					a MySQL row, FALSE if from a MySQL
					key value;
					in MySQL, a true VARCHAR storage
					format differs in a row and in a
					key value: in a key value the length
					is always stored in 2 bytes! */
	const byte*	mysql_data,	/*!< in: MySQL column value, not
					SQL NULL; NOTE that dfield may also
					get a pointer to mysql_data,
					therefore do not discard this as long
					as dfield is used! */
	ulint		col_len,	/*!< in: MySQL column length; NOTE that
					this is the storage length of the
					column in the MySQL format row, not
					necessarily the length of the actual
					payload data; if the column is a true
					VARCHAR then this is irrelevant */
	ulint		comp)		/*!< in: nonzero=compact format */
{
	const byte*	ptr	= mysql_data;
	const dtype_t*	dtype;
	ulint		type;
	ulint		lenlen;

	dtype = dfield_get_type(dfield);

	type = dtype->mtype;

	if (type == DATA_INT) {
		/* Store integer data in Innobase in a big-endian format,
		sign bit negated if the data is a signed integer. In MySQL,
		integers are stored in a little-endian format. */

		byte*	p = buf + col_len;

		for (;;) {
			p--;
			*p = *mysql_data;
			if (p == buf) {
				break;
			}
			mysql_data++;
		}

		if (!(dtype->prtype & DATA_UNSIGNED)) {

			*buf ^= 128;
		}

		ptr = buf;
		buf += col_len;
	} else if ((type == DATA_VARCHAR
		    || type == DATA_VARMYSQL
		    || type == DATA_BINARY)) {

		if (dtype_get_mysql_type(dtype) == DATA_MYSQL_TRUE_VARCHAR) {
			/* The length of the actual data is stored to 1 or 2
			bytes at the start of the field */

			if (row_format_col) {
				if (dtype->prtype & DATA_LONG_TRUE_VARCHAR) {
					lenlen = 2;
				} else {
					lenlen = 1;
				}
			} else {
				/* In a MySQL key value, lenlen is always 2 */
				lenlen = 2;
			}

			ptr = row_mysql_read_true_varchar(&col_len, mysql_data,
							  lenlen);
		} else {
			/* Remove trailing spaces from old style VARCHAR
			columns. */

			/* Handle Unicode strings differently. */
			ulint	mbminlen	= dtype_get_mbminlen(dtype);

			ptr = mysql_data;

			switch (mbminlen) {
			default:
				ut_error;
			case 4:
				/* space=0x00000020 */
				/* Trim "half-chars", just in case. */
				col_len &= ~3U;

				while (col_len >= 4
				       && ptr[col_len - 4] == 0x00
				       && ptr[col_len - 3] == 0x00
				       && ptr[col_len - 2] == 0x00
				       && ptr[col_len - 1] == 0x20) {
					col_len -= 4;
				}
				break;
			case 2:
				/* space=0x0020 */
				/* Trim "half-chars", just in case. */
				col_len &= ~1U;

				while (col_len >= 2 && ptr[col_len - 2] == 0x00
				       && ptr[col_len - 1] == 0x20) {
					col_len -= 2;
				}
				break;
			case 1:
				/* space=0x20 */
				while (col_len > 0
				       && ptr[col_len - 1] == 0x20) {
					col_len--;
				}
			}
		}
	} else if (comp && type == DATA_MYSQL
		   && dtype_get_mbminlen(dtype) == 1
		   && dtype_get_mbmaxlen(dtype) > 1) {
		/* In some cases we strip trailing spaces from UTF-8 and other
		multibyte charsets, from FIXED-length CHAR columns, to save
		space. UTF-8 would otherwise normally use 3 * the string length
		bytes to store an ASCII string! */

		/* We assume that this CHAR field is encoded in a
		variable-length character set where spaces have
		1:1 correspondence to 0x20 bytes, such as UTF-8.

		Consider a CHAR(n) field, a field of n characters.
		It will contain between n * mbminlen and n * mbmaxlen bytes.
		We will try to truncate it to n bytes by stripping
		space padding.	If the field contains single-byte
		characters only, it will be truncated to n characters.
		Consider a CHAR(5) field containing the string
		".a   " where "." denotes a 3-byte character represented
		by the bytes "$%&". After our stripping, the string will
		be stored as "$%&a " (5 bytes). The string
		".abc " will be stored as "$%&abc" (6 bytes).

		The space padding will be restored in row0sel.cc, function
		row_sel_field_store_in_mysql_format(). */

		ulint		n_chars;

		ut_a(!(dtype_get_len(dtype) % dtype_get_mbmaxlen(dtype)));

		n_chars = dtype_get_len(dtype) / dtype_get_mbmaxlen(dtype);

		/* Strip space padding. */
		while (col_len > n_chars && ptr[col_len - 1] == 0x20) {
			col_len--;
		}
	} else if (!row_format_col) {
		/* if mysql data is from a MySQL key value
		since the length is always stored in 2 bytes,
		we need do nothing here. */
	} else if (type == DATA_BLOB) {

		ptr = row_mysql_read_blob_ref(&col_len, mysql_data, col_len);
	} else if (DATA_GEOMETRY_MTYPE(type)) {
		ptr = row_mysql_read_geometry(&col_len, mysql_data, col_len);
	}

	dfield_set_data(dfield, ptr, col_len);

	return(buf);
}

/**************************************************************//**
Convert a row in the MySQL format to a row in the Innobase format. Note that
the function to convert a MySQL format key value to an InnoDB dtuple is
row_sel_convert_mysql_key_to_innobase() in row0sel.cc. */
static
void
row_mysql_convert_row_to_innobase(
/*==============================*/
	dtuple_t*	row,		/*!< in/out: Innobase row where the
					field type information is already
					copied there! */
	row_prebuilt_t*	prebuilt,	/*!< in: prebuilt struct where template
					must be of type ROW_MYSQL_WHOLE_ROW */
	const byte*	mysql_rec,	/*!< in: row in the MySQL format;
					NOTE: do not discard as long as
					row is used, as row may contain
					pointers to this record! */
	mem_heap_t**	blob_heap)	/*!< in: FIX_ME, remove this after
					server fixes its issue */
{
	const mysql_row_templ_t*templ;
	dfield_t*		dfield;
	ulint			i;
	ulint			n_col = 0;
	ulint			n_v_col = 0;

	ut_ad(prebuilt->template_type == ROW_MYSQL_WHOLE_ROW);
	ut_ad(prebuilt->mysql_template);

	for (i = 0; i < prebuilt->n_template; i++) {

		templ = prebuilt->mysql_template + i;

		if (templ->is_virtual) {
			ut_ad(n_v_col < dtuple_get_n_v_fields(row));
			dfield = dtuple_get_nth_v_field(row, n_v_col);
			n_v_col++;
		} else {
			dfield = dtuple_get_nth_field(row, n_col);
			n_col++;
		}

		if (templ->mysql_null_bit_mask != 0) {
			/* Column may be SQL NULL */

			if (mysql_rec[templ->mysql_null_byte_offset]
			    & (byte) (templ->mysql_null_bit_mask)) {

				/* It is SQL NULL */

				dfield_set_null(dfield);

				goto next_column;
			}
		}

		row_mysql_store_col_in_innobase_format(
			dfield,
			prebuilt->ins_upd_rec_buff + templ->mysql_col_offset,
			TRUE, /* MySQL row format data */
			mysql_rec + templ->mysql_col_offset,
			templ->mysql_col_len,
			dict_table_is_comp(prebuilt->table));

		/* server has issue regarding handling BLOB virtual fields,
		and we need to duplicate it with our own memory here */
		if (templ->is_virtual
		    && DATA_LARGE_MTYPE(dfield_get_type(dfield)->mtype)) {
			if (*blob_heap == NULL) {
				*blob_heap = mem_heap_create(dfield->len);
			}
			dfield_dup(dfield, *blob_heap);
		}
next_column:
		;
	}

	/* If there is a FTS doc id column and it is not user supplied (
	generated by server) then assign it a new doc id. */
	if (!prebuilt->table->fts) {
		return;
	}

	ut_a(prebuilt->table->fts->doc_col != ULINT_UNDEFINED);

	doc_id_t	doc_id;

	if (!DICT_TF2_FLAG_IS_SET(prebuilt->table, DICT_TF2_FTS_HAS_DOC_ID)) {
		if (prebuilt->table->fts->cache->first_doc_id
		    == FTS_NULL_DOC_ID) {
			fts_get_next_doc_id(prebuilt->table, &doc_id);
		}
		return;
	}

	dfield_t*	fts_doc_id = dtuple_get_nth_field(
		row, prebuilt->table->fts->doc_col);

	if (fts_get_next_doc_id(prebuilt->table, &doc_id) == DB_SUCCESS) {
		ut_a(doc_id != FTS_NULL_DOC_ID);
		ut_ad(sizeof(doc_id) == fts_doc_id->type.len);
		dfield_set_data(fts_doc_id, prebuilt->ins_upd_rec_buff
				+ prebuilt->mysql_row_len, 8);
		fts_write_doc_id(fts_doc_id->data, doc_id);
	} else {
		dfield_set_null(fts_doc_id);
	}
}

/****************************************************************//**
Handles user errors and lock waits detected by the database engine.
@return true if it was a lock wait and we should continue running the
query thread and in that case the thr is ALREADY in the running state. */
bool
row_mysql_handle_errors(
/*====================*/
	dberr_t*	new_err,/*!< out: possible new error encountered in
				lock wait, or if no new error, the value
				of trx->error_state at the entry of this
				function */
	trx_t*		trx,	/*!< in: transaction */
	que_thr_t*	thr,	/*!< in: query thread, or NULL */
	trx_savept_t*	savept)	/*!< in: savepoint, or NULL */
{
	dberr_t	err;

	DBUG_ENTER("row_mysql_handle_errors");
	DEBUG_SYNC_C("row_mysql_handle_errors");

	err = trx->error_state;

handle_new_error:
	ut_a(err != DB_SUCCESS);

	trx->error_state = DB_SUCCESS;

	DBUG_LOG("trx", "handle error: " << err
		 << ";id=" << ib::hex(trx->id) << ", " << trx);

	switch (err) {
	case DB_LOCK_WAIT_TIMEOUT:
		extern my_bool innobase_rollback_on_timeout;
		if (innobase_rollback_on_timeout) {
			goto rollback;
		}
		/* fall through */
	case DB_DUPLICATE_KEY:
	case DB_FOREIGN_DUPLICATE_KEY:
	case DB_TOO_BIG_RECORD:
	case DB_UNDO_RECORD_TOO_BIG:
	case DB_ROW_IS_REFERENCED:
	case DB_NO_REFERENCED_ROW:
	case DB_CANNOT_ADD_CONSTRAINT:
	case DB_TOO_MANY_CONCURRENT_TRXS:
	case DB_OUT_OF_FILE_SPACE:
	case DB_READ_ONLY:
	case DB_FTS_INVALID_DOCID:
	case DB_INTERRUPTED:
	case DB_CANT_CREATE_GEOMETRY_OBJECT:
	case DB_TABLE_NOT_FOUND:
	case DB_DECRYPTION_FAILED:
	case DB_COMPUTE_VALUE_FAILED:
	rollback_to_savept:
		DBUG_EXECUTE_IF("row_mysql_crash_if_error", {
					log_buffer_flush_to_disk();
					DBUG_SUICIDE(); });
		if (savept) {
			/* Roll back the latest, possibly incomplete insertion
			or update */

			trx->rollback(savept);
		}
		if (!trx->bulk_insert) {
			/* MariaDB will roll back the latest SQL statement */
			break;
		}
		/* MariaDB will roll back the entire transaction. */
		trx->bulk_insert = false;
		trx->last_sql_stat_start.least_undo_no = 0;
		trx->savepoints_discard();
		break;
	case DB_LOCK_WAIT:
		err = lock_wait(thr);
		if (err != DB_SUCCESS) {
			goto handle_new_error;
		}

		*new_err = err;

		DBUG_RETURN(true);

	case DB_DEADLOCK:
	case DB_LOCK_TABLE_FULL:
	rollback:
		/* Roll back the whole transaction; this resolution was added
		to version 3.23.43 */

		trx->rollback();
		break;

	case DB_CORRUPTION:
	case DB_PAGE_CORRUPTED:
		ib::error() << "We detected index corruption in an InnoDB type"
			" table. You have to dump + drop + reimport the"
			" table or, in a case of widespread corruption,"
			" dump all InnoDB tables and recreate the whole"
			" tablespace. If the mysqld server crashes after"
			" the startup or when you dump the tables. "
			<< FORCE_RECOVERY_MSG;
		goto rollback_to_savept;
	case DB_FOREIGN_EXCEED_MAX_CASCADE:
		ib::error() << "Cannot delete/update rows with cascading"
			" foreign key constraints that exceed max depth of "
			<< FK_MAX_CASCADE_DEL << ". Please drop excessive"
			" foreign constraints and try again";
		goto rollback_to_savept;
	case DB_UNSUPPORTED:
		ib::error() << "Cannot delete/update rows with cascading"
			" foreign key constraints in timestamp-based temporal"
			" table. Please drop excessive"
			" foreign constraints and try again";
		goto rollback_to_savept;
	default:
		ib::fatal() << "Unknown error " << err;
	}

	if (dberr_t n_err = trx->error_state) {
		trx->error_state = DB_SUCCESS;
		*new_err = n_err;
	} else {
		*new_err = err;
	}

	DBUG_RETURN(false);
}

/********************************************************************//**
Create a prebuilt struct for a MySQL table handle.
@return own: a prebuilt struct */
row_prebuilt_t*
row_create_prebuilt(
/*================*/
	dict_table_t*	table,		/*!< in: Innobase table handle */
	ulint		mysql_row_len)	/*!< in: length in bytes of a row in
					the MySQL format */
{
	DBUG_ENTER("row_create_prebuilt");

	row_prebuilt_t*	prebuilt;
	mem_heap_t*	heap;
	dict_index_t*	clust_index;
	dict_index_t*	temp_index;
	dtuple_t*	ref;
	ulint		ref_len;
	uint		srch_key_len = 0;
	ulint		search_tuple_n_fields;

	search_tuple_n_fields = 2 * (dict_table_get_n_cols(table)
				     + dict_table_get_n_v_cols(table));

	clust_index = dict_table_get_first_index(table);

	/* Make sure that search_tuple is long enough for clustered index */
	ut_a(2 * unsigned(table->n_cols) >= unsigned(clust_index->n_fields)
	     - clust_index->table->n_dropped());

	ref_len = dict_index_get_n_unique(clust_index);


        /* Maximum size of the buffer needed for conversion of INTs from
	little endian format to big endian format in an index. An index
	can have maximum 16 columns (MAX_REF_PARTS) in it. Therfore
	Max size for PK: 16 * 8 bytes (BIGINT's size) = 128 bytes
	Max size Secondary index: 16 * 8 bytes + PK = 256 bytes. */
#define MAX_SRCH_KEY_VAL_BUFFER         2* (8 * MAX_REF_PARTS)

#define PREBUILT_HEAP_INITIAL_SIZE	\
	( \
	sizeof(*prebuilt) \
	/* allocd in this function */ \
	+ DTUPLE_EST_ALLOC(search_tuple_n_fields) \
	+ DTUPLE_EST_ALLOC(ref_len) \
	/* allocd in row_prebuild_sel_graph() */ \
	+ sizeof(sel_node_t) \
	+ sizeof(que_fork_t) \
	+ sizeof(que_thr_t) \
	/* allocd in row_get_prebuilt_update_vector() */ \
	+ sizeof(upd_node_t) \
	+ sizeof(upd_t) \
	+ sizeof(upd_field_t) \
	  * dict_table_get_n_cols(table) \
	+ sizeof(que_fork_t) \
	+ sizeof(que_thr_t) \
	/* allocd in row_get_prebuilt_insert_row() */ \
	+ sizeof(ins_node_t) \
	/* mysql_row_len could be huge and we are not \
	sure if this prebuilt instance is going to be \
	used in inserts */ \
	+ (mysql_row_len < 256 ? mysql_row_len : 0) \
	+ DTUPLE_EST_ALLOC(dict_table_get_n_cols(table) \
			   + dict_table_get_n_v_cols(table)) \
	+ sizeof(que_fork_t) \
	+ sizeof(que_thr_t) \
	+ sizeof(*prebuilt->pcur) \
	+ sizeof(*prebuilt->clust_pcur) \
	)

	/* Calculate size of key buffer used to store search key in
	InnoDB format. MySQL stores INTs in little endian format and
	InnoDB stores INTs in big endian format with the sign bit
	flipped. All other field types are stored/compared the same
	in MySQL and InnoDB, so we must create a buffer containing
	the INT key parts in InnoDB format.We need two such buffers
	since both start and end keys are used in records_in_range(). */

	for (temp_index = dict_table_get_first_index(table); temp_index;
	     temp_index = dict_table_get_next_index(temp_index)) {
		DBUG_EXECUTE_IF("innodb_srch_key_buffer_max_value",
			ut_a(temp_index->n_user_defined_cols
						== MAX_REF_PARTS););
		uint temp_len = 0;
		for (uint i = 0; i < temp_index->n_uniq; i++) {
			ulint type = temp_index->fields[i].col->mtype;
			if (type == DATA_INT) {
				temp_len +=
					temp_index->fields[i].fixed_len;
			}
		}
		srch_key_len = std::max(srch_key_len,temp_len);
	}

	ut_a(srch_key_len <= MAX_SRCH_KEY_VAL_BUFFER);

	DBUG_EXECUTE_IF("innodb_srch_key_buffer_max_value",
		ut_a(srch_key_len == MAX_SRCH_KEY_VAL_BUFFER););

	/* We allocate enough space for the objects that are likely to
	be created later in order to minimize the number of malloc()
	calls */
	heap = mem_heap_create(PREBUILT_HEAP_INITIAL_SIZE + 2 * srch_key_len);

	prebuilt = static_cast<row_prebuilt_t*>(
		mem_heap_zalloc(heap, sizeof(*prebuilt)));

	prebuilt->magic_n = ROW_PREBUILT_ALLOCATED;
	prebuilt->magic_n2 = ROW_PREBUILT_ALLOCATED;

	prebuilt->table = table;

	prebuilt->sql_stat_start = TRUE;
	prebuilt->heap = heap;

	prebuilt->srch_key_val_len = srch_key_len;
	if (prebuilt->srch_key_val_len) {
		prebuilt->srch_key_val1 = static_cast<byte*>(
			mem_heap_alloc(prebuilt->heap,
				       2 * prebuilt->srch_key_val_len));
		prebuilt->srch_key_val2 = prebuilt->srch_key_val1 +
						prebuilt->srch_key_val_len;
	} else {
		prebuilt->srch_key_val1 = NULL;
		prebuilt->srch_key_val2 = NULL;
	}

	prebuilt->pcur = static_cast<btr_pcur_t*>(
				mem_heap_zalloc(prebuilt->heap,
					       sizeof(btr_pcur_t)));
	prebuilt->clust_pcur = static_cast<btr_pcur_t*>(
					mem_heap_zalloc(prebuilt->heap,
						       sizeof(btr_pcur_t)));
	btr_pcur_reset(prebuilt->pcur);
	btr_pcur_reset(prebuilt->clust_pcur);

	prebuilt->select_lock_type = LOCK_NONE;
	prebuilt->stored_select_lock_type = LOCK_NONE_UNSET;

	prebuilt->search_tuple = dtuple_create(heap, search_tuple_n_fields);

	ref = dtuple_create(heap, ref_len);

	dict_index_copy_types(ref, clust_index, ref_len);

	prebuilt->clust_ref = ref;

	prebuilt->autoinc_error = DB_SUCCESS;
	prebuilt->autoinc_offset = 0;

	/* Default to 1, we will set the actual value later in
	ha_innobase::get_auto_increment(). */
	prebuilt->autoinc_increment = 1;

	prebuilt->autoinc_last_value = 0;

	/* During UPDATE and DELETE we need the doc id. */
	prebuilt->fts_doc_id = 0;

	prebuilt->mysql_row_len = mysql_row_len;

	prebuilt->fts_doc_id_in_read_set = 0;
	prebuilt->blob_heap = NULL;

	DBUG_RETURN(prebuilt);
}

/********************************************************************//**
Free a prebuilt struct for a MySQL table handle. */
void
row_prebuilt_free(
/*==============*/
	row_prebuilt_t*	prebuilt,	/*!< in, own: prebuilt struct */
	ibool		dict_locked)	/*!< in: TRUE=data dictionary locked */
{
	DBUG_ENTER("row_prebuilt_free");

	ut_a(prebuilt->magic_n == ROW_PREBUILT_ALLOCATED);
	ut_a(prebuilt->magic_n2 == ROW_PREBUILT_ALLOCATED);

	prebuilt->magic_n = ROW_PREBUILT_FREED;
	prebuilt->magic_n2 = ROW_PREBUILT_FREED;

	btr_pcur_reset(prebuilt->pcur);
	btr_pcur_reset(prebuilt->clust_pcur);

	ut_free(prebuilt->mysql_template);

	if (prebuilt->ins_graph) {
		que_graph_free_recursive(prebuilt->ins_graph);
	}

	if (prebuilt->sel_graph) {
		que_graph_free_recursive(prebuilt->sel_graph);
	}

	if (prebuilt->upd_graph) {
		que_graph_free_recursive(prebuilt->upd_graph);
	}

	if (prebuilt->blob_heap) {
		row_mysql_prebuilt_free_blob_heap(prebuilt);
	}

	if (prebuilt->old_vers_heap) {
		mem_heap_free(prebuilt->old_vers_heap);
	}

	if (prebuilt->fetch_cache[0] != NULL) {
		byte*	base = prebuilt->fetch_cache[0] - 4;
		byte*	ptr = base;

		for (ulint i = 0; i < MYSQL_FETCH_CACHE_SIZE; i++) {
			ulint	magic1 = mach_read_from_4(ptr);
			ut_a(magic1 == ROW_PREBUILT_FETCH_MAGIC_N);
			ptr += 4;

			byte*	row = ptr;
			ut_a(row == prebuilt->fetch_cache[i]);
			ptr += prebuilt->mysql_row_len;

			ulint	magic2 = mach_read_from_4(ptr);
			ut_a(magic2 == ROW_PREBUILT_FETCH_MAGIC_N);
			ptr += 4;
		}

		ut_free(base);
	}

	if (prebuilt->rtr_info) {
		rtr_clean_rtr_info(prebuilt->rtr_info, true);
	}
	if (prebuilt->table) {
		dict_table_close(prebuilt->table, dict_locked, FALSE);
	}

	mem_heap_free(prebuilt->heap);

	DBUG_VOID_RETURN;
}

/*********************************************************************//**
Updates the transaction pointers in query graphs stored in the prebuilt
struct. */
void
row_update_prebuilt_trx(
/*====================*/
	row_prebuilt_t*	prebuilt,	/*!< in/out: prebuilt struct
					in MySQL handle */
	trx_t*		trx)		/*!< in: transaction handle */
{
	ut_a(trx->magic_n == TRX_MAGIC_N);
	ut_a(prebuilt->magic_n == ROW_PREBUILT_ALLOCATED);
	ut_a(prebuilt->magic_n2 == ROW_PREBUILT_ALLOCATED);

	prebuilt->trx = trx;

	if (prebuilt->ins_graph) {
		prebuilt->ins_graph->trx = trx;
	}

	if (prebuilt->upd_graph) {
		prebuilt->upd_graph->trx = trx;
	}

	if (prebuilt->sel_graph) {
		prebuilt->sel_graph->trx = trx;
	}
}

/*********************************************************************//**
Gets pointer to a prebuilt dtuple used in insertions. If the insert graph
has not yet been built in the prebuilt struct, then this function first
builds it.
@return prebuilt dtuple; the column type information is also set in it */
static
dtuple_t*
row_get_prebuilt_insert_row(
/*========================*/
	row_prebuilt_t*	prebuilt)	/*!< in: prebuilt struct in MySQL
					handle */
{
	dict_table_t*		table	= prebuilt->table;

	ut_ad(prebuilt && table && prebuilt->trx);

	if (prebuilt->ins_node != 0) {

		/* Check if indexes have been dropped or added and we
		may need to rebuild the row insert template. */

		if (prebuilt->trx_id == table->def_trx_id
		    && prebuilt->ins_node->entry_list.size()
		    == UT_LIST_GET_LEN(table->indexes)) {
			return(prebuilt->ins_node->row);
		}

		ut_ad(prebuilt->trx_id < table->def_trx_id);

		que_graph_free_recursive(prebuilt->ins_graph);

		prebuilt->ins_graph = 0;
	}

	/* Create an insert node and query graph to the prebuilt struct */

	ins_node_t*		node;

	node = ins_node_create(INS_DIRECT, table, prebuilt->heap);

	prebuilt->ins_node = node;

	if (prebuilt->ins_upd_rec_buff == 0) {
		prebuilt->ins_upd_rec_buff = static_cast<byte*>(
			mem_heap_alloc(
				prebuilt->heap,
				DICT_TF2_FLAG_IS_SET(prebuilt->table,
						     DICT_TF2_FTS_HAS_DOC_ID)
				? prebuilt->mysql_row_len + 8/* FTS_DOC_ID */
				: prebuilt->mysql_row_len));
	}

	dtuple_t*	row;

	row = dtuple_create_with_vcol(
			prebuilt->heap, dict_table_get_n_cols(table),
			dict_table_get_n_v_cols(table));

	dict_table_copy_types(row, table);

	ins_node_set_new_row(node, row);
	que_thr_t* fork = pars_complete_graph_for_exec(
		node, prebuilt->trx, prebuilt->heap, prebuilt);
	fork->state = QUE_THR_RUNNING;

	prebuilt->ins_graph = static_cast<que_fork_t*>(
		que_node_get_parent(fork));

	prebuilt->ins_graph->state = QUE_FORK_ACTIVE;

	prebuilt->trx_id = table->def_trx_id;

	return(prebuilt->ins_node->row);
}

/*********************************************************************//**
Sets an AUTO_INC type lock on the table mentioned in prebuilt. The
AUTO_INC lock gives exclusive access to the auto-inc counter of the
table. The lock is reserved only for the duration of an SQL statement.
It is not compatible with another AUTO_INC or exclusive lock on the
table.
@return error code or DB_SUCCESS */
dberr_t
row_lock_table_autoinc_for_mysql(
/*=============================*/
	row_prebuilt_t*	prebuilt)	/*!< in: prebuilt struct in the MySQL
					table handle */
{
	trx_t*			trx	= prebuilt->trx;
	ins_node_t*		node	= prebuilt->ins_node;
	const dict_table_t*	table	= prebuilt->table;
	que_thr_t*		thr;
	dberr_t			err;

	/* If we already hold an AUTOINC lock on the table then do nothing.
	Note: We peek at the value of the current owner without acquiring
	lock_sys.latch. */
	if (trx == table->autoinc_trx) {

		return(DB_SUCCESS);
	}

	trx->op_info = "setting auto-inc lock";

	row_get_prebuilt_insert_row(prebuilt);
	node = prebuilt->ins_node;

	/* We use the insert query graph as the dummy graph needed
	in the lock module call */

	thr = que_fork_get_first_thr(prebuilt->ins_graph);

	do {
		thr->run_node = node;
		thr->prev_node = node;

		/* It may be that the current session has not yet started
		its transaction, or it has been committed: */

		trx_start_if_not_started_xa(trx, true);

		err = lock_table(prebuilt->table, LOCK_AUTO_INC, thr);

		trx->error_state = err;
	} while (err != DB_SUCCESS
		 && row_mysql_handle_errors(&err, trx, thr, NULL));

	trx->op_info = "";

	return(err);
}

/** Lock a table.
@param[in,out]	prebuilt	table handle
@return error code or DB_SUCCESS */
dberr_t
row_lock_table(row_prebuilt_t* prebuilt)
{
	trx_t*		trx		= prebuilt->trx;
	que_thr_t*	thr;
	dberr_t		err;

	trx->op_info = "setting table lock";

	if (prebuilt->sel_graph == NULL) {
		/* Build a dummy select query graph */
		row_prebuild_sel_graph(prebuilt);
	}

	/* We use the select query graph as the dummy graph needed
	in the lock module call */

	thr = que_fork_get_first_thr(prebuilt->sel_graph);

	do {
		thr->run_node = thr;
		thr->prev_node = thr->common.parent;

		/* It may be that the current session has not yet started
		its transaction, or it has been committed: */

		trx_start_if_not_started_xa(trx, false);

		err = lock_table(prebuilt->table, static_cast<lock_mode>(
					 prebuilt->select_lock_type), thr);
		trx->error_state = err;
	} while (err != DB_SUCCESS
		 && row_mysql_handle_errors(&err, trx, thr, NULL));

	trx->op_info = "";

	return(err);
}

/** Determine is tablespace encrypted but decryption failed, is table corrupted
or is tablespace .ibd file missing.
@param[in]	table		Table
@param[in]	trx		Transaction
@param[in]	push_warning	true if we should push warning to user
@retval	DB_DECRYPTION_FAILED	table is encrypted but decryption failed
@retval	DB_CORRUPTION		table is corrupted
@retval	DB_TABLESPACE_NOT_FOUND	tablespace .ibd file not found */
static
dberr_t
row_mysql_get_table_status(
	const dict_table_t*	table,
	trx_t*			trx,
	bool 			push_warning = true)
{
	dberr_t err;
	if (const fil_space_t* space = table->space) {
		if (space->crypt_data && space->crypt_data->is_encrypted()) {
			// maybe we cannot access the table due to failing
			// to decrypt
			if (push_warning) {
				ib_push_warning(trx, DB_DECRYPTION_FAILED,
					"Table %s in tablespace %lu encrypted."
					"However key management plugin or used key_id is not found or"
					" used encryption algorithm or method does not match.",
					table->name.m_name, table->space);
			}

			err = DB_DECRYPTION_FAILED;
		} else {
			if (push_warning) {
				ib_push_warning(trx, DB_CORRUPTION,
					"Table %s in tablespace %lu corrupted.",
					table->name.m_name, table->space);
			}

			err = DB_CORRUPTION;
		}
	} else {
		ib::error() << ".ibd file is missing for table "
			<< table->name;
		err = DB_TABLESPACE_NOT_FOUND;
	}

	return(err);
}

/** Does an insert for MySQL.
@param[in]	mysql_rec	row in the MySQL format
@param[in,out]	prebuilt	prebuilt struct in MySQL handle
@return error code or DB_SUCCESS */
dberr_t
row_insert_for_mysql(
	const byte*	mysql_rec,
	row_prebuilt_t*	prebuilt,
	ins_mode_t	ins_mode)
{
	trx_savept_t	savept;
	que_thr_t*	thr;
	dberr_t		err;
	ibool		was_lock_wait;
	trx_t*		trx		= prebuilt->trx;
	ins_node_t*	node		= prebuilt->ins_node;
	dict_table_t*	table		= prebuilt->table;

	/* FIX_ME: This blob heap is used to compensate an issue in server
	for virtual column blob handling */
	mem_heap_t*	blob_heap = NULL;

	ut_ad(trx);
	ut_a(prebuilt->magic_n == ROW_PREBUILT_ALLOCATED);
	ut_a(prebuilt->magic_n2 == ROW_PREBUILT_ALLOCATED);

	if (!prebuilt->table->space) {

		ib::error() << "The table " << prebuilt->table->name
			<< " doesn't have a corresponding tablespace, it was"
			" discarded.";

		return(DB_TABLESPACE_DELETED);

	} else if (!prebuilt->table->is_readable()) {
		return(row_mysql_get_table_status(prebuilt->table, trx, true));
	} else if (high_level_read_only) {
		return(DB_READ_ONLY);
	}

	DBUG_EXECUTE_IF("mark_table_corrupted", {
		/* Mark the table corrupted for the clustered index */
		dict_index_t*	index = dict_table_get_first_index(table);
		ut_ad(dict_index_is_clust(index));
		dict_set_corrupted(index, trx, "INSERT TABLE"); });

	if (dict_table_is_corrupted(table)) {

		ib::error() << "Table " << table->name << " is corrupt.";
		return(DB_TABLE_CORRUPT);
	}

	trx->op_info = "inserting";

	row_mysql_delay_if_needed();

	if (!table->no_rollback()) {
		trx_start_if_not_started_xa(trx, true);
	}

	row_get_prebuilt_insert_row(prebuilt);
	node = prebuilt->ins_node;

	row_mysql_convert_row_to_innobase(node->row, prebuilt, mysql_rec,
					  &blob_heap);

	if (ins_mode != ROW_INS_NORMAL) {
          node->vers_update_end(prebuilt, ins_mode == ROW_INS_HISTORICAL);
        }

	/* Because we now allow multiple INSERT into the same
	initially empty table in bulk insert mode, on error we must
	roll back to the start of the transaction. For correctness, it
	would suffice to roll back to the start of the first insert
	into this empty table, but we will keep it simple and efficient. */
	savept.least_undo_no = trx->bulk_insert ? 0 : trx->undo_no;

	thr = que_fork_get_first_thr(prebuilt->ins_graph);

	if (prebuilt->sql_stat_start) {
		node->state = INS_NODE_SET_IX_LOCK;
		prebuilt->sql_stat_start = FALSE;
	} else {
		node->state = INS_NODE_ALLOC_ROW_ID;
		node->trx_id = trx->id;
	}

run_again:
	thr->run_node = node;
	thr->prev_node = node;

	row_ins_step(thr);

	DEBUG_SYNC_C("ib_after_row_insert_step");

	err = trx->error_state;

	if (err != DB_SUCCESS) {
error_exit:
		/* FIXME: What's this ? */
		thr->lock_state = QUE_THR_LOCK_ROW;

		was_lock_wait = row_mysql_handle_errors(
			&err, trx, thr, &savept);

		thr->lock_state = QUE_THR_LOCK_NOLOCK;

		if (was_lock_wait) {
			ut_ad(node->state == INS_NODE_INSERT_ENTRIES
			      || node->state == INS_NODE_ALLOC_ROW_ID
			      || node->state == INS_NODE_SET_IX_LOCK);
			goto run_again;
		}

		trx->op_info = "";

		if (blob_heap != NULL) {
			mem_heap_free(blob_heap);
		}

		return(err);
	}

	if (dict_table_has_fts_index(table)) {
		doc_id_t	doc_id;

		/* Extract the doc id from the hidden FTS column */
		doc_id = fts_get_doc_id_from_row(table, node->row);

		if (doc_id <= 0) {
			ib::error() << "FTS_DOC_ID must be larger than 0 for table "
				    << table->name;
			err = DB_FTS_INVALID_DOCID;
			trx->error_state = DB_FTS_INVALID_DOCID;
			goto error_exit;
		}

		if (!DICT_TF2_FLAG_IS_SET(table, DICT_TF2_FTS_HAS_DOC_ID)) {
			doc_id_t	next_doc_id
				= table->fts->cache->next_doc_id;

			if (doc_id < next_doc_id) {
				ib::error() << "FTS_DOC_ID must be larger than "
					<< next_doc_id - 1 << " for table "
					<< table->name;

				err = DB_FTS_INVALID_DOCID;
				trx->error_state = DB_FTS_INVALID_DOCID;
				goto error_exit;
			}

			/* Difference between Doc IDs are restricted within
			4 bytes integer. See fts_get_encoded_len(). Consecutive
			doc_ids difference should not exceed
			FTS_DOC_ID_MAX_STEP value. */

			if (doc_id - next_doc_id >= FTS_DOC_ID_MAX_STEP) {
				 ib::error() << "Doc ID " << doc_id
					<< " is too big. Its difference with"
					" largest used Doc ID "
					<< next_doc_id - 1 << " cannot"
					" exceed or equal to "
					<< FTS_DOC_ID_MAX_STEP;
				err = DB_FTS_INVALID_DOCID;
				trx->error_state = DB_FTS_INVALID_DOCID;
				goto error_exit;
			}
		}

		if (table->skip_alter_undo) {
			if (trx->fts_trx == NULL) {
				trx->fts_trx = fts_trx_create(trx);
			}

			fts_trx_table_t ftt;
			ftt.table = table;
			ftt.fts_trx = trx->fts_trx;

			fts_add_doc_from_tuple(&ftt, doc_id, node->row);
		} else {
			/* Pass NULL for the columns affected, since an INSERT affects
			all FTS indexes. */
			fts_trx_add_op(trx, table, doc_id, FTS_INSERT, NULL);
		}
	}

	if (table->is_system_db) {
		srv_stats.n_system_rows_inserted.inc(size_t(trx->id));
	} else {
		srv_stats.n_rows_inserted.inc(size_t(trx->id));
	}

	/* Not protected by dict_sys.mutex for performance
	reasons, we would rather get garbage in stat_n_rows (which is
	just an estimate anyway) than protecting the following code
	with a latch. */
	dict_table_n_rows_inc(table);

	if (prebuilt->clust_index_was_generated) {
		/* set row id to prebuilt */
		memcpy(prebuilt->row_id, node->sys_buf, DATA_ROW_ID_LEN);
	}

	dict_stats_update_if_needed(table, *trx);
	trx->op_info = "";

	if (blob_heap != NULL) {
		mem_heap_free(blob_heap);
	}

	return(err);
}

/*********************************************************************//**
Builds a dummy query graph used in selects. */
void
row_prebuild_sel_graph(
/*===================*/
	row_prebuilt_t*	prebuilt)	/*!< in: prebuilt struct in MySQL
					handle */
{
	sel_node_t*	node;

	ut_ad(prebuilt && prebuilt->trx);

	if (prebuilt->sel_graph == NULL) {

		node = sel_node_create(prebuilt->heap);

		que_thr_t* fork = pars_complete_graph_for_exec(
			node, prebuilt->trx, prebuilt->heap, prebuilt);
		fork->state = QUE_THR_RUNNING;

		prebuilt->sel_graph = static_cast<que_fork_t*>(
			que_node_get_parent(fork));

		prebuilt->sel_graph->state = QUE_FORK_ACTIVE;
	}
}

/*********************************************************************//**
Creates an query graph node of 'update' type to be used in the MySQL
interface.
@return own: update node */
upd_node_t*
row_create_update_node_for_mysql(
/*=============================*/
	dict_table_t*	table,	/*!< in: table to update */
	mem_heap_t*	heap)	/*!< in: mem heap from which allocated */
{
	upd_node_t*	node;

	DBUG_ENTER("row_create_update_node_for_mysql");

	node = upd_node_create(heap);

	node->in_mysql_interface = true;
	node->is_delete = NO_DELETE;
	node->searched_update = FALSE;
	node->select = NULL;
	node->pcur = btr_pcur_create_for_mysql();

	DBUG_PRINT("info", ("node: %p, pcur: %p", node, node->pcur));

	node->table = table;

	node->update = upd_create(dict_table_get_n_cols(table)
				  + dict_table_get_n_v_cols(table), heap);

	node->update_n_fields = dict_table_get_n_cols(table);

	UT_LIST_INIT(node->columns, &sym_node_t::col_var_list);

	node->has_clust_rec_x_lock = TRUE;
	node->cmpl_info = 0;

	node->table_sym = NULL;
	node->col_assign_list = NULL;

	DBUG_RETURN(node);
}

/*********************************************************************//**
Gets pointer to a prebuilt update vector used in updates. If the update
graph has not yet been built in the prebuilt struct, then this function
first builds it.
@return prebuilt update vector */
upd_t*
row_get_prebuilt_update_vector(
/*===========================*/
	row_prebuilt_t*	prebuilt)	/*!< in: prebuilt struct in MySQL
					handle */
{
	if (prebuilt->upd_node == NULL) {

		/* Not called before for this handle: create an update node
		and query graph to the prebuilt struct */

		prebuilt->upd_node = row_create_update_node_for_mysql(
			prebuilt->table, prebuilt->heap);

		prebuilt->upd_graph = static_cast<que_fork_t*>(
			que_node_get_parent(
				pars_complete_graph_for_exec(
					prebuilt->upd_node,
					prebuilt->trx, prebuilt->heap,
					prebuilt)));

		prebuilt->upd_graph->state = QUE_FORK_ACTIVE;
	}

	return(prebuilt->upd_node->update);
}

/********************************************************************
Handle an update of a column that has an FTS index. */
static
void
row_fts_do_update(
/*==============*/
	trx_t*		trx,		/* in: transaction */
	dict_table_t*	table,		/* in: Table with FTS index */
	doc_id_t	old_doc_id,	/* in: old document id */
	doc_id_t	new_doc_id)	/* in: new document id */
{
	if(trx->fts_next_doc_id) {
		fts_trx_add_op(trx, table, old_doc_id, FTS_DELETE, NULL);
		if(new_doc_id != FTS_NULL_DOC_ID)
		fts_trx_add_op(trx, table, new_doc_id, FTS_INSERT, NULL);
	}
}

/************************************************************************
Handles FTS matters for an update or a delete.
NOTE: should not be called if the table does not have an FTS index. .*/
static
dberr_t
row_fts_update_or_delete(
/*=====================*/
	row_prebuilt_t*	prebuilt)	/* in: prebuilt struct in MySQL
					handle */
{
	trx_t*		trx = prebuilt->trx;
	dict_table_t*	table = prebuilt->table;
	upd_node_t*	node = prebuilt->upd_node;
	doc_id_t	old_doc_id = prebuilt->fts_doc_id;

	DBUG_ENTER("row_fts_update_or_delete");

	ut_a(dict_table_has_fts_index(prebuilt->table));

	/* Deletes are simple; get them out of the way first. */
	if (node->is_delete == PLAIN_DELETE) {
		/* A delete affects all FTS indexes, so we pass NULL */
		fts_trx_add_op(trx, table, old_doc_id, FTS_DELETE, NULL);
	} else {
		doc_id_t	new_doc_id;
		new_doc_id = fts_read_doc_id((byte*) &trx->fts_next_doc_id);

		if (new_doc_id == 0) {
			ib::error() << "InnoDB FTS: Doc ID cannot be 0";
			return(DB_FTS_INVALID_DOCID);
		}
		row_fts_do_update(trx, table, old_doc_id, new_doc_id);
	}

	DBUG_RETURN(DB_SUCCESS);
}

/*********************************************************************//**
Initialize the Doc ID system for FK table with FTS index */
static
void
init_fts_doc_id_for_ref(
/*====================*/
	dict_table_t*	table,		/*!< in: table */
	ulint*		depth)		/*!< in: recusive call depth */
{
	table->fk_max_recusive_level = 0;

	/* Limit on tables involved in cascading delete/update */
	if (++*depth > FK_MAX_CASCADE_DEL) {
		return;
	}

	/* Loop through this table's referenced list and also
	recursively traverse each table's foreign table list */
	for (dict_foreign_t* foreign : table->referenced_set) {
		ut_ad(foreign->foreign_table);

		if (foreign->foreign_table->fts) {
			fts_init_doc_id(foreign->foreign_table);
		}

		if (foreign->foreign_table != table
		    && !foreign->foreign_table->referenced_set.empty()) {
			init_fts_doc_id_for_ref(
				foreign->foreign_table, depth);
		}
	}
}

/** Does an update or delete of a row for MySQL.
@param[in,out]	prebuilt	prebuilt struct in MySQL handle
@return error code or DB_SUCCESS */
dberr_t
row_update_for_mysql(row_prebuilt_t* prebuilt)
{
	trx_savept_t	savept;
	dberr_t		err;
	que_thr_t*	thr;
	dict_index_t*	clust_index;
	upd_node_t*	node;
	dict_table_t*	table		= prebuilt->table;
	trx_t*		trx		= prebuilt->trx;
	ulint		fk_depth	= 0;

	DBUG_ENTER("row_update_for_mysql");

	ut_ad(trx);
	ut_a(prebuilt->magic_n == ROW_PREBUILT_ALLOCATED);
	ut_a(prebuilt->magic_n2 == ROW_PREBUILT_ALLOCATED);
	ut_a(prebuilt->template_type == ROW_MYSQL_WHOLE_ROW);
	ut_ad(table->stat_initialized);

	if (!table->is_readable()) {
		return(row_mysql_get_table_status(table, trx, true));
	}

	if (high_level_read_only) {
		return(DB_READ_ONLY);
	}

	DEBUG_SYNC_C("innodb_row_update_for_mysql_begin");

	trx->op_info = "updating or deleting";

	row_mysql_delay_if_needed();

	init_fts_doc_id_for_ref(table, &fk_depth);

	if (!table->no_rollback()) {
		trx_start_if_not_started_xa(trx, true);
	}

	node = prebuilt->upd_node;
	const bool is_delete = node->is_delete == PLAIN_DELETE;
	ut_ad(node->table == table);

	clust_index = dict_table_get_first_index(table);

	btr_pcur_copy_stored_position(node->pcur,
				      prebuilt->pcur->btr_cur.index
				      == clust_index
				      ? prebuilt->pcur
				      : prebuilt->clust_pcur);

	ut_a(node->pcur->rel_pos == BTR_PCUR_ON);

	/* MySQL seems to call rnd_pos before updating each row it
	has cached: we can get the correct cursor position from
	prebuilt->pcur; NOTE that we cannot build the row reference
	from mysql_rec if the clustered index was automatically
	generated for the table: MySQL does not know anything about
	the row id used as the clustered index key */

	savept.least_undo_no = trx->undo_no;

	thr = que_fork_get_first_thr(prebuilt->upd_graph);

	node->state = UPD_NODE_UPDATE_CLUSTERED;

	ut_ad(!prebuilt->sql_stat_start);

	ut_ad(!prebuilt->versioned_write || node->table->versioned());

	if (prebuilt->versioned_write) {
		if (node->is_delete == VERSIONED_DELETE) {
                  node->vers_make_delete(trx);
                } else if (node->update->affects_versioned()) {
                  node->vers_make_update(trx);
                }
	}

	for (;;) {
		thr->run_node = node;
		thr->prev_node = node;
		thr->fk_cascade_depth = 0;

		row_upd_step(thr);

		err = trx->error_state;

		if (err == DB_SUCCESS) {
			break;
		}

		if (err == DB_RECORD_NOT_FOUND) {
			trx->error_state = DB_SUCCESS;
			goto error;
		}

		thr->lock_state= QUE_THR_LOCK_ROW;

		DEBUG_SYNC(trx->mysql_thd, "row_update_for_mysql_error");

		bool was_lock_wait = row_mysql_handle_errors(
			&err, trx, thr, &savept);
		thr->lock_state= QUE_THR_LOCK_NOLOCK;

		if (!was_lock_wait) {
			goto error;
		}
	}

	if (dict_table_has_fts_index(table)
	    && trx->fts_next_doc_id != UINT64_UNDEFINED) {
		err = row_fts_update_or_delete(prebuilt);
		if (UNIV_UNLIKELY(err != DB_SUCCESS)) {
			ut_ad("unexpected error" == 0);
			goto error;
		}
	}

	/* Completed cascading operations (if any) */
	bool	update_statistics;
	ut_ad(is_delete == (node->is_delete == PLAIN_DELETE));

	if (is_delete) {
		/* Not protected by dict_sys.mutex for performance
		reasons, we would rather get garbage in stat_n_rows (which is
		just an estimate anyway) than protecting the following code
		with a latch. */
		dict_table_n_rows_dec(prebuilt->table);

		if (table->is_system_db) {
			srv_stats.n_system_rows_deleted.inc(size_t(trx->id));
		} else {
			srv_stats.n_rows_deleted.inc(size_t(trx->id));
		}

		update_statistics = !srv_stats_include_delete_marked;
	} else {
		if (table->is_system_db) {
			srv_stats.n_system_rows_updated.inc(size_t(trx->id));
		} else {
			srv_stats.n_rows_updated.inc(size_t(trx->id));
		}

		update_statistics
			= !(node->cmpl_info & UPD_NODE_NO_ORD_CHANGE);
	}

	if (update_statistics) {
		dict_stats_update_if_needed(prebuilt->table, *trx);
	} else {
		/* Always update the table modification counter. */
		prebuilt->table->stat_modified_counter++;
	}

error:
	trx->op_info = "";
	DBUG_RETURN(err);
}

/** This can only be used when the current transaction is at
READ COMMITTED or READ UNCOMMITTED isolation level.
Before calling this function row_search_for_mysql() must have
initialized prebuilt->new_rec_locks to store the information which new
record locks really were set. This function removes a newly set
clustered index record lock under prebuilt->pcur or
prebuilt->clust_pcur.  Thus, this implements a 'mini-rollback' that
releases the latest clustered index record lock we set.
@param[in,out]	prebuilt		prebuilt struct in MySQL handle
@param[in]	has_latches_on_recs	TRUE if called so that we have the
					latches on the records under pcur
					and clust_pcur, and we do not need
					to reposition the cursors. */
void
row_unlock_for_mysql(
	row_prebuilt_t*	prebuilt,
	ibool		has_latches_on_recs)
{
	btr_pcur_t*	pcur		= prebuilt->pcur;
	btr_pcur_t*	clust_pcur	= prebuilt->clust_pcur;
	trx_t*		trx		= prebuilt->trx;

	ut_ad(prebuilt != NULL);
	ut_ad(trx != NULL);
	ut_ad(trx->isolation_level <= TRX_ISO_READ_COMMITTED);

	if (dict_index_is_spatial(prebuilt->index)) {
		return;
	}

	trx->op_info = "unlock_row";

	if (prebuilt->new_rec_locks >= 1) {

		const rec_t*	rec;
		dict_index_t*	index;
		trx_id_t	rec_trx_id;
		mtr_t		mtr;

		mtr_start(&mtr);

		/* Restore the cursor position and find the record */

		if (!has_latches_on_recs) {
			btr_pcur_restore_position(BTR_SEARCH_LEAF, pcur, &mtr);
		}

		rec = btr_pcur_get_rec(pcur);
		index = btr_pcur_get_btr_cur(pcur)->index;

		if (prebuilt->new_rec_locks >= 2) {
			/* Restore the cursor position and find the record
			in the clustered index. */

			if (!has_latches_on_recs) {
				btr_pcur_restore_position(BTR_SEARCH_LEAF,
							  clust_pcur, &mtr);
			}

			rec = btr_pcur_get_rec(clust_pcur);
			index = btr_pcur_get_btr_cur(clust_pcur)->index;
		}

		if (!dict_index_is_clust(index)) {
			/* This is not a clustered index record.  We
			do not know how to unlock the record. */
			goto no_unlock;
		}

		/* If the record has been modified by this
		transaction, do not unlock it. */

		if (index->trx_id_offset) {
			rec_trx_id = trx_read_trx_id(rec
						     + index->trx_id_offset);
		} else {
			mem_heap_t*	heap			= NULL;
			rec_offs offsets_[REC_OFFS_NORMAL_SIZE];
			rec_offs* offsets				= offsets_;

			rec_offs_init(offsets_);
			offsets = rec_get_offsets(rec, index, offsets,
						  index->n_core_fields,
						  ULINT_UNDEFINED, &heap);

			rec_trx_id = row_get_rec_trx_id(rec, index, offsets);

			if (UNIV_LIKELY_NULL(heap)) {
				mem_heap_free(heap);
			}
		}

		if (rec_trx_id != trx->id) {
			/* We did not update the record: unlock it */

			rec = btr_pcur_get_rec(pcur);

			lock_rec_unlock(
				trx,
				btr_pcur_get_block(pcur)->page.id(),
				rec,
				static_cast<enum lock_mode>(
					prebuilt->select_lock_type));

			if (prebuilt->new_rec_locks >= 2) {
				rec = btr_pcur_get_rec(clust_pcur);

				lock_rec_unlock(
					trx,
					btr_pcur_get_block(clust_pcur)
					->page.id(),
					rec,
					static_cast<enum lock_mode>(
						prebuilt->select_lock_type));
			}
		}
no_unlock:
		mtr_commit(&mtr);
	}

	trx->op_info = "";
}

/** Write query start time as SQL field data to a buffer. Needed by InnoDB.
@param	thd	Thread object
@param	buf	Buffer to hold start time data */
void thd_get_query_start_data(THD *thd, char *buf);

/** Insert history row when evaluating foreign key referential action.

1. Create new dtuple_t 'row' from node->historical_row;
2. Update its row_end to current timestamp;
3. Insert it to a table;
4. Update table statistics.

This is used in UPDATE CASCADE/SET NULL of a system versioned referenced table.

node->historical_row: dtuple_t containing pointers of row changed by refertial
action.

@param[in]	thr	current query thread
@param[in]	node	a node which just updated a row in a foreign table
@return DB_SUCCESS or some error */
static dberr_t row_update_vers_insert(que_thr_t* thr, upd_node_t* node)
{
	trx_t* trx = thr_get_trx(thr);
	dfield_t* row_end;
	char row_end_data[8];
	dict_table_t* table = node->table;
	const unsigned zip_size = table->space->zip_size();
	ut_ad(table->versioned());

	dtuple_t*       row;
	const ulint     n_cols        = dict_table_get_n_cols(table);
	const ulint     n_v_cols      = dict_table_get_n_v_cols(table);

	ut_ad(n_cols == dtuple_get_n_fields(node->historical_row));
	ut_ad(n_v_cols == dtuple_get_n_v_fields(node->historical_row));

	row = dtuple_create_with_vcol(node->historical_heap, n_cols, n_v_cols);

	dict_table_copy_types(row, table);

	ins_node_t* insert_node =
		ins_node_create(INS_DIRECT, table, node->historical_heap);

	if (!insert_node) {
		trx->error_state = DB_OUT_OF_MEMORY;
		goto exit;
	}

	insert_node->common.parent = thr;
	ins_node_set_new_row(insert_node, row);

	ut_ad(n_cols > DATA_N_SYS_COLS);
	// Exclude DB_ROW_ID, DB_TRX_ID, DB_ROLL_PTR
	for (ulint i = 0; i < n_cols - DATA_N_SYS_COLS; i++) {
		dfield_t *src= dtuple_get_nth_field(node->historical_row, i);
		dfield_t *dst= dtuple_get_nth_field(row, i);
		dfield_copy(dst, src);
		if (dfield_is_ext(src)) {
			byte *field_data
				= static_cast<byte*>(dfield_get_data(src));
			ulint ext_len;
			ulint field_len = dfield_get_len(src);

			ut_a(field_len >= BTR_EXTERN_FIELD_REF_SIZE);

			ut_a(memcmp(field_data + field_len
				     - BTR_EXTERN_FIELD_REF_SIZE,
				     field_ref_zero,
				     BTR_EXTERN_FIELD_REF_SIZE));

			byte *data = btr_copy_externally_stored_field(
				&ext_len, field_data, zip_size, field_len,
				node->historical_heap);
			dfield_set_data(dst, data, ext_len);
		}
	}

	for (ulint i = 0; i < n_v_cols; i++) {
		dfield_t *dst= dtuple_get_nth_v_field(row, i);
		dfield_t *src= dtuple_get_nth_v_field(node->historical_row, i);
		dfield_copy(dst, src);
	}

	node->historical_row = NULL;

	row_end = dtuple_get_nth_field(row, table->vers_end);
	if (dict_table_get_nth_col(table, table->vers_end)->vers_native()) {
		mach_write_to_8(row_end_data, trx->id);
		dfield_set_data(row_end, row_end_data, 8);
	} else {
		thd_get_query_start_data(trx->mysql_thd, row_end_data);
		dfield_set_data(row_end, row_end_data, 7);
	}

	for (;;) {
		thr->run_node = insert_node;
		thr->prev_node = insert_node;

		row_ins_step(thr);

		switch (trx->error_state) {
		case DB_LOCK_WAIT:
			if (lock_wait(thr) == DB_SUCCESS) {
				continue;
			}

			/* fall through */
		default:
			/* Other errors are handled for the parent node. */
			thr->fk_cascade_depth = 0;
			goto exit;

		case DB_SUCCESS:
			srv_stats.n_rows_inserted.inc(
				static_cast<size_t>(trx->id));
			dict_stats_update_if_needed(table, *trx);
			goto exit;
		}
	}
exit:
	que_graph_free_recursive(insert_node);
	mem_heap_free(node->historical_heap);
	node->historical_heap = NULL;
	return trx->error_state;
}

/**********************************************************************//**
Does a cascaded delete or set null in a foreign key operation.
@return error code or DB_SUCCESS */
dberr_t
row_update_cascade_for_mysql(
/*=========================*/
        que_thr_t*      thr,    /*!< in: query thread */
        upd_node_t*     node,   /*!< in: update node used in the cascade
                                or set null operation */
        dict_table_t*   table)  /*!< in: table where we do the operation */
{
        /* Increment fk_cascade_depth to record the recursive call depth on
        a single update/delete that affects multiple tables chained
        together with foreign key relations. */

        if (++thr->fk_cascade_depth > FK_MAX_CASCADE_DEL) {
                return(DB_FOREIGN_EXCEED_MAX_CASCADE);
        }

	const trx_t* trx = thr_get_trx(thr);

	if (table->versioned()) {
		if (node->is_delete == PLAIN_DELETE) {
                  node->vers_make_delete(trx);
                } else if (node->update->affects_versioned()) {
			dberr_t err = row_update_vers_insert(thr, node);
			if (err != DB_SUCCESS) {
				return err;
			}
                        node->vers_make_update(trx);
                }
	}

	for (;;) {
		thr->run_node = node;
		thr->prev_node = node;

		DEBUG_SYNC_C("foreign_constraint_update_cascade");
		{
			TABLE *mysql_table = thr->prebuilt->m_mysql_table;
			thr->prebuilt->m_mysql_table = NULL;
			row_upd_step(thr);
			thr->prebuilt->m_mysql_table = mysql_table;
		}

		switch (trx->error_state) {
		case DB_LOCK_WAIT:
			if (lock_wait(thr) == DB_SUCCESS) {
				continue;
			}

			/* fall through */
		default:
			/* Other errors are handled for the parent node. */
			thr->fk_cascade_depth = 0;
			return trx->error_state;

		case DB_SUCCESS:
			thr->fk_cascade_depth = 0;
			bool stats;

			if (node->is_delete == PLAIN_DELETE) {
				/* Not protected by dict_sys.mutex for
				performance reasons, we would rather
				get garbage in stat_n_rows (which is
				just an estimate anyway) than
				protecting the following code with a
				latch. */
				dict_table_n_rows_dec(node->table);

				stats = !srv_stats_include_delete_marked;
				srv_stats.n_rows_deleted.inc(size_t(trx->id));
			} else {
				stats = !(node->cmpl_info
					  & UPD_NODE_NO_ORD_CHANGE);
				srv_stats.n_rows_updated.inc(size_t(trx->id));
			}

			if (stats) {
				dict_stats_update_if_needed(node->table, *trx);
			} else {
				/* Always update the table
				modification counter. */
				node->table->stat_modified_counter++;
			}

			return(DB_SUCCESS);
		}
	}
}

/*********************************************************************//**
Locks the data dictionary exclusively for performing a table create or other
data dictionary modification operation. */
void
row_mysql_lock_data_dictionary_func(
/*================================*/
#ifdef UNIV_PFS_RWLOCK
	const char*	file,	/*!< in: file name */
	unsigned	line,	/*!< in: line number */
#endif
	trx_t*		trx)	/*!< in/out: transaction */
{
	ut_ad(trx->dict_operation_lock_mode == 0);
	dict_sys.lock(SRW_LOCK_ARGS(file, line));
	trx->dict_operation_lock_mode = RW_X_LATCH;
}

/*********************************************************************//**
Unlocks the data dictionary exclusive lock. */
void
row_mysql_unlock_data_dictionary(
/*=============================*/
	trx_t*	trx)	/*!< in/out: transaction */
{
	ut_ad(lock_trx_has_sys_table_locks(trx) == NULL);
	ut_ad(trx->dict_operation_lock_mode == RW_X_LATCH);
	trx->dict_operation_lock_mode = 0;
	dict_sys.unlock();
}

/*********************************************************************//**
Creates a table for MySQL. On failure the transaction will be rolled back
and the 'table' object will be freed.
@return error code or DB_SUCCESS */
dberr_t
row_create_table_for_mysql(
/*=======================*/
	dict_table_t*	table,	/*!< in, own: table definition
				(will be freed, or on DB_SUCCESS
				added to the data dictionary cache) */
	trx_t*		trx)	/*!< in/out: transaction */
{
	tab_node_t*	node;
	mem_heap_t*	heap;
	que_thr_t*	thr;
	dberr_t		err;

	ut_d(dict_sys.assert_locked());
	ut_ad(trx->dict_operation_lock_mode == RW_X_LATCH);

	DEBUG_SYNC_C("create_table");

	DBUG_EXECUTE_IF(
		"ib_create_table_fail_at_start_of_row_create_table_for_mysql",
<<<<<<< HEAD
		goto err_exit;
	);

	trx->op_info = "creating table";

	if (row_mysql_is_system_table(table->name.m_name)) {

		ib::error() << "Trying to create a MariaDB system table "
			<< table->name << " of type InnoDB. MariaDB system"
			" tables must be of the MyISAM type!";

err_exit:
=======
>>>>>>> 17980e35
		dict_mem_table_free(table);
		trx->op_info = "";
		return DB_ERROR;
	);

	trx->op_info = "creating table";

	if (!dict_sys.sys_tables_exist()) {
		ib::error() << "Some InnoDB system tables are missing";
		goto err_exit;
	}

	trx_start_if_not_started_xa(trx, true);

	heap = mem_heap_create(512);

	trx->dict_operation = true;

	node = tab_create_graph_create(table, heap);

	thr = pars_complete_graph_for_exec(node, trx, heap, NULL);

	ut_a(thr == que_fork_start_command(
			static_cast<que_fork_t*>(que_node_get_parent(thr))));

	que_run_threads(thr);

	err = trx->error_state;

	if (err != DB_SUCCESS) {
		trx->error_state = DB_SUCCESS;
		trx->rollback();
		dict_mem_table_free(table);
	}

	que_graph_free((que_t*) que_node_get_parent(thr));

	trx->op_info = "";

	return(err);
}

/*********************************************************************//**
Create an index when creating a table.
On failure, the caller must drop the table!
@return error number or DB_SUCCESS */
dberr_t
row_create_index_for_mysql(
/*=======================*/
	dict_index_t*	index,		/*!< in, own: index definition
					(will be freed) */
	trx_t*		trx,		/*!< in: transaction handle */
	const ulint*	field_lengths,	/*!< in: if not NULL, must contain
					dict_index_get_n_fields(index)
					actual field lengths for the
					index columns, which are
					then checked for not being too
					large. */
	fil_encryption_t mode,		/*!< in: encryption mode */
	uint32_t	key_id)		/*!< in: encryption key_id */
{
	ind_node_t*	node;
	mem_heap_t*	heap;
	que_thr_t*	thr;
	dberr_t		err;
	ulint		i;
	ulint		len;
	dict_table_t*	table = index->table;

	ut_d(dict_sys.assert_locked());

	for (i = 0; i < index->n_def; i++) {
		/* Check that prefix_len and actual length
		< DICT_MAX_INDEX_COL_LEN */

		len = dict_index_get_nth_field(index, i)->prefix_len;

		if (field_lengths && field_lengths[i]) {
			len = ut_max(len, field_lengths[i]);
		}

		DBUG_EXECUTE_IF(
			"ib_create_table_fail_at_create_index",
			len = DICT_MAX_FIELD_LEN_BY_FORMAT(table) + 1;
		);

		/* Column or prefix length exceeds maximum column length */
		if (len > (ulint) DICT_MAX_FIELD_LEN_BY_FORMAT(table)) {
			dict_mem_index_free(index);
			return DB_TOO_BIG_INDEX_COL;
		}
	}

	trx->op_info = "creating index";

	/* For temp-table we avoid insertion into SYSTEM TABLES to
	maintain performance and so we have separate path that directly
	just updates dictonary cache. */
	if (!table->is_temporary()) {
		trx_start_if_not_started_xa(trx, true);
		trx->dict_operation = true;
		/* Note that the space id where we store the index is
		inherited from the table in dict_build_index_def_step()
		in dict0crea.cc. */

		heap = mem_heap_create(512);
		node = ind_create_graph_create(index, table->name.m_name,
					       heap, mode, key_id);

		thr = pars_complete_graph_for_exec(node, trx, heap, NULL);

		ut_a(thr == que_fork_start_command(
				static_cast<que_fork_t*>(
					que_node_get_parent(thr))));

		que_run_threads(thr);

		err = trx->error_state;

		index = node->index;

		ut_ad(!index == (err != DB_SUCCESS));

		que_graph_free((que_t*) que_node_get_parent(thr));

		if (index && (index->type & DICT_FTS)) {
			err = fts_create_index_tables(trx, index, table->id);
		}
	} else {
		dict_build_index_def(table, index, trx);

		err = dict_index_add_to_cache(index, FIL_NULL);
		ut_ad((index == NULL) == (err != DB_SUCCESS));
		if (UNIV_LIKELY(err == DB_SUCCESS)) {
			ut_ad(!index->is_instant());
			index->n_core_null_bytes = static_cast<uint8_t>(
				UT_BITS_IN_BYTES(unsigned(index->n_nullable)));

			err = dict_create_index_tree_in_mem(index, trx);
#ifdef BTR_CUR_HASH_ADAPT
			ut_ad(!index->search_info->ref_count);
#endif /* BTR_CUR_HASH_ADAPT */

			if (err != DB_SUCCESS) {
				dict_index_remove_from_cache(table, index);
			}
		}
	}

	trx->op_info = "";

	return(err);
}

/** Reassigns the table identifier of a table.
@param[in,out]	table	table
@param[in,out]	trx	transaction
@param[out]	new_id	new table id
@return error code or DB_SUCCESS */
static
dberr_t
row_mysql_table_id_reassign(
	dict_table_t*	table,
	trx_t*		trx,
	table_id_t*	new_id)
{
	dberr_t		err;
	pars_info_t*	info	= pars_info_create();

	dict_hdr_get_new_id(new_id, NULL, NULL);

	pars_info_add_ull_literal(info, "old_id", table->id);
	pars_info_add_ull_literal(info, "new_id", *new_id);

	/* Note: This cannot be rolled back. Rollback would see the
	UPDATE SYS_INDEXES as two operations: DELETE and INSERT.
	It would invoke btr_free_if_exists() when rolling back the
	INSERT, effectively dropping all indexes of the table. */
	err = que_eval_sql(
		info,
		"PROCEDURE RENUMBER_TABLE_PROC () IS\n"
		"BEGIN\n"
		"UPDATE SYS_TABLES SET ID = :new_id\n"
		" WHERE ID = :old_id;\n"
		"UPDATE SYS_COLUMNS SET TABLE_ID = :new_id\n"
		" WHERE TABLE_ID = :old_id;\n"
		"UPDATE SYS_INDEXES SET TABLE_ID = :new_id\n"
		" WHERE TABLE_ID = :old_id;\n"
		"UPDATE SYS_VIRTUAL SET TABLE_ID = :new_id\n"
		" WHERE TABLE_ID = :old_id;\n"
		"END;\n", FALSE, trx);

	return(err);
}

/*********************************************************************//**
Do the foreign key constraint checks.
@return DB_SUCCESS or error code. */
static
dberr_t
row_discard_tablespace_foreign_key_checks(
/*======================================*/
	const trx_t*		trx,	/*!< in: transaction handle */
	const dict_table_t*	table)	/*!< in: table to be discarded */
{

	if (srv_read_only_mode || !trx->check_foreigns) {
		return(DB_SUCCESS);
	}

	/* Check if the table is referenced by foreign key constraints from
	some other table (not the table itself) */
	dict_foreign_set::const_iterator	it
		= std::find_if(table->referenced_set.begin(),
			       table->referenced_set.end(),
			       dict_foreign_different_tables());

	if (it == table->referenced_set.end()) {
		return(DB_SUCCESS);
	}

	const dict_foreign_t*	foreign	= *it;
	FILE*			ef	= dict_foreign_err_file;

	ut_ad(foreign->foreign_table != table);
	ut_ad(foreign->referenced_table == table);

	/* We only allow discarding a referenced table if
	FOREIGN_KEY_CHECKS is set to 0 */

	mysql_mutex_lock(&dict_foreign_err_mutex);

	rewind(ef);

	ut_print_timestamp(ef);

	fputs("  Cannot DISCARD table ", ef);
	ut_print_name(ef, trx, table->name.m_name);
	fputs("\n"
	      "because it is referenced by ", ef);
	ut_print_name(ef, trx, foreign->foreign_table_name);
	putc('\n', ef);

	mysql_mutex_unlock(&dict_foreign_err_mutex);

	return(DB_CANNOT_DROP_CONSTRAINT);
}

/*********************************************************************//**
Do the DISCARD TABLESPACE operation.
@return DB_SUCCESS or error code. */
static
dberr_t
row_discard_tablespace(
/*===================*/
	trx_t*		trx,	/*!< in/out: transaction handle */
	dict_table_t*	table)	/*!< in/out: table to be discarded */
{
	dberr_t err;

	/* How do we prevent crashes caused by ongoing operations on
	the table? Old operations could try to access non-existent
	pages. The SQL layer will block all DML on the table using MDL and a
	DISCARD will not start unless all existing operations on the
	table to be discarded are completed.

	1) Acquire the data dictionary latch in X mode. This will
	prevent any internal operations that are not covered by
	MDL or InnoDB table locks.

	2) Purge and rollback: we assign a new table id for the
	table. Since purge and rollback look for the table based on
	the table id, they see the table as 'dropped' and discard
	their operations.

	3) Insert buffer: we remove all entries for the tablespace in
	the insert buffer tree. */

	ibuf_delete_for_discarded_space(table->space_id);

	table_id_t	new_id;

	/* Set the TABLESPACE DISCARD flag in the table definition
	on disk. */
	err = row_import_update_discarded_flag(trx, table->id, true);

	if (err != DB_SUCCESS) {
		return(err);
	}

	/* Update the index root pages in the system tables, on disk */
	err = row_import_update_index_root(trx, table, true);

	if (err != DB_SUCCESS) {
		return(err);
	}

	/* Drop all the FTS auxiliary tables. */
	if (dict_table_has_fts_index(table)
	    || DICT_TF2_FLAG_IS_SET(table, DICT_TF2_FTS_HAS_DOC_ID)) {

		fts_drop_tables(trx, *table);
	}

	/* Assign a new space ID to the table definition so that purge
	can ignore the changes. Update the system table on disk. */

	err = row_mysql_table_id_reassign(table, trx, &new_id);

	if (err != DB_SUCCESS) {
		return(err);
	}

	/* All persistent operations successful, update the
	data dictionary memory cache. */

	table->file_unreadable = true;
	table->space = NULL;
	table->flags2 |= DICT_TF2_DISCARDED;
	dict_table_change_id_in_cache(table, new_id);

	dict_index_t* index = UT_LIST_GET_FIRST(table->indexes);
	if (index) index->clear_instant_alter();

	/* Reset the root page numbers. */
	for (; index; index = UT_LIST_GET_NEXT(indexes, index)) {
		index->page = FIL_NULL;
	}

	/* If the tablespace did not already exist or we couldn't
	write to it, we treat that as a successful DISCARD. It is
	unusable anyway. */
	return DB_SUCCESS;
}

/*********************************************************************//**
Discards the tablespace of a table which stored in an .ibd file. Discarding
means that this function renames the .ibd file and assigns a new table id for
the table. Also the file_unreadable flag is set.
@return error code or DB_SUCCESS */
dberr_t row_discard_tablespace_for_mysql(dict_table_t *table, trx_t *trx)
{
  ut_ad(!is_system_tablespace(table->space_id));
  ut_ad(!table->is_temporary());

  const auto fts_exist = table->flags2 &
    (DICT_TF2_FTS_HAS_DOC_ID | DICT_TF2_FTS);

  dberr_t err;

  if (fts_exist)
  {
    fts_optimize_remove_table(table);
    purge_sys.stop_FTS();
    err= fts_lock_tables(trx, *table);
    if (err != DB_SUCCESS)
    {
rollback:
      table->stats_bg_flag= BG_STAT_NONE;
      if (fts_exist)
      {
        purge_sys.resume_FTS();
        fts_optimize_add_table(table);
      }
      trx->rollback();
      return err;
    }
  }

  row_mysql_lock_data_dictionary(trx);
  dict_stats_wait_bg_to_stop_using_table(table, trx);

  trx->op_info = "discarding tablespace";
  trx->dict_operation= true;

  /* Serialize data dictionary operations with dictionary mutex:
  this is to avoid deadlocks during data dictionary operations */

  err= row_discard_tablespace_foreign_key_checks(trx, table);
  if (err != DB_SUCCESS)
  {
    row_mysql_unlock_data_dictionary(trx);
    goto rollback;
  }

  /* Note: The following cannot be rolled back. Rollback would see the
  UPDATE of SYS_INDEXES.TABLE_ID as two operations: DELETE and INSERT.
  It would invoke btr_free_if_exists() when rolling back the INSERT,
  effectively dropping all indexes of the table. Furthermore, calls like
  ibuf_delete_for_discarded_space() are already discarding data
  before the transaction is committed.

  It would be better to remove the integrity-breaking
  ALTER TABLE...DISCARD TABLESPACE operation altogether. */
  err= row_discard_tablespace(trx, table);
  DBUG_EXECUTE_IF("ib_discard_before_commit_crash",
                  log_buffer_flush_to_disk(); DBUG_SUICIDE(););
  /* FTS_ tables may be deleted */
  std::vector<pfs_os_file_t> deleted;
  trx->commit(deleted);
  const auto space_id= table->space_id;
  pfs_os_file_t d= fil_delete_tablespace(space_id);
  table->space= nullptr;
  DBUG_EXECUTE_IF("ib_discard_after_commit_crash", DBUG_SUICIDE(););
  row_mysql_unlock_data_dictionary(trx);

  if (d != OS_FILE_CLOSED)
    os_file_close(d);
  for (pfs_os_file_t d : deleted)
    os_file_close(d);

  if (fts_exist)
    purge_sys.resume_FTS();

  buf_flush_remove_pages(space_id);
  trx->op_info= "";
  return err;
}

/*********************************************************************//**
Sets an exclusive lock on a table.
@return error code or DB_SUCCESS */
dberr_t
row_mysql_lock_table(
/*=================*/
	trx_t*		trx,		/*!< in/out: transaction */
	dict_table_t*	table,		/*!< in: table to lock */
	enum lock_mode	mode,		/*!< in: LOCK_X or LOCK_S */
	const char*	op_info)	/*!< in: string for trx->op_info */
{
	mem_heap_t*	heap;
	que_thr_t*	thr;
	dberr_t		err;
	sel_node_t*	node;

	ut_ad(mode == LOCK_X || mode == LOCK_S);

	heap = mem_heap_create(512);

	trx->op_info = op_info;

	node = sel_node_create(heap);
	thr = pars_complete_graph_for_exec(node, trx, heap, NULL);
	thr->graph->state = QUE_FORK_ACTIVE;

	/* We use the select query graph as the dummy graph needed
	in the lock module call */

	thr = que_fork_get_first_thr(
		static_cast<que_fork_t*>(que_node_get_parent(thr)));

	do {
		thr->run_node = thr;
		thr->prev_node = thr->common.parent;

		err = lock_table(table, mode, thr);

		trx->error_state = err;
	} while (err != DB_SUCCESS
		 && row_mysql_handle_errors(&err, trx, thr, NULL));

	que_graph_free(thr->graph);
	trx->op_info = "";

	return(err);
}

/****************************************************************//**
Delete a single constraint.
@return error code or DB_SUCCESS */
static MY_ATTRIBUTE((nonnull, warn_unused_result))
dberr_t
row_delete_constraint_low(
/*======================*/
	const char*	id,		/*!< in: constraint id */
	trx_t*		trx)		/*!< in: transaction handle */
{
	pars_info_t*	info = pars_info_create();

	pars_info_add_str_literal(info, "id", id);

	return(que_eval_sql(info,
			    "PROCEDURE DELETE_CONSTRAINT () IS\n"
			    "BEGIN\n"
			    "DELETE FROM SYS_FOREIGN_COLS WHERE ID = :id;\n"
			    "DELETE FROM SYS_FOREIGN WHERE ID = :id;\n"
			    "END;\n"
			    , FALSE, trx));
}

/****************************************************************//**
Delete a single constraint.
@return error code or DB_SUCCESS */
static MY_ATTRIBUTE((nonnull, warn_unused_result))
dberr_t
row_delete_constraint(
/*==================*/
	const char*	id,		/*!< in: constraint id */
	const char*	database_name,	/*!< in: database name, with the
					trailing '/' */
	mem_heap_t*	heap,		/*!< in: memory heap */
	trx_t*		trx)		/*!< in: transaction handle */
{
	dberr_t	err;

	/* New format constraints have ids <databasename>/<constraintname>. */
	err = row_delete_constraint_low(
		mem_heap_strcat(heap, database_name, id), trx);

	if ((err == DB_SUCCESS) && !strchr(id, '/')) {
		/* Old format < 4.0.18 constraints have constraint ids
		NUMBER_NUMBER. We only try deleting them if the
		constraint name does not contain a '/' character, otherwise
		deleting a new format constraint named 'foo/bar' from
		database 'baz' would remove constraint 'bar' from database
		'foo', if it existed. */

		err = row_delete_constraint_low(id, trx);
	}

	return(err);
}

/*********************************************************************//**
Renames a table for MySQL.
@return error code or DB_SUCCESS */
dberr_t
row_rename_table_for_mysql(
/*=======================*/
	const char*	old_name,	/*!< in: old table name */
	const char*	new_name,	/*!< in: new table name */
	trx_t*		trx,		/*!< in/out: transaction */
	bool		use_fk)		/*!< in: whether to parse and enforce
					FOREIGN KEY constraints */
{
	dict_table_t*	table			= NULL;
	dberr_t		err			= DB_ERROR;
	mem_heap_t*	heap			= NULL;
	const char**	constraints_to_drop	= NULL;
	ulint		n_constraints_to_drop	= 0;
	ibool		old_is_tmp, new_is_tmp;
	pars_info_t*	info			= NULL;
	char*		is_part 		= NULL;

	ut_a(old_name != NULL);
	ut_a(new_name != NULL);
	ut_ad(trx->state == TRX_STATE_ACTIVE);
	ut_ad(trx->dict_operation_lock_mode == RW_X_LATCH);

	if (high_level_read_only) {
		return(DB_READ_ONLY);
<<<<<<< HEAD

	} else if (row_mysql_is_system_table(new_name)) {

		ib::error() << "Trying to create a MariaDB system table "
			<< new_name << " of type InnoDB. MariaDB system tables"
			" must be of the MyISAM type!";

		goto funct_exit;
=======
>>>>>>> 17980e35
	}

	trx->op_info = "renaming table";

	old_is_tmp = dict_table_t::is_temporary_name(old_name);
	new_is_tmp = dict_table_t::is_temporary_name(new_name);

	table = dict_table_open_on_name(old_name, true, false,
					DICT_ERR_IGNORE_FK_NOKEY);

	/* We look for pattern #P# to see if the table is partitioned
	MySQL table. */
#ifdef _WIN32
	is_part = strstr((char *)old_name, (char *)"#p#");
#else
	is_part = strstr((char *)old_name, (char *)"#P#");
#endif /* _WIN32 */

	/* MariaDB partition engine hard codes the file name
	separator as "#P#" and "#SP#". The text case is fixed even if
	lower_case_table_names is set to 1 or 2. InnoDB always
	normalises file names to lower case on Windows, this
	can potentially cause problems when copying/moving
	tables between platforms.

	1) If boot against an installation from Windows
	platform, then its partition table name could
	be all be in lower case in system tables. So we
	will need to check lower case name when load table.

	2) If  we boot an installation from other case
	sensitive platform in Windows, we might need to
	check the existence of table name without lowering
	case them in the system table. */
	if (!table && is_part && lower_case_table_names == 1) {
		char par_case_name[MAX_FULL_NAME_LEN + 1];
#ifndef _WIN32
		/* Check for the table using lower
		case name, including the partition
		separator "P" */
		memcpy(par_case_name, old_name,
			strlen(old_name));
		par_case_name[strlen(old_name)] = 0;
		innobase_casedn_str(par_case_name);
#else
		/* On Windows platfrom, check
		whether there exists table name in
		system table whose name is
		not being normalized to lower case */
		normalize_table_name_c_low(
			par_case_name, old_name, FALSE);
#endif
		table = dict_table_open_on_name(par_case_name, true, false,
						DICT_ERR_IGNORE_FK_NOKEY);
	}

	if (!table) {
		err = DB_TABLE_NOT_FOUND;
		goto funct_exit;
	}

	ut_ad(!table->is_temporary());

	if (!table->is_readable() && !table->space
	    && !(table->flags2 & DICT_TF2_DISCARDED)) {

		err = DB_TABLE_NOT_FOUND;

		ib::error() << "Table " << old_name << " does not have an .ibd"
			" file in the database directory. "
			<< TROUBLESHOOTING_MSG;

		goto funct_exit;

	} else if (use_fk && !old_is_tmp && new_is_tmp) {
		/* MySQL is doing an ALTER TABLE command and it renames the
		original table to a temporary table name. We want to preserve
		the original foreign key constraint definitions despite the
		name change. An exception is those constraints for which
		the ALTER TABLE contained DROP FOREIGN KEY <foreign key id>.*/

		heap = mem_heap_create(100);

		err = dict_foreign_parse_drop_constraints(
			heap, trx, table, &n_constraints_to_drop,
			&constraints_to_drop);

		if (err != DB_SUCCESS) {
			goto funct_exit;
		}
	}

	err = trx_undo_report_rename(trx, table);

	if (err != DB_SUCCESS) {
		goto funct_exit;
	}

	/* We use the private SQL parser of Innobase to generate the query
	graphs needed in updating the dictionary data from system tables. */

	info = pars_info_create();

	pars_info_add_str_literal(info, "new_table_name", new_name);
	pars_info_add_str_literal(info, "old_table_name", old_name);

	err = que_eval_sql(info,
			   "PROCEDURE RENAME_TABLE () IS\n"
			   "BEGIN\n"
			   "UPDATE SYS_TABLES"
			   " SET NAME = :new_table_name\n"
			   " WHERE NAME = :old_table_name;\n"
			   "END;\n"
			   , FALSE, trx);

	if (err != DB_SUCCESS) {
		// Assume the caller guarantees destination name doesn't exist.
		ut_ad(err != DB_DUPLICATE_KEY);
		goto rollback_and_exit;
	}

	if (!new_is_tmp) {
		/* Rename all constraints. */
		char	new_table_name[MAX_TABLE_NAME_LEN + 1];
		char	old_table_utf8[MAX_TABLE_NAME_LEN + 1];
		uint	errors = 0;

		strncpy(old_table_utf8, old_name, MAX_TABLE_NAME_LEN);
		old_table_utf8[MAX_TABLE_NAME_LEN] = '\0';
		innobase_convert_to_system_charset(
			strchr(old_table_utf8, '/') + 1,
			strchr(old_name, '/') +1,
			MAX_TABLE_NAME_LEN, &errors);

		if (errors) {
			/* Table name could not be converted from charset
			my_charset_filename to UTF-8. This means that the
			table name is already in UTF-8 (#mysql#50). */
			strncpy(old_table_utf8, old_name, MAX_TABLE_NAME_LEN);
			old_table_utf8[MAX_TABLE_NAME_LEN] = '\0';
		}

		info = pars_info_create();

		pars_info_add_str_literal(info, "new_table_name", new_name);
		pars_info_add_str_literal(info, "old_table_name", old_name);
		pars_info_add_str_literal(info, "old_table_name_utf8",
					  old_table_utf8);

		strncpy(new_table_name, new_name, MAX_TABLE_NAME_LEN);
		new_table_name[MAX_TABLE_NAME_LEN] = '\0';
		innobase_convert_to_system_charset(
			strchr(new_table_name, '/') + 1,
			strchr(new_name, '/') +1,
			MAX_TABLE_NAME_LEN, &errors);

		if (errors) {
			/* Table name could not be converted from charset
			my_charset_filename to UTF-8. This means that the
			table name is already in UTF-8 (#mysql#50). */
			strncpy(new_table_name, new_name, MAX_TABLE_NAME_LEN);
			new_table_name[MAX_TABLE_NAME_LEN] = '\0';
		}

		pars_info_add_str_literal(info, "new_table_utf8", new_table_name);

		err = que_eval_sql(
			info,
			"PROCEDURE RENAME_CONSTRAINT_IDS () IS\n"
			"gen_constr_prefix CHAR;\n"
			"new_db_name CHAR;\n"
			"foreign_id CHAR;\n"
			"new_foreign_id CHAR;\n"
			"old_db_name_len INT;\n"
			"old_t_name_len INT;\n"
			"new_db_name_len INT;\n"
			"id_len INT;\n"
			"offset INT;\n"
			"found INT;\n"
			"BEGIN\n"
			"found := 1;\n"
			"old_db_name_len := INSTR(:old_table_name, '/')-1;\n"
			"new_db_name_len := INSTR(:new_table_name, '/')-1;\n"
			"new_db_name := SUBSTR(:new_table_name, 0,\n"
			"                      new_db_name_len);\n"
			"old_t_name_len := LENGTH(:old_table_name);\n"
			"gen_constr_prefix := CONCAT(:old_table_name_utf8,\n"
			"                            '_ibfk_');\n"
			"WHILE found = 1 LOOP\n"
			"       SELECT ID INTO foreign_id\n"
			"        FROM SYS_FOREIGN\n"
			"        WHERE FOR_NAME = :old_table_name\n"
			"         AND TO_BINARY(FOR_NAME)\n"
			"           = TO_BINARY(:old_table_name)\n"
			"         LOCK IN SHARE MODE;\n"
			"       IF (SQL % NOTFOUND) THEN\n"
			"        found := 0;\n"
			"       ELSE\n"
			"        UPDATE SYS_FOREIGN\n"
			"        SET FOR_NAME = :new_table_name\n"
			"         WHERE ID = foreign_id;\n"
			"        id_len := LENGTH(foreign_id);\n"
			"        IF (INSTR(foreign_id, '/') > 0) THEN\n"
			"               IF (INSTR(foreign_id,\n"
			"                         gen_constr_prefix) > 0)\n"
			"               THEN\n"
                        "                offset := INSTR(foreign_id, '_ibfk_') - 1;\n"
			"                new_foreign_id :=\n"
			"                CONCAT(:new_table_utf8,\n"
			"                SUBSTR(foreign_id, offset,\n"
			"                       id_len - offset));\n"
			"               ELSE\n"
			"                new_foreign_id :=\n"
			"                CONCAT(new_db_name,\n"
			"                SUBSTR(foreign_id,\n"
			"                       old_db_name_len,\n"
			"                       id_len - old_db_name_len));\n"
			"               END IF;\n"
			"               UPDATE SYS_FOREIGN\n"
			"                SET ID = new_foreign_id\n"
			"                WHERE ID = foreign_id;\n"
			"               UPDATE SYS_FOREIGN_COLS\n"
			"                SET ID = new_foreign_id\n"
			"                WHERE ID = foreign_id;\n"
			"        END IF;\n"
			"       END IF;\n"
			"END LOOP;\n"
			"UPDATE SYS_FOREIGN SET REF_NAME = :new_table_name\n"
			"WHERE REF_NAME = :old_table_name\n"
			"  AND TO_BINARY(REF_NAME)\n"
			"    = TO_BINARY(:old_table_name);\n"
			"END;\n"
			, FALSE, trx);

	} else if (n_constraints_to_drop > 0) {
		/* Drop some constraints of tmp tables. */

		ulint	db_name_len = dict_get_db_name_len(old_name) + 1;
		char*	db_name = mem_heap_strdupl(heap, old_name,
						   db_name_len);
		ulint	i;

		for (i = 0; i < n_constraints_to_drop; i++) {
			err = row_delete_constraint(constraints_to_drop[i],
						    db_name, heap, trx);

			if (err != DB_SUCCESS) {
				break;
			}
		}
	}

	if (err == DB_SUCCESS
	    && (dict_table_has_fts_index(table)
	    || DICT_TF2_FLAG_IS_SET(table, DICT_TF2_FTS_HAS_DOC_ID))
	    && !dict_tables_have_same_db(old_name, new_name)) {
		err = fts_rename_aux_tables(table, new_name, trx);
	}

	switch (err) {
	case DB_DUPLICATE_KEY:
		ib::error() << "Table rename might cause two"
			" FOREIGN KEY constraints to have the same"
			" internal name in case-insensitive comparison.";
		ib::info() << TROUBLESHOOTING_MSG;
		/* fall through */
	rollback_and_exit:
	default:
		trx->error_state = DB_SUCCESS;
		trx->rollback();
		trx->error_state = DB_SUCCESS;
		break;
	case DB_SUCCESS:
		DEBUG_SYNC_C("innodb_rename_in_cache");
		/* The following call will also rename the .ibd file */
		err = dict_table_rename_in_cache(
			table, new_name, !new_is_tmp);
		if (err != DB_SUCCESS) {
			goto rollback_and_exit;
		}

		/* In case of copy alter, template db_name and
		table_name should be renamed only for newly
		created table. */
		if (table->vc_templ != NULL && !new_is_tmp) {
			innobase_rename_vc_templ(table);
		}

		/* We only want to switch off some of the type checking in
		an ALTER TABLE, not in a RENAME. */
		dict_names_t	fk_tables;

		err = dict_load_foreigns(
			new_name, NULL, false,
			!old_is_tmp || trx->check_foreigns,
			use_fk
			? DICT_ERR_IGNORE_NONE
			: DICT_ERR_IGNORE_FK_NOKEY,
			fk_tables);

		if (err != DB_SUCCESS) {
			if (old_is_tmp) {
				/* In case of copy alter, ignore the
				loading of foreign key constraint
				when foreign_key_check is disabled */
				ib::error_or_warn(trx->check_foreigns)
					<< "In ALTER TABLE "
					<< ut_get_name(trx, new_name)
					<< " has or is referenced in foreign"
					" key constraints which are not"
					" compatible with the new table"
					" definition.";
				if (!trx->check_foreigns) {
					err = DB_SUCCESS;
					break;
				}
			} else {
				ib::error() << "In RENAME TABLE table "
					<< ut_get_name(trx, new_name)
					<< " is referenced in foreign key"
					" constraints which are not compatible"
					" with the new table definition.";
			}

			goto rollback_and_exit;
		}

		/* Check whether virtual column or stored column affects
		the foreign key constraint of the table. */
		if (dict_foreigns_has_s_base_col(table->foreign_set, table)) {
			err = DB_NO_FK_ON_S_BASE_COL;
			goto rollback_and_exit;
		}

		/* Fill the virtual column set in foreign when
		the table undergoes copy alter operation. */
		dict_mem_table_free_foreign_vcol_set(table);
		dict_mem_table_fill_foreign_vcol_set(table);

		while (!fk_tables.empty()) {
			const char *f = fk_tables.front();
			dict_sys.load_table({f, strlen(f)});
			fk_tables.pop_front();
		}

		table->data_dir_path= NULL;
	}

funct_exit:
	if (table) {
		table->release();
	}

	if (UNIV_LIKELY_NULL(heap)) {
		mem_heap_free(heap);
	}

	trx->op_info = "";

	return(err);
}

/*********************************************************************//**
Scans an index for either COUNT(*) or CHECK TABLE.
If CHECK TABLE; Checks that the index contains entries in an ascending order,
unique constraint is not broken, and calculates the number of index entries
in the read view of the current transaction.
@return DB_SUCCESS or other error */
dberr_t
row_scan_index_for_mysql(
/*=====================*/
	row_prebuilt_t*		prebuilt,	/*!< in: prebuilt struct
						in MySQL handle */
	const dict_index_t*	index,		/*!< in: index */
	ulint*			n_rows)		/*!< out: number of entries
						seen in the consistent read */
{
	dtuple_t*	prev_entry	= NULL;
	ulint		matched_fields;
	byte*		buf;
	dberr_t		ret;
	rec_t*		rec;
	int		cmp;
	ibool		contains_null;
	ulint		i;
	ulint		cnt;
	mem_heap_t*	heap		= NULL;
	rec_offs	offsets_[REC_OFFS_NORMAL_SIZE];
	rec_offs*	offsets;
	rec_offs_init(offsets_);

	*n_rows = 0;

	/* Don't support RTree Leaf level scan */
	ut_ad(!dict_index_is_spatial(index));

	if (dict_index_is_clust(index)) {
		/* The clustered index of a table is always available.
		During online ALTER TABLE that rebuilds the table, the
		clustered index in the old table will have
		index->online_log pointing to the new table. All
		indexes of the old table will remain valid and the new
		table will be unaccessible to MySQL until the
		completion of the ALTER TABLE. */
	} else if (dict_index_is_online_ddl(index)
		   || (index->type & DICT_FTS)) {
		/* Full Text index are implemented by auxiliary tables,
		not the B-tree. We also skip secondary indexes that are
		being created online. */
		return(DB_SUCCESS);
	}

	ulint bufsize = std::max<ulint>(srv_page_size,
					prebuilt->mysql_row_len);
	buf = static_cast<byte*>(ut_malloc_nokey(bufsize));
	heap = mem_heap_create(100);

	cnt = 1000;

	ret = row_search_for_mysql(buf, PAGE_CUR_G, prebuilt, 0, 0);
loop:
	/* Check thd->killed every 1,000 scanned rows */
	if (--cnt == 0) {
		if (trx_is_interrupted(prebuilt->trx)) {
			ret = DB_INTERRUPTED;
			goto func_exit;
		}
		cnt = 1000;
	}

	switch (ret) {
	case DB_SUCCESS:
		break;
	case DB_DEADLOCK:
	case DB_LOCK_TABLE_FULL:
	case DB_LOCK_WAIT_TIMEOUT:
	case DB_INTERRUPTED:
		goto func_exit;
	default:
		ib::warn() << "CHECK TABLE on index " << index->name << " of"
			" table " << index->table->name << " returned " << ret;
		/* (this error is ignored by CHECK TABLE) */
		/* fall through */
	case DB_END_OF_INDEX:
		ret = DB_SUCCESS;
func_exit:
		ut_free(buf);
		mem_heap_free(heap);

		return(ret);
	}

	*n_rows = *n_rows + 1;

	/* else this code is doing handler::check() for CHECK TABLE */

	/* row_search... returns the index record in buf, record origin offset
	within buf stored in the first 4 bytes, because we have built a dummy
	template */

	rec = buf + mach_read_from_4(buf);

	offsets = rec_get_offsets(rec, index, offsets_, index->n_core_fields,
				  ULINT_UNDEFINED, &heap);

	if (prev_entry != NULL) {
		matched_fields = 0;

		cmp = cmp_dtuple_rec_with_match(prev_entry, rec, offsets,
						&matched_fields);
		contains_null = FALSE;

		/* In a unique secondary index we allow equal key values if
		they contain SQL NULLs */

		for (i = 0;
		     i < dict_index_get_n_ordering_defined_by_user(index);
		     i++) {
			if (UNIV_SQL_NULL == dfield_get_len(
				    dtuple_get_nth_field(prev_entry, i))) {

				contains_null = TRUE;
				break;
			}
		}

		const char* msg;

		if (cmp > 0) {
			ret = DB_INDEX_CORRUPT;
			msg = "index records in a wrong order in ";
not_ok:
			ib::error()
				<< msg << index->name
				<< " of table " << index->table->name
				<< ": " << *prev_entry << ", "
				<< rec_offsets_print(rec, offsets);
			/* Continue reading */
		} else if (dict_index_is_unique(index)
			   && !contains_null
			   && matched_fields
			   >= dict_index_get_n_ordering_defined_by_user(
				   index)) {
			ret = DB_DUPLICATE_KEY;
			msg = "duplicate key in ";
			goto not_ok;
		}
	}

	{
		mem_heap_t*	tmp_heap = NULL;

		/* Empty the heap on each round.  But preserve offsets[]
		for the row_rec_to_index_entry() call, by copying them
		into a separate memory heap when needed. */
		if (UNIV_UNLIKELY(offsets != offsets_)) {
			ulint	size = rec_offs_get_n_alloc(offsets)
				* sizeof *offsets;

			tmp_heap = mem_heap_create(size);

			offsets = static_cast<rec_offs*>(
				mem_heap_dup(tmp_heap, offsets, size));
		}

		mem_heap_empty(heap);

		prev_entry = row_rec_to_index_entry(
			rec, index, offsets, heap);

		if (UNIV_LIKELY_NULL(tmp_heap)) {
			mem_heap_free(tmp_heap);
		}
	}

	ret = row_search_for_mysql(
		buf, PAGE_CUR_G, prebuilt, 0, ROW_SEL_NEXT);

	goto loop;
}<|MERGE_RESOLUTION|>--- conflicted
+++ resolved
@@ -71,65 +71,6 @@
 #include "wsrep.h"
 #include "wsrep_mysqld.h"
 #endif
-
-<<<<<<< HEAD
-/*******************************************************************//**
-Determine if the given name is a name reserved for MySQL system tables.
-@return TRUE if name is a MySQL system table name */
-static
-ibool
-row_mysql_is_system_table(
-/*======================*/
-	const char*	name)
-{
-	if (strncmp(name, "mysql/", 6) != 0) {
-
-		return(FALSE);
-	}
-
-	return(0 == strcmp(name + 6, "host")
-	       || 0 == strcmp(name + 6, "user")
-	       || 0 == strcmp(name + 6, "db"));
-}
-=======
-/** Provide optional 4.x backwards compatibility for 5.0 and above */
-ibool	row_rollback_on_timeout	= FALSE;
-
-/** Chain node of the list of tables to drop in the background. */
-struct row_mysql_drop_t{
-	table_id_t			table_id;	/*!< table id */
-	UT_LIST_NODE_T(row_mysql_drop_t)row_mysql_drop_list;
-							/*!< list chain node */
-};
-
-/** @brief List of tables we should drop in background.
-
-ALTER TABLE in MySQL requires that the table handler can drop the
-table in background when there are no queries to it any
-more.  Protected by row_drop_list_mutex. */
-static UT_LIST_BASE_NODE_T(row_mysql_drop_t)	row_mysql_drop_list;
-
-/** Mutex protecting the background table drop list. */
-static ib_mutex_t row_drop_list_mutex;
-
-/** Flag: has row_mysql_drop_list been initialized? */
-static bool row_mysql_drop_list_inited;
-
-#ifdef UNIV_DEBUG
-/** Wait for the background drop list to become empty. */
-void
-row_wait_for_background_drop_list_empty()
-{
-	bool	empty = false;
-	while (!empty) {
-		mutex_enter(&row_drop_list_mutex);
-		empty = (UT_LIST_GET_LEN(row_mysql_drop_list) == 0);
-		mutex_exit(&row_drop_list_mutex);
-		os_thread_sleep(100000);
-	}
-}
-#endif /* UNIV_DEBUG */
->>>>>>> 17980e35
 
 /*******************************************************************//**
 Delays an INSERT, DELETE or UPDATE operation if the purge is lagging. */
@@ -2247,32 +2188,16 @@
 
 	DBUG_EXECUTE_IF(
 		"ib_create_table_fail_at_start_of_row_create_table_for_mysql",
-<<<<<<< HEAD
-		goto err_exit;
+		dict_mem_table_free(table); return DB_ERROR;
 	);
 
+	if (!dict_sys.sys_tables_exist()) {
+		sql_print_error("InnoDB: Some system tables are missing");
+		dict_mem_table_free(table);
+		return DB_ERROR;
+	}
+
 	trx->op_info = "creating table";
-
-	if (row_mysql_is_system_table(table->name.m_name)) {
-
-		ib::error() << "Trying to create a MariaDB system table "
-			<< table->name << " of type InnoDB. MariaDB system"
-			" tables must be of the MyISAM type!";
-
-err_exit:
-=======
->>>>>>> 17980e35
-		dict_mem_table_free(table);
-		trx->op_info = "";
-		return DB_ERROR;
-	);
-
-	trx->op_info = "creating table";
-
-	if (!dict_sys.sys_tables_exist()) {
-		ib::error() << "Some InnoDB system tables are missing";
-		goto err_exit;
-	}
 
 	trx_start_if_not_started_xa(trx, true);
 
@@ -2813,17 +2738,6 @@
 
 	if (high_level_read_only) {
 		return(DB_READ_ONLY);
-<<<<<<< HEAD
-
-	} else if (row_mysql_is_system_table(new_name)) {
-
-		ib::error() << "Trying to create a MariaDB system table "
-			<< new_name << " of type InnoDB. MariaDB system tables"
-			" must be of the MyISAM type!";
-
-		goto funct_exit;
-=======
->>>>>>> 17980e35
 	}
 
 	trx->op_info = "renaming table";
