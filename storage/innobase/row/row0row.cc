--- conflicted
+++ resolved
@@ -722,14 +722,9 @@
 	const rec_t*		rec,
 	const dict_index_t*	index,
 	const offset_t*		offsets,
-<<<<<<< HEAD
-	ulint*			n_ext,
 	mem_heap_t*		heap,
 	ulint			info_bits = 0,
 	bool			pad = false)
-=======
-	mem_heap_t*		heap)
->>>>>>> bc43bf3e
 {
 	ut_ad(rec != NULL);
 	ut_ad(heap != NULL);
@@ -792,8 +787,6 @@
 
 		if (rec_offs_nth_extern(offsets, i)) {
 			dfield_set_ext(dfield);
-<<<<<<< HEAD
-			++*n_ext;
 		}
 	}
 
@@ -836,7 +829,6 @@
 		ut_ad(len == FIELD_REF_SIZE);
 		dfield_set_data(dfield, field, len);
 		dfield_set_ext(dfield++);
-		++*n_ext;
 copy_user_fields:
 		for (; i < rec_len; i++, dfield++) {
 			dict_col_copy_type(dict_index_get_nth_col(index, j++),
@@ -854,10 +846,7 @@
 
 			if (rec_offs_nth_extern(offsets, i)) {
 				dfield_set_ext(dfield);
-				++*n_ext;
 			}
-=======
->>>>>>> bc43bf3e
 		}
 	}
 
@@ -912,18 +901,13 @@
 
 	rec_offs_make_valid(copy_rec, index, true,
 			    const_cast<offset_t*>(offsets));
-<<<<<<< HEAD
 
 	dtuple_t* entry = rec_is_alter_metadata(copy_rec, *index)
 		? row_rec_to_index_entry_impl<true,1>(
-			copy_rec, index, offsets, n_ext, heap)
+			copy_rec, index, offsets, heap)
 		: row_rec_to_index_entry_impl<true>(
-			copy_rec, index, offsets, n_ext, heap);
-
-=======
-	entry = row_rec_to_index_entry_impl<true>(
-		copy_rec, index, offsets, heap);
->>>>>>> bc43bf3e
+			copy_rec, index, offsets, heap);
+
 	rec_offs_make_valid(rec, index, true,
 			    const_cast<offset_t*>(offsets));
 
@@ -937,7 +921,6 @@
 @param[in]	rec		metadata record
 @param[in]	index		clustered index after instant ALTER TABLE
 @param[in]	offsets		rec_get_offsets(rec)
-@param[out]	n_ext		number of externally stored fields
 @param[in,out]	heap		memory heap for allocations
 @param[in]	info_bits	the info_bits after an update
 @param[in]	pad		whether to pad to index->n_fields */
@@ -946,7 +929,6 @@
 	const rec_t*		rec,
 	const dict_index_t*	index,
 	const offset_t*		offsets,
-	ulint*			n_ext,
 	mem_heap_t*		heap,
 	ulint			info_bits,
 	bool			pad)
@@ -967,9 +949,9 @@
 	dtuple_t* entry = info_bits == REC_INFO_METADATA_ALTER
 		|| rec_is_alter_metadata(copy_rec, *index)
 		? row_rec_to_index_entry_impl<true,2>(
-			copy_rec, index, offsets, n_ext, heap, info_bits, pad)
+			copy_rec, index, offsets, heap, info_bits, pad)
 		: row_rec_to_index_entry_impl<true>(
-			copy_rec, index, offsets, n_ext, heap);
+			copy_rec, index, offsets, heap);
 
 	rec_offs_make_valid(rec, index, true,
 			    const_cast<offset_t*>(offsets));
