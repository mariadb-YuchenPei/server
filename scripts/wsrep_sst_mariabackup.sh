--- conflicted
+++ resolved
@@ -1,13 +1,8 @@
-<<<<<<< HEAD
-#!/bin/bash -ue
+#!/usr/bin/env bash
+
+set -ue
+
 # Copyright (C) 2017-2022 MariaDB
-=======
-#!/usr/bin/env bash
-
-set -ue
-
-# Copyright (C) 2017-2021 MariaDB
->>>>>>> 65f60231
 # Copyright (C) 2013 Percona Inc
 #
 # This program is free software; you can redistribute it and/or modify
