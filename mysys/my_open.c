/* Copyright (C) 2000 MySQL AB

   This program is free software; you can redistribute it and/or modify
   it under the terms of the GNU General Public License as published by
   the Free Software Foundation; either version 2 of the License, or
   (at your option) any later version.

   This program is distributed in the hope that it will be useful,
   but WITHOUT ANY WARRANTY; without even the implied warranty of
   MERCHANTABILITY or FITNESS FOR A PARTICULAR PURPOSE.  See the
   GNU General Public License for more details.

   You should have received a copy of the GNU General Public License
   along with this program; if not, write to the Free Software
   Foundation, Inc., 59 Temple Place, Suite 330, Boston, MA  02111-1307  USA */

#include "mysys_priv.h"
#include "mysys_err.h"
#include <my_dir.h>
#include <errno.h>
<<<<<<< HEAD
#if defined(__WIN__)
=======
#if defined(MSDOS) || defined(__WIN__)
>>>>>>> 0e9798d3
#include <share.h>
#endif

/*
  Open a file

  SYNOPSIS
    my_open()
      FileName	Fully qualified file name
      Flags	Read | write 
      MyFlags	Special flags

  RETURN VALUE
    File descriptor
*/

File my_open(const char *FileName, int Flags, myf MyFlags)
				/* Path-name of file */
				/* Read | write .. */
				/* Special flags */
{
  File fd;
  DBUG_ENTER("my_open");
  DBUG_PRINT("my",("Name: '%s'  Flags: %d  MyFlags: %d",
		   FileName, Flags, MyFlags));
<<<<<<< HEAD
#if defined(__WIN__)
=======
#if defined(MSDOS) || defined(__WIN__)
>>>>>>> 0e9798d3
  /* 
    Check that we don't try to open or create a file name that may
    cause problems for us in the future (like PRN)
  */  
  if (check_if_legal_filename(FileName))
  {
    errno= EACCES;
    DBUG_RETURN(my_register_filename(-1, FileName, FILE_BY_OPEN,
                                     EE_FILENOTFOUND, MyFlags));
  }
#ifndef __WIN__
  if (Flags & O_SHARE)
    fd = sopen((my_string) FileName, (Flags & ~O_SHARE) | O_BINARY, SH_DENYNO,
	       MY_S_IREAD | MY_S_IWRITE);
  else
    fd = open((my_string) FileName, Flags | O_BINARY,
	      MY_S_IREAD | MY_S_IWRITE);
#else
  fd= my_sopen((my_string) FileName, (Flags & ~O_SHARE) | O_BINARY, SH_DENYNO,
	       MY_S_IREAD | MY_S_IWRITE);
#endif

#elif !defined(NO_OPEN_3)
  fd = open(FileName, Flags, my_umask);	/* Normal unix */
#else
  fd = open((my_string) FileName, Flags);
#endif
  DBUG_RETURN(my_register_filename(fd, FileName, FILE_BY_OPEN,
				   EE_FILENOTFOUND, MyFlags));
} /* my_open */


/*
  Close a file

  SYNOPSIS
    my_close()
      fd	File sescriptor
      myf	Special Flags

*/

int my_close(File fd, myf MyFlags)
{
  int err;
  DBUG_ENTER("my_close");
  DBUG_PRINT("my",("fd: %d  MyFlags: %d",fd, MyFlags));

  pthread_mutex_lock(&THR_LOCK_open);
  do
  {
    err= close(fd);
  } while (err == -1 && errno == EINTR);

  if (err)
  {
    DBUG_PRINT("error",("Got error %d on close",err));
    my_errno=errno;
    if (MyFlags & (MY_FAE | MY_WME))
      my_error(EE_BADCLOSE, MYF(ME_BELL+ME_WAITTANG),my_filename(fd),errno);
  }
  if ((uint) fd < my_file_limit && my_file_info[fd].type != UNOPEN)
  {
    my_free(my_file_info[fd].name, MYF(0));
#if defined(THREAD) && !defined(HAVE_PREAD)
    pthread_mutex_destroy(&my_file_info[fd].mutex);
#endif
    my_file_info[fd].type = UNOPEN;
  }
  my_file_opened--;
  pthread_mutex_unlock(&THR_LOCK_open);
  DBUG_RETURN(err);
} /* my_close */


/*
  Register file in my_file_info[]
   
  SYNOPSIS
    my_register_filename()
      fd
      FileName
      type_file_type
*/

File my_register_filename(File fd, const char *FileName, enum file_type
			  type_of_file, uint error_message_number, myf MyFlags)
{
  if ((int) fd >= 0)
  {
    if ((uint) fd >= my_file_limit)
    {
#if defined(THREAD) && !defined(HAVE_PREAD)
      (void) my_close(fd,MyFlags);
      my_errno=EMFILE;
      if (MyFlags & (MY_FFNF | MY_FAE | MY_WME))
	my_error(EE_OUT_OF_FILERESOURCES, MYF(ME_BELL+ME_WAITTANG),
		 FileName, my_errno);
      return(-1);
#endif
      thread_safe_increment(my_file_opened,&THR_LOCK_open);
      return(fd);				/* safeguard */
    }
    pthread_mutex_lock(&THR_LOCK_open);
    if ((my_file_info[fd].name = (char*) my_strdup(FileName,MyFlags)))
    {
      my_file_opened++;
      my_file_info[fd].type = type_of_file;
#if defined(THREAD) && !defined(HAVE_PREAD)
      pthread_mutex_init(&my_file_info[fd].mutex,MY_MUTEX_INIT_FAST);
#endif
      pthread_mutex_unlock(&THR_LOCK_open);
      DBUG_PRINT("exit",("fd: %d",fd));
      return(fd);
    }
    pthread_mutex_unlock(&THR_LOCK_open);
    (void) my_close(fd, MyFlags);
    my_errno=ENOMEM;
  }
  else
    my_errno=errno;
  DBUG_PRINT("error",("Got error %d on open",my_errno));
  if (MyFlags & (MY_FFNF | MY_FAE | MY_WME))
    my_error(error_message_number, MYF(ME_BELL+ME_WAITTANG),
	     FileName, my_errno);
  return(fd);
}

#ifdef __WIN__

extern void __cdecl _dosmaperr(unsigned long);

/*
  Open a file with sharing. Similar to _sopen() from libc, but allows managing
  share delete on win32

  SYNOPSIS
    my_sopen()
      path    fully qualified file name
      oflag   operation flags
      shflag	share flag
      pmode   permission flags

  RETURN VALUE
    File descriptor of opened file if success
    -1 and sets errno if fails.
*/

File my_sopen(const char *path, int oflag, int shflag, int pmode)
{
  int  fh;                                /* handle of opened file */
  int mask;
  HANDLE osfh;                            /* OS handle of opened file */
  DWORD fileaccess;                       /* OS file access (requested) */
  DWORD fileshare;                        /* OS file sharing mode */
  DWORD filecreate;                       /* OS method of opening/creating */
  DWORD fileattrib;                       /* OS file attribute flags */
  SECURITY_ATTRIBUTES SecurityAttributes;

  SecurityAttributes.nLength= sizeof(SecurityAttributes);
  SecurityAttributes.lpSecurityDescriptor= NULL;
  SecurityAttributes.bInheritHandle= !(oflag & _O_NOINHERIT);

  /*
   * decode the access flags
   */
  switch (oflag & (_O_RDONLY | _O_WRONLY | _O_RDWR)) {
    case _O_RDONLY:         /* read access */
      fileaccess= GENERIC_READ;
      break;
    case _O_WRONLY:         /* write access */
      fileaccess= GENERIC_WRITE;
      break;
    case _O_RDWR:           /* read and write access */
      fileaccess= GENERIC_READ | GENERIC_WRITE;
      break;
    default:                /* error, bad oflag */
      errno= EINVAL;
      _doserrno= 0L;        /* not an OS error */
      return -1;
  }

  /*
   * decode sharing flags
   */
  switch (shflag) {
    case _SH_DENYRW:        /* exclusive access except delete */
      fileshare= FILE_SHARE_DELETE;
      break;
    case _SH_DENYWR:        /* share read and delete access */
      fileshare= FILE_SHARE_READ | FILE_SHARE_DELETE;
      break;
    case _SH_DENYRD:        /* share write and delete access */
      fileshare= FILE_SHARE_WRITE | FILE_SHARE_DELETE;
      break;
    case _SH_DENYNO:        /* share read, write and delete access */
      fileshare= FILE_SHARE_READ | FILE_SHARE_WRITE | FILE_SHARE_DELETE;
      break;
    case _SH_DENYRWD:       /* exclusive access */
      fileshare= 0L;
      break;
    case _SH_DENYWRD:       /* share read access */
      fileshare= FILE_SHARE_READ;
      break;
    case _SH_DENYRDD:       /* share write access */
      fileshare= FILE_SHARE_WRITE;
      break;
    case _SH_DENYDEL:       /* share read and write access */
      fileshare= FILE_SHARE_READ | FILE_SHARE_WRITE;
      break;
    default:                /* error, bad shflag */
      errno= EINVAL;
      _doserrno= 0L;        /* not an OS error */
      return -1;
  }

  /*
   * decode open/create method flags
   */
  switch (oflag & (_O_CREAT | _O_EXCL | _O_TRUNC)) {
    case 0:
    case _O_EXCL:                   /* ignore EXCL w/o CREAT */
      filecreate= OPEN_EXISTING;
      break;

    case _O_CREAT:
      filecreate= OPEN_ALWAYS;
      break;

    case _O_CREAT | _O_EXCL:
    case _O_CREAT | _O_TRUNC | _O_EXCL:
      filecreate= CREATE_NEW;
      break;

    case _O_TRUNC:
    case _O_TRUNC | _O_EXCL:        /* ignore EXCL w/o CREAT */
      filecreate= TRUNCATE_EXISTING;
      break;

    case _O_CREAT | _O_TRUNC:
      filecreate= CREATE_ALWAYS;
      break;

    default:
      /* this can't happen ... all cases are covered */
      errno= EINVAL;
      _doserrno= 0L;
      return -1;
  }

  /*
   * decode file attribute flags if _O_CREAT was specified
   */
  fileattrib= FILE_ATTRIBUTE_NORMAL;     /* default */
  if (oflag & _O_CREAT) 
  {
    _umask((mask= _umask(0)));
    
    if (!((pmode & ~mask) & _S_IWRITE))
      fileattrib= FILE_ATTRIBUTE_READONLY;
  }

  /*
   * Set temporary file (delete-on-close) attribute if requested.
   */
  if (oflag & _O_TEMPORARY) 
  {
    fileattrib|= FILE_FLAG_DELETE_ON_CLOSE;
    fileaccess|= DELETE;
  }

  /*
   * Set temporary file (delay-flush-to-disk) attribute if requested.
   */
  if (oflag & _O_SHORT_LIVED)
    fileattrib|= FILE_ATTRIBUTE_TEMPORARY;

  /*
   * Set sequential or random access attribute if requested.
   */
  if (oflag & _O_SEQUENTIAL)
    fileattrib|= FILE_FLAG_SEQUENTIAL_SCAN;
  else if (oflag & _O_RANDOM)
    fileattrib|= FILE_FLAG_RANDOM_ACCESS;

  /*
   * try to open/create the file
   */
  if ((osfh= CreateFile(path, fileaccess, fileshare, &SecurityAttributes, 
                        filecreate, fileattrib, NULL)) == (HANDLE)0xffffffff)
  {
    /*
     * OS call to open/create file failed! map the error, release
     * the lock, and return -1. note that it's not necessary to
     * call _free_osfhnd (it hasn't been used yet).
     */
    _dosmaperr(GetLastError());     /* map error */
    return -1;                      /* return error to caller */
  }

  fh= _open_osfhandle((long)osfh, oflag & (_O_APPEND | _O_RDONLY | _O_TEXT));

  return fh;                        /* return handle */
}
#endif /* __WIN__ */


#ifdef EXTRA_DEBUG

void my_print_open_files(void)
{
  if (my_file_opened | my_stream_opened)
  {
    uint i;
    for (i= 0 ; i < my_file_limit ; i++)
    {
      if (my_file_info[i].type != UNOPEN)
      {
        fprintf(stderr, EE(EE_FILE_NOT_CLOSED), my_file_info[i].name, i);
        fputc('\n', stderr);
      }
    }
  }
}

#endif<|MERGE_RESOLUTION|>--- conflicted
+++ resolved
@@ -18,11 +18,7 @@
 #include "mysys_err.h"
 #include <my_dir.h>
 #include <errno.h>
-<<<<<<< HEAD
 #if defined(__WIN__)
-=======
-#if defined(MSDOS) || defined(__WIN__)
->>>>>>> 0e9798d3
 #include <share.h>
 #endif
 
@@ -48,11 +44,7 @@
   DBUG_ENTER("my_open");
   DBUG_PRINT("my",("Name: '%s'  Flags: %d  MyFlags: %d",
 		   FileName, Flags, MyFlags));
-<<<<<<< HEAD
 #if defined(__WIN__)
-=======
-#if defined(MSDOS) || defined(__WIN__)
->>>>>>> 0e9798d3
   /* 
     Check that we don't try to open or create a file name that may
     cause problems for us in the future (like PRN)
