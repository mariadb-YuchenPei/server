/* Copyright (C) 2000 MySQL AB

   This program is free software; you can redistribute it and/or modify
   it under the terms of the GNU General Public License as published by
   the Free Software Foundation; version 2 of the License.

   This program is distributed in the hope that it will be useful,
   but WITHOUT ANY WARRANTY; without even the implied warranty of
   MERCHANTABILITY or FITNESS FOR A PARTICULAR PURPOSE.  See the
   GNU General Public License for more details.

   You should have received a copy of the GNU General Public License
   along with this program; if not, write to the Free Software
   Foundation, Inc., 59 Temple Place, Suite 330, Boston, MA  02111-1307  USA */

/**
  @file
  These functions handle keyblock cacheing for ISAM and MyISAM tables.

  One cache can handle many files.
  It must contain buffers of the same blocksize.
  init_key_cache() should be used to init cache handler.

  The free list (free_block_list) is a stack like structure.
  When a block is freed by free_block(), it is pushed onto the stack.
  When a new block is required it is first tried to pop one from the stack.
  If the stack is empty, it is tried to get a never-used block from the pool.
  If this is empty too, then a block is taken from the LRU ring, flushing it
  to disk, if neccessary. This is handled in find_key_block().
  With the new free list, the blocks can have three temperatures:
  hot, warm and cold (which is free). This is remembered in the block header
  by the enum BLOCK_TEMPERATURE temperature variable. Remembering the
  temperature is neccessary to correctly count the number of warm blocks,
  which is required to decide when blocks are allowed to become hot. Whenever
  a block is inserted to another (sub-)chain, we take the old and new
  temperature into account to decide if we got one more or less warm block.
  blocks_unused is the sum of never used blocks in the pool and of currently
  free blocks. blocks_used is the number of blocks fetched from the pool and
  as such gives the maximum number of in-use blocks at any time.

  Key Cache Locking
  =================

  All key cache locking is done with a single mutex per key cache:
  keycache->cache_lock. This mutex is locked almost all the time
  when executing code in this file (mf_keycache.c).
  However it is released for I/O and some copy operations.

  The cache_lock is also released when waiting for some event. Waiting
  and signalling is done via condition variables. In most cases the
  thread waits on its thread->suspend condition variable. Every thread
  has a my_thread_var structure, which contains this variable and a
  '*next' and '**prev' pointer. These pointers are used to insert the
  thread into a wait queue.

  A thread can wait for one block and thus be in one wait queue at a
  time only.

  Before starting to wait on its condition variable with
  pthread_cond_wait(), the thread enters itself to a specific wait queue
  with link_into_queue() (double linked with '*next' + '**prev') or
  wait_on_queue() (single linked with '*next').

  Another thread, when releasing a resource, looks up the waiting thread
  in the related wait queue. It sends a signal with
  pthread_cond_signal() to the waiting thread.

  NOTE: Depending on the particular wait situation, either the sending
  thread removes the waiting thread from the wait queue with
  unlink_from_queue() or release_whole_queue() respectively, or the waiting
  thread removes itself.

  There is one exception from this locking scheme when one thread wants
  to reuse a block for some other address. This works by first marking
  the block reserved (status= BLOCK_IN_SWITCH) and then waiting for all
  threads that are reading the block to finish. Each block has a
  reference to a condition variable (condvar). It holds a reference to
  the thread->suspend condition variable for the waiting thread (if such
  a thread exists). When that thread is signaled, the reference is
  cleared. The number of readers of a block is registered in
  block->hash_link->requests. See wait_for_readers() / remove_reader()
  for details. This is similar to the above, but it clearly means that
  only one thread can wait for a particular block. There is no queue in
  this case. Strangely enough block->convar is used for waiting for the
  assigned hash_link only. More precisely it is used to wait for all
  requests to be unregistered from the assigned hash_link.

  The resize_queue serves two purposes:
  1. Threads that want to do a resize wait there if in_resize is set.
     This is not used in the server. The server refuses a second resize
     request if one is already active. keycache->in_init is used for the
     synchronization. See set_var.cc.
  2. Threads that want to access blocks during resize wait here during
     the re-initialization phase.
  When the resize is done, all threads on the queue are signalled.
  Hypothetical resizers can compete for resizing, and read/write
  requests will restart to request blocks from the freshly resized
  cache. If the cache has been resized too small, it is disabled and
  'can_be_used' is false. In this case read/write requests bypass the
  cache. Since they increment and decrement 'cnt_for_resize_op', the
  next resizer can wait on the queue 'waiting_for_resize_cnt' until all
  I/O finished.
*/

/*
  Key Cache Locking
  =================

  All key cache locking is done with a single mutex per key cache:
  keycache->cache_lock. This mutex is locked almost all the time
  when executing code in this file (mf_keycache.c).
  However it is released for I/O and some copy operations.

  The cache_lock is also released when waiting for some event. Waiting
  and signalling is done via condition variables. In most cases the
  thread waits on its thread->suspend condition variable. Every thread
  has a my_thread_var structure, which contains this variable and a
  '*next' and '**prev' pointer. These pointers are used to insert the
  thread into a wait queue.

  A thread can wait for one block and thus be in one wait queue at a
  time only.

  Before starting to wait on its condition variable with
  pthread_cond_wait(), the thread enters itself to a specific wait queue
  with link_into_queue() (double linked with '*next' + '**prev') or
  wait_on_queue() (single linked with '*next').

  Another thread, when releasing a resource, looks up the waiting thread
  in the related wait queue. It sends a signal with
  pthread_cond_signal() to the waiting thread.

  NOTE: Depending on the particular wait situation, either the sending
  thread removes the waiting thread from the wait queue with
  unlink_from_queue() or release_whole_queue() respectively, or the waiting
  thread removes itself.

  There is one exception from this locking scheme when one thread wants
  to reuse a block for some other address. This works by first marking
  the block reserved (status= BLOCK_IN_SWITCH) and then waiting for all
  threads that are reading the block to finish. Each block has a
  reference to a condition variable (condvar). It holds a reference to
  the thread->suspend condition variable for the waiting thread (if such
  a thread exists). When that thread is signaled, the reference is
  cleared. The number of readers of a block is registered in
  block->hash_link->requests. See wait_for_readers() / remove_reader()
  for details. This is similar to the above, but it clearly means that
  only one thread can wait for a particular block. There is no queue in
  this case. Strangely enough block->convar is used for waiting for the
  assigned hash_link only. More precisely it is used to wait for all
  requests to be unregistered from the assigned hash_link.

  The resize_queue serves two purposes:
  1. Threads that want to do a resize wait there if in_resize is set.
     This is not used in the server. The server refuses a second resize
     request if one is already active. keycache->in_init is used for the
     synchronization. See set_var.cc.
  2. Threads that want to access blocks during resize wait here during
     the re-initialization phase.
  When the resize is done, all threads on the queue are signalled.
  Hypothetical resizers can compete for resizing, and read/write
  requests will restart to request blocks from the freshly resized
  cache. If the cache has been resized too small, it is disabled and
  'can_be_used' is false. In this case read/write requests bypass the
  cache. Since they increment and decrement 'cnt_for_resize_op', the
  next resizer can wait on the queue 'waiting_for_resize_cnt' until all
  I/O finished.
*/

#include "mysys_priv.h"
#include "mysys_err.h"
#include <keycache.h>
#include "my_static.h"
#include <m_string.h>
#include <my_bit.h>
#include <errno.h>
#include <stdarg.h>

/*
  Some compilation flags have been added specifically for this module
  to control the following:
  - not to let a thread to yield the control when reading directly
    from key cache, which might improve performance in many cases;
    to enable this add:
    #define SERIALIZED_READ_FROM_CACHE
  - to set an upper bound for number of threads simultaneously
    using the key cache; this setting helps to determine an optimal
    size for hash table and improve performance when the number of
    blocks in the key cache much less than the number of threads
    accessing it;
    to set this number equal to <N> add
      #define MAX_THREADS <N>
  - to substitute calls of pthread_cond_wait for calls of
    pthread_cond_timedwait (wait with timeout set up);
    this setting should be used only when you want to trap a deadlock
    situation, which theoretically should not happen;
    to set timeout equal to <T> seconds add
      #define KEYCACHE_TIMEOUT <T>
  - to enable the module traps and to send debug information from
    key cache module to a special debug log add:
      #define KEYCACHE_DEBUG
    the name of this debug log file <LOG NAME> can be set through:
      #define KEYCACHE_DEBUG_LOG  <LOG NAME>
    if the name is not defined, it's set by default;
    if the KEYCACHE_DEBUG flag is not set up and we are in a debug
    mode, i.e. when ! defined(DBUG_OFF), the debug information from the
    module is sent to the regular debug log.

  Example of the settings:
    #define SERIALIZED_READ_FROM_CACHE
    #define MAX_THREADS   100
    #define KEYCACHE_TIMEOUT  1
    #define KEYCACHE_DEBUG
    #define KEYCACHE_DEBUG_LOG  "my_key_cache_debug.log"
*/

#define STRUCT_PTR(TYPE, MEMBER, a)                                           \
          (TYPE *) ((char *) (a) - offsetof(TYPE, MEMBER))

/* types of condition variables */
#define  COND_FOR_REQUESTED 0
#define  COND_FOR_SAVED     1
#define  COND_FOR_READERS   2

typedef pthread_cond_t KEYCACHE_CONDVAR;

/* descriptor of the page in the key cache block buffer */
struct st_keycache_page
{
  int file;               /* file to which the page belongs to  */
  my_off_t filepos;       /* position of the page in the file   */
};

/* element in the chain of a hash table bucket */
struct st_hash_link
{
  struct st_hash_link *next, **prev; /* to connect links in the same bucket  */
  struct st_block_link *block;       /* reference to the block for the page: */
  File file;                         /* from such a file                     */
  my_off_t diskpos;                  /* with such an offset                  */
  uint requests;                     /* number of requests for the page      */
};

/* simple states of a block */
#define BLOCK_ERROR           1 /* an error occured when performing file i/o */
#define BLOCK_READ            2 /* file block is in the block buffer         */
#define BLOCK_IN_SWITCH       4 /* block is preparing to read new page       */
#define BLOCK_REASSIGNED      8 /* blk does not accept requests for old page */
#define BLOCK_IN_FLUSH       16 /* block is selected for flush               */
#define BLOCK_CHANGED        32 /* block buffer contains a dirty page        */
#define BLOCK_IN_USE         64 /* block is not free                         */
#define BLOCK_IN_EVICTION   128 /* block is selected for eviction            */
#define BLOCK_IN_FLUSHWRITE 256 /* block is in write to file                 */
#define BLOCK_FOR_UPDATE    512 /* block is selected for buffer modification */

/* page status, returned by find_key_block */
#define PAGE_READ               0
#define PAGE_TO_BE_READ         1
#define PAGE_WAIT_TO_BE_READ    2

/* block temperature determines in which (sub-)chain the block currently is */
enum BLOCK_TEMPERATURE { BLOCK_COLD /*free*/ , BLOCK_WARM , BLOCK_HOT };

/* key cache block */
struct st_block_link
{
  struct st_block_link
    *next_used, **prev_used;   /* to connect links in the LRU chain (ring)   */
  struct st_block_link
    *next_changed, **prev_changed; /* for lists of file dirty/clean blocks   */
  struct st_hash_link *hash_link; /* backward ptr to referring hash_link     */
  KEYCACHE_WQUEUE wqueue[2]; /* queues on waiting requests for new/old pages */
  uint requests;          /* number of requests for the block                */
  uchar *buffer;           /* buffer for the block page                       */
  uint offset;            /* beginning of modified data in the buffer        */
  uint length;            /* end of data in the buffer                       */
  uint status;            /* state of the block                              */
  enum BLOCK_TEMPERATURE temperature; /* block temperature: cold, warm, hot */
  uint hits_left;         /* number of hits left until promotion             */
  ulonglong last_hit_time; /* timestamp of the last hit                      */
  KEYCACHE_CONDVAR *condvar; /* condition variable for 'no readers' event    */
};

KEY_CACHE dflt_key_cache_var;
KEY_CACHE *dflt_key_cache= &dflt_key_cache_var;

#define FLUSH_CACHE         2000            /* sort this many blocks at once */

static int flush_all_key_blocks(KEY_CACHE *keycache);
#ifdef THREAD
static void wait_on_queue(KEYCACHE_WQUEUE *wqueue,
                          pthread_mutex_t *mutex);
static void release_whole_queue(KEYCACHE_WQUEUE *wqueue);
#else
#define wait_on_queue(wqueue, mutex)    do {} while (0)
#define release_whole_queue(wqueue)     do {} while (0)
#endif
static void free_block(KEY_CACHE *keycache, BLOCK_LINK *block);
#if !defined(DBUG_OFF)
static void test_key_cache(KEY_CACHE *keycache,
                           const char *where, my_bool lock);
#endif

#define KEYCACHE_HASH(f, pos)                                                 \
(((ulong) ((pos) / keycache->key_cache_block_size) +                          \
                                     (ulong) (f)) & (keycache->hash_entries-1))
#define FILE_HASH(f)                 ((uint) (f) & (CHANGED_BLOCKS_HASH-1))

#define DEFAULT_KEYCACHE_DEBUG_LOG  "keycache_debug.log"

#if defined(KEYCACHE_DEBUG) && ! defined(KEYCACHE_DEBUG_LOG)
#define KEYCACHE_DEBUG_LOG  DEFAULT_KEYCACHE_DEBUG_LOG
#endif

#if defined(KEYCACHE_DEBUG_LOG)
static FILE *keycache_debug_log=NULL;
static void keycache_debug_print _VARARGS((const char *fmt,...));
#define KEYCACHE_DEBUG_OPEN                                                   \
          if (!keycache_debug_log)                                            \
          {                                                                   \
            keycache_debug_log= fopen(KEYCACHE_DEBUG_LOG, "w");               \
            (void) setvbuf(keycache_debug_log, NULL, _IOLBF, BUFSIZ);         \
          }

#define KEYCACHE_DEBUG_CLOSE                                                  \
          if (keycache_debug_log)                                             \
          {                                                                   \
            fclose(keycache_debug_log);                                       \
            keycache_debug_log= 0;                                            \
          }
#else
#define KEYCACHE_DEBUG_OPEN
#define KEYCACHE_DEBUG_CLOSE
#endif /* defined(KEYCACHE_DEBUG_LOG) */

#if defined(KEYCACHE_DEBUG_LOG) && defined(KEYCACHE_DEBUG)
#define KEYCACHE_DBUG_PRINT(l, m)                                             \
            { if (keycache_debug_log) fprintf(keycache_debug_log, "%s: ", l); \
              keycache_debug_print m; }

#define KEYCACHE_DBUG_ASSERT(a)                                               \
            { if (! (a) && keycache_debug_log) fclose(keycache_debug_log);    \
              assert(a); }
#else
#define KEYCACHE_DBUG_PRINT(l, m)  DBUG_PRINT(l, m)
#define KEYCACHE_DBUG_ASSERT(a)    DBUG_ASSERT(a)
#endif /* defined(KEYCACHE_DEBUG_LOG) && defined(KEYCACHE_DEBUG) */

#if defined(KEYCACHE_DEBUG) || !defined(DBUG_OFF)
#ifdef THREAD
static long keycache_thread_id;
#define KEYCACHE_THREAD_TRACE(l)                                              \
             KEYCACHE_DBUG_PRINT(l,("|thread %ld",keycache_thread_id))

#define KEYCACHE_THREAD_TRACE_BEGIN(l)                                        \
            { struct st_my_thread_var *thread_var= my_thread_var;             \
              keycache_thread_id= thread_var->id;                             \
              KEYCACHE_DBUG_PRINT(l,("[thread %ld",keycache_thread_id)) }

#define KEYCACHE_THREAD_TRACE_END(l)                                          \
            KEYCACHE_DBUG_PRINT(l,("]thread %ld",keycache_thread_id))
#else /* THREAD */
#define KEYCACHE_THREAD_TRACE(l)        KEYCACHE_DBUG_PRINT(l,(""))
#define KEYCACHE_THREAD_TRACE_BEGIN(l)  KEYCACHE_DBUG_PRINT(l,(""))
#define KEYCACHE_THREAD_TRACE_END(l)    KEYCACHE_DBUG_PRINT(l,(""))
#endif /* THREAD */
#else
#define KEYCACHE_THREAD_TRACE_BEGIN(l)
#define KEYCACHE_THREAD_TRACE_END(l)
#define KEYCACHE_THREAD_TRACE(l)
#endif /* defined(KEYCACHE_DEBUG) || !defined(DBUG_OFF) */

#define BLOCK_NUMBER(b)                                                       \
  ((uint) (((char*)(b)-(char *) keycache->block_root)/sizeof(BLOCK_LINK)))
#define HASH_LINK_NUMBER(h)                                                   \
  ((uint) (((char*)(h)-(char *) keycache->hash_link_root)/sizeof(HASH_LINK)))

#if (defined(KEYCACHE_TIMEOUT) && !defined(__WIN__)) || defined(KEYCACHE_DEBUG)
static int keycache_pthread_cond_wait(pthread_cond_t *cond,
                                      pthread_mutex_t *mutex);
#else
#define  keycache_pthread_cond_wait pthread_cond_wait
#endif

#if defined(KEYCACHE_DEBUG)
static int keycache_pthread_mutex_lock(pthread_mutex_t *mutex);
static void keycache_pthread_mutex_unlock(pthread_mutex_t *mutex);
static int keycache_pthread_cond_signal(pthread_cond_t *cond);
#else
#define keycache_pthread_mutex_lock pthread_mutex_lock
#define keycache_pthread_mutex_unlock pthread_mutex_unlock
#define keycache_pthread_cond_signal pthread_cond_signal
#endif /* defined(KEYCACHE_DEBUG) */

#if !defined(DBUG_OFF)
#if defined(inline)
#undef inline
#endif
#define inline  /* disabled inline for easier debugging */
static int fail_block(BLOCK_LINK *block);
static int fail_hlink(HASH_LINK *hlink);
static int cache_empty(KEY_CACHE *keycache);
#endif

<<<<<<< HEAD
static inline uint next_power(uint value)
=======
static uint next_power(uint value)
>>>>>>> 1b608032
{
  return (uint) my_round_up_to_next_power((uint32) value) << 1;
}


/*
  Initialize a key cache

  SYNOPSIS
    init_key_cache()
    keycache			pointer to a key cache data structure
    key_cache_block_size	size of blocks to keep cached data
    use_mem                 	total memory to use for the key cache
    division_limit		division limit (may be zero)
    age_threshold		age threshold (may be zero)

  RETURN VALUE
    number of blocks in the key cache, if successful,
    0 - otherwise.

  NOTES.
    if keycache->key_cache_inited != 0 we assume that the key cache
    is already initialized.  This is for now used by myisamchk, but shouldn't
    be something that a program should rely on!

    It's assumed that no two threads call this function simultaneously
    referring to the same key cache handle.

*/

int init_key_cache(KEY_CACHE *keycache, uint key_cache_block_size,
		   size_t use_mem, uint division_limit,
		   uint age_threshold)
{
  ulong blocks, hash_links;
  size_t length;
  int error;
  DBUG_ENTER("init_key_cache");
  DBUG_ASSERT(key_cache_block_size >= 512);

  KEYCACHE_DEBUG_OPEN;
  if (keycache->key_cache_inited && keycache->disk_blocks > 0)
  {
    DBUG_PRINT("warning",("key cache already in use"));
    DBUG_RETURN(0);
  }

  keycache->global_cache_w_requests= keycache->global_cache_r_requests= 0;
  keycache->global_cache_read= keycache->global_cache_write= 0;
  keycache->disk_blocks= -1;
  if (! keycache->key_cache_inited)
  {
    keycache->key_cache_inited= 1;
    /*
      Initialize these variables once only.
      Their value must survive re-initialization during resizing.
    */
    keycache->in_resize= 0;
    keycache->resize_in_flush= 0;
    keycache->cnt_for_resize_op= 0;
    keycache->waiting_for_resize_cnt.last_thread= NULL;
    keycache->in_init= 0;
    pthread_mutex_init(&keycache->cache_lock, MY_MUTEX_INIT_FAST);
    keycache->resize_queue.last_thread= NULL;
  }

  keycache->key_cache_mem_size= use_mem;
  keycache->key_cache_block_size= key_cache_block_size;
  DBUG_PRINT("info", ("key_cache_block_size: %u",
		      key_cache_block_size));

  blocks= (ulong) (use_mem / (sizeof(BLOCK_LINK) + 2 * sizeof(HASH_LINK) +
                              sizeof(HASH_LINK*) * 5/4 + key_cache_block_size));
  /* It doesn't make sense to have too few blocks (less than 8) */
  if (blocks >= 8)
  {
    for ( ; ; )
    {
      /* Set my_hash_entries to the next bigger 2 power */
      if ((keycache->hash_entries= next_power(blocks)) < blocks * 5/4)
        keycache->hash_entries<<= 1;
      hash_links= 2 * blocks;
#if defined(MAX_THREADS)
      if (hash_links < MAX_THREADS + blocks - 1)
        hash_links= MAX_THREADS + blocks - 1;
#endif
      while ((length= (ALIGN_SIZE(blocks * sizeof(BLOCK_LINK)) +
		       ALIGN_SIZE(hash_links * sizeof(HASH_LINK)) +
		       ALIGN_SIZE(sizeof(HASH_LINK*) *
                                  keycache->hash_entries))) +
	     ((size_t) blocks * keycache->key_cache_block_size) > use_mem)
        blocks--;
      /* Allocate memory for cache page buffers */
      if ((keycache->block_mem=
	   my_large_malloc((size_t) blocks * keycache->key_cache_block_size,
			  MYF(0))))
      {
        /*
	  Allocate memory for blocks, hash_links and hash entries;
	  For each block 2 hash links are allocated
        */
        if ((keycache->block_root= (BLOCK_LINK*) my_malloc(length,
                                                           MYF(0))))
          break;
        my_large_free(keycache->block_mem, MYF(0));
        keycache->block_mem= 0;
      }
      if (blocks < 8)
      {
        my_errno= ENOMEM;
        my_error(EE_OUTOFMEMORY, MYF(0), blocks * keycache->key_cache_block_size);
        goto err;
      }
      blocks= blocks / 4*3;
    }
    keycache->blocks_unused= blocks;
    keycache->disk_blocks= (int) blocks;
    keycache->hash_links= hash_links;
    keycache->hash_root= (HASH_LINK**) ((char*) keycache->block_root +
				        ALIGN_SIZE(blocks*sizeof(BLOCK_LINK)));
    keycache->hash_link_root= (HASH_LINK*) ((char*) keycache->hash_root +
				            ALIGN_SIZE((sizeof(HASH_LINK*) *
							keycache->hash_entries)));
    bzero((uchar*) keycache->block_root,
	  keycache->disk_blocks * sizeof(BLOCK_LINK));
    bzero((uchar*) keycache->hash_root,
          keycache->hash_entries * sizeof(HASH_LINK*));
    bzero((uchar*) keycache->hash_link_root,
	  keycache->hash_links * sizeof(HASH_LINK));
    keycache->hash_links_used= 0;
    keycache->free_hash_list= NULL;
    keycache->blocks_used= keycache->blocks_changed= 0;

    keycache->global_blocks_changed= 0;
    keycache->blocks_available=0;		/* For debugging */

    /* The LRU chain is empty after initialization */
    keycache->used_last= NULL;
    keycache->used_ins= NULL;
    keycache->free_block_list= NULL;
    keycache->keycache_time= 0;
    keycache->warm_blocks= 0;
    keycache->min_warm_blocks= (division_limit ?
				blocks * division_limit / 100 + 1 :
				blocks);
    keycache->age_threshold= (age_threshold ?
			      blocks * age_threshold / 100 :
			      blocks);

    keycache->can_be_used= 1;

    keycache->waiting_for_hash_link.last_thread= NULL;
    keycache->waiting_for_block.last_thread= NULL;
    DBUG_PRINT("exit",
	       ("disk_blocks: %d  block_root: 0x%lx  hash_entries: %d\
 hash_root: 0x%lx  hash_links: %d  hash_link_root: 0x%lx",
		keycache->disk_blocks,  (long) keycache->block_root,
		keycache->hash_entries, (long) keycache->hash_root,
		keycache->hash_links,   (long) keycache->hash_link_root));
    bzero((uchar*) keycache->changed_blocks,
	  sizeof(keycache->changed_blocks[0]) * CHANGED_BLOCKS_HASH);
    bzero((uchar*) keycache->file_blocks,
	  sizeof(keycache->file_blocks[0]) * CHANGED_BLOCKS_HASH);
  }
  else
  {
    /* key_buffer_size is specified too small. Disable the cache. */
    keycache->can_be_used= 0;
  }

  keycache->blocks= keycache->disk_blocks > 0 ? keycache->disk_blocks : 0;
  DBUG_RETURN((int) keycache->disk_blocks);

err:
  error= my_errno;
  keycache->disk_blocks= 0;
  keycache->blocks=  0;
  if (keycache->block_mem)
  {
    my_large_free((uchar*) keycache->block_mem, MYF(0));
    keycache->block_mem= NULL;
  }
  if (keycache->block_root)
  {
    my_free((uchar*) keycache->block_root, MYF(0));
    keycache->block_root= NULL;
  }
  my_errno= error;
  keycache->can_be_used= 0;
  DBUG_RETURN(0);
}


/*
  Resize a key cache

  SYNOPSIS
    resize_key_cache()
    keycache     	        pointer to a key cache data structure
    key_cache_block_size        size of blocks to keep cached data
    use_mem			total memory to use for the new key cache
    division_limit		new division limit (if not zero)
    age_threshold		new age threshold (if not zero)

  RETURN VALUE
    number of blocks in the key cache, if successful,
    0 - otherwise.

  NOTES.
    The function first compares the memory size and the block size parameters
    with the key cache values.

    If they differ the function free the the memory allocated for the
    old key cache blocks by calling the end_key_cache function and
    then rebuilds the key cache with new blocks by calling
    init_key_cache.

    The function starts the operation only when all other threads
    performing operations with the key cache let her to proceed
    (when cnt_for_resize=0).
*/

int resize_key_cache(KEY_CACHE *keycache, uint key_cache_block_size,
		     size_t use_mem, uint division_limit,
		     uint age_threshold)
{
  int blocks;
  DBUG_ENTER("resize_key_cache");

  if (!keycache->key_cache_inited)
    DBUG_RETURN(keycache->disk_blocks);

  if(key_cache_block_size == keycache->key_cache_block_size &&
     use_mem == keycache->key_cache_mem_size)
  {
    change_key_cache_param(keycache, division_limit, age_threshold);
    DBUG_RETURN(keycache->disk_blocks);
  }

  keycache_pthread_mutex_lock(&keycache->cache_lock);

#ifdef THREAD
  /*
    We may need to wait for another thread which is doing a resize
    already. This cannot happen in the MySQL server though. It allows
    one resizer only. In set_var.cc keycache->in_init is used to block
    multiple attempts.
  */
  while (keycache->in_resize)
  {
    /* purecov: begin inspected */
    wait_on_queue(&keycache->resize_queue, &keycache->cache_lock);
    /* purecov: end */
  }
#endif

  /*
    Mark the operation in progress. This blocks other threads from doing
    a resize in parallel. It prohibits new blocks to enter the cache.
    Read/write requests can bypass the cache during the flush phase.
  */
  keycache->in_resize= 1;

  /* Need to flush only if keycache is enabled. */
  if (keycache->can_be_used)
  {
    /* Start the flush phase. */
    keycache->resize_in_flush= 1;

    if (flush_all_key_blocks(keycache))
    {
      /* TODO: if this happens, we should write a warning in the log file ! */
      keycache->resize_in_flush= 0;
      blocks= 0;
      keycache->can_be_used= 0;
      goto finish;
    }
    DBUG_ASSERT(cache_empty(keycache));

    /* End the flush phase. */
    keycache->resize_in_flush= 0;
  }

#ifdef THREAD
  /*
    Some direct read/write operations (bypassing the cache) may still be
    unfinished. Wait until they are done. If the key cache can be used,
    direct I/O is done in increments of key_cache_block_size. That is,
    every block is checked if it is in the cache. We need to wait for
    pending I/O before re-initializing the cache, because we may change
    the block size. Otherwise they could check for blocks at file
    positions where the new block division has none. We do also want to
    wait for I/O done when (if) the cache was disabled. It must not
    run in parallel with normal cache operation.
  */
  while (keycache->cnt_for_resize_op)
    wait_on_queue(&keycache->waiting_for_resize_cnt, &keycache->cache_lock);
#else
  KEYCACHE_DBUG_ASSERT(keycache->cnt_for_resize_op == 0);
#endif

  /*
    Free old cache structures, allocate new structures, and initialize
    them. Note that the cache_lock mutex and the resize_queue are left
    untouched. We do not lose the cache_lock and will release it only at
    the end of this function.
  */
  end_key_cache(keycache, 0);			/* Don't free mutex */
  /* The following will work even if use_mem is 0 */
  blocks= init_key_cache(keycache, key_cache_block_size, use_mem,
			 division_limit, age_threshold);

finish:
  /*
    Mark the resize finished. This allows other threads to start a
    resize or to request new cache blocks.
  */
  keycache->in_resize= 0;

  /* Signal waiting threads. */
  release_whole_queue(&keycache->resize_queue);

  keycache_pthread_mutex_unlock(&keycache->cache_lock);
  DBUG_RETURN(blocks);
}


/*
  Increment counter blocking resize key cache operation
*/
static inline void inc_counter_for_resize_op(KEY_CACHE *keycache)
{
  keycache->cnt_for_resize_op++;
}


/*
  Decrement counter blocking resize key cache operation;
  Signal the operation to proceed when counter becomes equal zero
*/
static inline void dec_counter_for_resize_op(KEY_CACHE *keycache)
{
  if (!--keycache->cnt_for_resize_op)
    release_whole_queue(&keycache->waiting_for_resize_cnt);
}

/*
  Change the key cache parameters

  SYNOPSIS
    change_key_cache_param()
    keycache			pointer to a key cache data structure
    division_limit		new division limit (if not zero)
    age_threshold		new age threshold (if not zero)

  RETURN VALUE
    none

  NOTES.
    Presently the function resets the key cache parameters
    concerning midpoint insertion strategy - division_limit and
    age_threshold.
*/

void change_key_cache_param(KEY_CACHE *keycache, uint division_limit,
			    uint age_threshold)
{
  DBUG_ENTER("change_key_cache_param");

  keycache_pthread_mutex_lock(&keycache->cache_lock);
  if (division_limit)
    keycache->min_warm_blocks= (keycache->disk_blocks *
				division_limit / 100 + 1);
  if (age_threshold)
    keycache->age_threshold=   (keycache->disk_blocks *
				age_threshold / 100);
  keycache_pthread_mutex_unlock(&keycache->cache_lock);
  DBUG_VOID_RETURN;
}


/*
  Remove key_cache from memory

  SYNOPSIS
    end_key_cache()
    keycache		key cache handle
    cleanup		Complete free (Free also mutex for key cache)

  RETURN VALUE
    none
*/

void end_key_cache(KEY_CACHE *keycache, my_bool cleanup)
{
  DBUG_ENTER("end_key_cache");
  DBUG_PRINT("enter", ("key_cache: 0x%lx", (long) keycache));

  if (!keycache->key_cache_inited)
    DBUG_VOID_RETURN;

  if (keycache->disk_blocks > 0)
  {
    if (keycache->block_mem)
    {
      my_large_free((uchar*) keycache->block_mem, MYF(0));
      keycache->block_mem= NULL;
      my_free((uchar*) keycache->block_root, MYF(0));
      keycache->block_root= NULL;
    }
    keycache->disk_blocks= -1;
    /* Reset blocks_changed to be safe if flush_all_key_blocks is called */
    keycache->blocks_changed= 0;
  }

  DBUG_PRINT("status", ("used: %lu  changed: %lu  w_requests: %lu  "
                        "writes: %lu  r_requests: %lu  reads: %lu",
                        keycache->blocks_used, keycache->global_blocks_changed,
                        (ulong) keycache->global_cache_w_requests,
                        (ulong) keycache->global_cache_write,
                        (ulong) keycache->global_cache_r_requests,
                        (ulong) keycache->global_cache_read));

  /*
    Reset these values to be able to detect a disabled key cache.
    See Bug#44068 (RESTORE can disable the MyISAM Key Cache).
  */
  keycache->blocks_used= 0;
  keycache->blocks_unused= 0;

  if (cleanup)
  {
    pthread_mutex_destroy(&keycache->cache_lock);
    keycache->key_cache_inited= keycache->can_be_used= 0;
    KEYCACHE_DEBUG_CLOSE;
  }
  DBUG_VOID_RETURN;
} /* end_key_cache */


#ifdef THREAD

/*
  Link a thread into double-linked queue of waiting threads.

  SYNOPSIS
    link_into_queue()
      wqueue              pointer to the queue structure
      thread              pointer to the thread to be added to the queue

  RETURN VALUE
    none

  NOTES.
    Queue is represented by a circular list of the thread structures
    The list is double-linked of the type (**prev,*next), accessed by
    a pointer to the last element.
*/

static void link_into_queue(KEYCACHE_WQUEUE *wqueue,
                                   struct st_my_thread_var *thread)
{
  struct st_my_thread_var *last;

  DBUG_ASSERT(!thread->next && !thread->prev);
  if (! (last= wqueue->last_thread))
  {
    /* Queue is empty */
    thread->next= thread;
    thread->prev= &thread->next;
  }
  else
  {
    thread->prev= last->next->prev;
    last->next->prev= &thread->next;
    thread->next= last->next;
    last->next= thread;
  }
  wqueue->last_thread= thread;
}

/*
  Unlink a thread from double-linked queue of waiting threads

  SYNOPSIS
    unlink_from_queue()
      wqueue              pointer to the queue structure
      thread              pointer to the thread to be removed from the queue

  RETURN VALUE
    none

  NOTES.
    See NOTES for link_into_queue
*/

static void unlink_from_queue(KEYCACHE_WQUEUE *wqueue,
                                     struct st_my_thread_var *thread)
{
  KEYCACHE_DBUG_PRINT("unlink_from_queue", ("thread %ld", thread->id));
  DBUG_ASSERT(thread->next && thread->prev);
  if (thread->next == thread)
    /* The queue contains only one member */
    wqueue->last_thread= NULL;
  else
  {
    thread->next->prev= thread->prev;
    *thread->prev=thread->next;
    if (wqueue->last_thread == thread)
      wqueue->last_thread= STRUCT_PTR(struct st_my_thread_var, next,
                                      thread->prev);
  }
  thread->next= NULL;
#if !defined(DBUG_OFF)
  /*
    This makes it easier to see it's not in a chain during debugging.
    And some DBUG_ASSERT() rely on it.
  */
  thread->prev= NULL;
#endif
}


/*
  Add a thread to single-linked queue of waiting threads

  SYNOPSIS
    wait_on_queue()
      wqueue            Pointer to the queue structure.
      mutex             Cache_lock to acquire after awake.

  RETURN VALUE
    none

  NOTES.
    Queue is represented by a circular list of the thread structures
    The list is single-linked of the type (*next), accessed by a pointer
    to the last element.

    The function protects against stray signals by verifying that the
    current thread is unlinked from the queue when awaking. However,
    since several threads can wait for the same event, it might be
    necessary for the caller of the function to check again if the
    condition for awake is indeed matched.
*/

static void wait_on_queue(KEYCACHE_WQUEUE *wqueue,
                          pthread_mutex_t *mutex)
{
  struct st_my_thread_var *last;
  struct st_my_thread_var *thread= my_thread_var;

  /* Add to queue. */
  DBUG_ASSERT(!thread->next);
  DBUG_ASSERT(!thread->prev); /* Not required, but must be true anyway. */
  if (! (last= wqueue->last_thread))
    thread->next= thread;
  else
  {
    thread->next= last->next;
    last->next= thread;
  }
  wqueue->last_thread= thread;

  /*
    Wait until thread is removed from queue by the signalling thread.
    The loop protects against stray signals.
  */
  do
  {
    KEYCACHE_DBUG_PRINT("wait", ("suspend thread %ld", thread->id));
    keycache_pthread_cond_wait(&thread->suspend, mutex);
  }
  while (thread->next);
}


/*
  Remove all threads from queue signaling them to proceed

  SYNOPSIS
    release_whole_queue()
      wqueue            pointer to the queue structure

  RETURN VALUE
    none

  NOTES.
    See notes for wait_on_queue().
    When removed from the queue each thread is signaled via condition
    variable thread->suspend.
*/

static void release_whole_queue(KEYCACHE_WQUEUE *wqueue)
{
  struct st_my_thread_var *last;
  struct st_my_thread_var *next;
  struct st_my_thread_var *thread;

  /* Queue may be empty. */
  if (!(last= wqueue->last_thread))
    return;

  next= last->next;
  do
  {
    thread=next;
    KEYCACHE_DBUG_PRINT("release_whole_queue: signal",
                        ("thread %ld", thread->id));
    /* Signal the thread. */
    keycache_pthread_cond_signal(&thread->suspend);
    /* Take thread from queue. */
    next=thread->next;
    thread->next= NULL;
  }
  while (thread != last);

  /* Now queue is definitely empty. */
  wqueue->last_thread= NULL;
}

#endif /* THREAD */


/*
  Unlink a block from the chain of dirty/clean blocks
*/

static inline void unlink_changed(BLOCK_LINK *block)
{
  DBUG_ASSERT(block->prev_changed && *block->prev_changed == block);
  if (block->next_changed)
    block->next_changed->prev_changed= block->prev_changed;
  *block->prev_changed= block->next_changed;

#if !defined(DBUG_OFF)
  /*
    This makes it easier to see it's not in a chain during debugging.
    And some DBUG_ASSERT() rely on it.
  */
  block->next_changed= NULL;
  block->prev_changed= NULL;
#endif
}


/*
  Link a block into the chain of dirty/clean blocks
*/

static inline void link_changed(BLOCK_LINK *block, BLOCK_LINK **phead)
{
  DBUG_ASSERT(!block->next_changed);
  DBUG_ASSERT(!block->prev_changed);
  block->prev_changed= phead;
  if ((block->next_changed= *phead))
    (*phead)->prev_changed= &block->next_changed;
  *phead= block;
}


/*
  Link a block in a chain of clean blocks of a file.

  SYNOPSIS
    link_to_file_list()
      keycache		Key cache handle
      block             Block to relink
      file              File to be linked to
      unlink            If to unlink first

  DESCRIPTION
    Unlink a block from whichever chain it is linked in, if it's
    asked for, and link it to the chain of clean blocks of the
    specified file.

  NOTE
    Please do never set/clear BLOCK_CHANGED outside of
    link_to_file_list() or link_to_changed_list().
    You would risk to damage correct counting of changed blocks
    and to find blocks in the wrong hash.

  RETURN
    void
*/

static void link_to_file_list(KEY_CACHE *keycache,
                              BLOCK_LINK *block, int file,
                              my_bool unlink_block)
{
  DBUG_ASSERT(block->status & BLOCK_IN_USE);
  DBUG_ASSERT(block->hash_link && block->hash_link->block == block);
  DBUG_ASSERT(block->hash_link->file == file);
  if (unlink_block)
    unlink_changed(block);
  link_changed(block, &keycache->file_blocks[FILE_HASH(file)]);
  if (block->status & BLOCK_CHANGED)
  {
    block->status&= ~BLOCK_CHANGED;
    keycache->blocks_changed--;
    keycache->global_blocks_changed--;
  }
}


/*
  Re-link a block from the clean chain to the dirty chain of a file.

  SYNOPSIS
    link_to_changed_list()
      keycache		key cache handle
      block             block to relink

  DESCRIPTION
    Unlink a block from the chain of clean blocks of a file
    and link it to the chain of dirty blocks of the same file.

  NOTE
    Please do never set/clear BLOCK_CHANGED outside of
    link_to_file_list() or link_to_changed_list().
    You would risk to damage correct counting of changed blocks
    and to find blocks in the wrong hash.

  RETURN
    void
*/

static void link_to_changed_list(KEY_CACHE *keycache,
                                 BLOCK_LINK *block)
{
  DBUG_ASSERT(block->status & BLOCK_IN_USE);
  DBUG_ASSERT(!(block->status & BLOCK_CHANGED));
  DBUG_ASSERT(block->hash_link && block->hash_link->block == block);

  unlink_changed(block);
  link_changed(block,
               &keycache->changed_blocks[FILE_HASH(block->hash_link->file)]);
  block->status|=BLOCK_CHANGED;
  keycache->blocks_changed++;
  keycache->global_blocks_changed++;
}


/*
  Link a block to the LRU chain at the beginning or at the end of
  one of two parts.

  SYNOPSIS
    link_block()
      keycache            pointer to a key cache data structure
      block               pointer to the block to link to the LRU chain
      hot                 <-> to link the block into the hot subchain
      at_end              <-> to link the block at the end of the subchain

  RETURN VALUE
    none

  NOTES.
    The LRU ring is represented by a circular list of block structures.
    The list is double-linked of the type (**prev,*next) type.
    The LRU ring is divided into two parts - hot and warm.
    There are two pointers to access the last blocks of these two
    parts. The beginning of the warm part follows right after the
    end of the hot part.
    Only blocks of the warm part can be used for eviction.
    The first block from the beginning of this subchain is always
    taken for eviction (keycache->last_used->next)

    LRU chain:       +------+   H O T    +------+
                +----| end  |----...<----| beg  |----+
                |    +------+last        +------+    |
                v<-link in latest hot (new end)      |
                |     link in latest warm (new end)->^
                |    +------+  W A R M   +------+    |
                +----| beg  |---->...----| end  |----+
                     +------+            +------+ins
                  first for eviction

    It is also possible that the block is selected for eviction and thus
    not linked in the LRU ring.
*/

static void link_block(KEY_CACHE *keycache, BLOCK_LINK *block, my_bool hot,
                       my_bool at_end)
{
  BLOCK_LINK *ins;
  BLOCK_LINK **pins;

  DBUG_ASSERT((block->status & ~BLOCK_CHANGED) == (BLOCK_READ | BLOCK_IN_USE));
  DBUG_ASSERT(block->hash_link); /*backptr to block NULL from free_block()*/
  DBUG_ASSERT(!block->requests);
  DBUG_ASSERT(block->prev_changed && *block->prev_changed == block);
  DBUG_ASSERT(!block->next_used);
  DBUG_ASSERT(!block->prev_used);
#ifdef THREAD
  if (!hot && keycache->waiting_for_block.last_thread)
  {
    /* Signal that in the LRU warm sub-chain an available block has appeared */
    struct st_my_thread_var *last_thread=
                               keycache->waiting_for_block.last_thread;
    struct st_my_thread_var *first_thread= last_thread->next;
    struct st_my_thread_var *next_thread= first_thread;
    HASH_LINK *hash_link= (HASH_LINK *) first_thread->opt_info;
    struct st_my_thread_var *thread;
    do
    {
      thread= next_thread;
      next_thread= thread->next;
      /*
         We notify about the event all threads that ask
         for the same page as the first thread in the queue
      */
      if ((HASH_LINK *) thread->opt_info == hash_link)
      {
        KEYCACHE_DBUG_PRINT("link_block: signal", ("thread %ld", thread->id));
        keycache_pthread_cond_signal(&thread->suspend);
        unlink_from_queue(&keycache->waiting_for_block, thread);
        block->requests++;
      }
    }
    while (thread != last_thread);
    hash_link->block= block;
    /*
      NOTE: We assigned the block to the hash_link and signalled the
      requesting thread(s). But it is possible that other threads runs
      first. These threads see the hash_link assigned to a block which
      is assigned to another hash_link and not marked BLOCK_IN_SWITCH.
      This can be a problem for functions that do not select the block
      via its hash_link: flush and free. They do only see a block which
      is in a "normal" state and don't know that it will be evicted soon.

      We cannot set BLOCK_IN_SWITCH here because only one of the
      requesting threads must handle the eviction. All others must wait
      for it to complete. If we set the flag here, the threads would not
      know who is in charge of the eviction. Without the flag, the first
      thread takes the stick and sets the flag.

      But we need to note in the block that is has been selected for
      eviction. It must not be freed. The evicting thread will not
      expect the block in the free list. Before freeing we could also
      check if block->requests > 1. But I think including another flag
      in the check of block->status is slightly more efficient and
      probably easier to read.
    */
    block->status|= BLOCK_IN_EVICTION;
    KEYCACHE_THREAD_TRACE("link_block: after signaling");
#if defined(KEYCACHE_DEBUG)
    KEYCACHE_DBUG_PRINT("link_block",
        ("linked,unlinked block %u  status=%x  #requests=%u  #available=%u",
         BLOCK_NUMBER(block), block->status,
         block->requests, keycache->blocks_available));
#endif
    return;
  }
#else /* THREAD */
  KEYCACHE_DBUG_ASSERT(! (!hot && keycache->waiting_for_block.last_thread));
      /* Condition not transformed using DeMorgan, to keep the text identical */
#endif /* THREAD */
  pins= hot ? &keycache->used_ins : &keycache->used_last;
  ins= *pins;
  if (ins)
  {
    ins->next_used->prev_used= &block->next_used;
    block->next_used= ins->next_used;
    block->prev_used= &ins->next_used;
    ins->next_used= block;
    if (at_end)
      *pins= block;
  }
  else
  {
    /* The LRU ring is empty. Let the block point to itself. */
    keycache->used_last= keycache->used_ins= block->next_used= block;
    block->prev_used= &block->next_used;
  }
  KEYCACHE_THREAD_TRACE("link_block");
#if defined(KEYCACHE_DEBUG)
  keycache->blocks_available++;
  KEYCACHE_DBUG_PRINT("link_block",
      ("linked block %u:%1u  status=%x  #requests=%u  #available=%u",
       BLOCK_NUMBER(block), at_end, block->status,
       block->requests, keycache->blocks_available));
  KEYCACHE_DBUG_ASSERT((ulong) keycache->blocks_available <=
                       keycache->blocks_used);
#endif
}


/*
  Unlink a block from the LRU chain

  SYNOPSIS
    unlink_block()
      keycache            pointer to a key cache data structure
      block               pointer to the block to unlink from the LRU chain

  RETURN VALUE
    none

  NOTES.
    See NOTES for link_block
*/

static void unlink_block(KEY_CACHE *keycache, BLOCK_LINK *block)
{
  DBUG_ASSERT((block->status & ~BLOCK_CHANGED) == (BLOCK_READ | BLOCK_IN_USE));
  DBUG_ASSERT(block->hash_link); /*backptr to block NULL from free_block()*/
  DBUG_ASSERT(!block->requests);
  DBUG_ASSERT(block->prev_changed && *block->prev_changed == block);
  DBUG_ASSERT(block->next_used && block->prev_used &&
              (block->next_used->prev_used == &block->next_used) &&
              (*block->prev_used == block));
  if (block->next_used == block)
    /* The list contains only one member */
    keycache->used_last= keycache->used_ins= NULL;
  else
  {
    block->next_used->prev_used= block->prev_used;
    *block->prev_used= block->next_used;
    if (keycache->used_last == block)
      keycache->used_last= STRUCT_PTR(BLOCK_LINK, next_used, block->prev_used);
    if (keycache->used_ins == block)
      keycache->used_ins=STRUCT_PTR(BLOCK_LINK, next_used, block->prev_used);
  }
  block->next_used= NULL;
#if !defined(DBUG_OFF)
  /*
    This makes it easier to see it's not in a chain during debugging.
    And some DBUG_ASSERT() rely on it.
  */
  block->prev_used= NULL;
#endif

  KEYCACHE_THREAD_TRACE("unlink_block");
#if defined(KEYCACHE_DEBUG)
  KEYCACHE_DBUG_ASSERT(keycache->blocks_available != 0);
  keycache->blocks_available--;
  KEYCACHE_DBUG_PRINT("unlink_block",
    ("unlinked block %u  status=%x   #requests=%u  #available=%u",
     BLOCK_NUMBER(block), block->status,
     block->requests, keycache->blocks_available));
#endif
}


/*
  Register requests for a block.

  SYNOPSIS
    reg_requests()
      keycache          Pointer to a key cache data structure.
      block             Pointer to the block to register a request on.
      count             Number of requests. Always 1.

  NOTE
    The first request unlinks the block from the LRU ring. This means
    that it is protected against eveiction.

  RETURN
    void
*/
static void reg_requests(KEY_CACHE *keycache, BLOCK_LINK *block, int count)
{
  DBUG_ASSERT(block->status & BLOCK_IN_USE);
  DBUG_ASSERT(block->hash_link);

  if (!block->requests)
    unlink_block(keycache, block);
  block->requests+=count;
}


/*
  Unregister request for a block
  linking it to the LRU chain if it's the last request

  SYNOPSIS
    unreg_request()
    keycache            pointer to a key cache data structure
    block               pointer to the block to link to the LRU chain
    at_end              <-> to link the block at the end of the LRU chain

  RETURN VALUE
    none

  NOTES.
    Every linking to the LRU ring decrements by one a special block
    counter (if it's positive). If the at_end parameter is TRUE the block is
    added either at the end of warm sub-chain or at the end of hot sub-chain.
    It is added to the hot subchain if its counter is zero and number of
    blocks in warm sub-chain is not less than some low limit (determined by
    the division_limit parameter). Otherwise the block is added to the warm
    sub-chain. If the at_end parameter is FALSE the block is always added
    at beginning of the warm sub-chain.
    Thus a warm block can be promoted to the hot sub-chain when its counter
    becomes zero for the first time.
    At the same time  the block at the very beginning of the hot subchain
    might be moved to the beginning of the warm subchain if it stays untouched
    for a too long time (this time is determined by parameter age_threshold).

    It is also possible that the block is selected for eviction and thus
    not linked in the LRU ring.
*/

static void unreg_request(KEY_CACHE *keycache,
                          BLOCK_LINK *block, int at_end)
{
  DBUG_ASSERT(block->status & (BLOCK_READ | BLOCK_IN_USE));
  DBUG_ASSERT(block->hash_link); /*backptr to block NULL from free_block()*/
  DBUG_ASSERT(block->requests);
  DBUG_ASSERT(block->prev_changed && *block->prev_changed == block);
  DBUG_ASSERT(!block->next_used);
  DBUG_ASSERT(!block->prev_used);
<<<<<<< HEAD
  if (! --block->requests)
=======
  /*
    Unregister the request, but do not link erroneous blocks into the
    LRU ring.
  */
  if (!--block->requests && !(block->status & BLOCK_ERROR))
>>>>>>> 1b608032
  {
    my_bool hot;
    if (block->hits_left)
      block->hits_left--;
    hot= !block->hits_left && at_end &&
      keycache->warm_blocks > keycache->min_warm_blocks;
    if (hot)
    {
      if (block->temperature == BLOCK_WARM)
        keycache->warm_blocks--;
      block->temperature= BLOCK_HOT;
      KEYCACHE_DBUG_PRINT("unreg_request", ("#warm_blocks: %lu",
                           keycache->warm_blocks));
    }
    link_block(keycache, block, hot, (my_bool)at_end);
    block->last_hit_time= keycache->keycache_time;
    keycache->keycache_time++;
    /*
      At this place, the block might be in the LRU ring or not. If an
      evicter was waiting for a block, it was selected for eviction and
      not linked in the LRU ring.
    */

    /*
      Check if we should link a hot block to the warm block sub-chain.
      It is possible that we select the same block as above. But it can
      also be another block. In any case a block from the LRU ring is
      selected. In other words it works even if the above block was
      selected for eviction and not linked in the LRU ring. Since this
      happens only if the LRU ring is empty, the block selected below
      would be NULL and the rest of the function skipped.
    */
    block= keycache->used_ins;
    if (block && keycache->keycache_time - block->last_hit_time >
	keycache->age_threshold)
    {
      unlink_block(keycache, block);
      link_block(keycache, block, 0, 0);
      if (block->temperature != BLOCK_WARM)
      {
        keycache->warm_blocks++;
        block->temperature= BLOCK_WARM;
      }
      KEYCACHE_DBUG_PRINT("unreg_request", ("#warm_blocks: %lu",
                           keycache->warm_blocks));
    }
  }
}

/*
  Remove a reader of the page in block
*/

static void remove_reader(BLOCK_LINK *block)
{
  DBUG_ASSERT(block->status & (BLOCK_READ | BLOCK_IN_USE));
  DBUG_ASSERT(block->hash_link && block->hash_link->block == block);
  DBUG_ASSERT(block->prev_changed && *block->prev_changed == block);
  DBUG_ASSERT(!block->next_used);
  DBUG_ASSERT(!block->prev_used);
  DBUG_ASSERT(block->hash_link->requests);
#ifdef THREAD
  if (! --block->hash_link->requests && block->condvar)
    keycache_pthread_cond_signal(block->condvar);
#else
  --block->hash_link->requests;
#endif
}


/*
  Wait until the last reader of the page in block
  signals on its termination
*/

static void wait_for_readers(KEY_CACHE *keycache,
                             BLOCK_LINK *block)
{
#ifdef THREAD
  struct st_my_thread_var *thread= my_thread_var;
  DBUG_ASSERT(block->status & (BLOCK_READ | BLOCK_IN_USE));
<<<<<<< HEAD
  DBUG_ASSERT(!(block->status & (BLOCK_ERROR | BLOCK_IN_FLUSH |
                                 BLOCK_CHANGED)));
=======
  DBUG_ASSERT(!(block->status & (BLOCK_IN_FLUSH | BLOCK_CHANGED)));
>>>>>>> 1b608032
  DBUG_ASSERT(block->hash_link);
  DBUG_ASSERT(block->hash_link->block == block);
  /* Linked in file_blocks or changed_blocks hash. */
  DBUG_ASSERT(block->prev_changed && *block->prev_changed == block);
  /* Not linked in LRU ring. */
  DBUG_ASSERT(!block->next_used);
  DBUG_ASSERT(!block->prev_used);
  while (block->hash_link->requests)
  {
    KEYCACHE_DBUG_PRINT("wait_for_readers: wait",
                        ("suspend thread %ld  block %u",
                         thread->id, BLOCK_NUMBER(block)));
    /* There must be no other waiter. We have no queue here. */
    DBUG_ASSERT(!block->condvar);
    block->condvar= &thread->suspend;
    keycache_pthread_cond_wait(&thread->suspend, &keycache->cache_lock);
    block->condvar= NULL;
  }
#else
  KEYCACHE_DBUG_ASSERT(block->hash_link->requests == 0);
#endif
}


/*
  Add a hash link to a bucket in the hash_table
*/

static inline void link_hash(HASH_LINK **start, HASH_LINK *hash_link)
{
  if (*start)
    (*start)->prev= &hash_link->next;
  hash_link->next= *start;
  hash_link->prev= start;
  *start= hash_link;
}


/*
  Remove a hash link from the hash table
*/

static void unlink_hash(KEY_CACHE *keycache, HASH_LINK *hash_link)
{
  KEYCACHE_DBUG_PRINT("unlink_hash", ("fd: %u  pos_ %lu  #requests=%u",
      (uint) hash_link->file,(ulong) hash_link->diskpos, hash_link->requests));
  KEYCACHE_DBUG_ASSERT(hash_link->requests == 0);
  if ((*hash_link->prev= hash_link->next))
    hash_link->next->prev= hash_link->prev;
  hash_link->block= NULL;
#ifdef THREAD
  if (keycache->waiting_for_hash_link.last_thread)
  {
    /* Signal that a free hash link has appeared */
    struct st_my_thread_var *last_thread=
                               keycache->waiting_for_hash_link.last_thread;
    struct st_my_thread_var *first_thread= last_thread->next;
    struct st_my_thread_var *next_thread= first_thread;
    KEYCACHE_PAGE *first_page= (KEYCACHE_PAGE *) (first_thread->opt_info);
    struct st_my_thread_var *thread;

    hash_link->file= first_page->file;
    hash_link->diskpos= first_page->filepos;
    do
    {
      KEYCACHE_PAGE *page;
      thread= next_thread;
      page= (KEYCACHE_PAGE *) thread->opt_info;
      next_thread= thread->next;
      /*
         We notify about the event all threads that ask
         for the same page as the first thread in the queue
      */
      if (page->file == hash_link->file && page->filepos == hash_link->diskpos)
      {
        KEYCACHE_DBUG_PRINT("unlink_hash: signal", ("thread %ld", thread->id));
        keycache_pthread_cond_signal(&thread->suspend);
        unlink_from_queue(&keycache->waiting_for_hash_link, thread);
      }
    }
    while (thread != last_thread);
    link_hash(&keycache->hash_root[KEYCACHE_HASH(hash_link->file,
					         hash_link->diskpos)],
              hash_link);
    return;
  }
#else /* THREAD */
  KEYCACHE_DBUG_ASSERT(! (keycache->waiting_for_hash_link.last_thread));
#endif /* THREAD */
  hash_link->next= keycache->free_hash_list;
  keycache->free_hash_list= hash_link;
}


/*
  Get the hash link for a page
*/

static HASH_LINK *get_hash_link(KEY_CACHE *keycache,
                                int file, my_off_t filepos)
{
  reg1 HASH_LINK *hash_link, **start;
#if defined(KEYCACHE_DEBUG)
  int cnt;
#endif

  KEYCACHE_DBUG_PRINT("get_hash_link", ("fd: %u  pos: %lu",
                      (uint) file,(ulong) filepos));

restart:
  /*
     Find the bucket in the hash table for the pair (file, filepos);
     start contains the head of the bucket list,
     hash_link points to the first member of the list
  */
  hash_link= *(start= &keycache->hash_root[KEYCACHE_HASH(file, filepos)]);
#if defined(KEYCACHE_DEBUG)
  cnt= 0;
#endif
  /* Look for an element for the pair (file, filepos) in the bucket chain */
  while (hash_link &&
         (hash_link->diskpos != filepos || hash_link->file != file))
  {
    hash_link= hash_link->next;
#if defined(KEYCACHE_DEBUG)
    cnt++;
    if (! (cnt <= keycache->hash_links_used))
    {
      int i;
      for (i=0, hash_link= *start ;
           i < cnt ; i++, hash_link= hash_link->next)
      {
        KEYCACHE_DBUG_PRINT("get_hash_link", ("fd: %u  pos: %lu",
            (uint) hash_link->file,(ulong) hash_link->diskpos));
      }
    }
    KEYCACHE_DBUG_ASSERT(cnt <= keycache->hash_links_used);
#endif
  }
  if (! hash_link)
  {
    /* There is no hash link in the hash table for the pair (file, filepos) */
    if (keycache->free_hash_list)
    {
      hash_link= keycache->free_hash_list;
      keycache->free_hash_list= hash_link->next;
    }
    else if (keycache->hash_links_used < keycache->hash_links)
    {
      hash_link= &keycache->hash_link_root[keycache->hash_links_used++];
    }
    else
    {
#ifdef THREAD
      /* Wait for a free hash link */
      struct st_my_thread_var *thread= my_thread_var;
      KEYCACHE_PAGE page;
      KEYCACHE_DBUG_PRINT("get_hash_link", ("waiting"));
      page.file= file;
      page.filepos= filepos;
      thread->opt_info= (void *) &page;
      link_into_queue(&keycache->waiting_for_hash_link, thread);
      KEYCACHE_DBUG_PRINT("get_hash_link: wait",
                        ("suspend thread %ld", thread->id));
      keycache_pthread_cond_wait(&thread->suspend,
                                 &keycache->cache_lock);
      thread->opt_info= NULL;
#else
      KEYCACHE_DBUG_ASSERT(0);
#endif
      goto restart;
    }
    hash_link->file= file;
    hash_link->diskpos= filepos;
    link_hash(start, hash_link);
  }
  /* Register the request for the page */
  hash_link->requests++;

  return hash_link;
}


/*
  Get a block for the file page requested by a keycache read/write operation;
  If the page is not in the cache return a free block, if there is none
  return the lru block after saving its buffer if the page is dirty.

  SYNOPSIS

    find_key_block()
      keycache            pointer to a key cache data structure
      file                handler for the file to read page from
      filepos             position of the page in the file
      init_hits_left      how initialize the block counter for the page
      wrmode              <-> get for writing
      page_st        out  {PAGE_READ,PAGE_TO_BE_READ,PAGE_WAIT_TO_BE_READ}

  RETURN VALUE
    Pointer to the found block if successful, 0 - otherwise

  NOTES.
    For the page from file positioned at filepos the function checks whether
    the page is in the key cache specified by the first parameter.
    If this is the case it immediately returns the block.
    If not, the function first chooses  a block for this page. If there is
    no not used blocks in the key cache yet, the function takes the block
    at the very beginning of the warm sub-chain. It saves the page in that
    block if it's dirty before returning the pointer to it.
    The function returns in the page_st parameter the following values:
      PAGE_READ         - if page already in the block,
      PAGE_TO_BE_READ   - if it is to be read yet by the current thread
      WAIT_TO_BE_READ   - if it is to be read by another thread
    If an error occurs THE BLOCK_ERROR bit is set in the block status.
    It might happen that there are no blocks in LRU chain (in warm part) -
    all blocks  are unlinked for some read/write operations. Then the function
    waits until first of this operations links any block back.
*/

static BLOCK_LINK *find_key_block(KEY_CACHE *keycache,
                                  File file, my_off_t filepos,
                                  int init_hits_left,
                                  int wrmode, int *page_st)
{
  HASH_LINK *hash_link;
  BLOCK_LINK *block;
  int error= 0;
  int page_status;

  DBUG_ENTER("find_key_block");
  KEYCACHE_THREAD_TRACE("find_key_block:begin");
  DBUG_PRINT("enter", ("fd: %d  pos: %lu  wrmode: %d",
                       file, (ulong) filepos, wrmode));
  KEYCACHE_DBUG_PRINT("find_key_block", ("fd: %d  pos: %lu  wrmode: %d",
                                         file, (ulong) filepos,
                                         wrmode));
#if !defined(DBUG_OFF) && defined(EXTRA_DEBUG)
  DBUG_EXECUTE("check_keycache2",
               test_key_cache(keycache, "start of find_key_block", 0););
#endif

restart:
  /*
    If the flush phase of a resize operation fails, the cache is left
    unusable. This will be detected only after "goto restart".
  */
  if (!keycache->can_be_used)
    DBUG_RETURN(0);

  /*
    Find the hash_link for the requested file block (file, filepos). We
    do always get a hash_link here. It has registered our request so
    that no other thread can use it for another file block until we
    release the request (which is done by remove_reader() usually). The
    hash_link can have a block assigned to it or not. If there is a
    block, it may be assigned to this hash_link or not. In cases where a
    block is evicted from the cache, it is taken from the LRU ring and
    referenced by the new hash_link. But the block can still be assigned
    to its old hash_link for some time if it needs to be flushed first,
    or if there are other threads still reading it.

    Summary:
      hash_link is always returned.
      hash_link->block can be:
      - NULL or
      - not assigned to this hash_link or
      - assigned to this hash_link. If assigned, the block can have
        - invalid data (when freshly assigned) or
        - valid data. Valid data can be
          - changed over the file contents (dirty) or
          - not changed (clean).
  */
  hash_link= get_hash_link(keycache, file, filepos);
  DBUG_ASSERT((hash_link->file == file) && (hash_link->diskpos == filepos));

  page_status= -1;
  if ((block= hash_link->block) &&
      block->hash_link == hash_link && (block->status & BLOCK_READ))
  {
    /* Assigned block with valid (changed or unchanged) contents. */
    page_status= PAGE_READ;
  }
  /*
    else (page_status == -1)
      - block == NULL or
      - block not assigned to this hash_link or
      - block assigned but not yet read from file (invalid data).
  */

  if (keycache->in_resize)
  {
    /* This is a request during a resize operation */

    if (!block)
    {
      struct st_my_thread_var *thread;

      /*
        The file block is not in the cache. We don't need it in the
        cache: we are going to read or write directly to file. Cancel
        the request. We can simply decrement hash_link->requests because
        we did not release cache_lock since increasing it. So no other
        thread can wait for our request to become released.
      */
      if (hash_link->requests == 1)
      {
        /*
          We are the only one to request this hash_link (this file/pos).
          Free the hash_link.
        */
        hash_link->requests--;
        unlink_hash(keycache, hash_link);
        DBUG_RETURN(0);
      }

      /*
        More requests on the hash_link. Someone tries to evict a block
        for this hash_link (could have started before resizing started).
        This means that the LRU ring is empty. Otherwise a block could
        be assigned immediately. Behave like a thread that wants to
        evict a block for this file/pos. Add to the queue of threads
        waiting for a block. Wait until there is one assigned.

        Refresh the request on the hash-link so that it cannot be reused
        for another file/pos.
      */
      thread= my_thread_var;
      thread->opt_info= (void *) hash_link;
      link_into_queue(&keycache->waiting_for_block, thread);
      do
      {
        KEYCACHE_DBUG_PRINT("find_key_block: wait",
                            ("suspend thread %ld", thread->id));
        keycache_pthread_cond_wait(&thread->suspend,
                                   &keycache->cache_lock);
      } while (thread->next);
      thread->opt_info= NULL;
      /*
        A block should now be assigned to the hash_link. But it may
        still need to be evicted. Anyway, we should re-check the
        situation. page_status must be set correctly.
      */
      hash_link->requests--;
      goto restart;
    } /* end of if (!block) */

    /*
      There is a block for this file/pos in the cache. Register a
      request on it. This unlinks it from the LRU ring (if it is there)
      and hence protects it against eviction (if not already in
      eviction). We need this for returning the block to the caller, for
      calling remove_reader() (for debugging purposes), and for calling
      free_block(). The only case where we don't need the request is if
      the block is in eviction. In that case we have to unregister the
      request later.
    */
    reg_requests(keycache, block, 1);

    if (page_status != PAGE_READ)
    {
      /*
        - block not assigned to this hash_link or
        - block assigned but not yet read from file (invalid data).

        This must be a block in eviction. It will be read soon. We need
        to wait here until this happened. Otherwise the caller could
        access a wrong block or a block which is in read. While waiting
        we cannot lose hash_link nor block. We have registered a request
        on the hash_link. Everything can happen to the block but changes
        in the hash_link -> block relationship. In other words:
        everything can happen to the block but free or another completed
        eviction.

        Note that we bahave like a secondary requestor here. We just
        cannot return with PAGE_WAIT_TO_BE_READ. This would work for
        read requests and writes on dirty blocks that are not in flush
        only. Waiting here on COND_FOR_REQUESTED works in all
        situations.
      */
      DBUG_ASSERT(((block->hash_link != hash_link) &&
                   (block->status & (BLOCK_IN_EVICTION | BLOCK_IN_SWITCH))) ||
                  ((block->hash_link == hash_link) &&
                   !(block->status & BLOCK_READ)));
      wait_on_queue(&block->wqueue[COND_FOR_REQUESTED], &keycache->cache_lock);
      /*
        Here we can trust that the block has been assigned to this
        hash_link (block->hash_link == hash_link) and read into the
        buffer (BLOCK_READ). The worst things possible here are that the
        block is in free (BLOCK_REASSIGNED). But the block is still
        assigned to the hash_link. The freeing thread waits until we
        release our request on the hash_link. The block must not be
        again in eviction because we registered an request on it before
        starting to wait.
      */
      DBUG_ASSERT(block->hash_link == hash_link);
      DBUG_ASSERT(block->status & (BLOCK_READ | BLOCK_IN_USE));
      DBUG_ASSERT(!(block->status & (BLOCK_IN_EVICTION | BLOCK_IN_SWITCH)));
    }
    /*
      The block is in the cache. Assigned to the hash_link. Valid data.
      Note that in case of page_st == PAGE_READ, the block can be marked
      for eviction. In any case it can be marked for freeing.
    */

    if (!wrmode)
<<<<<<< HEAD
    {
      /* A reader can just read the block. */
      *page_st= PAGE_READ;
      DBUG_ASSERT((hash_link->file == file) &&
                  (hash_link->diskpos == filepos) &&
                  (block->hash_link == hash_link));
      DBUG_RETURN(block);
    }

    /*
      This is a writer. No two writers for the same block can exist.
      This must be assured by locks outside of the key cache.
    */
    DBUG_ASSERT(!(block->status & BLOCK_FOR_UPDATE) || fail_block(block));

    while (block->status & BLOCK_IN_FLUSH)
    {
      /*
        Wait until the block is flushed to file. Do not release the
        request on the hash_link yet to prevent that the block is freed
        or reassigned while we wait. While we wait, several things can
        happen to the block, including another flush. But the block
        cannot be reassigned to another hash_link until we release our
        request on it. But it can be marked BLOCK_REASSIGNED from free
        or eviction, while they wait for us to release the hash_link.
      */
      wait_on_queue(&block->wqueue[COND_FOR_SAVED], &keycache->cache_lock);
      /*
        If the flush phase failed, the resize could have finished while
        we waited here.
      */
      if (!keycache->in_resize)
      {
        remove_reader(block);
        unreg_request(keycache, block, 1);
        goto restart;
      }
      DBUG_ASSERT(block->status & (BLOCK_READ | BLOCK_IN_USE));
      DBUG_ASSERT(!(block->status & BLOCK_FOR_UPDATE) || fail_block(block));
      DBUG_ASSERT(block->hash_link == hash_link);
    }

    if (block->status & BLOCK_CHANGED)
    {
      /*
        We want to write a block with changed contents. If the cache
        block size is bigger than the callers block size (e.g. MyISAM),
        the caller may replace part of the block only. Changes of the
        other part of the block must be preserved. Since the block has
        not yet been selected for flush, we can still add our changes.
      */
      *page_st= PAGE_READ;
      DBUG_ASSERT((hash_link->file == file) &&
                  (hash_link->diskpos == filepos) &&
                  (block->hash_link == hash_link));
      DBUG_RETURN(block);
    }

    /*
      This is a write request for a clean block. We do not want to have
      new dirty blocks in the cache while resizing. We will free the
      block and write directly to file. If the block is in eviction or
      in free, we just let it go.

      Unregister from the hash_link. This must be done before freeing
      the block. And it must be done if not freeing the block. Because
      we could have waited above, we need to call remove_reader(). Other
      threads could wait for us to release our request on the hash_link.
    */
    remove_reader(block);

    /* If the block is not in eviction and not in free, we can free it. */
    if (!(block->status & (BLOCK_IN_EVICTION | BLOCK_IN_SWITCH |
                           BLOCK_REASSIGNED)))
    {
      /*
=======
    {
      /* A reader can just read the block. */
      *page_st= PAGE_READ;
      DBUG_ASSERT((hash_link->file == file) &&
                  (hash_link->diskpos == filepos) &&
                  (block->hash_link == hash_link));
      DBUG_RETURN(block);
    }

    /*
      This is a writer. No two writers for the same block can exist.
      This must be assured by locks outside of the key cache.
    */
    DBUG_ASSERT(!(block->status & BLOCK_FOR_UPDATE) || fail_block(block));

    while (block->status & BLOCK_IN_FLUSH)
    {
      /*
        Wait until the block is flushed to file. Do not release the
        request on the hash_link yet to prevent that the block is freed
        or reassigned while we wait. While we wait, several things can
        happen to the block, including another flush. But the block
        cannot be reassigned to another hash_link until we release our
        request on it. But it can be marked BLOCK_REASSIGNED from free
        or eviction, while they wait for us to release the hash_link.
      */
      wait_on_queue(&block->wqueue[COND_FOR_SAVED], &keycache->cache_lock);
      /*
        If the flush phase failed, the resize could have finished while
        we waited here.
      */
      if (!keycache->in_resize)
      {
        remove_reader(block);
        unreg_request(keycache, block, 1);
        goto restart;
      }
      DBUG_ASSERT(block->status & (BLOCK_READ | BLOCK_IN_USE));
      DBUG_ASSERT(!(block->status & BLOCK_FOR_UPDATE) || fail_block(block));
      DBUG_ASSERT(block->hash_link == hash_link);
    }

    if (block->status & BLOCK_CHANGED)
    {
      /*
        We want to write a block with changed contents. If the cache
        block size is bigger than the callers block size (e.g. MyISAM),
        the caller may replace part of the block only. Changes of the
        other part of the block must be preserved. Since the block has
        not yet been selected for flush, we can still add our changes.
      */
      *page_st= PAGE_READ;
      DBUG_ASSERT((hash_link->file == file) &&
                  (hash_link->diskpos == filepos) &&
                  (block->hash_link == hash_link));
      DBUG_RETURN(block);
    }

    /*
      This is a write request for a clean block. We do not want to have
      new dirty blocks in the cache while resizing. We will free the
      block and write directly to file. If the block is in eviction or
      in free, we just let it go.

      Unregister from the hash_link. This must be done before freeing
      the block. And it must be done if not freeing the block. Because
      we could have waited above, we need to call remove_reader(). Other
      threads could wait for us to release our request on the hash_link.
    */
    remove_reader(block);

    /* If the block is not in eviction and not in free, we can free it. */
    if (!(block->status & (BLOCK_IN_EVICTION | BLOCK_IN_SWITCH |
                           BLOCK_REASSIGNED)))
    {
      /*
>>>>>>> 1b608032
        Free block as we are going to write directly to file.
        Although we have an exlusive lock for the updated key part,
        the control can be yielded by the current thread as we might
        have unfinished readers of other key parts in the block
        buffer. Still we are guaranteed not to have any readers
        of the key part we are writing into until the block is
        removed from the cache as we set the BLOCK_REASSIGNED
        flag (see the code below that handles reading requests).
      */
      free_block(keycache, block);
    }
    else
    {
      /*
        The block will be evicted/freed soon. Don't touch it in any way.
        Unregister the request that we registered above.
      */
      unreg_request(keycache, block, 1);

      /*
        The block is still assigned to the hash_link (the file/pos that
        we are going to write to). Wait until the eviction/free is
        complete. Otherwise the direct write could complete before all
        readers are done with the block. So they could read outdated
        data.

        Since we released our request on the hash_link, it can be reused
        for another file/pos. Hence we cannot just check for
        block->hash_link == hash_link. As long as the resize is
        proceeding the block cannot be reassigned to the same file/pos
        again. So we can terminate the loop when the block is no longer
        assigned to this file/pos.
      */
      do
      {
        wait_on_queue(&block->wqueue[COND_FOR_SAVED],
                      &keycache->cache_lock);
        /*
          If the flush phase failed, the resize could have finished
          while we waited here.
        */
        if (!keycache->in_resize)
          goto restart;
      } while (block->hash_link &&
               (block->hash_link->file == file) &&
               (block->hash_link->diskpos == filepos));
    }
    DBUG_RETURN(0);
  }

  if (page_status == PAGE_READ &&
      (block->status & (BLOCK_IN_EVICTION | BLOCK_IN_SWITCH |
                        BLOCK_REASSIGNED)))
  {
    /*
      This is a request for a block to be removed from cache. The block
      is assigned to this hash_link and contains valid data, but is
      marked for eviction or to be freed. Possible reasons why it has
      not yet been evicted/freed can be a flush before reassignment
      (BLOCK_IN_SWITCH), readers of the block have not finished yet
      (BLOCK_REASSIGNED), or the evicting thread did not yet awake after
      the block has been selected for it (BLOCK_IN_EVICTION).
    */

    KEYCACHE_DBUG_PRINT("find_key_block",
                        ("request for old page in block %u "
                         "wrmode: %d  block->status: %d",
                         BLOCK_NUMBER(block), wrmode, block->status));
    /*
       Only reading requests can proceed until the old dirty page is flushed,
       all others are to be suspended, then resubmitted
    */
    if (!wrmode && !(block->status & BLOCK_REASSIGNED))
    {
      /*
        This is a read request and the block not yet reassigned. We can
        register our request and proceed. This unlinks the block from
        the LRU ring and protects it against eviction.
      */
      reg_requests(keycache, block, 1);
    }
    else
    {
      /*
        Either this is a write request for a block that is in eviction
        or in free. We must not use it any more. Instead we must evict
        another block. But we cannot do this before the eviction/free is
        done. Otherwise we would find the same hash_link + block again
        and again.

        Or this is a read request for a block in eviction/free that does
        not require a flush, but waits for readers to finish with the
        block. We do not read this block to let the eviction/free happen
        as soon as possible. Again we must wait so that we don't find
        the same hash_link + block again and again.
      */
      DBUG_ASSERT(hash_link->requests);
      hash_link->requests--;
      KEYCACHE_DBUG_PRINT("find_key_block",
                          ("request waiting for old page to be saved"));
      wait_on_queue(&block->wqueue[COND_FOR_SAVED], &keycache->cache_lock);
      KEYCACHE_DBUG_PRINT("find_key_block",
                          ("request for old page resubmitted"));
      /*
        The block is no longer assigned to this hash_link.
        Get another one.
      */
      goto restart;
    }
  }
  else
  {
    /*
      This is a request for a new block or for a block not to be removed.
      Either
      - block == NULL or
      - block not assigned to this hash_link or
      - block assigned but not yet read from file,
      or
      - block assigned with valid (changed or unchanged) data and
      - it will not be reassigned/freed.
    */
    if (! block)
    {
      /* No block is assigned to the hash_link yet. */
      if (keycache->blocks_unused)
      {
        if (keycache->free_block_list)
        {
          /* There is a block in the free list. */
          block= keycache->free_block_list;
          keycache->free_block_list= block->next_used;
          block->next_used= NULL;
        }
        else
        {
          size_t block_mem_offset;
          /* There are some never used blocks, take first of them */
          DBUG_ASSERT(keycache->blocks_used <
                      (ulong) keycache->disk_blocks);
          block= &keycache->block_root[keycache->blocks_used];
          block_mem_offset= 
           ((size_t) keycache->blocks_used) * keycache->key_cache_block_size;
          block->buffer= ADD_TO_PTR(keycache->block_mem,
                                    block_mem_offset,
<<<<<<< HEAD
                                    uchar*);
=======
                                    byte*);
>>>>>>> 1b608032
          keycache->blocks_used++;
          DBUG_ASSERT(!block->next_used);
        }
        DBUG_ASSERT(!block->prev_used);
        DBUG_ASSERT(!block->next_changed);
        DBUG_ASSERT(!block->prev_changed);
        DBUG_ASSERT(!block->hash_link);
        DBUG_ASSERT(!block->status);
        DBUG_ASSERT(!block->requests);
        keycache->blocks_unused--;
        block->status= BLOCK_IN_USE;
        block->length= 0;
        block->offset= keycache->key_cache_block_size;
        block->requests= 1;
        block->temperature= BLOCK_COLD;
        block->hits_left= init_hits_left;
        block->last_hit_time= 0;
        block->hash_link= hash_link;
        hash_link->block= block;
        link_to_file_list(keycache, block, file, 0);
        page_status= PAGE_TO_BE_READ;
        KEYCACHE_DBUG_PRINT("find_key_block",
                            ("got free or never used block %u",
                             BLOCK_NUMBER(block)));
      }
      else
      {
	/*
          There are no free blocks and no never used blocks, use a block
          from the LRU ring.
        */

#ifdef THREAD
        if (! keycache->used_last)
        {
          /*
            The LRU ring is empty. Wait until a new block is added to
            it. Several threads might wait here for the same hash_link,
            all of them must get the same block. While waiting for a
            block, after a block is selected for this hash_link, other
            threads can run first before this one awakes. During this
            time interval other threads find this hash_link pointing to
            the block, which is still assigned to another hash_link. In
            this case the block is not marked BLOCK_IN_SWITCH yet, but
            it is marked BLOCK_IN_EVICTION.
          */

          struct st_my_thread_var *thread= my_thread_var;
          thread->opt_info= (void *) hash_link;
          link_into_queue(&keycache->waiting_for_block, thread);
          do
          {
            KEYCACHE_DBUG_PRINT("find_key_block: wait",
                                ("suspend thread %ld", thread->id));
            keycache_pthread_cond_wait(&thread->suspend,
                                       &keycache->cache_lock);
          }
          while (thread->next);
          thread->opt_info= NULL;
          /* Assert that block has a request registered. */
          DBUG_ASSERT(hash_link->block->requests);
          /* Assert that block is not in LRU ring. */
          DBUG_ASSERT(!hash_link->block->next_used);
          DBUG_ASSERT(!hash_link->block->prev_used);
        }
#else
        KEYCACHE_DBUG_ASSERT(keycache->used_last);
#endif
        /*
          If we waited above, hash_link->block has been assigned by
          link_block(). Otherwise it is still NULL. In the latter case
          we need to grab a block from the LRU ring ourselves.
        */
        block= hash_link->block;
        if (! block)
        {
          /* Select the last block from the LRU ring. */
          block= keycache->used_last->next_used;
          block->hits_left= init_hits_left;
          block->last_hit_time= 0;
          hash_link->block= block;
          /*
            Register a request on the block. This unlinks it from the
            LRU ring and protects it against eviction.
          */
          DBUG_ASSERT(!block->requests);
          reg_requests(keycache, block,1);
          /*
            We do not need to set block->status|= BLOCK_IN_EVICTION here
            because we will set block->status|= BLOCK_IN_SWITCH
            immediately without releasing the lock in between. This does
            also support debugging. When looking at the block, one can
            see if the block has been selected by link_block() after the
            LRU ring was empty, or if it was grabbed directly from the
            LRU ring in this branch.
          */
        }

        /*
          If we had to wait above, there is a small chance that another
          thread grabbed this block for the same file block already. But
          in most cases the first condition is true.
        */
        if (block->hash_link != hash_link &&
	    ! (block->status & BLOCK_IN_SWITCH) )
        {
	  /* this is a primary request for a new page */
          block->status|= BLOCK_IN_SWITCH;

          KEYCACHE_DBUG_PRINT("find_key_block",
                        ("got block %u for new page", BLOCK_NUMBER(block)));

          if (block->status & BLOCK_CHANGED)
          {
	    /* The block contains a dirty page - push it out of the cache */

            KEYCACHE_DBUG_PRINT("find_key_block", ("block is dirty"));
            if (block->status & BLOCK_IN_FLUSH)
            {
              /*
                The block is marked for flush. If we do not wait here,
                it could happen that we write the block, reassign it to
                another file block, then, before the new owner can read
                the new file block, the flusher writes the cache block
                (which still has the old contents) to the new file block!
              */
              wait_on_queue(&block->wqueue[COND_FOR_SAVED],
                            &keycache->cache_lock);
              /*
                The block is marked BLOCK_IN_SWITCH. It should be left
                alone except for reading. No free, no write.
              */
              DBUG_ASSERT(block->status & (BLOCK_READ | BLOCK_IN_USE));
              DBUG_ASSERT(!(block->status & (BLOCK_REASSIGNED |
                                             BLOCK_CHANGED |
                                             BLOCK_FOR_UPDATE)));
            }
            else
            {
              block->status|= BLOCK_IN_FLUSH | BLOCK_IN_FLUSHWRITE;
              /*
                BLOCK_IN_EVICTION may be true or not. Other flags must
                have a fixed value.
              */
              DBUG_ASSERT((block->status & ~BLOCK_IN_EVICTION) ==
                          (BLOCK_READ | BLOCK_IN_SWITCH |
                           BLOCK_IN_FLUSH | BLOCK_IN_FLUSHWRITE |
                           BLOCK_CHANGED | BLOCK_IN_USE));
              DBUG_ASSERT(block->hash_link);

              keycache_pthread_mutex_unlock(&keycache->cache_lock);
              /*
                The call is thread safe because only the current
                thread might change the block->hash_link value
              */
              error= my_pwrite(block->hash_link->file,
<<<<<<< HEAD
                               block->buffer+block->offset,
                               block->length - block->offset,
                               block->hash_link->diskpos+ block->offset,
=======
                               block->buffer + block->offset,
                               block->length - block->offset,
                               block->hash_link->diskpos + block->offset,
>>>>>>> 1b608032
                               MYF(MY_NABP | MY_WAIT_IF_FULL));
              keycache_pthread_mutex_lock(&keycache->cache_lock);

              /* Block status must not have changed. */
              DBUG_ASSERT((block->status & ~BLOCK_IN_EVICTION) ==
                          (BLOCK_READ | BLOCK_IN_SWITCH |
                           BLOCK_IN_FLUSH | BLOCK_IN_FLUSHWRITE |
                           BLOCK_CHANGED | BLOCK_IN_USE) || fail_block(block));
              keycache->global_cache_write++;
            }
          }

          block->status|= BLOCK_REASSIGNED;
          /*
            The block comes from the LRU ring. It must have a hash_link
            assigned.
          */
          DBUG_ASSERT(block->hash_link);
          if (block->hash_link)
          {
            /*
              All pending requests for this page must be resubmitted.
              This must be done before waiting for readers. They could
              wait for the flush to complete. And we must also do it
              after the wait. Flushers might try to free the block while
              we wait. They would wait until the reassignment is
              complete. Also the block status must reflect the correct
              situation: The block is not changed nor in flush any more.
              Note that we must not change the BLOCK_CHANGED flag
              outside of link_to_file_list() so that it is always in the
              correct queue and the *blocks_changed counters are
              correct.
            */
            block->status&= ~(BLOCK_IN_FLUSH | BLOCK_IN_FLUSHWRITE);
            link_to_file_list(keycache, block, block->hash_link->file, 1);
            release_whole_queue(&block->wqueue[COND_FOR_SAVED]);
            /*
              The block is still assigned to its old hash_link.
	      Wait until all pending read requests
	      for this page are executed
	      (we could have avoided this waiting, if we had read
	      a page in the cache in a sweep, without yielding control)
            */
            wait_for_readers(keycache, block);
            DBUG_ASSERT(block->hash_link && block->hash_link->block == block &&
                        block->prev_changed);
            /* The reader must not have been a writer. */
            DBUG_ASSERT(!(block->status & BLOCK_CHANGED));
<<<<<<< HEAD

            /* Wake flushers that might have found the block in between. */
            release_whole_queue(&block->wqueue[COND_FOR_SAVED]);

=======

            /* Wake flushers that might have found the block in between. */
            release_whole_queue(&block->wqueue[COND_FOR_SAVED]);

>>>>>>> 1b608032
            /* Remove the hash link for the old file block from the hash. */
            unlink_hash(keycache, block->hash_link);

            /*
              For sanity checks link_to_file_list() asserts that block
              and hash_link refer to each other. Hence we need to assign
              the hash_link first, but then we would not know if it was
              linked before. Hence we would not know if to unlink it. So
              unlink it here and call link_to_file_list(..., FALSE).
            */
            unlink_changed(block);
          }
          block->status= error ? BLOCK_ERROR : BLOCK_IN_USE ;
          block->length= 0;
          block->offset= keycache->key_cache_block_size;
          block->hash_link= hash_link;
          link_to_file_list(keycache, block, file, 0);
          page_status= PAGE_TO_BE_READ;

          KEYCACHE_DBUG_ASSERT(block->hash_link->block == block);
          KEYCACHE_DBUG_ASSERT(hash_link->block->hash_link == hash_link);
        }
        else
        {
          /*
            Either (block->hash_link == hash_link),
	    or     (block->status & BLOCK_IN_SWITCH).

            This is for secondary requests for a new file block only.
            Either it is already assigned to the new hash_link meanwhile
            (if we had to wait due to empty LRU), or it is already in
            eviction by another thread. Since this block has been
            grabbed from the LRU ring and attached to this hash_link,
            another thread cannot grab the same block from the LRU ring
            anymore. If the block is in eviction already, it must become
            attached to the same hash_link and as such destined for the
            same file block.
          */
          KEYCACHE_DBUG_PRINT("find_key_block",
                              ("block->hash_link: %p  hash_link: %p  "
                               "block->status: %u", block->hash_link,
                               hash_link, block->status ));
          page_status= (((block->hash_link == hash_link) &&
                         (block->status & BLOCK_READ)) ?
                        PAGE_READ : PAGE_WAIT_TO_BE_READ);
        }
      }
    }
    else
    {
      /*
        Block is not NULL. This hash_link points to a block.
        Either
        - block not assigned to this hash_link (yet) or
        - block assigned but not yet read from file,
        or
        - block assigned with valid (changed or unchanged) data and
        - it will not be reassigned/freed.

        The first condition means hash_link points to a block in
        eviction. This is not necessarily marked by BLOCK_IN_SWITCH yet.
        But then it is marked BLOCK_IN_EVICTION. See the NOTE in
        link_block(). In both cases it is destined for this hash_link
        and its file block address. When this hash_link got its block
        address, the block was removed from the LRU ring and cannot be
        selected for eviction (for another hash_link) again.

        Register a request on the block. This is another protection
        against eviction.
      */
      DBUG_ASSERT(((block->hash_link != hash_link) &&
                   (block->status & (BLOCK_IN_EVICTION | BLOCK_IN_SWITCH))) ||
                  ((block->hash_link == hash_link) &&
                   !(block->status & BLOCK_READ)) ||
                  ((block->status & BLOCK_READ) &&
                   !(block->status & (BLOCK_IN_EVICTION | BLOCK_IN_SWITCH))));
      reg_requests(keycache, block, 1);
      KEYCACHE_DBUG_PRINT("find_key_block",
                          ("block->hash_link: %p  hash_link: %p  "
                           "block->status: %u", block->hash_link,
                           hash_link, block->status ));
      page_status= (((block->hash_link == hash_link) &&
                     (block->status & BLOCK_READ)) ?
                    PAGE_READ : PAGE_WAIT_TO_BE_READ);
    }
  }

  KEYCACHE_DBUG_ASSERT(page_status != -1);
  /* Same assert basically, but be very sure. */
  KEYCACHE_DBUG_ASSERT(block);
  /* Assert that block has a request and is not in LRU ring. */
  DBUG_ASSERT(block->requests);
  DBUG_ASSERT(!block->next_used);
  DBUG_ASSERT(!block->prev_used);
  /* Assert that we return the correct block. */
  DBUG_ASSERT((page_status == PAGE_WAIT_TO_BE_READ) ||
              ((block->hash_link->file == file) &&
               (block->hash_link->diskpos == filepos)));
  *page_st=page_status;
  KEYCACHE_DBUG_PRINT("find_key_block",
                      ("fd: %d  pos: %lu  block->status: %u  page_status: %d",
                       file, (ulong) filepos, block->status,
                       page_status));

#if !defined(DBUG_OFF) && defined(EXTRA_DEBUG)
  DBUG_EXECUTE("check_keycache2",
               test_key_cache(keycache, "end of find_key_block",0););
#endif
  KEYCACHE_THREAD_TRACE("find_key_block:end");
  DBUG_RETURN(block);
}


/*
  Read into a key cache block buffer from disk.

  SYNOPSIS

    read_block()
      keycache            pointer to a key cache data structure
      block               block to which buffer the data is to be read
      read_length         size of data to be read
      min_length          at least so much data must be read
      primary             <-> the current thread will read the data

  RETURN VALUE
    None

  NOTES.
    The function either reads a page data from file to the block buffer,
    or waits until another thread reads it. What page to read is determined
    by a block parameter - reference to a hash link for this page.
    If an error occurs THE BLOCK_ERROR bit is set in the block status.
    We do not report error when the size of successfully read
    portion is less than read_length, but not less than min_length.
*/

static void read_block(KEY_CACHE *keycache,
                       BLOCK_LINK *block, uint read_length,
                       uint min_length, my_bool primary)
{
  size_t got_length;

  /* On entry cache_lock is locked */

  KEYCACHE_THREAD_TRACE("read_block");
  if (primary)
  {
    /*
      This code is executed only by threads that submitted primary
      requests. Until block->status contains BLOCK_READ, all other
      request for the block become secondary requests. For a primary
      request the block must be properly initialized.
    */
    DBUG_ASSERT(((block->status & ~BLOCK_FOR_UPDATE) == BLOCK_IN_USE) ||
                fail_block(block));
    DBUG_ASSERT((block->length == 0) || fail_block(block));
    DBUG_ASSERT((block->offset == keycache->key_cache_block_size) ||
                fail_block(block));
    DBUG_ASSERT((block->requests > 0) || fail_block(block));

    KEYCACHE_DBUG_PRINT("read_block",
                        ("page to be read by primary request"));

    keycache->global_cache_read++;
    /* Page is not in buffer yet, is to be read from disk */
    keycache_pthread_mutex_unlock(&keycache->cache_lock);
    /*
      Here other threads may step in and register as secondary readers.
      They will register in block->wqueue[COND_FOR_REQUESTED].
    */
    got_length= my_pread(block->hash_link->file, block->buffer,
                         read_length, block->hash_link->diskpos, MYF(0));
    keycache_pthread_mutex_lock(&keycache->cache_lock);
    /*
      The block can now have been marked for free (in case of
      FLUSH_RELEASE). Otherwise the state must be unchanged.
    */
    DBUG_ASSERT(((block->status & ~(BLOCK_REASSIGNED |
                                    BLOCK_FOR_UPDATE)) == BLOCK_IN_USE) ||
                fail_block(block));
    DBUG_ASSERT((block->length == 0) || fail_block(block));
    DBUG_ASSERT((block->offset == keycache->key_cache_block_size) ||
                fail_block(block));
    DBUG_ASSERT((block->requests > 0) || fail_block(block));

    if (got_length < min_length)
      block->status|= BLOCK_ERROR;
    else
    {
      block->status|= BLOCK_READ;
      block->length= got_length;
      /*
        Do not set block->offset here. If this block is marked
        BLOCK_CHANGED later, we want to flush only the modified part. So
        only a writer may set block->offset down from
        keycache->key_cache_block_size.
      */
    }
    KEYCACHE_DBUG_PRINT("read_block",
                        ("primary request: new page in cache"));
    /* Signal that all pending requests for this page now can be processed */
    release_whole_queue(&block->wqueue[COND_FOR_REQUESTED]);
  }
  else
  {
    /*
      This code is executed only by threads that submitted secondary
      requests. At this point it could happen that the cache block is
      not yet assigned to the hash_link for the requested file block.
      But at awake from the wait this should be the case. Unfortunately
      we cannot assert this here because we do not know the hash_link
      for the requested file block nor the file and position. So we have
      to assert this in the caller.
    */
    KEYCACHE_DBUG_PRINT("read_block",
                      ("secondary request waiting for new page to be read"));
    wait_on_queue(&block->wqueue[COND_FOR_REQUESTED], &keycache->cache_lock);
    KEYCACHE_DBUG_PRINT("read_block",
                        ("secondary request: new page in cache"));
  }
}


/*
  Read a block of data from a cached file into a buffer;

  SYNOPSIS

    key_cache_read()
      keycache            pointer to a key cache data structure
      file                handler for the file for the block of data to be read
      filepos             position of the block of data in the file
      level               determines the weight of the data
      buff                buffer to where the data must be placed
      length              length of the buffer
      block_length        length of the block in the key cache buffer
      return_buffer       return pointer to the key cache buffer with the data

  RETURN VALUE
    Returns address from where the data is placed if sucessful, 0 - otherwise.

  NOTES.
    The function ensures that a block of data of size length from file
    positioned at filepos is in the buffers for some key cache blocks.
    Then the function either copies the data into the buffer buff, or,
    if return_buffer is TRUE, it just returns the pointer to the key cache
    buffer with the data.
    Filepos must be a multiple of 'block_length', but it doesn't
    have to be a multiple of key_cache_block_size;
*/

uchar *key_cache_read(KEY_CACHE *keycache,
                      File file, my_off_t filepos, int level,
                      uchar *buff, uint length,
                      uint block_length __attribute__((unused)),
                      int return_buffer __attribute__((unused)))
{
  my_bool locked_and_incremented= FALSE;
  int error=0;
<<<<<<< HEAD
  uchar *start= buff;
=======
  byte *start= buff;
>>>>>>> 1b608032
  DBUG_ENTER("key_cache_read");
  DBUG_PRINT("enter", ("fd: %u  pos: %lu  length: %u",
               (uint) file, (ulong) filepos, length));

  if (keycache->key_cache_inited)
  {
    /* Key cache is used */
    reg1 BLOCK_LINK *block;
    uint read_length;
    uint offset;
<<<<<<< HEAD
    uint status;
=======
>>>>>>> 1b608032
    int page_st;

    /*
      When the key cache is once initialized, we use the cache_lock to
      reliably distinguish the cases of normal operation, resizing, and
      disabled cache. We always increment and decrement
      'cnt_for_resize_op' so that a resizer can wait for pending I/O.
    */
    keycache_pthread_mutex_lock(&keycache->cache_lock);
    /*
      Cache resizing has two phases: Flushing and re-initializing. In
      the flush phase read requests are allowed to bypass the cache for
      blocks not in the cache. find_key_block() returns NULL in this
      case.

      After the flush phase new I/O requests must wait until the
      re-initialization is done. The re-initialization can be done only
      if no I/O request is in progress. The reason is that
      key_cache_block_size can change. With enabled cache, I/O is done
      in chunks of key_cache_block_size. Every chunk tries to use a
      cache block first. If the block size changes in the middle, a
      block could be missed and old data could be read.
    */
    while (keycache->in_resize && !keycache->resize_in_flush)
      wait_on_queue(&keycache->resize_queue, &keycache->cache_lock);
    /* Register the I/O for the next resize. */
    inc_counter_for_resize_op(keycache);
    locked_and_incremented= TRUE;
    /* Requested data may not always be aligned to cache blocks. */
    offset= (uint) (filepos % keycache->key_cache_block_size);
    /* Read data in key_cache_block_size increments */
    do
    {
      /* Cache could be disabled in a later iteration. */
<<<<<<< HEAD

      if (!keycache->can_be_used)
	goto no_key_cache;
=======
      if (!keycache->can_be_used)
      {
        KEYCACHE_DBUG_PRINT("key_cache_read", ("keycache cannot be used"));
        goto no_key_cache;
      }
>>>>>>> 1b608032
      /* Start reading at the beginning of the cache block. */
      filepos-= offset;
      /* Do not read beyond the end of the cache block. */
      read_length= length;
      set_if_smaller(read_length, keycache->key_cache_block_size-offset);
      KEYCACHE_DBUG_ASSERT(read_length > 0);

#ifndef THREAD
      if (block_length > keycache->key_cache_block_size || offset)
	return_buffer=0;
#endif

      /* Request the cache block that matches file/pos. */
      keycache->global_cache_r_requests++;
      block=find_key_block(keycache, file, filepos, level, 0, &page_st);
      if (!block)
      {
        /*
          This happens only for requests submitted during key cache
          resize. The block is not in the cache and shall not go in.
          Read directly from file.
        */
        keycache->global_cache_read++;
        keycache_pthread_mutex_unlock(&keycache->cache_lock);
<<<<<<< HEAD
        error= (my_pread(file, (uchar*) buff, read_length,
=======
        error= (my_pread(file, (byte*) buff, read_length,
>>>>>>> 1b608032
                         filepos + offset, MYF(MY_NABP)) != 0);
        keycache_pthread_mutex_lock(&keycache->cache_lock);
        goto next_block;
      }
      if (!(block->status & BLOCK_ERROR))
      {
        if (page_st != PAGE_READ)
        {
          /* The requested page is to be read into the block buffer */
          read_block(keycache, block,
                     keycache->key_cache_block_size, read_length+offset,
                     (my_bool)(page_st == PAGE_TO_BE_READ));
          /*
            A secondary request must now have the block assigned to the
            requested file block. It does not hurt to check it for
            primary requests too.
          */
          DBUG_ASSERT(keycache->can_be_used);
          DBUG_ASSERT(block->hash_link->file == file);
          DBUG_ASSERT(block->hash_link->diskpos == filepos);
          DBUG_ASSERT(block->status & (BLOCK_READ | BLOCK_IN_USE));
        }
        else if (block->length < read_length + offset)
        {
          /*
            Impossible if nothing goes wrong:
            this could only happen if we are using a file with
            small key blocks and are trying to read outside the file
          */
          my_errno= -1;
          block->status|= BLOCK_ERROR;
        }
      }

      /* block status may have added BLOCK_ERROR in the above 'if'. */
<<<<<<< HEAD
      if (!((status= block->status) & BLOCK_ERROR))
=======
      if (!(block->status & BLOCK_ERROR))
>>>>>>> 1b608032
      {
#ifndef THREAD
        if (! return_buffer)
#endif
        {
          DBUG_ASSERT(block->status & (BLOCK_READ | BLOCK_IN_USE));
#if !defined(SERIALIZED_READ_FROM_CACHE)
          keycache_pthread_mutex_unlock(&keycache->cache_lock);
#endif

          /* Copy data from the cache buffer */
          if (!(read_length & 511))
            bmove512(buff, block->buffer+offset, read_length);
          else
            memcpy(buff, block->buffer+offset, (size_t) read_length);

#if !defined(SERIALIZED_READ_FROM_CACHE)
          keycache_pthread_mutex_lock(&keycache->cache_lock);
          DBUG_ASSERT(block->status & (BLOCK_READ | BLOCK_IN_USE));
#endif
        }
      }

      remove_reader(block);

<<<<<<< HEAD
      /*
         Link the block into the LRU ring if it's the last submitted
         request for the block. This enables eviction for the block.
           */
      unreg_request(keycache, block, 1);

      if (status & BLOCK_ERROR)
      {
=======
      /* Error injection for coverage testing. */
      DBUG_EXECUTE_IF("key_cache_read_block_error",
                      block->status|= BLOCK_ERROR;);

      /* Do not link erroneous blocks into the LRU ring, but free them. */
      if (!(block->status & BLOCK_ERROR))
      {
        /*
          Link the block into the LRU ring if it's the last submitted
          request for the block. This enables eviction for the block.
        */
        unreg_request(keycache, block, 1);
      }
      else
      {
        free_block(keycache, block);
>>>>>>> 1b608032
        error= 1;
        break;
      }

#ifndef THREAD
      /* This is only true if we where able to read everything in one block */
      if (return_buffer)
	DBUG_RETURN(block->buffer);
#endif
<<<<<<< HEAD
  next_block:
=======
    next_block:
>>>>>>> 1b608032
      buff+= read_length;
      filepos+= read_length+offset;
      offset= 0;

    } while ((length-= read_length));
    goto end;
  }
  KEYCACHE_DBUG_PRINT("key_cache_read", ("keycache not initialized"));

no_key_cache:
  /* Key cache is not used */

  keycache->global_cache_r_requests++;
  keycache->global_cache_read++;

  if (locked_and_incremented)
    keycache_pthread_mutex_unlock(&keycache->cache_lock);
<<<<<<< HEAD
  if (my_pread(file, (uchar*) buff, length, filepos, MYF(MY_NABP)))
=======
  if (my_pread(file, (byte*) buff, length, filepos, MYF(MY_NABP)))
>>>>>>> 1b608032
    error= 1;
  if (locked_and_incremented)
    keycache_pthread_mutex_lock(&keycache->cache_lock);

end:
  if (locked_and_incremented)
  {
    dec_counter_for_resize_op(keycache);
    keycache_pthread_mutex_unlock(&keycache->cache_lock);
  }
<<<<<<< HEAD
  DBUG_RETURN(error ? (uchar*) 0 : start);
=======
  DBUG_PRINT("exit", ("error: %d", error ));
  DBUG_RETURN(error ? (byte*) 0 : start);
>>>>>>> 1b608032
}


/*
  Insert a block of file data from a buffer into key cache

  SYNOPSIS
    key_cache_insert()
    keycache            pointer to a key cache data structure
    file                handler for the file to insert data from
    filepos             position of the block of data in the file to insert
    level               determines the weight of the data
    buff                buffer to read data from
    length              length of the data in the buffer

  NOTES
    This is used by MyISAM to move all blocks from a index file to the key
    cache

  RETURN VALUE
    0 if a success, 1 - otherwise.
*/

int key_cache_insert(KEY_CACHE *keycache,
                     File file, my_off_t filepos, int level,
                     uchar *buff, uint length)
{
  int error= 0;
  DBUG_ENTER("key_cache_insert");
  DBUG_PRINT("enter", ("fd: %u  pos: %lu  length: %u",
               (uint) file,(ulong) filepos, length));

  if (keycache->key_cache_inited)
  {
    /* Key cache is used */
    reg1 BLOCK_LINK *block;
    uint read_length;
    uint offset;
    int page_st;
    my_bool locked_and_incremented= FALSE;

    /*
      When the keycache is once initialized, we use the cache_lock to
      reliably distinguish the cases of normal operation, resizing, and
      disabled cache. We always increment and decrement
      'cnt_for_resize_op' so that a resizer can wait for pending I/O.
    */
    keycache_pthread_mutex_lock(&keycache->cache_lock);
    /*
      We do not load index data into a disabled cache nor into an
      ongoing resize.
    */
    if (!keycache->can_be_used || keycache->in_resize)
	goto no_key_cache;
    /* Register the pseudo I/O for the next resize. */
    inc_counter_for_resize_op(keycache);
    locked_and_incremented= TRUE;
    /* Loaded data may not always be aligned to cache blocks. */
    offset= (uint) (filepos % keycache->key_cache_block_size);
    /* Load data in key_cache_block_size increments. */
    do
    {
      /* Cache could be disabled or resizing in a later iteration. */
      if (!keycache->can_be_used || keycache->in_resize)
	goto no_key_cache;
      /* Start loading at the beginning of the cache block. */
      filepos-= offset;
      /* Do not load beyond the end of the cache block. */
      read_length= length;
      set_if_smaller(read_length, keycache->key_cache_block_size-offset);
      KEYCACHE_DBUG_ASSERT(read_length > 0);

      /* The block has been read by the caller already. */
      keycache->global_cache_read++;
      /* Request the cache block that matches file/pos. */
      keycache->global_cache_r_requests++;
      block= find_key_block(keycache, file, filepos, level, 0, &page_st);
      if (!block)
      {
        /*
          This happens only for requests submitted during key cache
          resize. The block is not in the cache and shall not go in.
          Stop loading index data.
        */
        goto no_key_cache;
      }
      if (!(block->status & BLOCK_ERROR))
      {
        if ((page_st == PAGE_WAIT_TO_BE_READ) ||
            ((page_st == PAGE_TO_BE_READ) &&
             (offset || (read_length < keycache->key_cache_block_size))))
        {
          /*
            Either

            this is a secondary request for a block to be read into the
            cache. The block is in eviction. It is not yet assigned to
            the requested file block (It does not point to the right
            hash_link). So we cannot call remove_reader() on the block.
            And we cannot access the hash_link directly here. We need to
            wait until the assignment is complete. read_block() executes
            the correct wait when called with primary == FALSE.

            Or

            this is a primary request for a block to be read into the
            cache and the supplied data does not fill the whole block.

            This function is called on behalf of a LOAD INDEX INTO CACHE
            statement, which is a read-only task and allows other
            readers. It is possible that a parallel running reader tries
            to access this block. If it needs more data than has been
            supplied here, it would report an error. To be sure that we
            have all data in the block that is available in the file, we
            read the block ourselves.

            Though reading again what the caller did read already is an
            expensive operation, we need to do this for correctness.
          */
          read_block(keycache, block, keycache->key_cache_block_size,
                     read_length + offset, (page_st == PAGE_TO_BE_READ));
          /*
            A secondary request must now have the block assigned to the
            requested file block. It does not hurt to check it for
            primary requests too.
          */
          DBUG_ASSERT(keycache->can_be_used);
          DBUG_ASSERT(block->hash_link->file == file);
          DBUG_ASSERT(block->hash_link->diskpos == filepos);
          DBUG_ASSERT(block->status & (BLOCK_READ | BLOCK_IN_USE));
        }
        else if (page_st == PAGE_TO_BE_READ)
        {
          /*
            This is a new block in the cache. If we come here, we have
            data for the whole block.
          */
          DBUG_ASSERT(block->hash_link->requests);
          DBUG_ASSERT(block->status & BLOCK_IN_USE);
          DBUG_ASSERT((page_st == PAGE_TO_BE_READ) ||
                      (block->status & BLOCK_READ));

#if !defined(SERIALIZED_READ_FROM_CACHE)
          keycache_pthread_mutex_unlock(&keycache->cache_lock);
          /*
            Here other threads may step in and register as secondary readers.
            They will register in block->wqueue[COND_FOR_REQUESTED].
          */
#endif

          /* Copy data from buff */
          if (!(read_length & 511))
            bmove512(block->buffer+offset, buff, read_length);
          else
            memcpy(block->buffer+offset, buff, (size_t) read_length);

#if !defined(SERIALIZED_READ_FROM_CACHE)
          keycache_pthread_mutex_lock(&keycache->cache_lock);
          DBUG_ASSERT(block->status & BLOCK_IN_USE);
          DBUG_ASSERT((page_st == PAGE_TO_BE_READ) ||
                      (block->status & BLOCK_READ));
#endif
          /*
            After the data is in the buffer, we can declare the block
            valid. Now other threads do not need to register as
            secondary readers any more. They can immediately access the
            block.
          */
          block->status|= BLOCK_READ;
          block->length= read_length+offset;
          /*
            Do not set block->offset here. If this block is marked
            BLOCK_CHANGED later, we want to flush only the modified part. So
            only a writer may set block->offset down from
            keycache->key_cache_block_size.
          */
          KEYCACHE_DBUG_PRINT("key_cache_insert",
                              ("primary request: new page in cache"));
          /* Signal all pending requests. */
          release_whole_queue(&block->wqueue[COND_FOR_REQUESTED]);
        }
        else
        {
          /*
            page_st == PAGE_READ. The block is in the buffer. All data
            must already be present. Blocks are always read with all
            data available on file. Assert that the block does not have
            less contents than the preloader supplies. If the caller has
            data beyond block->length, it means that a file write has
            been done while this block was in cache and not extended
            with the new data. If the condition is met, we can simply
            ignore the block.
          */
          DBUG_ASSERT((page_st == PAGE_READ) &&
                      (read_length + offset <= block->length));
        }
<<<<<<< HEAD

        /*
          A secondary request must now have the block assigned to the
          requested file block. It does not hurt to check it for primary
          requests too.
        */
        DBUG_ASSERT(block->hash_link->file == file);
        DBUG_ASSERT(block->hash_link->diskpos == filepos);
        DBUG_ASSERT(block->status & (BLOCK_READ | BLOCK_IN_USE));
      } /* end of if (!(block->status & BLOCK_ERROR)) */


      remove_reader(block);

      /*
         Link the block into the LRU ring if it's the last submitted
         request for the block. This enables eviction for the block.
      */
      unreg_request(keycache, block, 1);
=======
>>>>>>> 1b608032

        /*
          A secondary request must now have the block assigned to the
          requested file block. It does not hurt to check it for primary
          requests too.
        */
        DBUG_ASSERT(block->hash_link->file == file);
        DBUG_ASSERT(block->hash_link->diskpos == filepos);
        DBUG_ASSERT(block->status & (BLOCK_READ | BLOCK_IN_USE));
      } /* end of if (!(block->status & BLOCK_ERROR)) */

<<<<<<< HEAD
      if (error)
        break;
=======
      remove_reader(block);

      /* Error injection for coverage testing. */
      DBUG_EXECUTE_IF("key_cache_insert_block_error",
                      block->status|= BLOCK_ERROR; errno=EIO;);

      /* Do not link erroneous blocks into the LRU ring, but free them. */
      if (!(block->status & BLOCK_ERROR))
      {
        /*
          Link the block into the LRU ring if it's the last submitted
          request for the block. This enables eviction for the block.
        */
        unreg_request(keycache, block, 1);
      }
      else
      {
        free_block(keycache, block);
        error= 1;
        break;
      }
>>>>>>> 1b608032

      buff+= read_length;
      filepos+= read_length+offset;
      offset= 0;

    } while ((length-= read_length));

  no_key_cache:
    if (locked_and_incremented)
      dec_counter_for_resize_op(keycache);
    keycache_pthread_mutex_unlock(&keycache->cache_lock);
  }
  DBUG_RETURN(error);
}


/*
  Write a buffer into a cached file.

  SYNOPSIS

    key_cache_write()
      keycache            pointer to a key cache data structure
      file                handler for the file to write data to
      filepos             position in the file to write data to
      level               determines the weight of the data
      buff                buffer with the data
      length              length of the buffer
      dont_write          if is 0 then all dirty pages involved in writing
                          should have been flushed from key cache

  RETURN VALUE
    0 if a success, 1 - otherwise.

  NOTES.
    The function copies the data of size length from buff into buffers
    for key cache blocks that are  assigned to contain the portion of
    the file starting with position filepos.
    It ensures that this data is flushed to the file if dont_write is FALSE.
    Filepos must be a multiple of 'block_length', but it doesn't
    have to be a multiple of key_cache_block_size;

    dont_write is always TRUE in the server (info->lock_type is never F_UNLCK).
*/

int key_cache_write(KEY_CACHE *keycache,
                    File file, my_off_t filepos, int level,
                    uchar *buff, uint length,
                    uint block_length  __attribute__((unused)),
                    int dont_write)
{
  my_bool locked_and_incremented= FALSE;
  int error=0;
  DBUG_ENTER("key_cache_write");
  DBUG_PRINT("enter",
             ("fd: %u  pos: %lu  length: %u  block_length: %u"
              "  key_block_length: %u",
              (uint) file, (ulong) filepos, length, block_length,
              keycache ? keycache->key_cache_block_size : 0));

  if (!dont_write)
  {
    /* purecov: begin inspected */
    /* Not used in the server. */
    /* Force writing from buff into disk. */
    keycache->global_cache_w_requests++;
    keycache->global_cache_write++;
    if (my_pwrite(file, buff, length, filepos, MYF(MY_NABP | MY_WAIT_IF_FULL)))
      DBUG_RETURN(1);
    /* purecov: end */
  }

#if !defined(DBUG_OFF) && defined(EXTRA_DEBUG)
  DBUG_EXECUTE("check_keycache",
               test_key_cache(keycache, "start of key_cache_write", 1););
#endif

  if (keycache->key_cache_inited)
  {
    /* Key cache is used */
    reg1 BLOCK_LINK *block;
    uint read_length;
    uint offset;
    int page_st;

    /*
      When the key cache is once initialized, we use the cache_lock to
      reliably distinguish the cases of normal operation, resizing, and
      disabled cache. We always increment and decrement
      'cnt_for_resize_op' so that a resizer can wait for pending I/O.
    */
    keycache_pthread_mutex_lock(&keycache->cache_lock);
    /*
      Cache resizing has two phases: Flushing and re-initializing. In
      the flush phase write requests can modify dirty blocks that are
      not yet in flush. Otherwise they are allowed to bypass the cache.
      find_key_block() returns NULL in both cases (clean blocks and
      non-cached blocks).

      After the flush phase new I/O requests must wait until the
      re-initialization is done. The re-initialization can be done only
      if no I/O request is in progress. The reason is that
      key_cache_block_size can change. With enabled cache I/O is done in
      chunks of key_cache_block_size. Every chunk tries to use a cache
      block first. If the block size changes in the middle, a block
      could be missed and data could be written below a cached block.
    */
    while (keycache->in_resize && !keycache->resize_in_flush)
      wait_on_queue(&keycache->resize_queue, &keycache->cache_lock);
    /* Register the I/O for the next resize. */
    inc_counter_for_resize_op(keycache);
    locked_and_incremented= TRUE;
    /* Requested data may not always be aligned to cache blocks. */
    offset= (uint) (filepos % keycache->key_cache_block_size);
    /* Write data in key_cache_block_size increments. */
    do
    {
      /* Cache could be disabled in a later iteration. */
      if (!keycache->can_be_used)
	goto no_key_cache;
      /* Start writing at the beginning of the cache block. */
      filepos-= offset;
      /* Do not write beyond the end of the cache block. */
      read_length= length;
      set_if_smaller(read_length, keycache->key_cache_block_size-offset);
      KEYCACHE_DBUG_ASSERT(read_length > 0);

      /* Request the cache block that matches file/pos. */
      keycache->global_cache_w_requests++;
      block= find_key_block(keycache, file, filepos, level, 1, &page_st);
      if (!block)
      {
        /*
          This happens only for requests submitted during key cache
          resize. The block is not in the cache and shall not go in.
          Write directly to file.
        */
        if (dont_write)
        {
          /* Used in the server. */
          keycache->global_cache_write++;
          keycache_pthread_mutex_unlock(&keycache->cache_lock);
          if (my_pwrite(file, (uchar*) buff, read_length, filepos + offset,
                        MYF(MY_NABP | MY_WAIT_IF_FULL)))
            error=1;
          keycache_pthread_mutex_lock(&keycache->cache_lock);
        }
        goto next_block;
      }
      /*
        Prevent block from flushing and from being selected for to be
        freed. This must be set when we release the cache_lock.
        However, we must not set the status of the block before it is
        assigned to this file/pos.
      */
      if (page_st != PAGE_WAIT_TO_BE_READ)
        block->status|= BLOCK_FOR_UPDATE;
      /*
        We must read the file block first if it is not yet in the cache
        and we do not replace all of its contents.

        In cases where the cache block is big enough to contain (parts
        of) index blocks of different indexes, our request can be
        secondary (PAGE_WAIT_TO_BE_READ). In this case another thread is
        reading the file block. If the read completes after us, it
        overwrites our new contents with the old contents. So we have to
        wait for the other thread to complete the read of this block.
        read_block() takes care for the wait.
      */
      if (!(block->status & BLOCK_ERROR) &&
          ((page_st == PAGE_TO_BE_READ &&
            (offset || read_length < keycache->key_cache_block_size)) ||
           (page_st == PAGE_WAIT_TO_BE_READ)))
      {
        read_block(keycache, block,
                   offset + read_length >= keycache->key_cache_block_size?
                   offset : keycache->key_cache_block_size,
                   offset, (page_st == PAGE_TO_BE_READ));
        DBUG_ASSERT(keycache->can_be_used);
        DBUG_ASSERT(block->status & (BLOCK_READ | BLOCK_IN_USE));
        /*
          Prevent block from flushing and from being selected for to be
          freed. This must be set when we release the cache_lock.
          Here we set it in case we could not set it above.
        */
        block->status|= BLOCK_FOR_UPDATE;
      }
      /*
        The block should always be assigned to the requested file block
        here. It need not be BLOCK_READ when overwriting the whole block.
      */
      DBUG_ASSERT(block->hash_link->file == file);
      DBUG_ASSERT(block->hash_link->diskpos == filepos);
      DBUG_ASSERT(block->status & BLOCK_IN_USE);
      DBUG_ASSERT((page_st == PAGE_TO_BE_READ) || (block->status & BLOCK_READ));
      /*
        The block to be written must not be marked BLOCK_REASSIGNED.
        Otherwise it could be freed in dirty state or reused without
        another flush during eviction. It must also not be in flush.
        Otherwise the old contens may have been flushed already and
        the flusher could clear BLOCK_CHANGED without flushing the
        new changes again.
      */
      DBUG_ASSERT(!(block->status & BLOCK_REASSIGNED));

      while (block->status & BLOCK_IN_FLUSHWRITE)
      {
        /*
          Another thread is flushing the block. It was dirty already.
          Wait until the block is flushed to file. Otherwise we could
          modify the buffer contents just while it is written to file.
          An unpredictable file block contents would be the result.
          While we wait, several things can happen to the block,
          including another flush. But the block cannot be reassigned to
          another hash_link until we release our request on it.
        */
        wait_on_queue(&block->wqueue[COND_FOR_SAVED], &keycache->cache_lock);
        DBUG_ASSERT(keycache->can_be_used);
        DBUG_ASSERT(block->status & (BLOCK_READ | BLOCK_IN_USE));
        /* Still must not be marked for free. */
        DBUG_ASSERT(!(block->status & BLOCK_REASSIGNED));
        DBUG_ASSERT(block->hash_link && (block->hash_link->block == block));
      }

      /*
        We could perhaps release the cache_lock during access of the
        data like in the other functions. Locks outside of the key cache
        assure that readers and a writer do not access the same range of
        data. Parallel accesses should happen only if the cache block
        contains multiple index block(fragment)s. So different parts of
        the buffer would be read/written. An attempt to flush during
        memcpy() is prevented with BLOCK_FOR_UPDATE.
      */
      if (!(block->status & BLOCK_ERROR))
      {
#if !defined(SERIALIZED_READ_FROM_CACHE)
        keycache_pthread_mutex_unlock(&keycache->cache_lock);
#endif
        if (!(read_length & 511))
	  bmove512(block->buffer+offset, buff, read_length);
        else
          memcpy(block->buffer+offset, buff, (size_t) read_length);

#if !defined(SERIALIZED_READ_FROM_CACHE)
        keycache_pthread_mutex_lock(&keycache->cache_lock);
#endif
      }

      if (!dont_write)
      {
<<<<<<< HEAD
	/* Not used in the server. buff has been written to disk at start. */
=======
        /* Not used in the server. buff has been written to disk at start. */
>>>>>>> 1b608032
        if ((block->status & BLOCK_CHANGED) &&
            (!offset && read_length >= keycache->key_cache_block_size))
             link_to_file_list(keycache, block, block->hash_link->file, 1);
      }
      else if (! (block->status & BLOCK_CHANGED))
        link_to_changed_list(keycache, block);
      block->status|=BLOCK_READ;
      /*
        Allow block to be selected for to be freed. Since it is marked
        BLOCK_CHANGED too, it won't be selected for to be freed without
        a flush.
      */
      block->status&= ~BLOCK_FOR_UPDATE;
      set_if_smaller(block->offset, offset);
      set_if_bigger(block->length, read_length+offset);

      /* Threads may be waiting for the changes to be complete. */
      release_whole_queue(&block->wqueue[COND_FOR_REQUESTED]);

      /*
        If only a part of the cache block is to be replaced, and the
        rest has been read from file, then the cache lock has been
        released for I/O and it could be possible that another thread
        wants to evict or free the block and waits for it to be
        released. So we must not just decrement hash_link->requests, but
        also wake a waiting thread.
      */
      remove_reader(block);

<<<<<<< HEAD
      /*
         Link the block into the LRU ring if it's the last submitted
         request for the block. This enables eviction for the block.
      */
      unreg_request(keycache, block, 1);
=======
      /* Error injection for coverage testing. */
      DBUG_EXECUTE_IF("key_cache_write_block_error",
                      block->status|= BLOCK_ERROR;);
>>>>>>> 1b608032

      /* Do not link erroneous blocks into the LRU ring, but free them. */
      if (!(block->status & BLOCK_ERROR))
      {
<<<<<<< HEAD
=======
        /*
          Link the block into the LRU ring if it's the last submitted
          request for the block. This enables eviction for the block.
        */
        unreg_request(keycache, block, 1);
      }
      else
      {
        /* Pretend a "clean" block to avoid complications. */
        block->status&= ~(BLOCK_CHANGED);
        free_block(keycache, block);
>>>>>>> 1b608032
        error= 1;
        break;
      }

    next_block:
      buff+= read_length;
      filepos+= read_length+offset;
      offset= 0;

    } while ((length-= read_length));
    goto end;
  }

no_key_cache:
  /* Key cache is not used */
  if (dont_write)
  {
    /* Used in the server. */
    keycache->global_cache_w_requests++;
    keycache->global_cache_write++;
    if (locked_and_incremented)
      keycache_pthread_mutex_unlock(&keycache->cache_lock);
<<<<<<< HEAD
    if (my_pwrite(file, (uchar*) buff, length, filepos,
=======
    if (my_pwrite(file, (byte*) buff, length, filepos,
>>>>>>> 1b608032
		  MYF(MY_NABP | MY_WAIT_IF_FULL)))
      error=1;
    if (locked_and_incremented)
      keycache_pthread_mutex_lock(&keycache->cache_lock);
  }

end:
  if (locked_and_incremented)
  {
    dec_counter_for_resize_op(keycache);
    keycache_pthread_mutex_unlock(&keycache->cache_lock);
  }
#if !defined(DBUG_OFF) && defined(EXTRA_DEBUG)
  DBUG_EXECUTE("exec",
               test_key_cache(keycache, "end of key_cache_write", 1););
#endif
  DBUG_RETURN(error);
}


/*
  Free block.

  SYNOPSIS
    free_block()
      keycache          Pointer to a key cache data structure
      block             Pointer to the block to free

  DESCRIPTION
    Remove reference to block from hash table.
    Remove block from the chain of clean blocks.
    Add block to the free list.

  NOTE
    Block must not be free (status == 0).
    Block must not be in free_block_list.
    Block must not be in the LRU ring.
    Block must not be in eviction (BLOCK_IN_EVICTION | BLOCK_IN_SWITCH).
    Block must not be in free (BLOCK_REASSIGNED).
    Block must not be in flush (BLOCK_IN_FLUSH).
    Block must not be dirty (BLOCK_CHANGED).
    Block must not be in changed_blocks (dirty) hash.
    Block must be in file_blocks (clean) hash.
    Block must refer to a hash_link.
    Block must have a request registered on it.
*/

static void free_block(KEY_CACHE *keycache, BLOCK_LINK *block)
{
  KEYCACHE_THREAD_TRACE("free block");
  KEYCACHE_DBUG_PRINT("free_block",
<<<<<<< HEAD
                      ("block %u to be freed, hash_link %p",
                       BLOCK_NUMBER(block), block->hash_link));
=======
                      ("block %u to be freed, hash_link %p  status: %u",
                       BLOCK_NUMBER(block), block->hash_link,
                       block->status));
>>>>>>> 1b608032
  /*
    Assert that the block is not free already. And that it is in a clean
    state. Note that the block might just be assigned to a hash_link and
    not yet read (BLOCK_READ may not be set here). In this case a reader
    is registered in the hash_link and free_block() will wait for it
    below.
  */
  DBUG_ASSERT((block->status & BLOCK_IN_USE) &&
              !(block->status & (BLOCK_IN_EVICTION | BLOCK_IN_SWITCH |
                                 BLOCK_REASSIGNED | BLOCK_IN_FLUSH |
                                 BLOCK_CHANGED | BLOCK_FOR_UPDATE)));
  /* Assert that the block is in a file_blocks chain. */
  DBUG_ASSERT(block->prev_changed && *block->prev_changed == block);
  /* Assert that the block is not in the LRU ring. */
  DBUG_ASSERT(!block->next_used && !block->prev_used);
  /*
    IMHO the below condition (if()) makes no sense. I can't see how it
    could be possible that free_block() is entered with a NULL hash_link
    pointer. The only place where it can become NULL is in free_block()
    (or before its first use ever, but for those blocks free_block() is
    not called). I don't remove the conditional as it cannot harm, but
    place an DBUG_ASSERT to confirm my hypothesis. Eventually the
    condition (if()) can be removed.
  */
  DBUG_ASSERT(block->hash_link && block->hash_link->block == block);
  if (block->hash_link)
  {
    /*
      While waiting for readers to finish, new readers might request the
      block. But since we set block->status|= BLOCK_REASSIGNED, they
      will wait on block->wqueue[COND_FOR_SAVED]. They must be signalled
      later.
    */
    block->status|= BLOCK_REASSIGNED;
    wait_for_readers(keycache, block);
    /*
      The block must not have been freed by another thread. Repeat some
      checks. An additional requirement is that it must be read now
      (BLOCK_READ).
    */
    DBUG_ASSERT(block->hash_link && block->hash_link->block == block);
    DBUG_ASSERT((block->status & (BLOCK_READ | BLOCK_IN_USE |
                                  BLOCK_REASSIGNED)) &&
                !(block->status & (BLOCK_IN_EVICTION | BLOCK_IN_SWITCH |
                                   BLOCK_IN_FLUSH | BLOCK_CHANGED |
                                   BLOCK_FOR_UPDATE)));
    DBUG_ASSERT(block->prev_changed && *block->prev_changed == block);
    DBUG_ASSERT(!block->prev_used);
    /*
      Unset BLOCK_REASSIGNED again. If we hand the block to an evicting
      thread (through unreg_request() below), other threads must not see
      this flag. They could become confused.
    */
    block->status&= ~BLOCK_REASSIGNED;
    /*
      Do not release the hash_link until the block is off all lists.
      At least not if we hand it over for eviction in unreg_request().
    */
<<<<<<< HEAD
=======
  }

  /*
    Unregister the block request and link the block into the LRU ring.
    This enables eviction for the block. If the LRU ring was empty and
    threads are waiting for a block, then the block wil be handed over
    for eviction immediately. Otherwise we will unlink it from the LRU
    ring again, without releasing the lock in between. So decrementing
    the request counter and updating statistics are the only relevant
    operation in this case. Assert that there are no other requests
    registered.
  */
  DBUG_ASSERT(block->requests == 1);
  unreg_request(keycache, block, 0);
  /*
    Note that even without releasing the cache lock it is possible that
    the block is immediately selected for eviction by link_block() and
    thus not added to the LRU ring. In this case we must not touch the
    block any more.
  */
  if (block->status & BLOCK_IN_EVICTION)
    return;

  /* Error blocks are not put into the LRU ring. */
  if (!(block->status & BLOCK_ERROR))
  {
    /* Here the block must be in the LRU ring. Unlink it again. */
    DBUG_ASSERT(block->next_used && block->prev_used &&
                *block->prev_used == block);
    unlink_block(keycache, block);
>>>>>>> 1b608032
  }
  if (block->temperature == BLOCK_WARM)
    keycache->warm_blocks--;
  block->temperature= BLOCK_COLD;

<<<<<<< HEAD
  /*
    Unregister the block request and link the block into the LRU ring.
    This enables eviction for the block. If the LRU ring was empty and
    threads are waiting for a block, then the block wil be handed over
    for eviction immediately. Otherwise we will unlink it from the LRU
    ring again, without releasing the lock in between. So decrementing
    the request counter and updating statistics are the only relevant
    operation in this case. Assert that there are no other requests
    registered.
  */
  DBUG_ASSERT(block->requests == 1);
  unreg_request(keycache, block, 0);
  /*
    Note that even without releasing the cache lock it is possible that
    the block is immediately selected for eviction by link_block() and
    thus not added to the LRU ring. In this case we must not touch the
    block any more.
  */
  if (block->status & BLOCK_IN_EVICTION)
    return;

  /* Here the block must be in the LRU ring. Unlink it again. */
  DBUG_ASSERT(block->next_used && block->prev_used &&
              *block->prev_used == block);
  unlink_block(keycache, block);
  if (block->temperature == BLOCK_WARM)
    keycache->warm_blocks--;
  block->temperature= BLOCK_COLD;

  /* Remove from file_blocks hash. */
  unlink_changed(block);

  /* Remove reference to block from hash table. */
  unlink_hash(keycache, block->hash_link);
  block->hash_link= NULL;

  block->status= 0;
  block->length= 0;
  block->offset= keycache->key_cache_block_size;
  KEYCACHE_THREAD_TRACE("free block");
  KEYCACHE_DBUG_PRINT("free_block", ("block is freed"));

=======
  /* Remove from file_blocks hash. */
  unlink_changed(block);

  /* Remove reference to block from hash table. */
  unlink_hash(keycache, block->hash_link);
  block->hash_link= NULL;

  block->status= 0;
  block->length= 0;
  block->offset= keycache->key_cache_block_size;
  KEYCACHE_THREAD_TRACE("free block");
  KEYCACHE_DBUG_PRINT("free_block", ("block is freed"));

>>>>>>> 1b608032
  /* Enforced by unlink_changed(), but just to be sure. */
  DBUG_ASSERT(!block->next_changed && !block->prev_changed);
  /* Enforced by unlink_block(): not in LRU ring nor in free_block_list. */
  DBUG_ASSERT(!block->next_used && !block->prev_used);
  /* Insert the free block in the free list. */
  block->next_used= keycache->free_block_list;
  keycache->free_block_list= block;
  /* Keep track of the number of currently unused blocks. */
  keycache->blocks_unused++;

  /* All pending requests for this page must be resubmitted. */
  release_whole_queue(&block->wqueue[COND_FOR_SAVED]);
}


static int cmp_sec_link(BLOCK_LINK **a, BLOCK_LINK **b)
{
  return (((*a)->hash_link->diskpos < (*b)->hash_link->diskpos) ? -1 :
      ((*a)->hash_link->diskpos > (*b)->hash_link->diskpos) ? 1 : 0);
}


/*
  Flush a portion of changed blocks to disk,
  free used blocks if requested
*/

static int flush_cached_blocks(KEY_CACHE *keycache,
                               File file, BLOCK_LINK **cache,
                               BLOCK_LINK **end,
                               enum flush_type type)
{
  int error;
  int last_errno= 0;
  uint count= (uint) (end-cache);

  /* Don't lock the cache during the flush */
  keycache_pthread_mutex_unlock(&keycache->cache_lock);
  /*
     As all blocks referred in 'cache' are marked by BLOCK_IN_FLUSH
     we are guarunteed no thread will change them
  */
  my_qsort((uchar*) cache, count, sizeof(*cache), (qsort_cmp) cmp_sec_link);

  keycache_pthread_mutex_lock(&keycache->cache_lock);
  /*
    Note: Do not break the loop. We have registered a request on every
    block in 'cache'. These must be unregistered by free_block() or
    unreg_request().
  */
  for ( ; cache != end ; cache++)
  {
    BLOCK_LINK *block= *cache;

    KEYCACHE_DBUG_PRINT("flush_cached_blocks",
                        ("block %u to be flushed", BLOCK_NUMBER(block)));
    /*
      If the block contents is going to be changed, we abandon the flush
      for this block. flush_key_blocks_int() will restart its search and
      handle the block properly.
    */
    if (!(block->status & BLOCK_FOR_UPDATE))
    {
      /* Blocks coming here must have a certain status. */
      DBUG_ASSERT(block->hash_link);
      DBUG_ASSERT(block->hash_link->block == block);
      DBUG_ASSERT(block->hash_link->file == file);
      DBUG_ASSERT((block->status & ~BLOCK_IN_EVICTION) ==
                  (BLOCK_READ | BLOCK_IN_FLUSH | BLOCK_CHANGED | BLOCK_IN_USE));
      block->status|= BLOCK_IN_FLUSHWRITE;
      keycache_pthread_mutex_unlock(&keycache->cache_lock);
<<<<<<< HEAD
      error= my_pwrite(file,
                       block->buffer+block->offset,
=======
      error= my_pwrite(file, block->buffer+block->offset,
>>>>>>> 1b608032
                       block->length - block->offset,
                       block->hash_link->diskpos+ block->offset,
                       MYF(MY_NABP | MY_WAIT_IF_FULL));
      keycache_pthread_mutex_lock(&keycache->cache_lock);
      keycache->global_cache_write++;
      if (error)
      {
        block->status|= BLOCK_ERROR;
        if (!last_errno)
          last_errno= errno ? errno : -1;
      }
      block->status&= ~BLOCK_IN_FLUSHWRITE;
      /* Block must not have changed status except BLOCK_FOR_UPDATE. */
      DBUG_ASSERT(block->hash_link);
      DBUG_ASSERT(block->hash_link->block == block);
      DBUG_ASSERT(block->hash_link->file == file);
      DBUG_ASSERT((block->status & ~(BLOCK_FOR_UPDATE | BLOCK_IN_EVICTION)) ==
                  (BLOCK_READ | BLOCK_IN_FLUSH | BLOCK_CHANGED | BLOCK_IN_USE));
      /*
        Set correct status and link in right queue for free or later use.
        free_block() must not see BLOCK_CHANGED and it may need to wait
        for readers of the block. These should not see the block in the
        wrong hash. If not freeing the block, we need to have it in the
        right queue anyway.
      */
      link_to_file_list(keycache, block, file, 1);
<<<<<<< HEAD

=======
>>>>>>> 1b608032
    }
    block->status&= ~BLOCK_IN_FLUSH;
    /*
      Let to proceed for possible waiting requests to write to the block page.
      It might happen only during an operation to resize the key cache.
    */
    release_whole_queue(&block->wqueue[COND_FOR_SAVED]);
    /* type will never be FLUSH_IGNORE_CHANGED here */
    if (!(type == FLUSH_KEEP || type == FLUSH_FORCE_WRITE) &&
        !(block->status & (BLOCK_IN_EVICTION | BLOCK_IN_SWITCH |
                           BLOCK_FOR_UPDATE)))
    {
      /*
        Note that a request has been registered against the block in
        flush_key_blocks_int().
      */
      free_block(keycache, block);
    }
    else
    {
      /*
        Link the block into the LRU ring if it's the last submitted
        request for the block. This enables eviction for the block.
        Note that a request has been registered against the block in
        flush_key_blocks_int().
      */
      unreg_request(keycache, block, 1);
    }

  } /* end of for ( ; cache != end ; cache++) */
  return last_errno;
}


/*
<<<<<<< HEAD
  flush all key blocks for a file to disk, but don't do any mutex locks.
=======
  Flush all key blocks for a file to disk, but don't do any mutex locks.
>>>>>>> 1b608032

  SYNOPSIS
    flush_key_blocks_int()
      keycache            pointer to a key cache data structure
      file                handler for the file to flush to
      flush_type          type of the flush

  NOTES
    This function doesn't do any mutex locks because it needs to be called both
    from flush_key_blocks and flush_all_key_blocks (the later one does the
    mutex lock in the resize_key_cache() function).

    We do only care about changed blocks that exist when the function is
    entered. We do not guarantee that all changed blocks of the file are
    flushed if more blocks change while this function is running.

  RETURN
    0   ok
    1  error
*/

static int flush_key_blocks_int(KEY_CACHE *keycache,
				File file, enum flush_type type)
{
  BLOCK_LINK *cache_buff[FLUSH_CACHE],**cache;
  int last_errno= 0;
  int last_errcnt= 0;
  DBUG_ENTER("flush_key_blocks_int");
  DBUG_PRINT("enter",("file: %d  blocks_used: %lu  blocks_changed: %lu",
              file, keycache->blocks_used, keycache->blocks_changed));

#if !defined(DBUG_OFF) && defined(EXTRA_DEBUG)
  DBUG_EXECUTE("check_keycache",
               test_key_cache(keycache, "start of flush_key_blocks", 0););
#endif

  cache= cache_buff;
  if (keycache->disk_blocks > 0 &&
      (!my_disable_flush_key_blocks || type != FLUSH_KEEP))
  {
    /* Key cache exists and flush is not disabled */
    int error= 0;
    uint count= FLUSH_CACHE;
    BLOCK_LINK **pos,**end;
    BLOCK_LINK *first_in_switch= NULL;
    BLOCK_LINK *last_in_flush;
    BLOCK_LINK *last_for_update;
    BLOCK_LINK *block, *next;
#if defined(KEYCACHE_DEBUG)
    uint cnt=0;
#endif

    if (type != FLUSH_IGNORE_CHANGED)
    {
      /*
         Count how many key blocks we have to cache to be able
         to flush all dirty pages with minimum seek moves
      */
      count= 0;
      for (block= keycache->changed_blocks[FILE_HASH(file)] ;
           block ;
           block= block->next_changed)
      {
        if ((block->hash_link->file == file) &&
            !(block->status & BLOCK_IN_FLUSH))
        {
          count++;
          KEYCACHE_DBUG_ASSERT(count<= keycache->blocks_used);
        }
      }
      /*
        Allocate a new buffer only if its bigger than the one we have.
        Assure that we always have some entries for the case that new
        changed blocks appear while we need to wait for something.
      */
      if ((count > FLUSH_CACHE) &&
          !(cache= (BLOCK_LINK**) my_malloc(sizeof(BLOCK_LINK*)*count,
                                            MYF(0))))
        cache= cache_buff;
      /*
        After a restart there could be more changed blocks than now.
        So we should not let count become smaller than the fixed buffer.
      */
      if (cache == cache_buff)
        count= FLUSH_CACHE;
    }

    /* Retrieve the blocks and write them to a buffer to be flushed */
restart:
    last_in_flush= NULL;
    last_for_update= NULL;
    end= (pos= cache)+count;
    for (block= keycache->changed_blocks[FILE_HASH(file)] ;
         block ;
         block= next)
    {
#if defined(KEYCACHE_DEBUG)
      cnt++;
      KEYCACHE_DBUG_ASSERT(cnt <= keycache->blocks_used);
#endif
      next= block->next_changed;
      if (block->hash_link->file == file)
      {
        if (!(block->status & (BLOCK_IN_FLUSH | BLOCK_FOR_UPDATE)))
        {
          /*
            Note: The special handling of BLOCK_IN_SWITCH is obsolete
            since we set BLOCK_IN_FLUSH if the eviction includes a
            flush. It can be removed in a later version.
          */
          if (!(block->status & BLOCK_IN_SWITCH))
          {
            /*
              We care only for the blocks for which flushing was not
              initiated by another thread and which are not in eviction.
              Registering a request on the block unlinks it from the LRU
              ring and protects against eviction.
            */
            reg_requests(keycache, block, 1);
            if (type != FLUSH_IGNORE_CHANGED)
            {
              /* It's not a temporary file */
              if (pos == end)
              {
                /*
                  This should happen relatively seldom. Remove the
                  request because we won't do anything with the block
                  but restart and pick it again in the next iteration.
                */
                unreg_request(keycache, block, 0);
                /*
                  This happens only if there is not enough
                  memory for the big block
                */
                if ((error= flush_cached_blocks(keycache, file, cache,
                                                end,type)))
                {
                  /* Do not loop infinitely trying to flush in vain. */
                  if ((last_errno == error) && (++last_errcnt > 5))
                    goto err;
                  last_errno= error;
                }
                /*
                  Restart the scan as some other thread might have changed
                  the changed blocks chain: the blocks that were in switch
                  state before the flush started have to be excluded
                */
                goto restart;
              }
              /*
                Mark the block with BLOCK_IN_FLUSH in order not to let
                other threads to use it for new pages and interfere with
                our sequence of flushing dirty file pages. We must not
                set this flag before actually putting the block on the
                write burst array called 'cache'.
              */
              block->status|= BLOCK_IN_FLUSH;
              /* Add block to the array for a write burst. */
              *pos++= block;
            }
            else
            {
              /* It's a temporary file */
              DBUG_ASSERT(!(block->status & BLOCK_REASSIGNED));
<<<<<<< HEAD

=======
>>>>>>> 1b608032
              /*
                free_block() must not be called with BLOCK_CHANGED. Note
                that we must not change the BLOCK_CHANGED flag outside of
                link_to_file_list() so that it is always in the correct
                queue and the *blocks_changed counters are correct.
              */
              link_to_file_list(keycache, block, file, 1);
              if (!(block->status & (BLOCK_IN_EVICTION | BLOCK_IN_SWITCH)))
              {
                /* A request has been registered against the block above. */
                free_block(keycache, block);
              }
              else
              {
                /*
                  Link the block into the LRU ring if it's the last
                  submitted request for the block. This enables eviction
                  for the block. A request has been registered against
                  the block above.
                */
                unreg_request(keycache, block, 1);
              }
            }
          }
          else
          {
            /*
              Link the block into a list of blocks 'in switch'.

              WARNING: Here we introduce a place where a changed block
              is not in the changed_blocks hash! This is acceptable for
              a BLOCK_IN_SWITCH. Never try this for another situation.
              Other parts of the key cache code rely on changed blocks
              being in the changed_blocks hash.
            */
            unlink_changed(block);
            link_changed(block, &first_in_switch);
          }
        }
        else if (type != FLUSH_KEEP)
        {
          /*
            During the normal flush at end of statement (FLUSH_KEEP) we
            do not need to ensure that blocks in flush or update by
            other threads are flushed. They will be flushed by them
            later. In all other cases we must assure that we do not have
            any changed block of this file in the cache when this
            function returns.
          */
          if (block->status & BLOCK_IN_FLUSH)
          {
            /* Remember the last block found to be in flush. */
            last_in_flush= block;
          }
          else
          {
            /* Remember the last block found to be selected for update. */
            last_for_update= block;
          }
        }
      }
    }
    if (pos != cache)
    {
      if ((error= flush_cached_blocks(keycache, file, cache, pos, type)))
      {
        /* Do not loop inifnitely trying to flush in vain. */
        if ((last_errno == error) && (++last_errcnt > 5))
          goto err;
        last_errno= error;
      }
      /*
        Do not restart here during the normal flush at end of statement
        (FLUSH_KEEP). We have now flushed at least all blocks that were
        changed when entering this function. In all other cases we must
        assure that we do not have any changed block of this file in the
        cache when this function returns.
      */
      if (type != FLUSH_KEEP)
        goto restart;
<<<<<<< HEAD
    }
    if (last_in_flush)
    {
      /*
        There are no blocks to be flushed by this thread, but blocks in
        flush by other threads. Wait until one of the blocks is flushed.
        Re-check the condition for last_in_flush. We may have unlocked
        the cache_lock in flush_cached_blocks(). The state of the block
        could have changed.
      */
      if (last_in_flush->status & BLOCK_IN_FLUSH)
        wait_on_queue(&last_in_flush->wqueue[COND_FOR_SAVED],
                      &keycache->cache_lock);
      /* Be sure not to lose a block. They may be flushed in random order. */
      goto restart;
    }
    if (last_for_update)
    {
      /*
        There are no blocks to be flushed by this thread, but blocks for
        update by other threads. Wait until one of the blocks is updated.
        Re-check the condition for last_for_update. We may have unlocked
        the cache_lock in flush_cached_blocks(). The state of the block
        could have changed.
      */
      if (last_for_update->status & BLOCK_FOR_UPDATE)
        wait_on_queue(&last_for_update->wqueue[COND_FOR_REQUESTED],
                      &keycache->cache_lock);
      /* The block is now changed. Flush it. */
      goto restart;
    }
=======
    }
    if (last_in_flush)
    {
      /*
        There are no blocks to be flushed by this thread, but blocks in
        flush by other threads. Wait until one of the blocks is flushed.
        Re-check the condition for last_in_flush. We may have unlocked
        the cache_lock in flush_cached_blocks(). The state of the block
        could have changed.
      */
      if (last_in_flush->status & BLOCK_IN_FLUSH)
        wait_on_queue(&last_in_flush->wqueue[COND_FOR_SAVED],
                      &keycache->cache_lock);
      /* Be sure not to lose a block. They may be flushed in random order. */
      goto restart;
    }
    if (last_for_update)
    {
      /*
        There are no blocks to be flushed by this thread, but blocks for
        update by other threads. Wait until one of the blocks is updated.
        Re-check the condition for last_for_update. We may have unlocked
        the cache_lock in flush_cached_blocks(). The state of the block
        could have changed.
      */
      if (last_for_update->status & BLOCK_FOR_UPDATE)
        wait_on_queue(&last_for_update->wqueue[COND_FOR_REQUESTED],
                      &keycache->cache_lock);
      /* The block is now changed. Flush it. */
      goto restart;
    }
>>>>>>> 1b608032

    /*
      Wait until the list of blocks in switch is empty. The threads that
      are switching these blocks will relink them to clean file chains
      while we wait and thus empty the 'first_in_switch' chain.
    */
    while (first_in_switch)
    {
#if defined(KEYCACHE_DEBUG)
      cnt= 0;
#endif
      wait_on_queue(&first_in_switch->wqueue[COND_FOR_SAVED],
                    &keycache->cache_lock);
#if defined(KEYCACHE_DEBUG)
      cnt++;
      KEYCACHE_DBUG_ASSERT(cnt <= keycache->blocks_used);
#endif
      /*
        Do not restart here. We have flushed all blocks that were
        changed when entering this function and were not marked for
        eviction. Other threads have now flushed all remaining blocks in
        the course of their eviction.
      */
    }

    if (! (type == FLUSH_KEEP || type == FLUSH_FORCE_WRITE))
    {
      BLOCK_LINK *last_for_update= NULL;
      BLOCK_LINK *last_in_switch= NULL;
      uint total_found= 0;
      uint found;

      /*
        Finally free all clean blocks for this file.
        During resize this may be run by two threads in parallel.
      */
      do
      {
        found= 0;
        for (block= keycache->file_blocks[FILE_HASH(file)] ;
             block ;
             block= next)
        {
          /* Remember the next block. After freeing we cannot get at it. */
          next= block->next_changed;

          /* Changed blocks cannot appear in the file_blocks hash. */
          DBUG_ASSERT(!(block->status & BLOCK_CHANGED));
          if (block->hash_link->file == file)
          {
            /* We must skip blocks that will be changed. */
            if (block->status & BLOCK_FOR_UPDATE)
            {
              last_for_update= block;
              continue;
            }

            /*
              We must not free blocks in eviction (BLOCK_IN_EVICTION |
              BLOCK_IN_SWITCH) or blocks intended to be freed
              (BLOCK_REASSIGNED).
            */
            if (!(block->status & (BLOCK_IN_EVICTION | BLOCK_IN_SWITCH |
                                   BLOCK_REASSIGNED)))
            {
              struct st_hash_link *next_hash_link;
              my_off_t            next_diskpos;
              File                next_file;
              uint                next_status;
              uint                hash_requests;

              total_found++;
              found++;
              KEYCACHE_DBUG_ASSERT(found <= keycache->blocks_used);

              /*
                Register a request. This unlinks the block from the LRU
                ring and protects it against eviction. This is required
                by free_block().
              */
              reg_requests(keycache, block, 1);

              /*
                free_block() may need to wait for readers of the block.
                This is the moment where the other thread can move the
                'next' block from the chain. free_block() needs to wait
                if there are requests for the block pending.
              */
              if (next && (hash_requests= block->hash_link->requests))
              {
                /* Copy values from the 'next' block and its hash_link. */
                next_status=    next->status;
                next_hash_link= next->hash_link;
                next_diskpos=   next_hash_link->diskpos;
                next_file=      next_hash_link->file;
                DBUG_ASSERT(next == next_hash_link->block);
              }

              free_block(keycache, block);
              /*
                If we had to wait and the state of the 'next' block
                changed, break the inner loop. 'next' may no longer be
                part of the current chain.

                We do not want to break the loop after every free_block(),
                not even only after waits. The chain might be quite long
                and contain blocks for many files. Traversing it again and
                again to find more blocks for this file could become quite
                inefficient.
              */
              if (next && hash_requests &&
                  ((next_status    != next->status) ||
                   (next_hash_link != next->hash_link) ||
                   (next_file      != next_hash_link->file) ||
                   (next_diskpos   != next_hash_link->diskpos) ||
                   (next           != next_hash_link->block)))
                break;
            }
            else
            {
              last_in_switch= block;
            }
          }
        } /* end for block in file_blocks */
      } while (found);

      /*
        If any clean block has been found, we may have waited for it to
        become free. In this case it could be possible that another clean
        block became dirty. This is possible if the write request existed
        before the flush started (BLOCK_FOR_UPDATE). Re-check the hashes.
      */
      if (total_found)
        goto restart;

      /*
        To avoid an infinite loop, wait until one of the blocks marked
        for update is updated.
      */
      if (last_for_update)
      {
        /* We did not wait. Block must not have changed status. */
        DBUG_ASSERT(last_for_update->status & BLOCK_FOR_UPDATE);
        wait_on_queue(&last_for_update->wqueue[COND_FOR_REQUESTED],
                      &keycache->cache_lock);
        goto restart;
      }

      /*
        To avoid an infinite loop wait until one of the blocks marked
        for eviction is switched.
      */
      if (last_in_switch)
      {
        /* We did not wait. Block must not have changed status. */
        DBUG_ASSERT(last_in_switch->status & (BLOCK_IN_EVICTION |
                                              BLOCK_IN_SWITCH |
                                              BLOCK_REASSIGNED));
        wait_on_queue(&last_in_switch->wqueue[COND_FOR_SAVED],
                      &keycache->cache_lock);
        goto restart;
      }

    } /* if (! (type == FLUSH_KEEP || type == FLUSH_FORCE_WRITE)) */

  } /* if (keycache->disk_blocks > 0 */

#ifndef DBUG_OFF
  DBUG_EXECUTE("check_keycache",
               test_key_cache(keycache, "end of flush_key_blocks", 0););
#endif
err:
  if (cache != cache_buff)
    my_free((uchar*) cache, MYF(0));
  if (last_errno)
    errno=last_errno;                /* Return first error */
  DBUG_RETURN(last_errno != 0);
}


/*
  Flush all blocks for a file to disk

  SYNOPSIS

    flush_key_blocks()
      keycache            pointer to a key cache data structure
      file                handler for the file to flush to
      flush_type          type of the flush

  RETURN
    0   ok
    1  error
*/

int flush_key_blocks(KEY_CACHE *keycache,
                     File file, enum flush_type type)
{
  int res= 0;
  DBUG_ENTER("flush_key_blocks");
  DBUG_PRINT("enter", ("keycache: 0x%lx", (long) keycache));

  if (!keycache->key_cache_inited)
    DBUG_RETURN(0);

  keycache_pthread_mutex_lock(&keycache->cache_lock);
  /* While waiting for lock, keycache could have been ended. */
  if (keycache->disk_blocks > 0)
  {
    inc_counter_for_resize_op(keycache);
    res= flush_key_blocks_int(keycache, file, type);
    dec_counter_for_resize_op(keycache);
  }
  keycache_pthread_mutex_unlock(&keycache->cache_lock);
  DBUG_RETURN(res);
}


/*
  Flush all blocks in the key cache to disk.

  SYNOPSIS
    flush_all_key_blocks()
      keycache                  pointer to key cache root structure

  DESCRIPTION

    Flushing of the whole key cache is done in two phases.

    1. Flush all changed blocks, waiting for them if necessary. Loop
    until there is no changed block left in the cache.

    2. Free all clean blocks. Normally this means free all blocks. The
    changed blocks were flushed in phase 1 and became clean. However we
    may need to wait for blocks that are read by other threads. While we
    wait, a clean block could become changed if that operation started
    before the resize operation started. To be safe we must restart at
    phase 1.

    When we can run through the changed_blocks and file_blocks hashes
    without finding a block any more, then we are done.

    Note that we hold keycache->cache_lock all the time unless we need
    to wait for something.

  RETURN
    0           OK
    != 0        Error
*/

static int flush_all_key_blocks(KEY_CACHE *keycache)
{
  BLOCK_LINK    *block;
  uint          total_found;
  uint          found;
  uint          idx;
  DBUG_ENTER("flush_all_key_blocks");

  do
  {
    safe_mutex_assert_owner(&keycache->cache_lock);
    total_found= 0;

    /*
      Phase1: Flush all changed blocks, waiting for them if necessary.
      Loop until there is no changed block left in the cache.
    */
    do
    {
      found= 0;
      /* Step over the whole changed_blocks hash array. */
      for (idx= 0; idx < CHANGED_BLOCKS_HASH; idx++)
      {
        /*
          If an array element is non-empty, use the first block from its
          chain to find a file for flush. All changed blocks for this
          file are flushed. So the same block will not appear at this
          place again with the next iteration. New writes for blocks are
          not accepted during the flush. If multiple files share the
          same hash bucket, one of them will be flushed per iteration
          of the outer loop of phase 1.
        */
        if ((block= keycache->changed_blocks[idx]))
        {
          found++;
          /*
            Flush dirty blocks but do not free them yet. They can be used
            for reading until all other blocks are flushed too.
          */
          if (flush_key_blocks_int(keycache, block->hash_link->file,
                                   FLUSH_FORCE_WRITE))
            DBUG_RETURN(1);
        }
      }

    } while (found);

    /*
      Phase 2: Free all clean blocks. Normally this means free all
      blocks. The changed blocks were flushed in phase 1 and became
      clean. However we may need to wait for blocks that are read by
      other threads. While we wait, a clean block could become changed
      if that operation started before the resize operation started. To
      be safe we must restart at phase 1.
    */
    do
    {
      found= 0;
      /* Step over the whole file_blocks hash array. */
      for (idx= 0; idx < CHANGED_BLOCKS_HASH; idx++)
      {
        /*
          If an array element is non-empty, use the first block from its
          chain to find a file for flush. All blocks for this file are
          freed. So the same block will not appear at this place again
          with the next iteration. If multiple files share the
          same hash bucket, one of them will be flushed per iteration
          of the outer loop of phase 2.
        */
        if ((block= keycache->file_blocks[idx]))
        {
          total_found++;
          found++;
          if (flush_key_blocks_int(keycache, block->hash_link->file,
                                   FLUSH_RELEASE))
            DBUG_RETURN(1);
        }
      }

    } while (found);

    /*
      If any clean block has been found, we may have waited for it to
      become free. In this case it could be possible that another clean
      block became dirty. This is possible if the write request existed
      before the resize started (BLOCK_FOR_UPDATE). Re-check the hashes.
    */
  } while (total_found);

#ifndef DBUG_OFF
  /* Now there should not exist any block any more. */
  for (idx= 0; idx < CHANGED_BLOCKS_HASH; idx++)
  {
    DBUG_ASSERT(!keycache->changed_blocks[idx]);
    DBUG_ASSERT(!keycache->file_blocks[idx]);
  }
#endif

  DBUG_RETURN(0);
}


/*
  Reset the counters of a key cache.

  SYNOPSIS
    reset_key_cache_counters()
    name       the name of a key cache
    key_cache  pointer to the key kache to be reset

  DESCRIPTION
   This procedure is used by process_key_caches() to reset the counters of all
   currently used key caches, both the default one and the named ones.

  RETURN
    0 on success (always because it can't fail)
*/

int reset_key_cache_counters(const char *name __attribute__((unused)),
                             KEY_CACHE *key_cache)
{
  DBUG_ENTER("reset_key_cache_counters");
  if (!key_cache->key_cache_inited)
  {
    DBUG_PRINT("info", ("Key cache %s not initialized.", name));
    DBUG_RETURN(0);
  }
  DBUG_PRINT("info", ("Resetting counters for key cache %s.", name));

  key_cache->global_blocks_changed= 0;   /* Key_blocks_not_flushed */
  key_cache->global_cache_r_requests= 0; /* Key_read_requests */
  key_cache->global_cache_read= 0;       /* Key_reads */
  key_cache->global_cache_w_requests= 0; /* Key_write_requests */
  key_cache->global_cache_write= 0;      /* Key_writes */
  DBUG_RETURN(0);
}


#ifndef DBUG_OFF
/*
  Test if disk-cache is ok
*/
static void test_key_cache(KEY_CACHE *keycache __attribute__((unused)),
                           const char *where __attribute__((unused)),
                           my_bool lock __attribute__((unused)))
{
  /* TODO */
}
#endif

#if defined(KEYCACHE_TIMEOUT)

#define KEYCACHE_DUMP_FILE  "keycache_dump.txt"
#define MAX_QUEUE_LEN  100


static void keycache_dump(KEY_CACHE *keycache)
{
  FILE *keycache_dump_file=fopen(KEYCACHE_DUMP_FILE, "w");
  struct st_my_thread_var *last;
  struct st_my_thread_var *thread;
  BLOCK_LINK *block;
  HASH_LINK *hash_link;
  KEYCACHE_PAGE *page;
  uint i;

  fprintf(keycache_dump_file, "thread:%u\n", thread->id);

  i=0;
  thread=last=waiting_for_hash_link.last_thread;
  fprintf(keycache_dump_file, "queue of threads waiting for hash link\n");
  if (thread)
    do
    {
      thread=thread->next;
      page= (KEYCACHE_PAGE *) thread->opt_info;
      fprintf(keycache_dump_file,
              "thread:%u, (file,filepos)=(%u,%lu)\n",
              thread->id,(uint) page->file,(ulong) page->filepos);
      if (++i == MAX_QUEUE_LEN)
        break;
    }
    while (thread != last);

  i=0;
  thread=last=waiting_for_block.last_thread;
  fprintf(keycache_dump_file, "queue of threads waiting for block\n");
  if (thread)
    do
    {
      thread=thread->next;
      hash_link= (HASH_LINK *) thread->opt_info;
      fprintf(keycache_dump_file,
        "thread:%u hash_link:%u (file,filepos)=(%u,%lu)\n",
        thread->id, (uint) HASH_LINK_NUMBER(hash_link),
        (uint) hash_link->file,(ulong) hash_link->diskpos);
      if (++i == MAX_QUEUE_LEN)
        break;
    }
    while (thread != last);

  for (i=0 ; i< keycache->blocks_used ; i++)
  {
    int j;
    block= &keycache->block_root[i];
    hash_link= block->hash_link;
    fprintf(keycache_dump_file,
            "block:%u hash_link:%d status:%x #requests=%u waiting_for_readers:%d\n",
            i, (int) (hash_link ? HASH_LINK_NUMBER(hash_link) : -1),
            block->status, block->requests, block->condvar ? 1 : 0);
    for (j=0 ; j < 2; j++)
    {
      KEYCACHE_WQUEUE *wqueue=&block->wqueue[j];
      thread= last= wqueue->last_thread;
      fprintf(keycache_dump_file, "queue #%d\n", j);
      if (thread)
      {
        do
        {
          thread=thread->next;
          fprintf(keycache_dump_file,
                  "thread:%u\n", thread->id);
          if (++i == MAX_QUEUE_LEN)
            break;
        }
        while (thread != last);
      }
    }
  }
  fprintf(keycache_dump_file, "LRU chain:");
  block= keycache= used_last;
  if (block)
  {
    do
    {
      block= block->next_used;
      fprintf(keycache_dump_file,
              "block:%u, ", BLOCK_NUMBER(block));
    }
    while (block != keycache->used_last);
  }
  fprintf(keycache_dump_file, "\n");

  fclose(keycache_dump_file);
}

#endif /* defined(KEYCACHE_TIMEOUT) */

#if defined(KEYCACHE_TIMEOUT) && !defined(__WIN__)


static int keycache_pthread_cond_wait(pthread_cond_t *cond,
                                      pthread_mutex_t *mutex)
{
  int rc;
  struct timeval  now;            /* time when we started waiting        */
  struct timespec timeout;        /* timeout value for the wait function */
  struct timezone tz;
#if defined(KEYCACHE_DEBUG)
  int cnt=0;
#endif

  /* Get current time */
  gettimeofday(&now, &tz);
  /* Prepare timeout value */
  timeout.tv_sec= now.tv_sec + KEYCACHE_TIMEOUT;
 /*
   timeval uses microseconds.
   timespec uses nanoseconds.
   1 nanosecond = 1000 micro seconds
 */
  timeout.tv_nsec= now.tv_usec * 1000;
  KEYCACHE_THREAD_TRACE_END("started waiting");
#if defined(KEYCACHE_DEBUG)
  cnt++;
  if (cnt % 100 == 0)
    fprintf(keycache_debug_log, "waiting...\n");
    fflush(keycache_debug_log);
#endif
  rc= pthread_cond_timedwait(cond, mutex, &timeout);
  KEYCACHE_THREAD_TRACE_BEGIN("finished waiting");
  if (rc == ETIMEDOUT || rc == ETIME)
  {
#if defined(KEYCACHE_DEBUG)
    fprintf(keycache_debug_log,"aborted by keycache timeout\n");
    fclose(keycache_debug_log);
    abort();
#endif
    keycache_dump();
  }

#if defined(KEYCACHE_DEBUG)
  KEYCACHE_DBUG_ASSERT(rc != ETIMEDOUT);
#else
  assert(rc != ETIMEDOUT);
#endif
  return rc;
}
#else
#if defined(KEYCACHE_DEBUG)
static int keycache_pthread_cond_wait(pthread_cond_t *cond,
                                      pthread_mutex_t *mutex)
{
  int rc;
  KEYCACHE_THREAD_TRACE_END("started waiting");
  rc= pthread_cond_wait(cond, mutex);
  KEYCACHE_THREAD_TRACE_BEGIN("finished waiting");
  return rc;
}
#endif
#endif /* defined(KEYCACHE_TIMEOUT) && !defined(__WIN__) */

#if defined(KEYCACHE_DEBUG)


static int keycache_pthread_mutex_lock(pthread_mutex_t *mutex)
{
  int rc;
  rc= pthread_mutex_lock(mutex);
  KEYCACHE_THREAD_TRACE_BEGIN("");
  return rc;
}


static void keycache_pthread_mutex_unlock(pthread_mutex_t *mutex)
{
  KEYCACHE_THREAD_TRACE_END("");
  pthread_mutex_unlock(mutex);
}


static int keycache_pthread_cond_signal(pthread_cond_t *cond)
{
  int rc;
  KEYCACHE_THREAD_TRACE("signal");
  rc= pthread_cond_signal(cond);
  return rc;
}


#if defined(KEYCACHE_DEBUG_LOG)


static void keycache_debug_print(const char * fmt,...)
{
  va_list args;
  va_start(args,fmt);
  if (keycache_debug_log)
  {
    (void) vfprintf(keycache_debug_log, fmt, args);
    (void) fputc('\n',keycache_debug_log);
  }
  va_end(args);
}
#endif /* defined(KEYCACHE_DEBUG_LOG) */

#if defined(KEYCACHE_DEBUG_LOG)


void keycache_debug_log_close(void)
{
  if (keycache_debug_log)
    fclose(keycache_debug_log);
}
#endif /* defined(KEYCACHE_DEBUG_LOG) */

#endif /* defined(KEYCACHE_DEBUG) */

#if !defined(DBUG_OFF)
#define F_B_PRT(_f_, _v_) DBUG_PRINT("assert_fail", (_f_, _v_))

static int fail_block(BLOCK_LINK *block)
{
  F_B_PRT("block->next_used:    %lx\n", (ulong) block->next_used);
  F_B_PRT("block->prev_used:    %lx\n", (ulong) block->prev_used);
  F_B_PRT("block->next_changed: %lx\n", (ulong) block->next_changed);
  F_B_PRT("block->prev_changed: %lx\n", (ulong) block->prev_changed);
  F_B_PRT("block->hash_link:    %lx\n", (ulong) block->hash_link);
  F_B_PRT("block->status:       %u\n", block->status);
  F_B_PRT("block->length:       %u\n", block->length);
  F_B_PRT("block->offset:       %u\n", block->offset);
  F_B_PRT("block->requests:     %u\n", block->requests);
  F_B_PRT("block->temperature:  %u\n", block->temperature);
  return 0; /* Let the assert fail. */
}

static int fail_hlink(HASH_LINK *hlink)
{
  F_B_PRT("hlink->next:    %lx\n", (ulong) hlink->next);
  F_B_PRT("hlink->prev:    %lx\n", (ulong) hlink->prev);
  F_B_PRT("hlink->block:   %lx\n", (ulong) hlink->block);
  F_B_PRT("hlink->diskpos: %lu\n", (ulong) hlink->diskpos);
  F_B_PRT("hlink->file:    %d\n", hlink->file);
  return 0; /* Let the assert fail. */
}

static int cache_empty(KEY_CACHE *keycache)
{
  int errcnt= 0;
  int idx;
  if (keycache->disk_blocks <= 0)
    return 1;
  for (idx= 0; idx < keycache->disk_blocks; idx++)
  {
    BLOCK_LINK *block= keycache->block_root + idx;
    if (block->status || block->requests || block->hash_link)
    {
      fprintf(stderr, "block index: %u\n", idx);
      fail_block(block);
      errcnt++;
    }
  }
  for (idx= 0; idx < keycache->hash_links; idx++)
  {
    HASH_LINK *hash_link= keycache->hash_link_root + idx;
    if (hash_link->requests || hash_link->block)
    {
      fprintf(stderr, "hash_link index: %u\n", idx);
      fail_hlink(hash_link);
      errcnt++;
    }
  }
  if (errcnt)
  {
    fprintf(stderr, "blocks: %d  used: %lu\n",
            keycache->disk_blocks, keycache->blocks_used);
    fprintf(stderr, "hash_links: %d  used: %d\n",
            keycache->hash_links, keycache->hash_links_used);
    fprintf(stderr, "\n");
  }
  return !errcnt;
}
#endif
<|MERGE_RESOLUTION|>--- conflicted
+++ resolved
@@ -37,69 +37,6 @@
   blocks_unused is the sum of never used blocks in the pool and of currently
   free blocks. blocks_used is the number of blocks fetched from the pool and
   as such gives the maximum number of in-use blocks at any time.
-
-  Key Cache Locking
-  =================
-
-  All key cache locking is done with a single mutex per key cache:
-  keycache->cache_lock. This mutex is locked almost all the time
-  when executing code in this file (mf_keycache.c).
-  However it is released for I/O and some copy operations.
-
-  The cache_lock is also released when waiting for some event. Waiting
-  and signalling is done via condition variables. In most cases the
-  thread waits on its thread->suspend condition variable. Every thread
-  has a my_thread_var structure, which contains this variable and a
-  '*next' and '**prev' pointer. These pointers are used to insert the
-  thread into a wait queue.
-
-  A thread can wait for one block and thus be in one wait queue at a
-  time only.
-
-  Before starting to wait on its condition variable with
-  pthread_cond_wait(), the thread enters itself to a specific wait queue
-  with link_into_queue() (double linked with '*next' + '**prev') or
-  wait_on_queue() (single linked with '*next').
-
-  Another thread, when releasing a resource, looks up the waiting thread
-  in the related wait queue. It sends a signal with
-  pthread_cond_signal() to the waiting thread.
-
-  NOTE: Depending on the particular wait situation, either the sending
-  thread removes the waiting thread from the wait queue with
-  unlink_from_queue() or release_whole_queue() respectively, or the waiting
-  thread removes itself.
-
-  There is one exception from this locking scheme when one thread wants
-  to reuse a block for some other address. This works by first marking
-  the block reserved (status= BLOCK_IN_SWITCH) and then waiting for all
-  threads that are reading the block to finish. Each block has a
-  reference to a condition variable (condvar). It holds a reference to
-  the thread->suspend condition variable for the waiting thread (if such
-  a thread exists). When that thread is signaled, the reference is
-  cleared. The number of readers of a block is registered in
-  block->hash_link->requests. See wait_for_readers() / remove_reader()
-  for details. This is similar to the above, but it clearly means that
-  only one thread can wait for a particular block. There is no queue in
-  this case. Strangely enough block->convar is used for waiting for the
-  assigned hash_link only. More precisely it is used to wait for all
-  requests to be unregistered from the assigned hash_link.
-
-  The resize_queue serves two purposes:
-  1. Threads that want to do a resize wait there if in_resize is set.
-     This is not used in the server. The server refuses a second resize
-     request if one is already active. keycache->in_init is used for the
-     synchronization. See set_var.cc.
-  2. Threads that want to access blocks during resize wait here during
-     the re-initialization phase.
-  When the resize is done, all threads on the queue are signalled.
-  Hypothetical resizers can compete for resizing, and read/write
-  requests will restart to request blocks from the freshly resized
-  cache. If the cache has been resized too small, it is disabled and
-  'can_be_used' is false. In this case read/write requests bypass the
-  cache. Since they increment and decrement 'cnt_for_resize_op', the
-  next resizer can wait on the queue 'waiting_for_resize_cnt' until all
-  I/O finished.
 */
 
 /*
@@ -402,11 +339,7 @@
 static int cache_empty(KEY_CACHE *keycache);
 #endif
 
-<<<<<<< HEAD
 static inline uint next_power(uint value)
-=======
-static uint next_power(uint value)
->>>>>>> 1b608032
 {
   return (uint) my_round_up_to_next_power((uint32) value) << 1;
 }
@@ -438,8 +371,8 @@
 */
 
 int init_key_cache(KEY_CACHE *keycache, uint key_cache_block_size,
-		   size_t use_mem, uint division_limit,
-		   uint age_threshold)
+                   size_t use_mem, uint division_limit,
+                   uint age_threshold)
 {
   ulong blocks, hash_links;
   size_t length;
@@ -630,8 +563,8 @@
 */
 
 int resize_key_cache(KEY_CACHE *keycache, uint key_cache_block_size,
-		     size_t use_mem, uint division_limit,
-		     uint age_threshold)
+                     size_t use_mem, uint division_limit,
+                     uint age_threshold)
 {
   int blocks;
   DBUG_ENTER("resize_key_cache");
@@ -1420,15 +1353,11 @@
   DBUG_ASSERT(block->prev_changed && *block->prev_changed == block);
   DBUG_ASSERT(!block->next_used);
   DBUG_ASSERT(!block->prev_used);
-<<<<<<< HEAD
-  if (! --block->requests)
-=======
   /*
     Unregister the request, but do not link erroneous blocks into the
     LRU ring.
   */
   if (!--block->requests && !(block->status & BLOCK_ERROR))
->>>>>>> 1b608032
   {
     my_bool hot;
     if (block->hits_left)
@@ -1510,12 +1439,7 @@
 #ifdef THREAD
   struct st_my_thread_var *thread= my_thread_var;
   DBUG_ASSERT(block->status & (BLOCK_READ | BLOCK_IN_USE));
-<<<<<<< HEAD
-  DBUG_ASSERT(!(block->status & (BLOCK_ERROR | BLOCK_IN_FLUSH |
-                                 BLOCK_CHANGED)));
-=======
   DBUG_ASSERT(!(block->status & (BLOCK_IN_FLUSH | BLOCK_CHANGED)));
->>>>>>> 1b608032
   DBUG_ASSERT(block->hash_link);
   DBUG_ASSERT(block->hash_link->block == block);
   /* Linked in file_blocks or changed_blocks hash. */
@@ -1921,7 +1845,6 @@
     */
 
     if (!wrmode)
-<<<<<<< HEAD
     {
       /* A reader can just read the block. */
       *page_st= PAGE_READ;
@@ -1998,84 +1921,6 @@
                            BLOCK_REASSIGNED)))
     {
       /*
-=======
-    {
-      /* A reader can just read the block. */
-      *page_st= PAGE_READ;
-      DBUG_ASSERT((hash_link->file == file) &&
-                  (hash_link->diskpos == filepos) &&
-                  (block->hash_link == hash_link));
-      DBUG_RETURN(block);
-    }
-
-    /*
-      This is a writer. No two writers for the same block can exist.
-      This must be assured by locks outside of the key cache.
-    */
-    DBUG_ASSERT(!(block->status & BLOCK_FOR_UPDATE) || fail_block(block));
-
-    while (block->status & BLOCK_IN_FLUSH)
-    {
-      /*
-        Wait until the block is flushed to file. Do not release the
-        request on the hash_link yet to prevent that the block is freed
-        or reassigned while we wait. While we wait, several things can
-        happen to the block, including another flush. But the block
-        cannot be reassigned to another hash_link until we release our
-        request on it. But it can be marked BLOCK_REASSIGNED from free
-        or eviction, while they wait for us to release the hash_link.
-      */
-      wait_on_queue(&block->wqueue[COND_FOR_SAVED], &keycache->cache_lock);
-      /*
-        If the flush phase failed, the resize could have finished while
-        we waited here.
-      */
-      if (!keycache->in_resize)
-      {
-        remove_reader(block);
-        unreg_request(keycache, block, 1);
-        goto restart;
-      }
-      DBUG_ASSERT(block->status & (BLOCK_READ | BLOCK_IN_USE));
-      DBUG_ASSERT(!(block->status & BLOCK_FOR_UPDATE) || fail_block(block));
-      DBUG_ASSERT(block->hash_link == hash_link);
-    }
-
-    if (block->status & BLOCK_CHANGED)
-    {
-      /*
-        We want to write a block with changed contents. If the cache
-        block size is bigger than the callers block size (e.g. MyISAM),
-        the caller may replace part of the block only. Changes of the
-        other part of the block must be preserved. Since the block has
-        not yet been selected for flush, we can still add our changes.
-      */
-      *page_st= PAGE_READ;
-      DBUG_ASSERT((hash_link->file == file) &&
-                  (hash_link->diskpos == filepos) &&
-                  (block->hash_link == hash_link));
-      DBUG_RETURN(block);
-    }
-
-    /*
-      This is a write request for a clean block. We do not want to have
-      new dirty blocks in the cache while resizing. We will free the
-      block and write directly to file. If the block is in eviction or
-      in free, we just let it go.
-
-      Unregister from the hash_link. This must be done before freeing
-      the block. And it must be done if not freeing the block. Because
-      we could have waited above, we need to call remove_reader(). Other
-      threads could wait for us to release our request on the hash_link.
-    */
-    remove_reader(block);
-
-    /* If the block is not in eviction and not in free, we can free it. */
-    if (!(block->status & (BLOCK_IN_EVICTION | BLOCK_IN_SWITCH |
-                           BLOCK_REASSIGNED)))
-    {
-      /*
->>>>>>> 1b608032
         Free block as we are going to write directly to file.
         Although we have an exlusive lock for the updated key part,
         the control can be yielded by the current thread as we might
@@ -2221,11 +2066,7 @@
            ((size_t) keycache->blocks_used) * keycache->key_cache_block_size;
           block->buffer= ADD_TO_PTR(keycache->block_mem,
                                     block_mem_offset,
-<<<<<<< HEAD
                                     uchar*);
-=======
-                                    byte*);
->>>>>>> 1b608032
           keycache->blocks_used++;
           DBUG_ASSERT(!block->next_used);
         }
@@ -2382,15 +2223,9 @@
                 thread might change the block->hash_link value
               */
               error= my_pwrite(block->hash_link->file,
-<<<<<<< HEAD
-                               block->buffer+block->offset,
-                               block->length - block->offset,
-                               block->hash_link->diskpos+ block->offset,
-=======
                                block->buffer + block->offset,
                                block->length - block->offset,
                                block->hash_link->diskpos + block->offset,
->>>>>>> 1b608032
                                MYF(MY_NABP | MY_WAIT_IF_FULL));
               keycache_pthread_mutex_lock(&keycache->cache_lock);
 
@@ -2439,17 +2274,10 @@
                         block->prev_changed);
             /* The reader must not have been a writer. */
             DBUG_ASSERT(!(block->status & BLOCK_CHANGED));
-<<<<<<< HEAD
 
             /* Wake flushers that might have found the block in between. */
             release_whole_queue(&block->wqueue[COND_FOR_SAVED]);
 
-=======
-
-            /* Wake flushers that might have found the block in between. */
-            release_whole_queue(&block->wqueue[COND_FOR_SAVED]);
-
->>>>>>> 1b608032
             /* Remove the hash link for the old file block from the hash. */
             unlink_hash(keycache, block->hash_link);
 
@@ -2710,11 +2538,7 @@
 {
   my_bool locked_and_incremented= FALSE;
   int error=0;
-<<<<<<< HEAD
   uchar *start= buff;
-=======
-  byte *start= buff;
->>>>>>> 1b608032
   DBUG_ENTER("key_cache_read");
   DBUG_PRINT("enter", ("fd: %u  pos: %lu  length: %u",
                (uint) file, (ulong) filepos, length));
@@ -2725,10 +2549,6 @@
     reg1 BLOCK_LINK *block;
     uint read_length;
     uint offset;
-<<<<<<< HEAD
-    uint status;
-=======
->>>>>>> 1b608032
     int page_st;
 
     /*
@@ -2763,17 +2583,11 @@
     do
     {
       /* Cache could be disabled in a later iteration. */
-<<<<<<< HEAD
-
-      if (!keycache->can_be_used)
-	goto no_key_cache;
-=======
       if (!keycache->can_be_used)
       {
         KEYCACHE_DBUG_PRINT("key_cache_read", ("keycache cannot be used"));
         goto no_key_cache;
       }
->>>>>>> 1b608032
       /* Start reading at the beginning of the cache block. */
       filepos-= offset;
       /* Do not read beyond the end of the cache block. */
@@ -2798,11 +2612,7 @@
         */
         keycache->global_cache_read++;
         keycache_pthread_mutex_unlock(&keycache->cache_lock);
-<<<<<<< HEAD
         error= (my_pread(file, (uchar*) buff, read_length,
-=======
-        error= (my_pread(file, (byte*) buff, read_length,
->>>>>>> 1b608032
                          filepos + offset, MYF(MY_NABP)) != 0);
         keycache_pthread_mutex_lock(&keycache->cache_lock);
         goto next_block;
@@ -2838,11 +2648,7 @@
       }
 
       /* block status may have added BLOCK_ERROR in the above 'if'. */
-<<<<<<< HEAD
-      if (!((status= block->status) & BLOCK_ERROR))
-=======
       if (!(block->status & BLOCK_ERROR))
->>>>>>> 1b608032
       {
 #ifndef THREAD
         if (! return_buffer)
@@ -2868,16 +2674,6 @@
 
       remove_reader(block);
 
-<<<<<<< HEAD
-      /*
-         Link the block into the LRU ring if it's the last submitted
-         request for the block. This enables eviction for the block.
-           */
-      unreg_request(keycache, block, 1);
-
-      if (status & BLOCK_ERROR)
-      {
-=======
       /* Error injection for coverage testing. */
       DBUG_EXECUTE_IF("key_cache_read_block_error",
                       block->status|= BLOCK_ERROR;);
@@ -2894,7 +2690,6 @@
       else
       {
         free_block(keycache, block);
->>>>>>> 1b608032
         error= 1;
         break;
       }
@@ -2904,11 +2699,7 @@
       if (return_buffer)
 	DBUG_RETURN(block->buffer);
 #endif
-<<<<<<< HEAD
-  next_block:
-=======
     next_block:
->>>>>>> 1b608032
       buff+= read_length;
       filepos+= read_length+offset;
       offset= 0;
@@ -2926,11 +2717,7 @@
 
   if (locked_and_incremented)
     keycache_pthread_mutex_unlock(&keycache->cache_lock);
-<<<<<<< HEAD
   if (my_pread(file, (uchar*) buff, length, filepos, MYF(MY_NABP)))
-=======
-  if (my_pread(file, (byte*) buff, length, filepos, MYF(MY_NABP)))
->>>>>>> 1b608032
     error= 1;
   if (locked_and_incremented)
     keycache_pthread_mutex_lock(&keycache->cache_lock);
@@ -2941,12 +2728,8 @@
     dec_counter_for_resize_op(keycache);
     keycache_pthread_mutex_unlock(&keycache->cache_lock);
   }
-<<<<<<< HEAD
+  DBUG_PRINT("exit", ("error: %d", error ));
   DBUG_RETURN(error ? (uchar*) 0 : start);
-=======
-  DBUG_PRINT("exit", ("error: %d", error ));
-  DBUG_RETURN(error ? (byte*) 0 : start);
->>>>>>> 1b608032
 }
 
 
@@ -3143,7 +2926,6 @@
           DBUG_ASSERT((page_st == PAGE_READ) &&
                       (read_length + offset <= block->length));
         }
-<<<<<<< HEAD
 
         /*
           A secondary request must now have the block assigned to the
@@ -3155,31 +2937,6 @@
         DBUG_ASSERT(block->status & (BLOCK_READ | BLOCK_IN_USE));
       } /* end of if (!(block->status & BLOCK_ERROR)) */
 
-
-      remove_reader(block);
-
-      /*
-         Link the block into the LRU ring if it's the last submitted
-         request for the block. This enables eviction for the block.
-      */
-      unreg_request(keycache, block, 1);
-=======
->>>>>>> 1b608032
-
-        /*
-          A secondary request must now have the block assigned to the
-          requested file block. It does not hurt to check it for primary
-          requests too.
-        */
-        DBUG_ASSERT(block->hash_link->file == file);
-        DBUG_ASSERT(block->hash_link->diskpos == filepos);
-        DBUG_ASSERT(block->status & (BLOCK_READ | BLOCK_IN_USE));
-      } /* end of if (!(block->status & BLOCK_ERROR)) */
-
-<<<<<<< HEAD
-      if (error)
-        break;
-=======
       remove_reader(block);
 
       /* Error injection for coverage testing. */
@@ -3201,7 +2958,6 @@
         error= 1;
         break;
       }
->>>>>>> 1b608032
 
       buff+= read_length;
       filepos+= read_length+offset;
@@ -3452,11 +3208,7 @@
 
       if (!dont_write)
       {
-<<<<<<< HEAD
-	/* Not used in the server. buff has been written to disk at start. */
-=======
         /* Not used in the server. buff has been written to disk at start. */
->>>>>>> 1b608032
         if ((block->status & BLOCK_CHANGED) &&
             (!offset && read_length >= keycache->key_cache_block_size))
              link_to_file_list(keycache, block, block->hash_link->file, 1);
@@ -3486,23 +3238,13 @@
       */
       remove_reader(block);
 
-<<<<<<< HEAD
-      /*
-         Link the block into the LRU ring if it's the last submitted
-         request for the block. This enables eviction for the block.
-      */
-      unreg_request(keycache, block, 1);
-=======
       /* Error injection for coverage testing. */
       DBUG_EXECUTE_IF("key_cache_write_block_error",
                       block->status|= BLOCK_ERROR;);
->>>>>>> 1b608032
 
       /* Do not link erroneous blocks into the LRU ring, but free them. */
       if (!(block->status & BLOCK_ERROR))
       {
-<<<<<<< HEAD
-=======
         /*
           Link the block into the LRU ring if it's the last submitted
           request for the block. This enables eviction for the block.
@@ -3514,7 +3256,6 @@
         /* Pretend a "clean" block to avoid complications. */
         block->status&= ~(BLOCK_CHANGED);
         free_block(keycache, block);
->>>>>>> 1b608032
         error= 1;
         break;
       }
@@ -3537,11 +3278,7 @@
     keycache->global_cache_write++;
     if (locked_and_incremented)
       keycache_pthread_mutex_unlock(&keycache->cache_lock);
-<<<<<<< HEAD
     if (my_pwrite(file, (uchar*) buff, length, filepos,
-=======
-    if (my_pwrite(file, (byte*) buff, length, filepos,
->>>>>>> 1b608032
 		  MYF(MY_NABP | MY_WAIT_IF_FULL)))
       error=1;
     if (locked_and_incremented)
@@ -3593,14 +3330,9 @@
 {
   KEYCACHE_THREAD_TRACE("free block");
   KEYCACHE_DBUG_PRINT("free_block",
-<<<<<<< HEAD
-                      ("block %u to be freed, hash_link %p",
-                       BLOCK_NUMBER(block), block->hash_link));
-=======
                       ("block %u to be freed, hash_link %p  status: %u",
                        BLOCK_NUMBER(block), block->hash_link,
                        block->status));
->>>>>>> 1b608032
   /*
     Assert that the block is not free already. And that it is in a clean
     state. Note that the block might just be assigned to a hash_link and
@@ -3659,8 +3391,6 @@
       Do not release the hash_link until the block is off all lists.
       At least not if we hand it over for eviction in unreg_request().
     */
-<<<<<<< HEAD
-=======
   }
 
   /*
@@ -3691,38 +3421,7 @@
     DBUG_ASSERT(block->next_used && block->prev_used &&
                 *block->prev_used == block);
     unlink_block(keycache, block);
->>>>>>> 1b608032
-  }
-  if (block->temperature == BLOCK_WARM)
-    keycache->warm_blocks--;
-  block->temperature= BLOCK_COLD;
-
-<<<<<<< HEAD
-  /*
-    Unregister the block request and link the block into the LRU ring.
-    This enables eviction for the block. If the LRU ring was empty and
-    threads are waiting for a block, then the block wil be handed over
-    for eviction immediately. Otherwise we will unlink it from the LRU
-    ring again, without releasing the lock in between. So decrementing
-    the request counter and updating statistics are the only relevant
-    operation in this case. Assert that there are no other requests
-    registered.
-  */
-  DBUG_ASSERT(block->requests == 1);
-  unreg_request(keycache, block, 0);
-  /*
-    Note that even without releasing the cache lock it is possible that
-    the block is immediately selected for eviction by link_block() and
-    thus not added to the LRU ring. In this case we must not touch the
-    block any more.
-  */
-  if (block->status & BLOCK_IN_EVICTION)
-    return;
-
-  /* Here the block must be in the LRU ring. Unlink it again. */
-  DBUG_ASSERT(block->next_used && block->prev_used &&
-              *block->prev_used == block);
-  unlink_block(keycache, block);
+  }
   if (block->temperature == BLOCK_WARM)
     keycache->warm_blocks--;
   block->temperature= BLOCK_COLD;
@@ -3740,21 +3439,6 @@
   KEYCACHE_THREAD_TRACE("free block");
   KEYCACHE_DBUG_PRINT("free_block", ("block is freed"));
 
-=======
-  /* Remove from file_blocks hash. */
-  unlink_changed(block);
-
-  /* Remove reference to block from hash table. */
-  unlink_hash(keycache, block->hash_link);
-  block->hash_link= NULL;
-
-  block->status= 0;
-  block->length= 0;
-  block->offset= keycache->key_cache_block_size;
-  KEYCACHE_THREAD_TRACE("free block");
-  KEYCACHE_DBUG_PRINT("free_block", ("block is freed"));
-
->>>>>>> 1b608032
   /* Enforced by unlink_changed(), but just to be sure. */
   DBUG_ASSERT(!block->next_changed && !block->prev_changed);
   /* Enforced by unlink_block(): not in LRU ring nor in free_block_list. */
@@ -3826,12 +3510,7 @@
                   (BLOCK_READ | BLOCK_IN_FLUSH | BLOCK_CHANGED | BLOCK_IN_USE));
       block->status|= BLOCK_IN_FLUSHWRITE;
       keycache_pthread_mutex_unlock(&keycache->cache_lock);
-<<<<<<< HEAD
-      error= my_pwrite(file,
-                       block->buffer+block->offset,
-=======
       error= my_pwrite(file, block->buffer+block->offset,
->>>>>>> 1b608032
                        block->length - block->offset,
                        block->hash_link->diskpos+ block->offset,
                        MYF(MY_NABP | MY_WAIT_IF_FULL));
@@ -3858,10 +3537,6 @@
         right queue anyway.
       */
       link_to_file_list(keycache, block, file, 1);
-<<<<<<< HEAD
-
-=======
->>>>>>> 1b608032
     }
     block->status&= ~BLOCK_IN_FLUSH;
     /*
@@ -3897,11 +3572,7 @@
 
 
 /*
-<<<<<<< HEAD
-  flush all key blocks for a file to disk, but don't do any mutex locks.
-=======
   Flush all key blocks for a file to disk, but don't do any mutex locks.
->>>>>>> 1b608032
 
   SYNOPSIS
     flush_key_blocks_int()
@@ -4066,10 +3737,6 @@
             {
               /* It's a temporary file */
               DBUG_ASSERT(!(block->status & BLOCK_REASSIGNED));
-<<<<<<< HEAD
-
-=======
->>>>>>> 1b608032
               /*
                 free_block() must not be called with BLOCK_CHANGED. Note
                 that we must not change the BLOCK_CHANGED flag outside of
@@ -4150,7 +3817,6 @@
       */
       if (type != FLUSH_KEEP)
         goto restart;
-<<<<<<< HEAD
     }
     if (last_in_flush)
     {
@@ -4182,39 +3848,6 @@
       /* The block is now changed. Flush it. */
       goto restart;
     }
-=======
-    }
-    if (last_in_flush)
-    {
-      /*
-        There are no blocks to be flushed by this thread, but blocks in
-        flush by other threads. Wait until one of the blocks is flushed.
-        Re-check the condition for last_in_flush. We may have unlocked
-        the cache_lock in flush_cached_blocks(). The state of the block
-        could have changed.
-      */
-      if (last_in_flush->status & BLOCK_IN_FLUSH)
-        wait_on_queue(&last_in_flush->wqueue[COND_FOR_SAVED],
-                      &keycache->cache_lock);
-      /* Be sure not to lose a block. They may be flushed in random order. */
-      goto restart;
-    }
-    if (last_for_update)
-    {
-      /*
-        There are no blocks to be flushed by this thread, but blocks for
-        update by other threads. Wait until one of the blocks is updated.
-        Re-check the condition for last_for_update. We may have unlocked
-        the cache_lock in flush_cached_blocks(). The state of the block
-        could have changed.
-      */
-      if (last_for_update->status & BLOCK_FOR_UPDATE)
-        wait_on_queue(&last_for_update->wqueue[COND_FOR_REQUESTED],
-                      &keycache->cache_lock);
-      /* The block is now changed. Flush it. */
-      goto restart;
-    }
->>>>>>> 1b608032
 
     /*
       Wait until the list of blocks in switch is empty. The threads that
