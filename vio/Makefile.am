# Copyright (C) 2000 MySQL AB & MySQL Finland AB & TCX DataKonsult AB
#
# This program is free software; you can redistribute it and/or modify
# it under the terms of the GNU General Public License as published by
# the Free Software Foundation; either version 2 of the License, or
# (at your option) any later version.
#
# This program is distributed in the hope that it will be useful,
# but WITHOUT ANY WARRANTY; without even the implied warranty of
# MERCHANTABILITY or FITNESS FOR A PARTICULAR PURPOSE.  See the
# GNU General Public License for more details.
#
# You should have received a copy of the GNU General Public License
# along with this program; if not, write to the Free Software
# Foundation, Inc., 59 Temple Place, Suite 330, Boston, MA  02111-1307  USA

INCLUDES =		-I$(top_builddir)/include -I$(top_srcdir)/include \
			$(openssl_includes)
<<<<<<< HEAD
LDADD=			@CLIENT_EXTRA_LDFLAGS@ $(openssl_libs) $(yassl_libs) 
pkglib_LIBRARIES=	libvio.a
noinst_PROGRAMS	=	test-ssl test-sslserver test-sslclient
noinst_HEADERS=	vio_priv.h
test_ssl_SOURCES=	test-ssl.c $(yassl_dummy_link_fix)
test_ssl_LDADD=   	@CLIENT_EXTRA_LDFLAGS@ ../dbug/libdbug.a libvio.a \
			../mysys/libmysys.a ../strings/libmystrings.a \
			$(openssl_libs) $(yassl_libs)
test_sslserver_SOURCES= test-sslserver.c $(yassl_dummy_link_fix)
test_sslserver_LDADD=   @CLIENT_EXTRA_LDFLAGS@	../dbug/libdbug.a libvio.a \
			../mysys/libmysys.a ../strings/libmystrings.a \
			$(openssl_libs) $(yassl_libs)
test_sslclient_SOURCES= test-sslclient.c $(yassl_dummy_link_fix)
test_sslclient_LDADD=   @CLIENT_EXTRA_LDFLAGS@	../dbug/libdbug.a libvio.a \
			../mysys/libmysys.a ../strings/libmystrings.a \
			$(openssl_libs) $(yassl_libs)
libvio_a_SOURCES=	vio.c viosocket.c viossl.c viosslfactories.c
EXTRA_DIST=		CMakeLists.txt
=======
LDADD =			@CLIENT_EXTRA_LDFLAGS@ $(openssl_libs) $(yassl_libs)
pkglib_LIBRARIES =	libvio.a

noinst_HEADERS =	vio_priv.h

libvio_a_SOURCES =	vio.c viosocket.c viossl.c viosslfactories.c

EXTRA_DIST=	CMakeLists.txt
>>>>>>> f105e0ec

# Don't update the files from bitkeeper
%::SCCS/s.%<|MERGE_RESOLUTION|>--- conflicted
+++ resolved
@@ -16,26 +16,6 @@
 
 INCLUDES =		-I$(top_builddir)/include -I$(top_srcdir)/include \
 			$(openssl_includes)
-<<<<<<< HEAD
-LDADD=			@CLIENT_EXTRA_LDFLAGS@ $(openssl_libs) $(yassl_libs) 
-pkglib_LIBRARIES=	libvio.a
-noinst_PROGRAMS	=	test-ssl test-sslserver test-sslclient
-noinst_HEADERS=	vio_priv.h
-test_ssl_SOURCES=	test-ssl.c $(yassl_dummy_link_fix)
-test_ssl_LDADD=   	@CLIENT_EXTRA_LDFLAGS@ ../dbug/libdbug.a libvio.a \
-			../mysys/libmysys.a ../strings/libmystrings.a \
-			$(openssl_libs) $(yassl_libs)
-test_sslserver_SOURCES= test-sslserver.c $(yassl_dummy_link_fix)
-test_sslserver_LDADD=   @CLIENT_EXTRA_LDFLAGS@	../dbug/libdbug.a libvio.a \
-			../mysys/libmysys.a ../strings/libmystrings.a \
-			$(openssl_libs) $(yassl_libs)
-test_sslclient_SOURCES= test-sslclient.c $(yassl_dummy_link_fix)
-test_sslclient_LDADD=   @CLIENT_EXTRA_LDFLAGS@	../dbug/libdbug.a libvio.a \
-			../mysys/libmysys.a ../strings/libmystrings.a \
-			$(openssl_libs) $(yassl_libs)
-libvio_a_SOURCES=	vio.c viosocket.c viossl.c viosslfactories.c
-EXTRA_DIST=		CMakeLists.txt
-=======
 LDADD =			@CLIENT_EXTRA_LDFLAGS@ $(openssl_libs) $(yassl_libs)
 pkglib_LIBRARIES =	libvio.a
 
@@ -43,8 +23,7 @@
 
 libvio_a_SOURCES =	vio.c viosocket.c viossl.c viosslfactories.c
 
-EXTRA_DIST=	CMakeLists.txt
->>>>>>> f105e0ec
+EXTRA_DIST=		CMakeLists.txt
 
 # Don't update the files from bitkeeper
 %::SCCS/s.%