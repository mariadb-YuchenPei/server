--- conflicted
+++ resolved
@@ -15749,14 +15749,10 @@
   { "test_bug14169", test_bug14169 },
   { "test_bug17667", test_bug17667 },
   { "test_bug15752", test_bug15752 },
-<<<<<<< HEAD
   { "test_mysql_insert_id", test_mysql_insert_id },
-  { "test_bug19671", test_bug19671},
-  { "test_bug21206", test_bug21206},
-=======
+  { "test_bug19671", test_bug19671 },
   { "test_bug21206", test_bug21206 },
   { "test_bug21726", test_bug21726 },
->>>>>>> be929087
   { 0, 0 }
 };
 
