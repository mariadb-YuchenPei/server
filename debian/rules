--- conflicted
+++ resolved
@@ -81,14 +81,10 @@
 	    -DSYSTEM_TYPE="debian-$(DEB_HOST_GNU_SYSTEM)" \
 	    -DCMAKE_SYSTEM_PROCESSOR=$(DEB_HOST_ARCH) \
 	    -DBUILD_CONFIG=mysql_release \
-<<<<<<< HEAD
-	    -DWITHOUT_CASSANDRA=true \
-=======
 	    -DPLUGIN_TOKUDB=NO \
 	    -DPLUGIN_CASSANDRA=NO \
 	    -DPLUGIN_COLUMNSTORE=YES \
 	    -DPLUGIN_ROCKSDB=YES \
->>>>>>> 7a4afad9
 	    -DPLUGIN_AWS_KEY_MANAGEMENT=NO \
 	    -WITH_EMBEDDED_SERVER=OFF \
 	    -DDEB=$(DEB_VENDOR) ..'
@@ -138,11 +134,7 @@
 
 	# nm numeric soft is not enough, therefore extra sort in command
 	# to satisfy Debian reproducible build requirements
-<<<<<<< HEAD
-	nm --defined-only $(BUILDDIR)/sql/mysqld | LC_ALL=C sort | gzip -n -9 > $(TMP)/usr/share/doc/mariadb-server-10.6/mysqld.sym.gz
-=======
-	nm --defined-only $(BUILDDIR)/sql/mariadbd | LC_ALL=C sort | gzip -n -9 > $(TMP)/usr/share/doc/mariadb-server-10.5/mariadbd.sym.gz
->>>>>>> 7a4afad9
+	nm --defined-only $(BUILDDIR)/sql/mariadbd | LC_ALL=C sort | gzip -n -9 > $(TMP)/usr/share/doc/mariadb-server-10.6/mariadbd.sym.gz
 
 	# rename and install AppArmor profile
 	install -D -m 644 debian/apparmor-profile $(TMP)/etc/apparmor.d/usr.sbin.mariadbd
