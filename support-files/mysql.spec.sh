# Copyright (c) 2000, 2012, Oracle and/or its affiliates. All rights reserved.
#
# This program is free software; you can redistribute it and/or modify
# it under the terms of the GNU General Public License as published by
# the Free Software Foundation; version 2 of the License.
#
# This program is distributed in the hope that it will be useful,
# but WITHOUT ANY WARRANTY; without even the implied warranty of
# MERCHANTABILITY or FITNESS FOR A PARTICULAR PURPOSE.  See the
# GNU General Public License for more details.
#
# You should have received a copy of the GNU General Public License
# along with this program; see the file COPYING. If not, write to the
# Free Software Foundation, Inc., 51 Franklin St, Fifth Floor, Boston
# MA  02110-1301  USA.

##############################################################################
# Some common macro definitions
##############################################################################

# NOTE: "vendor" is used in upgrade/downgrade check, so you can't
# change these, has to be exactly as is.
%define mysql_old_vendor        MySQL AB
%define mysql_vendor_2          Sun Microsystems, Inc.
%define mysql_vendor            Oracle and/or its affiliates

%define mysql_version   @VERSION@

%define mysqld_user     mysql
%define mysqld_group    mysql
%define mysqldatadir    /var/lib/mysql

%define release         1

#
# Macros we use which are not available in all supported versions of RPM
#
# - defined/undefined are missing on RHEL4
#
%if %{expand:%{?defined:0}%{!?defined:1}}
%define defined()       %{expand:%%{?%{1}:1}%%{!?%{1}:0}}
%endif
%if %{expand:%{?undefined:0}%{!?undefined:1}}
%define undefined()     %{expand:%%{?%{1}:0}%%{!?%{1}:1}}
%endif

# ----------------------------------------------------------------------------
# RPM build tools now automatically detect Perl module dependencies.  This
# detection causes problems as it is broken in some versions, and it also
# provides unwanted dependencies from mandatory scripts in our package.
# It might not be possible to disable this in all versions of RPM, but here we
# try anyway.  We keep the "AutoReqProv: no" for the "test" sub package, as
# disabling here might fail, and that package has the most problems.
# See:
#  http://fedoraproject.org/wiki/Packaging/Perl#Filtering_Requires:_and_Provides
#  http://www.wideopen.com/archives/rpm-list/2002-October/msg00343.html
# ----------------------------------------------------------------------------
%undefine __perl_provides
%undefine __perl_requires

##############################################################################
# Command line handling
##############################################################################
#
# To set options:
#
#   $ rpmbuild --define="option <x>" ...
#

# ----------------------------------------------------------------------------
# Commercial builds
# ----------------------------------------------------------------------------
%if %{undefined commercial}
%define commercial 0
%endif

# ----------------------------------------------------------------------------
# Source name
# ----------------------------------------------------------------------------
%if %{undefined src_base}
%define src_base mysql
%endif
%define src_dir %{src_base}-%{mysql_version}

# ----------------------------------------------------------------------------
# Feature set (storage engines, options).  Default to community (everything)
# ----------------------------------------------------------------------------
%if %{undefined feature_set}
%define feature_set community
%endif

# ----------------------------------------------------------------------------
# Server comment strings
# ----------------------------------------------------------------------------
%if %{undefined compilation_comment_debug}
%define compilation_comment_debug       MySQL Community Server - Debug (GPL)
%endif
%if %{undefined compilation_comment_release}
%define compilation_comment_release     MySQL Community Server (GPL)
%endif

# ----------------------------------------------------------------------------
# Product and server suffixes
# ----------------------------------------------------------------------------
%if %{undefined product_suffix}
  %if %{defined short_product_tag}
    %define product_suffix      -%{short_product_tag}
  %else
    %define product_suffix      %{nil}
  %endif
%endif

%if %{undefined server_suffix}
%define server_suffix   %{nil}
%endif

# ----------------------------------------------------------------------------
# Distribution support
# ----------------------------------------------------------------------------
%if %{undefined distro_specific}
%define distro_specific 0
%endif
%if %{distro_specific}
  %if %(test -f /etc/enterprise-release && echo 1 || echo 0)
    %define oelver %(rpm -qf --qf '%%{version}\\n' /etc/enterprise-release | sed -e 's/^\\([0-9]*\\).*/\\1/g')
    %if "%oelver" == "4"
      %define distro_description        Oracle Enterprise Linux 4
      %define distro_releasetag         oel4
      %define distro_buildreq           gcc-c++ gperf ncurses-devel perl readline-devel time zlib-devel
      %define distro_requires           chkconfig coreutils grep procps shadow-utils net-tools
    %else
      %if "%oelver" == "5"
        %define distro_description      Oracle Enterprise Linux 5
        %define distro_releasetag       oel5
        %define distro_buildreq         gcc-c++ gperf ncurses-devel perl readline-devel time zlib-devel
        %define distro_requires         chkconfig coreutils grep procps shadow-utils net-tools
      %else
        %{error:Oracle Enterprise Linux %{oelver} is unsupported}
      %endif
    %endif
  %else
    %if %(test -f /etc/oracle-release && echo 1 || echo 0)
      %define elver %(rpm -qf --qf '%%{version}\\n' /etc/oracle-release | sed -e 's/^\\([0-9]*\\).*/\\1/g')
      %if "%elver" == "6"
        %define distro_description      Oracle Linux 6
        %define distro_releasetag       el6
        %define distro_buildreq         gcc-c++ ncurses-devel perl readline-devel time zlib-devel
        %define distro_requires         chkconfig coreutils grep procps shadow-utils net-tools
      %else
        %{error:Oracle Linux %{elver} is unsupported}
      %endif
    %else
      %if %(test -f /etc/redhat-release && echo 1 || echo 0)
        %define rhelver %(rpm -qf --qf '%%{version}\\n' /etc/redhat-release | sed -e 's/^\\([0-9]*\\).*/\\1/g')
        %if "%rhelver" == "4"
          %define distro_description      Red Hat Enterprise Linux 4
          %define distro_releasetag       rhel4
          %define distro_buildreq         gcc-c++ gperf ncurses-devel perl readline-devel time zlib-devel
          %define distro_requires         chkconfig coreutils grep procps shadow-utils net-tools
        %else
          %if "%rhelver" == "5"
            %define distro_description    Red Hat Enterprise Linux 5
            %define distro_releasetag     rhel5
            %define distro_buildreq       gcc-c++ gperf ncurses-devel perl readline-devel time zlib-devel
            %define distro_requires       chkconfig coreutils grep procps shadow-utils net-tools
          %else
            %if "%rhelver" == "6"
              %define distro_description    Red Hat Enterprise Linux 6
              %define distro_releasetag     rhel6
              %define distro_buildreq       gcc-c++ ncurses-devel perl readline-devel time zlib-devel
              %define distro_requires       chkconfig coreutils grep procps shadow-utils net-tools
            %else
              %{error:Red Hat Enterprise Linux %{rhelver} is unsupported}
            %endif
          %endif
        %endif
      %else
        %if %(test -f /etc/SuSE-release && echo 1 || echo 0)
          %define susever %(rpm -qf --qf '%%{version}\\n' /etc/SuSE-release | cut -d. -f1)
          %if "%susever" == "10"
            %define distro_description    SUSE Linux Enterprise Server 10
            %define distro_releasetag     sles10
            %define distro_buildreq       gcc-c++ gdbm-devel gperf ncurses-devel openldap2-client readline-devel zlib-devel
            %define distro_requires       aaa_base coreutils grep procps pwdutils
          %else
            %if "%susever" == "11"
              %define distro_description  SUSE Linux Enterprise Server 11
              %define distro_releasetag   sles11
              %define distro_buildreq     gcc-c++ gdbm-devel gperf ncurses-devel openldap2-client procps pwdutils readline-devel zlib-devel
              %define distro_requires     aaa_base coreutils grep procps pwdutils
            %else
              %{error:SuSE %{susever} is unsupported}
            %endif
          %endif
        %else
          %{error:Unsupported distribution}
        %endif
      %endif
    %endif
  %endif
%else
  %define generic_kernel %(uname -r | cut -d. -f1-2)
  %define distro_description            Generic Linux (kernel %{generic_kernel})
  %define distro_releasetag             linux%{generic_kernel}
  %define distro_buildreq               gcc-c++ gperf ncurses-devel perl readline-devel time zlib-devel
  %define distro_requires               coreutils grep procps /sbin/chkconfig /usr/sbin/useradd /usr/sbin/groupadd
%endif

# Avoid debuginfo RPMs, leaves binaries unstripped
%define debug_package   %{nil}

# Hack to work around bug in RHEL5 __os_install_post macro, wrong inverted
# test for __debug_package
%define __strip         /bin/true

# ----------------------------------------------------------------------------
# Support optional "tcmalloc" library (experimental)
# ----------------------------------------------------------------------------
%if %{defined malloc_lib_target}
%define WITH_TCMALLOC 1
%else
%define WITH_TCMALLOC 0
%endif

##############################################################################
# Configuration based upon above user input, not to be set directly
##############################################################################

%if %{commercial}
%define license_files_server    %{src_dir}/LICENSE.mysql
%define license_type            Commercial
%else
%define license_files_server    %{src_dir}/COPYING %{src_dir}/README
%define license_type            GPL
%endif

##############################################################################
# Main spec file section
##############################################################################

Name:           MySQL%{product_suffix}
Summary:        MySQL: a very fast and reliable SQL database server
Group:          Applications/Databases
Version:        @MYSQL_RPM_VERSION@
Release:        %{release}%{?distro_releasetag:.%{distro_releasetag}}
Distribution:   %{distro_description}
License:        Copyright (c) 2000, @MYSQL_COPYRIGHT_YEAR@, %{mysql_vendor}. All rights reserved. Under %{license_type} license as shown in the Description field.
Source:         http://www.mysql.com/Downloads/MySQL-@MYSQL_BASE_VERSION@/%{src_dir}.tar.gz
URL:            http://www.mysql.com/
Packager:       MySQL Release Engineering <mysql-build@oss.oracle.com>
Vendor:         %{mysql_vendor}
Provides:       msqlormysql MySQL-server mysql
BuildRequires:  %{distro_buildreq}

# Regression tests may take a long time, override the default to skip them 
%{!?runselftest:%global runselftest 1}

# Think about what you use here since the first step is to
# run a rm -rf
BuildRoot:    %{_tmppath}/%{name}-%{version}-build

# From the manual
%description
The MySQL(TM) software delivers a very fast, multi-threaded, multi-user,
and robust SQL (Structured Query Language) database server. MySQL Server
is intended for mission-critical, heavy-load production systems as well
as for embedding into mass-deployed software. MySQL is a trademark of
%{mysql_vendor}

The MySQL software has Dual Licensing, which means you can use the MySQL
software free of charge under the GNU General Public License
(http://www.gnu.org/licenses/). You can also purchase commercial MySQL
licenses from %{mysql_vendor} if you do not wish to be bound by the terms of
the GPL. See the chapter "Licensing and Support" in the manual for
further info.

The MySQL web site (http://www.mysql.com/) provides the latest
news and information about the MySQL software. Also please see the
documentation and the manual for more information.

##############################################################################
# Sub package definition
##############################################################################

%package -n MySQL-server%{product_suffix}
Summary:	MySQL: a very fast and reliable SQL database server
Group:		Applications/Databases
Requires:	%{distro_requires}
Provides:	msqlormysql MySQL MySQL-server
Conflicts:	mysql mysql-server mysql-advanced mysql-server-advanced
Obsoletes:	MySQL MySQL-server
Obsoletes:	MySQL-server-classic MySQL-server-community MySQL-server-enterprise
Obsoletes:	MySQL-server-advanced MySQL-server-advanced-gpl MySQL-server-enterprise-gpl

%description -n MySQL-server%{product_suffix}
The MySQL(TM) software delivers a very fast, multi-threaded, multi-user,
and robust SQL (Structured Query Language) database server. MySQL Server
is intended for mission-critical, heavy-load production systems as well
as for embedding into mass-deployed software. MySQL is a trademark of
%{mysql_vendor}

The MySQL software has Dual Licensing, which means you can use the MySQL
software free of charge under the GNU General Public License
(http://www.gnu.org/licenses/). You can also purchase commercial MySQL
licenses from %{mysql_vendor} if you do not wish to be bound by the terms of
the GPL. See the chapter "Licensing and Support" in the manual for
further info.

The MySQL web site (http://www.mysql.com/) provides the latest news and 
information about the MySQL software.  Also please see the documentation
and the manual for more information.

This package includes the MySQL server binary as well as related utilities
to run and administer a MySQL server.

If you want to access and work with the database, you have to install
package "MySQL-client%{product_suffix}" as well!

# ----------------------------------------------------------------------------
%package -n MySQL-client%{product_suffix}
Summary:	MySQL - Client
Group:		Applications/Databases
Provides:	MySQL-client
Conflicts:	mysql mysql-advanced
Obsoletes:	MySQL-client
Obsoletes:	MySQL-client-classic MySQL-client-community MySQL-client-enterprise
Obsoletes:	MySQL-client-advanced MySQL-client-advanced-gpl MySQL-client-enterprise-gpl

%description -n MySQL-client%{product_suffix}
This package contains the standard MySQL clients and administration tools.

For a description of MySQL see the base MySQL RPM or http://www.mysql.com/

# ----------------------------------------------------------------------------
%package -n MySQL-test%{product_suffix}
Summary:	MySQL - Test suite
Group:		Applications/Databases
Requires:	MySQL-client perl
Provides:	MySQL-test
Conflicts:	mysql-test mysql-test-advanced
Obsoletes:	MySQL-test
Obsoletes:	mysql-bench MySQL-bench
Obsoletes:	MySQL-test-classic MySQL-test-community MySQL-test-enterprise
Obsoletes:	MySQL-test-advanced MySQL-test-advanced-gpl MySQL-test-enterprise-gpl
AutoReqProv:	no

%description -n MySQL-test%{product_suffix}
This package contains the MySQL regression test suite.

For a description of MySQL see the base MySQL RPM or http://www.mysql.com/

# ----------------------------------------------------------------------------
%package -n MySQL-devel%{product_suffix}
Summary:	MySQL - Development header files and libraries
Group:		Applications/Databases
Provides:	MySQL-devel
Conflicts:	mysql-devel mysql-embedded-devel mysql-devel-advanced mysql-embedded-devel-advanced
Obsoletes:	MySQL-devel
Obsoletes:	MySQL-devel-classic MySQL-devel-community MySQL-devel-enterprise
Obsoletes:	MySQL-devel-advanced MySQL-devel-advanced-gpl MySQL-devel-enterprise-gpl

%description -n MySQL-devel%{product_suffix}
This package contains the development header files and libraries necessary
to develop MySQL client applications.

For a description of MySQL see the base MySQL RPM or http://www.mysql.com/

# ----------------------------------------------------------------------------
%package -n MySQL-shared%{product_suffix}
Summary:	MySQL - Shared libraries
Group:		Applications/Databases
Provides:	MySQL-shared
Conflicts:	mysql-libs mysql-libs-advanced
Obsoletes:	MySQL-shared-standard MySQL-shared-pro
Obsoletes:	MySQL-shared-pro-cert MySQL-shared-pro-gpl
Obsoletes:	MySQL-shared-pro-gpl-cert MySQL-shared
Obsoletes:	MySQL-shared-classic MySQL-shared-community MySQL-shared-enterprise
Obsoletes:	MySQL-shared-advanced MySQL-shared-advanced-gpl MySQL-shared-enterprise-gpl

%description -n MySQL-shared%{product_suffix}
This package contains the shared libraries (*.so*) which certain languages
and applications need to dynamically load and use MySQL.

# ----------------------------------------------------------------------------
%package -n MySQL-embedded%{product_suffix}
Summary:	MySQL - Embedded library
Group:		Applications/Databases
Requires:	MySQL-devel
Provides:	MySQL-embedded
Conflicts:	mysql-embedded mysql-embedded-advanced
Obsoletes:	MySQL-embedded
Obsoletes:	MySQL-embedded-pro
Obsoletes:	MySQL-embedded-classic MySQL-embedded-community MySQL-embedded-enterprise
Obsoletes:	MySQL-embedded-advanced MySQL-embedded-advanced-gpl MySQL-embedded-enterprise-gpl

%description -n MySQL-embedded%{product_suffix}
This package contains the MySQL server as an embedded library.

The embedded MySQL server library makes it possible to run a full-featured
MySQL server inside the client application. The main benefits are increased
speed and more simple management for embedded applications.

The API is identical for the embedded MySQL version and the
client/server version.

For a description of MySQL see the base MySQL RPM or http://www.mysql.com/

##############################################################################
%prep
%setup -T -a 0 -c -n %{src_dir}

##############################################################################
%build

# Fail quickly and obviously if user tries to build as root
%if %runselftest
    if [ x"`id -u`" = x0 ]; then
        echo "The MySQL regression tests may fail if run as root."
        echo "If you really need to build the RPM as root, use"
        echo "--define='runselftest 0' to skip the regression tests."
        exit 1
    fi
%endif

# Be strict about variables, bail at earliest opportunity, etc.
set -eu

# Optional package files
touch optional-files-devel

#
# Set environment in order of preference, MYSQL_BUILD_* first, then variable
# name, finally a default.  RPM_OPT_FLAGS is assumed to be a part of the
# default RPM build environment.
#
# We set CXX=gcc by default to support so-called 'generic' binaries, where we
# do not have a dependancy on libgcc/libstdc++.  This only works while we do
# not require C++ features such as exceptions, and may need to be removed at
# a later date.
#

# This is a hack, $RPM_OPT_FLAGS on ia64 hosts contains flags which break
# the compile in cmd-line-utils/readline - needs investigation, but for now
# we simply unset it and use those specified directly in cmake.
%if "%{_arch}" == "ia64"
RPM_OPT_FLAGS=
%endif

export PATH=${MYSQL_BUILD_PATH:-$PATH}
export CC=${MYSQL_BUILD_CC:-${CC:-gcc}}
export CXX=${MYSQL_BUILD_CXX:-${CXX:-gcc}}
export CFLAGS=${MYSQL_BUILD_CFLAGS:-${CFLAGS:-$RPM_OPT_FLAGS}}
export CXXFLAGS=${MYSQL_BUILD_CXXFLAGS:-${CXXFLAGS:-$RPM_OPT_FLAGS -felide-constructors -fno-exceptions -fno-rtti}}
export LDFLAGS=${MYSQL_BUILD_LDFLAGS:-${LDFLAGS:-}}
export CMAKE=${MYSQL_BUILD_CMAKE:-${CMAKE:-cmake}}
export MAKE_JFLAG=${MYSQL_BUILD_MAKE_JFLAG:-}

# Build debug mysqld and libmysqld.a
mkdir debug
(
  cd debug
  # Attempt to remove any optimisation flags from the debug build
  CFLAGS=`echo " ${CFLAGS} " | \
            sed -e 's/ -O[0-9]* / /' \
                -e 's/ -unroll2 / /' \
                -e 's/ -ip / /' \
                -e 's/^ //' \
                -e 's/ $//'`
  CXXFLAGS=`echo " ${CXXFLAGS} " | \
              sed -e 's/ -O[0-9]* / /' \
                  -e 's/ -unroll2 / /' \
                  -e 's/ -ip / /' \
                  -e 's/^ //' \
                  -e 's/ $//'`
  # XXX: MYSQL_UNIX_ADDR should be in cmake/* but mysql_version is included before
  # XXX: install_layout so we can't just set it based on INSTALL_LAYOUT=RPM
  ${CMAKE} ../%{src_dir} -DBUILD_CONFIG=mysql_release -DINSTALL_LAYOUT=RPM \
           -DCMAKE_BUILD_TYPE=Debug \
           -DMYSQL_UNIX_ADDR="%{mysqldatadir}/mysql.sock" \
           -DFEATURE_SET="%{feature_set}" \
           -DCOMPILATION_COMMENT="%{compilation_comment_debug}" \
           -DMYSQL_SERVER_SUFFIX="%{server_suffix}"
  echo BEGIN_DEBUG_CONFIG ; egrep '^#define' include/config.h ; echo END_DEBUG_CONFIG
  make ${MAKE_JFLAG} VERBOSE=1
)
# Build full release
mkdir release
(
  cd release
  # XXX: MYSQL_UNIX_ADDR should be in cmake/* but mysql_version is included before
  # XXX: install_layout so we can't just set it based on INSTALL_LAYOUT=RPM
  ${CMAKE} ../%{src_dir} -DBUILD_CONFIG=mysql_release -DINSTALL_LAYOUT=RPM \
           -DCMAKE_BUILD_TYPE=RelWithDebInfo \
           -DMYSQL_UNIX_ADDR="%{mysqldatadir}/mysql.sock" \
           -DFEATURE_SET="%{feature_set}" \
           -DCOMPILATION_COMMENT="%{compilation_comment_release}" \
           -DMYSQL_SERVER_SUFFIX="%{server_suffix}"
  echo BEGIN_NORMAL_CONFIG ; egrep '^#define' include/config.h ; echo END_NORMAL_CONFIG
  make ${MAKE_JFLAG} VERBOSE=1
)

%if %runselftest
  MTR_BUILD_THREAD=auto
  export MTR_BUILD_THREAD

  (cd release && make test-bt-fast || true)
%endif

##############################################################################
%install

RBR=$RPM_BUILD_ROOT
MBD=$RPM_BUILD_DIR/%{src_dir}

# Ensure that needed directories exists
install -d $RBR%{_sysconfdir}/{logrotate.d,init.d}
install -d $RBR%{mysqldatadir}/mysql
install -d $RBR%{_datadir}/mysql-test
install -d $RBR%{_datadir}/mysql/SELinux/RHEL4
install -d $RBR%{_includedir}
install -d $RBR%{_libdir}
install -d $RBR%{_mandir}
install -d $RBR%{_sbindir}

# Install all binaries
(
  cd $MBD/release
  make DESTDIR=$RBR install
)

# For gcc builds, include libgcc.a in the devel subpackage (BUG 4921).  Do
# this in a sub-shell to ensure we don't pollute the install environment
# with compiler bits.
(
  PATH=${MYSQL_BUILD_PATH:-$PATH}
  CC=${MYSQL_BUILD_CC:-${CC:-gcc}}
  CFLAGS=${MYSQL_BUILD_CFLAGS:-${CFLAGS:-$RPM_OPT_FLAGS}}
  if "${CC}" -v 2>&1 | grep '^gcc.version' >/dev/null 2>&1; then
    libgcc=`${CC} ${CFLAGS} --print-libgcc-file`
    if [ -f ${libgcc} ]; then
      mkdir -p $RBR%{_libdir}/mysql
      install -m 644 ${libgcc} $RBR%{_libdir}/mysql/libmygcc.a
      echo "%{_libdir}/mysql/libmygcc.a" >>optional-files-devel
    fi
  fi
)

# FIXME: at some point we should stop doing this and just install everything
# FIXME: directly into %{_libdir}/mysql - perhaps at the same time as renaming
# FIXME: the shared libraries to use libmysql*-$major.$minor.so syntax
mv -v $RBR/%{_libdir}/*.a $RBR/%{_libdir}/mysql/

# Install logrotate and autostart
install -m 644 $MBD/release/support-files/mysql-log-rotate $RBR%{_sysconfdir}/logrotate.d/mysql
install -m 755 $MBD/release/support-files/mysql.server $RBR%{_sysconfdir}/init.d/mysql

# Create a symlink "rcmysql", pointing to the init.script. SuSE users
# will appreciate that, as all services usually offer this.
ln -s %{_sysconfdir}/init.d/mysql $RBR%{_sbindir}/rcmysql

# Touch the place where the my.cnf config file might be located
# Just to make sure it's in the file list and marked as a config file
touch $RBR%{_sysconfdir}/my.cnf

# Install SELinux files in datadir
install -m 600 $MBD/%{src_dir}/support-files/RHEL4-SElinux/mysql.{fc,te} \
  $RBR%{_datadir}/mysql/SELinux/RHEL4

%if %{WITH_TCMALLOC}
# Even though this is a shared library, put it under /usr/lib*/mysql, so it
# doesn't conflict with possible shared lib by the same name in /usr/lib*.  See
# `mysql_config --variable=pkglibdir` and mysqld_safe for how this is used.
install -m 644 "%{malloc_lib_source}" \
  "$RBR%{_libdir}/mysql/%{malloc_lib_target}"
%endif

# Remove man pages we explicitly do not want to package, avoids 'unpackaged
# files' warning.
# This has become obsolete:  rm -f $RBR%{_mandir}/man1/make_win_bin_dist.1*

##############################################################################
#  Post processing actions, i.e. when installed
##############################################################################

%pre -n MySQL-server%{product_suffix}
# This is the code running at the beginning of a RPM upgrade action,
# before replacing the old files with the new ones.

# ATTENTION: Parts of this are duplicated in the "triggerpostun" !

# There are users who deviate from the default file system layout.
# Check local settings to support them.
if [ -x %{_bindir}/my_print_defaults ]
then
  mysql_datadir=`%{_bindir}/my_print_defaults server mysqld | grep '^--datadir=' | sed -n 's/--datadir=//p'`
  PID_FILE_PATT=`%{_bindir}/my_print_defaults server mysqld | grep '^--pid-file=' | sed -n 's/--pid-file=//p'`
fi
if [ -z "$mysql_datadir" ]
then
  mysql_datadir=%{mysqldatadir}
fi
if [ -z "$PID_FILE_PATT" ]
then
  PID_FILE_PATT="$mysql_datadir/*.pid"
fi

# Check if we can safely upgrade.  An upgrade is only safe if it's from one
# of our RPMs in the same version family.

# Handle both ways of spelling the capability.
installed=`rpm -q --whatprovides mysql-server 2> /dev/null`
if [ $? -ne 0 -o -z "$installed" ]; then
  installed=`rpm -q --whatprovides MySQL-server 2> /dev/null`
fi
if [ $? -eq 0 -a -n "$installed" ]; then
  installed=`echo $installed | sed 's/\([^ ]*\) .*/\1/'` # Tests have shown duplicated package names
  vendor=`rpm -q --queryformat='%{VENDOR}' "$installed" 2>&1`
  version=`rpm -q --queryformat='%{VERSION}' "$installed" 2>&1`
  myoldvendor='%{mysql_old_vendor}'
  myvendor_2='%{mysql_vendor_2}'
  myvendor='%{mysql_vendor}'
  myversion='%{mysql_version}'

  old_family=`echo $version \
    | sed -n -e 's,^\([1-9][0-9]*\.[0-9][0-9]*\)\..*$,\1,p'`
  new_family=`echo $myversion \
    | sed -n -e 's,^\([1-9][0-9]*\.[0-9][0-9]*\)\..*$,\1,p'`

  [ -z "$vendor" ] && vendor='<unknown>'
  [ -z "$old_family" ] && old_family="<unrecognized version $version>"
  [ -z "$new_family" ] && new_family="<bad package specification: version $myversion>"

  error_text=
  if [ "$vendor" != "$myoldvendor" \
    -a "$vendor" != "$myvendor_2" \
    -a "$vendor" != "$myvendor" ]; then
    error_text="$error_text
The current MySQL server package is provided by a different
vendor ($vendor) than $myoldvendor, $myvendor_2, or $myvendor.
Some files may be installed to different locations, including log
files and the service startup script in %{_sysconfdir}/init.d/.
"
  fi

  if [ "$old_family" != "$new_family" ]; then
    error_text="$error_text
Upgrading directly from MySQL $old_family to MySQL $new_family may not
be safe in all cases.  A manual dump and restore using mysqldump is
recommended.  It is important to review the MySQL manual's Upgrading
section for version-specific incompatibilities.
"
  fi

  if [ -n "$error_text" ]; then
    cat <<HERE >&2

******************************************************************
A MySQL server package ($installed) is installed.
$error_text
A manual upgrade is required.

- Ensure that you have a complete, working backup of your data and my.cnf
  files
- Shut down the MySQL server cleanly
- Remove the existing MySQL packages.  Usually this command will
  list the packages you should remove:
  rpm -qa | grep -i '^mysql-'

  You may choose to use 'rpm --nodeps -ev <package-name>' to remove
  the package which contains the mysqlclient shared library.  The
  library will be reinstalled by the MySQL-shared-compat package.
- Install the new MySQL packages supplied by $myvendor
- Ensure that the MySQL server is started
- Run the 'mysql_upgrade' program

This is a brief description of the upgrade process.  Important details
can be found in the MySQL manual, in the Upgrading section.
******************************************************************
HERE
    exit 1
  fi
fi

# We assume that if there is exactly one ".pid" file,
# it contains the valid PID of a running MySQL server.
NR_PID_FILES=`ls $PID_FILE_PATT 2>/dev/null | wc -l`
case $NR_PID_FILES in
	0 ) SERVER_TO_START=''  ;;  # No "*.pid" file == no running server
	1 ) SERVER_TO_START='true' ;;
	* ) SERVER_TO_START=''      # Situation not clear
	    SEVERAL_PID_FILES=true ;;
esac
# That logic may be debated: We might check whether it is non-empty,
# contains exactly one number (possibly a PID), and whether "ps" finds it.
# OTOH, if there is no such process, it means a crash without a cleanup -
# is that a reason not to start a new server after upgrade?

STATUS_FILE=$mysql_datadir/RPM_UPGRADE_MARKER

if [ -f $STATUS_FILE ]; then
	echo "Some previous upgrade was not finished:"
	ls -ld $STATUS_FILE
	echo "Please check its status, then do"
	echo "    rm $STATUS_FILE"
	echo "before repeating the MySQL upgrade."
	exit 1
elif [ -n "$SEVERAL_PID_FILES" ] ; then
	echo "You have more than one PID file:"
	ls -ld $PID_FILE_PATT
	echo "Please check which one (if any) corresponds to a running server"
	echo "and delete all others before repeating the MySQL upgrade."
	exit 1
fi

NEW_VERSION=%{mysql_version}-%{release}

# The "pre" section code is also run on a first installation,
# when there  is no data directory yet. Protect against error messages.
if [ -d $mysql_datadir ] ; then
	echo "MySQL RPM upgrade to version $NEW_VERSION"  > $STATUS_FILE
	echo "'pre' step running at `date`"          >> $STATUS_FILE
	echo                                         >> $STATUS_FILE
	echo "ERR file(s):"                          >> $STATUS_FILE
	ls -ltr $mysql_datadir/*.err                 >> $STATUS_FILE
	echo                                         >> $STATUS_FILE
	echo "Latest 'Version' line in latest file:" >> $STATUS_FILE
	grep '^Version' `ls -tr $mysql_datadir/*.err | tail -1` | \
		tail -1                              >> $STATUS_FILE
	echo                                         >> $STATUS_FILE

	if [ -n "$SERVER_TO_START" ] ; then
		# There is only one PID file, race possibility ignored
		echo "PID file:"                           >> $STATUS_FILE
		ls -l   $PID_FILE_PATT                     >> $STATUS_FILE
		cat     $PID_FILE_PATT                     >> $STATUS_FILE
		echo                                       >> $STATUS_FILE
		echo "Server process:"                     >> $STATUS_FILE
		ps -fp `cat $PID_FILE_PATT`                >> $STATUS_FILE
		echo                                       >> $STATUS_FILE
		echo "SERVER_TO_START=$SERVER_TO_START"    >> $STATUS_FILE
	else
		# Take a note we checked it ...
		echo "PID file:"                           >> $STATUS_FILE
		ls -l   $PID_FILE_PATT                     >> $STATUS_FILE 2>&1
	fi
fi

# Shut down a previously installed server first
# Note we *could* make that depend on $SERVER_TO_START, but we rather don't,
# so a "stop" is attempted even if there is no PID file.
# (Maybe the "stop" doesn't work then, but we might fix that in itself.)
if [ -x %{_sysconfdir}/init.d/mysql ] ; then
        %{_sysconfdir}/init.d/mysql stop > /dev/null 2>&1
        echo "Giving mysqld 5 seconds to exit nicely"
        sleep 5
fi

%post -n MySQL-server%{product_suffix}
# This is the code running at the end of a RPM install or upgrade action,
# after the (new) files have been written.

# ATTENTION: Parts of this are duplicated in the "triggerpostun" !

# There are users who deviate from the default file system layout.
# Check local settings to support them.
if [ -x %{_bindir}/my_print_defaults ]
then
  mysql_datadir=`%{_bindir}/my_print_defaults server mysqld | grep '^--datadir=' | sed -n 's/--datadir=//p'`
fi
if [ -z "$mysql_datadir" ]
then
  mysql_datadir=%{mysqldatadir}
fi

NEW_VERSION=%{mysql_version}-%{release}
STATUS_FILE=$mysql_datadir/RPM_UPGRADE_MARKER

# ----------------------------------------------------------------------
# Create data directory if needed, check whether upgrade or install
# ----------------------------------------------------------------------
if [ ! -d $mysql_datadir ] ; then mkdir -m 755 $mysql_datadir; fi
if [ -f $STATUS_FILE ] ; then
	SERVER_TO_START=`grep '^SERVER_TO_START=' $STATUS_FILE | cut -c17-`
else
	SERVER_TO_START=''
fi
# echo "Analyzed: SERVER_TO_START=$SERVER_TO_START"
if [ ! -d $mysql_datadir/mysql ] ; then
	mkdir $mysql_datadir/mysql $mysql_datadir/test
	echo "MySQL RPM installation of version $NEW_VERSION" >> $STATUS_FILE
else
	# If the directory exists, we may assume it is an upgrade.
	echo "MySQL RPM upgrade to version $NEW_VERSION" >> $STATUS_FILE
fi

# ----------------------------------------------------------------------
# Make MySQL start/shutdown automatically when the machine does it.
# ----------------------------------------------------------------------
# NOTE: This still needs to be debated. Should we check whether these links
# for the other run levels exist(ed) before the upgrade?
# use chkconfig on Enterprise Linux and newer SuSE releases
if [ -x /sbin/chkconfig ] ; then
        /sbin/chkconfig --add mysql
# use insserv for older SuSE Linux versions
elif [ -x /sbin/insserv ] ; then
        /sbin/insserv %{_sysconfdir}/init.d/mysql
fi

# ----------------------------------------------------------------------
# Create a MySQL user and group. Do not report any problems if it already
# exists.
# ----------------------------------------------------------------------
groupadd -r %{mysqld_group} 2> /dev/null || true
useradd -M -r -d $mysql_datadir -s /bin/bash -c "MySQL server" \
  -g %{mysqld_group} %{mysqld_user} 2> /dev/null || true
# The user may already exist, make sure it has the proper group nevertheless
# (BUG#12823)
usermod -g %{mysqld_group} %{mysqld_user} 2> /dev/null || true

# ----------------------------------------------------------------------
# Change permissions so that the user that will run the MySQL daemon
# owns all database files.
# ----------------------------------------------------------------------
chown -R %{mysqld_user}:%{mysqld_group} $mysql_datadir

# ----------------------------------------------------------------------
# Initiate databases if needed
# ----------------------------------------------------------------------
if ! grep '^MySQL RPM upgrade' $STATUS_FILE >/dev/null 2>&1 ; then
	# Fix bug#45415: no "mysql_install_db" on an upgrade
	# Do this as a negative to err towards more "install" runs
	# rather than to miss one.
	%{_bindir}/mysql_install_db --rpm --user=%{mysqld_user}
fi

# ----------------------------------------------------------------------
# Upgrade databases if needed would go here - but it cannot be automated yet
# ----------------------------------------------------------------------

# ----------------------------------------------------------------------
# Change permissions again to fix any new files.
# ----------------------------------------------------------------------
chown -R %{mysqld_user}:%{mysqld_group} $mysql_datadir

# ----------------------------------------------------------------------
# Fix permissions for the permission database so that only the user
# can read them.
# ----------------------------------------------------------------------
chmod -R og-rw $mysql_datadir/mysql

# ----------------------------------------------------------------------
# install SELinux files - but don't override existing ones
# ----------------------------------------------------------------------
SETARGETDIR=/etc/selinux/targeted/src/policy
SEDOMPROG=$SETARGETDIR/domains/program
SECONPROG=$SETARGETDIR/file_contexts/program
if [ -f /etc/redhat-release ] \
 && (grep -q "Red Hat Enterprise Linux .. release 4" /etc/redhat-release \
 || grep -q "CentOS release 4" /etc/redhat-release) ; then
  echo
  echo
  echo 'Notes regarding SELinux on this platform:'
  echo '========================================='
  echo
  echo 'The default policy might cause server startup to fail because it is'
  echo 'not allowed to access critical files.  In this case, please update'
  echo 'your installation.'
  echo
  echo 'The default policy might also cause inavailability of SSL related'
  echo 'features because the server is not allowed to access /dev/random'
  echo 'and /dev/urandom. If this is a problem, please do the following:'
  echo
  echo '  1) install selinux-policy-targeted-sources from your OS vendor'
  echo '  2) add the following two lines to '$SEDOMPROG/mysqld.te':'
  echo '       allow mysqld_t random_device_t:chr_file read;'
  echo '       allow mysqld_t urandom_device_t:chr_file read;'
  echo '  3) cd to '$SETARGETDIR' and issue the following command:'
  echo '       make load'
  echo
  echo
fi

if [ -x sbin/restorecon ] ; then
  sbin/restorecon -R var/lib/mysql
fi

# Was the server running before the upgrade? If so, restart the new one.
if [ "$SERVER_TO_START" = "true" ] ; then
	# Restart in the same way that mysqld will be started normally.
	if [ -x %{_sysconfdir}/init.d/mysql ] ; then
		%{_sysconfdir}/init.d/mysql start
		echo "Giving mysqld 5 seconds to start"
		sleep 5
	fi
fi

# Collect an upgrade history ...
echo "Upgrade/install finished at `date`"        >> $STATUS_FILE
echo                                             >> $STATUS_FILE
echo "====="                                     >> $STATUS_FILE
STATUS_HISTORY=$mysql_datadir/RPM_UPGRADE_HISTORY
cat $STATUS_FILE >> $STATUS_HISTORY
mv -f  $STATUS_FILE ${STATUS_FILE}-LAST  # for "triggerpostun"


#echo "Thank you for installing the MySQL Community Server! For Production
#systems, we recommend MySQL Enterprise, which contains enterprise-ready
#software, intelligent advisory services, and full production support with
#scheduled service packs and more.  Visit www.mysql.com/enterprise for more
#information."

%preun -n MySQL-server%{product_suffix}

# Which '$1' does this refer to?  Fedora docs have info:
# " ... a count of the number of versions of the package that are installed.
#   Action                           Count
#   Install the first time           1
#   Upgrade                          2 or higher (depending on the number of versions installed)
#   Remove last version of package   0 "
#
#  http://docs.fedoraproject.org/en-US/Fedora_Draft_Documentation/0.1/html/RPM_Guide/ch09s04s05.html
 
if [ $1 = 0 ] ; then
        # Stop MySQL before uninstalling it
        if [ -x %{_sysconfdir}/init.d/mysql ] ; then
                %{_sysconfdir}/init.d/mysql stop > /dev/null
                # Remove autostart of MySQL
                # use chkconfig on Enterprise Linux and newer SuSE releases
                if [ -x /sbin/chkconfig ] ; then
                        /sbin/chkconfig --del mysql
                # For older SuSE Linux versions
                elif [ -x /sbin/insserv ] ; then
                        /sbin/insserv -r %{_sysconfdir}/init.d/mysql
                fi
        fi
fi

# We do not remove the mysql user since it may still own a lot of
# database files.

%triggerpostun -n MySQL-server%{product_suffix} --MySQL-server-community

# Setup: We renamed this package, so any existing "server-community"
#   package will be removed when this "server" is installed.
# Problem: RPM will first run the "pre" and "post" sections of this script,
#   and only then the "preun" of that old community server.
#   But this "preun" includes stopping the server and uninstalling the service,
#   "chkconfig --del mysql" which removes the symlinks to the start script.
# Solution: *After* the community server got removed, restart this server
#   and re-install the service.
#
# For information about triggers in spec files, see the Fedora docs:
#   http://docs.fedoraproject.org/en-US/Fedora_Draft_Documentation/0.1/html/RPM_Guide/ch10s02.html
# For all details of this code, see the "pre" and "post" sections.

# There are users who deviate from the default file system layout.
# Check local settings to support them.
if [ -x %{_bindir}/my_print_defaults ]
then
  mysql_datadir=`%{_bindir}/my_print_defaults server mysqld | grep '^--datadir=' | sed -n 's/--datadir=//p'`
fi
if [ -z "$mysql_datadir" ]
then
  mysql_datadir=%{mysqldatadir}
fi

NEW_VERSION=%{mysql_version}-%{release}
STATUS_FILE=$mysql_datadir/RPM_UPGRADE_MARKER-LAST  # Note the difference!
STATUS_HISTORY=$mysql_datadir/RPM_UPGRADE_HISTORY

if [ -f $STATUS_FILE ] ; then
	SERVER_TO_START=`grep '^SERVER_TO_START=' $STATUS_FILE | cut -c17-`
else
	# This should never happen, but let's be prepared
	SERVER_TO_START=''
fi
echo "Analyzed: SERVER_TO_START=$SERVER_TO_START"

if [ -x /sbin/chkconfig ] ; then
        /sbin/chkconfig --add mysql
# use insserv for older SuSE Linux versions
elif [ -x /sbin/insserv ] ; then
        /sbin/insserv %{_sysconfdir}/init.d/mysql
fi

# Was the server running before the upgrade? If so, restart the new one.
if [ "$SERVER_TO_START" = "true" ] ; then
	# Restart in the same way that mysqld will be started normally.
	if [ -x %{_sysconfdir}/init.d/mysql ] ; then
		%{_sysconfdir}/init.d/mysql start
		echo "Giving mysqld 5 seconds to start"
		sleep 5
	fi
fi

echo "Trigger 'postun --community' finished at `date`"        >> $STATUS_HISTORY
echo                                             >> $STATUS_HISTORY
echo "====="                                     >> $STATUS_HISTORY


# ----------------------------------------------------------------------
# Clean up the BuildRoot after build is done
# ----------------------------------------------------------------------
%clean
[ "$RPM_BUILD_ROOT" != "/" ] && [ -d $RPM_BUILD_ROOT ] \
  && rm -rf $RPM_BUILD_ROOT;

##############################################################################
#  Files section
##############################################################################

%files -n MySQL-server%{product_suffix} -f release/support-files/plugins.files
%defattr(-,root,root,0755)

%if %{defined license_files_server}
%doc %{license_files_server}
%endif
%doc %{src_dir}/Docs/ChangeLog
%doc %{src_dir}/Docs/INFO_SRC*
%doc release/Docs/INFO_BIN*
%doc release/support-files/my-*.cnf

%doc %attr(644, root, root) %{_infodir}/mysql.info*

%doc %attr(644, root, man) %{_mandir}/man1/innochecksum.1*
%doc %attr(644, root, man) %{_mandir}/man1/my_print_defaults.1*
%doc %attr(644, root, man) %{_mandir}/man1/myisam_ftdump.1*
%doc %attr(644, root, man) %{_mandir}/man1/myisamchk.1*
%doc %attr(644, root, man) %{_mandir}/man1/myisamlog.1*
%doc %attr(644, root, man) %{_mandir}/man1/myisampack.1*
%doc %attr(644, root, man) %{_mandir}/man1/mysql_convert_table_format.1*
%doc %attr(644, root, man) %{_mandir}/man1/mysql_fix_extensions.1*
%doc %attr(644, root, man) %{_mandir}/man8/mysqld.8*
%doc %attr(644, root, man) %{_mandir}/man1/mysqld_multi.1*
%doc %attr(644, root, man) %{_mandir}/man1/mysqld_safe.1*
%doc %attr(644, root, man) %{_mandir}/man1/mysqldumpslow.1*
%doc %attr(644, root, man) %{_mandir}/man1/mysql_install_db.1*
%doc %attr(644, root, man) %{_mandir}/man1/mysql_plugin.1*
%doc %attr(644, root, man) %{_mandir}/man1/mysql_secure_installation.1*
%doc %attr(644, root, man) %{_mandir}/man1/mysql_setpermission.1*
%doc %attr(644, root, man) %{_mandir}/man1/mysql_upgrade.1*
%doc %attr(644, root, man) %{_mandir}/man1/mysqlhotcopy.1*
%doc %attr(644, root, man) %{_mandir}/man1/mysqlman.1*
%doc %attr(644, root, man) %{_mandir}/man1/mysql.server.1*
%doc %attr(644, root, man) %{_mandir}/man1/mysqltest.1*
%doc %attr(644, root, man) %{_mandir}/man1/mysql_tzinfo_to_sql.1*
%doc %attr(644, root, man) %{_mandir}/man1/mysql_zap.1*
%doc %attr(644, root, man) %{_mandir}/man1/mysqlbug.1*
%doc %attr(644, root, man) %{_mandir}/man1/perror.1*
%doc %attr(644, root, man) %{_mandir}/man1/replace.1*
%doc %attr(644, root, man) %{_mandir}/man1/resolve_stack_dump.1*
%doc %attr(644, root, man) %{_mandir}/man1/resolveip.1*

%ghost %config(noreplace,missingok) %{_sysconfdir}/my.cnf

%attr(755, root, root) %{_bindir}/innochecksum
%attr(755, root, root) %{_bindir}/my_print_defaults
%attr(755, root, root) %{_bindir}/myisam_ftdump
%attr(755, root, root) %{_bindir}/myisamchk
%attr(755, root, root) %{_bindir}/myisamlog
%attr(755, root, root) %{_bindir}/myisampack
%attr(755, root, root) %{_bindir}/mysql_convert_table_format
%attr(755, root, root) %{_bindir}/mysql_fix_extensions
%attr(755, root, root) %{_bindir}/mysql_install_db
%attr(755, root, root) %{_bindir}/mysql_plugin
%attr(755, root, root) %{_bindir}/mysql_secure_installation
%attr(755, root, root) %{_bindir}/mysql_setpermission
%attr(755, root, root) %{_bindir}/mysql_tzinfo_to_sql
%attr(755, root, root) %{_bindir}/mysql_upgrade
%attr(755, root, root) %{_bindir}/mysql_zap
%attr(755, root, root) %{_bindir}/mysqlbug
%attr(755, root, root) %{_bindir}/mysqld_multi
%attr(755, root, root) %{_bindir}/mysqld_safe
%attr(755, root, root) %{_bindir}/mysqldumpslow
%attr(755, root, root) %{_bindir}/mysqlhotcopy
%attr(755, root, root) %{_bindir}/mysqltest
%attr(755, root, root) %{_bindir}/perror
%attr(755, root, root) %{_bindir}/replace
%attr(755, root, root) %{_bindir}/resolve_stack_dump
%attr(755, root, root) %{_bindir}/resolveip

%attr(755, root, root) %{_sbindir}/mysqld
%attr(755, root, root) %{_sbindir}/mysqld-debug
%attr(755, root, root) %{_sbindir}/rcmysql
%attr(755, root, root) %{_libdir}/mysql/plugin/daemon_example.ini

%if %{WITH_TCMALLOC}
%attr(755, root, root) %{_libdir}/mysql/%{malloc_lib_target}
%endif

%attr(644, root, root) %config(noreplace,missingok) %{_sysconfdir}/logrotate.d/mysql
%attr(755, root, root) %{_sysconfdir}/init.d/mysql

%attr(755, root, root) %{_datadir}/mysql/

# ----------------------------------------------------------------------------
%files -n MySQL-client%{product_suffix}

%defattr(-, root, root, 0755)
%attr(755, root, root) %{_bindir}/msql2mysql
%attr(755, root, root) %{_bindir}/mysql
%attr(755, root, root) %{_bindir}/mysql_find_rows
%attr(755, root, root) %{_bindir}/mysql_waitpid
%attr(755, root, root) %{_bindir}/mysqlaccess
# XXX: This should be moved to %{_sysconfdir}
%attr(644, root, root) %{_bindir}/mysqlaccess.conf
%attr(755, root, root) %{_bindir}/mysqladmin
%attr(755, root, root) %{_bindir}/mysqlbinlog
%attr(755, root, root) %{_bindir}/mysqlcheck
%attr(755, root, root) %{_bindir}/mysqldump
%attr(755, root, root) %{_bindir}/mysqlimport
%attr(755, root, root) %{_bindir}/mysqlshow
%attr(755, root, root) %{_bindir}/mysqlslap

%doc %attr(644, root, man) %{_mandir}/man1/msql2mysql.1*
%doc %attr(644, root, man) %{_mandir}/man1/mysql.1*
%doc %attr(644, root, man) %{_mandir}/man1/mysql_find_rows.1*
%doc %attr(644, root, man) %{_mandir}/man1/mysql_waitpid.1*
%doc %attr(644, root, man) %{_mandir}/man1/mysqlaccess.1*
%doc %attr(644, root, man) %{_mandir}/man1/mysqladmin.1*
%doc %attr(644, root, man) %{_mandir}/man1/mysqlbinlog.1*
%doc %attr(644, root, man) %{_mandir}/man1/mysqlcheck.1*
%doc %attr(644, root, man) %{_mandir}/man1/mysqldump.1*
%doc %attr(644, root, man) %{_mandir}/man1/mysqlimport.1*
%doc %attr(644, root, man) %{_mandir}/man1/mysqlshow.1*
%doc %attr(644, root, man) %{_mandir}/man1/mysqlslap.1*

# ----------------------------------------------------------------------------
%files -n MySQL-devel%{product_suffix} -f optional-files-devel
%defattr(-, root, root, 0755)
%doc %attr(644, root, man) %{_mandir}/man1/comp_err.1*
%doc %attr(644, root, man) %{_mandir}/man1/mysql_config.1*
%attr(755, root, root) %{_bindir}/mysql_config
%dir %attr(755, root, root) %{_includedir}/mysql
%dir %attr(755, root, root) %{_libdir}/mysql
%{_includedir}/mysql/*
%{_datadir}/aclocal/mysql.m4
%{_libdir}/mysql/libmysqlclient.a
%{_libdir}/mysql/libmysqlclient_r.a
%{_libdir}/mysql/libmysqlservices.a

# ----------------------------------------------------------------------------
%files -n MySQL-shared%{product_suffix}
%defattr(-, root, root, 0755)
# Shared libraries (omit for architectures that don't support them)
%{_libdir}/libmysql*.so*

%post -n MySQL-shared%{product_suffix}
/sbin/ldconfig

%postun -n MySQL-shared%{product_suffix}
/sbin/ldconfig

# ----------------------------------------------------------------------------
%files -n MySQL-test%{product_suffix}
%defattr(-, root, root, 0755)
%attr(-, root, root) %{_datadir}/mysql-test
%attr(755, root, root) %{_bindir}/mysql_client_test
%attr(755, root, root) %{_bindir}/mysql_client_test_embedded
%attr(755, root, root) %{_bindir}/mysqltest_embedded
%doc %attr(644, root, man) %{_mandir}/man1/mysql_client_test.1*
%doc %attr(644, root, man) %{_mandir}/man1/mysql-stress-test.pl.1*
%doc %attr(644, root, man) %{_mandir}/man1/mysql-test-run.pl.1*
%doc %attr(644, root, man) %{_mandir}/man1/mysql_client_test_embedded.1*
%doc %attr(644, root, man) %{_mandir}/man1/mysqltest_embedded.1*

# ----------------------------------------------------------------------------
%files -n MySQL-embedded%{product_suffix}
%defattr(-, root, root, 0755)
%attr(755, root, root) %{_bindir}/mysql_embedded
%attr(644, root, root) %{_libdir}/mysql/libmysqld.a
%attr(644, root, root) %{_libdir}/mysql/libmysqld-debug.a

##############################################################################
# The spec file changelog only includes changes made to the spec file
# itself - note that they must be ordered by date (important when
# merging BK trees)
##############################################################################
%changelog
* Tue Jul 24 2012 Joerg Bruehe <joerg.bruehe@oracle.com>

- Add a macro "runselftest":
  if set to 1 (default), the test suite will be run during the RPM build;
  this can be oveeridden via the command line by adding
      --define "runselftest 0"
  Failures of the test suite will NOT make the RPM build fail!
<<<<<<< HEAD
=======

* Mon Jun 11 2012 Joerg Bruehe <joerg.bruehe@oracle.com>

- Make sure newly added "SPECIFIC-ULN/" directory does not disturb packaging.
>>>>>>> 2b3fab95
  
* Wed Sep 28 2011 Joerg Bruehe <joerg.bruehe@oracle.com>

- Fix duplicate mentioning of "mysql_plugin" and its manual page,
  it is better to keep alphabetic order in the files list (merging!).
  
* Wed Sep 14 2011 Joerg Bruehe <joerg.bruehe@oracle.com>

- Let the RPM capabilities ("obsoletes" etc) ensure that an upgrade may replace
  the RPMs of any configuration (of the current or the preceding release series)
  by the new ones. This is done by not using the implicitly generated capabilities
  (which include the configuration name) and relying on more generic ones which
  just list the function ("server", "client", ...).
  The implicit generation cannot be prevented, so all these capabilities must be
  explicitly listed in "Obsoletes:"

* Tue Sep 13 2011 Jonathan Perkin <jonathan.perkin@oracle.com>

- Add support for Oracle Linux 6 and Red Hat Enterprise Linux 6.  Due to
  changes in RPM behaviour ($RPM_BUILD_ROOT is removed prior to install)
  this necessitated a move of the libmygcc.a installation to the install
  phase, which is probably where it belonged in the first place.

* Tue Sep 13 2011 Joerg Bruehe <joerg.bruehe@oracle.com>

- "make_win_bin_dist" and its manual are dropped, cmake does it different.

* Thu Sep 08 2011 Daniel Fischer <daniel.fischer@oracle.com>

- Add mysql_plugin man page.

* Tue Aug 30 2011 Joerg Bruehe <joerg.bruehe@oracle.com>

- Add the manual page for "mysql_plugin" to the server package.

* Fri Aug 19 2011 Joerg Bruehe <joerg.bruehe@oracle.com>

- Null-upmerge the fix of bug#37165: This spec file is not affected.
- Replace "/var/lib/mysql" by the spec file variable "%{mysqldatadir}".

* Fri Aug 12 2011 Daniel Fischer <daniel.fischer@oracle.com>

- Source plugin library files list from cmake-generated file.

* Mon Jul 25 2011 Chuck Bell <chuck.bell@oracle.com>

- Added the mysql_plugin client - enables or disables plugins.

* Thu Jul 21 2011 Sunanda Menon <sunanda.menon@oracle.com>

- Fix bug#12561297: Added the MySQL embedded binary

* Thu Jul 07 2011 Joerg Bruehe <joerg.bruehe@oracle.com>

- Fix bug#45415: "rpm upgrade recreates test database"
  Let the creation of the "test" database happen only during a new installation,
  not in an RPM upgrade.
  This affects both the "mkdir" and the call of "mysql_install_db".

* Thu Feb 09 2011 Joerg Bruehe <joerg.bruehe@oracle.com>

- Fix bug#56581: If an installation deviates from the default file locations
  ("datadir" and "pid-file"), the mechanism to detect a running server (on upgrade)
  should still work, and use these locations.
  The problem was that the fix for bug#27072 did not check for local settings.
  
* Mon Jan 31 2011 Joerg Bruehe <joerg.bruehe@oracle.com>

- Install the new "manifest" files: "INFO_SRC" and "INFO_BIN".

* Tue Nov 23 2010 Jonathan Perkin <jonathan.perkin@oracle.com>

- EXCEPTIONS-CLIENT has been deleted, remove it from here too
- Support MYSQL_BUILD_MAKE_JFLAG environment variable for passing
  a '-j' argument to make.

* Mon Nov 1 2010 Georgi Kodinov <georgi.godinov@oracle.com>

- Added test authentication (WL#1054) plugin binaries

* Wed Oct 6 2010 Georgi Kodinov <georgi.godinov@oracle.com>

- Added example external authentication (WL#1054) plugin binaries

* Wed Aug 11 2010 Joerg Bruehe <joerg.bruehe@oracle.com>

- With a recent spec file cleanup, names have changed: A "-community" part was dropped.
  Reflect that in the "Obsoletes" specifications.
- Add a "triggerpostun" to handle the uninstall of the "-community" server RPM.
- This fixes bug#55015 "MySQL server is not restarted properly after RPM upgrade".

* Tue Jun 15 2010 Joerg Bruehe <joerg.bruehe@sun.com>

- Change the behaviour on installation and upgrade:
  On installation, do not autostart the server.
  *Iff* the server was stopped before the upgrade is started, this is taken as a
  sign the administrator is handling that manually, and so the new server will
  not be started automatically at the end of the upgrade.
  The start/stop scripts will still be installed, so the server will be started
  on the next machine boot.
  This is the 5.5 version of fixing bug#27072 (RPM autostarting the server).

* Tue Jun 1 2010 Jonathan Perkin <jonathan.perkin@oracle.com>

- Implement SELinux checks from distribution-specific spec file.

* Wed May 12 2010 Jonathan Perkin <jonathan.perkin@oracle.com>

- Large number of changes to build using CMake
- Introduce distribution-specific RPMs
- Drop debuginfo, build all binaries with debug/symbols
- Remove __os_install_post, use native macro
- Remove _unpackaged_files_terminate_build, make it an error to have
  unpackaged files
- Remove cluster RPMs

* Wed Mar 24 2010 Joerg Bruehe <joerg.bruehe@sun.com>

- Add "--with-perfschema" to the configure options.

* Mon Mar 22 2010 Joerg Bruehe <joerg.bruehe@sun.com>

- User "usr/lib*" to allow for both "usr/lib" and "usr/lib64",
  mask "rmdir" return code 1.
- Remove "ha_example.*" files from the list, they aren't built.

* Wed Mar 17 2010 Joerg Bruehe <joerg.bruehe@sun.com>

- Fix a wrong path name in handling the debug plugins.

* Wed Mar 10 2010 Joerg Bruehe <joerg.bruehe@sun.com>

- Take the result of the debug plugin build and put it into the optimized tree,
  so that it becomes part of the final installation;
  include the files in the packlist. Part of the fixes for bug#49022.

* Mon Mar 01 2010 Joerg Bruehe <joerg.bruehe@sun.com>

- Set "Oracle and/or its affiliates" as the vendor and copyright owner,
  accept upgrading from packages showing MySQL or Sun as vendor.

* Fri Feb 12 2010 Joerg Bruehe <joerg.bruehe@sun.com>

- Formatting changes:
  Have a consistent structure of separator lines and of indentation
  (8 leading blanks => tab).
- Introduce the variable "src_dir".
- Give the environment variables "MYSQL_BUILD_CC(CXX)" precedence
  over "CC" ("CXX").
- Drop the old "with_static" argument analysis, this is not supported
  in 5.1 since ages.
- Introduce variables to control the handlers individually, as well
  as other options.
- Use the new "--with-plugin" notation for the table handlers.
- Drop handling "/etc/rc.d/init.d/mysql", the switch to "/etc/init.d/mysql"
  was done back in 2002 already.
- Make "--with-zlib-dir=bundled" the default, add an option to disable it.
- Add missing manual pages to the file list.
- Improve the runtime check for "libgcc.a", protect it against being tried
  with the Intel compiler "icc".

* Mon Jan 11 2010 Joerg Bruehe <joerg.bruehe@sun.com>

- Change RPM file naming:
  - Suffix like "-m2", "-rc" becomes part of version as "_m2", "_rc".
  - Release counts from 1, not 0.

* Wed Dec 23 2009 Joerg Bruehe <joerg.bruehe@sun.com>

- The "semisync" plugin file name has lost its introductory "lib",
  adapt the file lists for the subpackages.
  This is a part missing from the fix for bug#48351.
- Remove the "fix_privilege_tables" manual, it does not exist in 5.5
  (and likely, the whole script will go, too).

* Mon Nov 16 2009 Joerg Bruehe <joerg.bruehe@sun.com>

- Fix some problems with the directives around "tcmalloc" (experimental),
  remove erroneous traces of the InnoDB plugin (that is 5.1 only).

* Fri Oct 06 2009 Magnus Blaudd <mvensson@mysql.com>

- Removed mysql_fix_privilege_tables

* Fri Oct 02 2009 Alexander Nozdrin <alexander.nozdrin@sun.com>

- "mysqlmanager" got removed from version 5.4, all references deleted.

* Fri Aug 28 2009 Joerg Bruehe <joerg.bruehe@sun.com>

- Merge up from 5.1 to 5.4: Remove handling for the InnoDB plugin.

* Thu Aug 27 2009 Joerg Bruehe <joerg.bruehe@sun.com>

- This version does not contain the "Instance manager", "mysqlmanager":
  Remove it from the spec file so that packaging succeeds.

* Mon Aug 24 2009 Jonathan Perkin <jperkin@sun.com>

- Add conditionals for bundled zlib and innodb plugin

* Fri Aug 21 2009 Jonathan Perkin <jperkin@sun.com>

- Install plugin libraries in appropriate packages.
- Disable libdaemon_example and ftexample plugins.

* Thu Aug 20 2009 Jonathan Perkin <jperkin@sun.com>

- Update variable used for mysql-test suite location to match source.

* Fri Nov 07 2008 Joerg Bruehe <joerg@mysql.com>

- Correct yesterday's fix, so that it also works for the last flag,
  and fix a wrong quoting: un-quoted quote marks must not be escaped.

* Thu Nov 06 2008 Kent Boortz <kent.boortz@sun.com>

- Removed "mysql_upgrade_shell"
- Removed some copy/paste between debug and normal build

* Thu Nov 06 2008 Joerg Bruehe <joerg@mysql.com>

- Modify CFLAGS and CXXFLAGS such that a debug build is not optimized.
  This should cover both gcc and icc flags.  Fixes bug#40546.

* Fri Aug 29 2008 Kent Boortz <kent@mysql.com>

- Removed the "Federated" storage engine option, and enabled in all

* Tue Aug 26 2008 Joerg Bruehe <joerg@mysql.com>

- Get rid of the "warning: Installed (but unpackaged) file(s) found:"
  Some generated files aren't needed in RPMs:
  - the "sql-bench/" subdirectory
  Some files were missing:
  - /usr/share/aclocal/mysql.m4  ("devel" subpackage)
  - Manual "mysqlbug" ("server" subpackage)
  - Program "innochecksum" and its manual ("server" subpackage)
  - Manual "mysql_find_rows" ("client" subpackage)
  - Script "mysql_upgrade_shell" ("client" subpackage)
  - Program "ndb_cpcd" and its manual ("ndb-extra" subpackage)
  - Manuals "ndb_mgm" + "ndb_restore" ("ndb-tools" subpackage)

* Mon Mar 31 2008 Kent Boortz <kent@mysql.com>

- Made the "Federated" storage engine an option
- Made the "Cluster" storage engine and sub packages an option

* Wed Mar 19 2008 Joerg Bruehe <joerg@mysql.com>

- Add the man pages for "ndbd" and "ndb_mgmd".

* Mon Feb 18 2008 Timothy Smith <tim@mysql.com>

- Require a manual upgrade if the alread-installed mysql-server is
  from another vendor, or is of a different major version.

* Wed May 02 2007 Joerg Bruehe <joerg@mysql.com>

- "ndb_size.tmpl" is not needed any more,
  "man1/mysql_install_db.1" lacked the trailing '*'.

* Sat Apr 07 2007 Kent Boortz <kent@mysql.com>

- Removed man page for "mysql_create_system_tables"

* Wed Mar 21 2007 Daniel Fischer <df@mysql.com>

- Add debug server.

* Mon Mar 19 2007 Daniel Fischer <df@mysql.com>

- Remove Max RPMs; the server RPMs contain a mysqld compiled with all
  features that previously only were built into Max.

* Fri Mar 02 2007 Joerg Bruehe <joerg@mysql.com>

- Add several man pages for NDB which are now created.

* Fri Jan 05 2007 Kent Boortz <kent@mysql.com>

- Put back "libmygcc.a", found no real reason it was removed.

- Add CFLAGS to gcc call with --print-libgcc-file, to make sure the
  correct "libgcc.a" path is returned for the 32/64 bit architecture.

* Mon Dec 18 2006 Joerg Bruehe <joerg@mysql.com>

- Fix the move of "mysqlmanager" to section 8: Directory name was wrong.

* Thu Dec 14 2006 Joerg Bruehe <joerg@mysql.com>

- Include the new man pages for "my_print_defaults" and "mysql_tzinfo_to_sql"
  in the server RPM.
- The "mysqlmanager" man page got moved from section 1 to 8.

* Thu Nov 30 2006 Joerg Bruehe <joerg@mysql.com>

- Call "make install" using "benchdir_root=%{_datadir}",
  because that is affecting the regression test suite as well.

* Thu Nov 16 2006 Joerg Bruehe <joerg@mysql.com>

- Explicitly note that the "MySQL-shared" RPMs (as built by MySQL AB)
  replace "mysql-shared" (as distributed by SuSE) to allow easy upgrading
  (bug#22081).

* Mon Nov 13 2006 Joerg Bruehe <joerg@mysql.com>

- Add "--with-partition" to all server builds.

- Use "--report-features" in one test run per server build.

* Tue Aug 15 2006 Joerg Bruehe <joerg@mysql.com>

- The "max" server is removed from packages, effective from 5.1.12-beta.
  Delete all steps to build, package, or install it.

* Mon Jul 10 2006 Joerg Bruehe <joerg@mysql.com>

- Fix a typing error in the "make" target for the Perl script to run the tests.

* Tue Jul 04 2006 Joerg Bruehe <joerg@mysql.com>

- Use the Perl script to run the tests, because it will automatically check
  whether the server is configured with SSL.

* Tue Jun 27 2006 Joerg Bruehe <joerg@mysql.com>

- move "mysqldumpslow" from the client RPM to the server RPM (bug#20216)

- Revert all previous attempts to call "mysql_upgrade" during RPM upgrade,
  there are some more aspects which need to be solved before this is possible.
  For now, just ensure the binary "mysql_upgrade" is delivered and installed.

* Thu Jun 22 2006 Joerg Bruehe <joerg@mysql.com>

- Close a gap of the previous version by explicitly using
  a newly created temporary directory for the socket to be used
  in the "mysql_upgrade" operation, overriding any local setting.

* Tue Jun 20 2006 Joerg Bruehe <joerg@mysql.com>

- To run "mysql_upgrade", we need a running server;
  start it in isolation and skip password checks.

* Sat May 20 2006 Kent Boortz <kent@mysql.com>

- Always compile for PIC, position independent code.

* Wed May 10 2006 Kent Boortz <kent@mysql.com>

- Use character set "all" when compiling with Cluster, to make Cluster
  nodes independent on the character set directory, and the problem
  that two RPM sub packages both wants to install this directory.

* Mon May 01 2006 Kent Boortz <kent@mysql.com>

- Use "./libtool --mode=execute" instead of searching for the
  executable in current directory and ".libs".

* Fri Apr 28 2006 Kent Boortz <kent@mysql.com>

- Install and run "mysql_upgrade"

* Wed Apr 12 2006 Jim Winstead <jimw@mysql.com>

- Remove sql-bench, and MySQL-bench RPM (will be built as an independent
  project from the mysql-bench repository)

* Tue Apr 11 2006 Jim Winstead <jimw@mysql.com>

- Remove old mysqltestmanager and related programs
* Sat Apr 01 2006 Kent Boortz <kent@mysql.com>

- Set $LDFLAGS from $MYSQL_BUILD_LDFLAGS

* Wed Mar 07 2006 Kent Boortz <kent@mysql.com>

- Changed product name from "Community Edition" to "Community Server"

* Mon Mar 06 2006 Kent Boortz <kent@mysql.com>

- Fast mutexes is now disabled by default, but should be
  used in Linux builds.

* Mon Feb 20 2006 Kent Boortz <kent@mysql.com>

- Reintroduced a max build
- Limited testing of 'debug' and 'max' servers
- Berkeley DB only in 'max'

* Mon Feb 13 2006 Joerg Bruehe <joerg@mysql.com>

- Use "-i" on "make test-force";
  this is essential for later evaluation of this log file.

* Thu Feb 09 2006 Kent Boortz <kent@mysql.com>

- Pass '-static' to libtool, link static with our own libraries, dynamic
  with system libraries.  Link with the bundled zlib.

* Wed Feb 08 2006 Kristian Nielsen <knielsen@mysql.com>

- Modified RPM spec to match new 5.1 debug+max combined community packaging.

* Sun Dec 18 2005 Kent Boortz <kent@mysql.com>

- Added "client/mysqlslap"

* Mon Dec 12 2005 Rodrigo Novo <rodrigo@mysql.com>

- Added zlib to the list of (static) libraries installed
- Added check against libtool wierdness (WRT: sql/mysqld || sql/.libs/mysqld)
- Compile MySQL with bundled zlib
- Fixed %packager name to "MySQL Production Engineering Team"

* Mon Dec 05 2005 Joerg Bruehe <joerg@mysql.com>

- Avoid using the "bundled" zlib on "shared" builds:
  As it is not installed (on the build system), this gives dependency
  problems with "libtool" causing the build to fail.
  (Change was done on Nov 11, but left uncommented.)

* Tue Nov 22 2005 Joerg Bruehe <joerg@mysql.com>

- Extend the file existence check for "init.d/mysql" on un-install
  to also guard the call to "insserv"/"chkconfig".

* Thu Oct 27 2005 Lenz Grimmer <lenz@grimmer.com>

- added more man pages

* Wed Oct 19 2005 Kent Boortz <kent@mysql.com>

- Made yaSSL support an option (off by default)

* Wed Oct 19 2005 Kent Boortz <kent@mysql.com>

- Enabled yaSSL support

* Sat Oct 15 2005 Kent Boortz <kent@mysql.com>

- Give mode arguments the same way in all places
- Moved copy of mysqld.a to "standard" build, but
  disabled it as we don't do embedded yet in 5.0

* Fri Oct 14 2005 Kent Boortz <kent@mysql.com>

- For 5.x, always compile with --with-big-tables
- Copy the config.log file to location outside
  the build tree

* Fri Oct 14 2005 Kent Boortz <kent@mysql.com>

- Removed unneeded/obsolete configure options
- Added archive engine to standard server
- Removed the embedded server from experimental server
- Changed suffix "-Max" => "-max"
- Changed comment string "Max" => "Experimental"

* Thu Oct 13 2005 Lenz Grimmer <lenz@mysql.com>

- added a usermod call to assign a potential existing mysql user to the
  correct user group (BUG#12823)
- Save the perror binary built during Max build so it supports the NDB
  error codes (BUG#13740)
- added a separate macro "mysqld_group" to be able to define the
  user group of the mysql user seperately, if desired.

* Thu Sep 29 2005 Lenz Grimmer <lenz@mysql.com>

- fixed the removing of the RPM_BUILD_ROOT in the %clean section (the
  $RBR variable did not get expanded, thus leaving old build roots behind)

* Thu Aug 04 2005 Lenz Grimmer <lenz@mysql.com>

- Fixed the creation of the mysql user group account in the postinstall
  section (BUG 12348)
- Fixed enabling the Archive storage engine in the Max binary

* Tue Aug 02 2005 Lenz Grimmer <lenz@mysql.com>

- Fixed the Requires: tag for the server RPM (BUG 12233)

* Fri Jul 15 2005 Lenz Grimmer <lenz@mysql.com>

- create a "mysql" user group and assign the mysql user account to that group
  in the server postinstall section. (BUG 10984)

* Tue Jun 14 2005 Lenz Grimmer <lenz@mysql.com>

- Do not build statically on i386 by default, only when adding either "--with
  static" or "--define '_with_static 1'" to the RPM build options. Static
  linking really only makes sense when linking against the specially patched
  glibc 2.2.5.

* Mon Jun 06 2005 Lenz Grimmer <lenz@mysql.com>

- added mysql_client_test to the "bench" subpackage (BUG 10676)
- added the libndbclient static and shared libraries (BUG 10676)

* Wed Jun 01 2005 Lenz Grimmer <lenz@mysql.com>

- use "mysqldatadir" variable instead of hard-coding the path multiple times
- use the "mysqld_user" variable on all occasions a user name is referenced
- removed (incomplete) Brazilian translations
- removed redundant release tags from the subpackage descriptions

* Wed May 25 2005 Joerg Bruehe <joerg@mysql.com>

- Added a "make clean" between separate calls to "BuildMySQL".

* Thu May 12 2005 Guilhem Bichot <guilhem@mysql.com>

- Removed the mysql_tableinfo script made obsolete by the information schema

* Wed Apr 20 2005 Lenz Grimmer <lenz@mysql.com>

- Enabled the "blackhole" storage engine for the Max RPM

* Wed Apr 13 2005 Lenz Grimmer <lenz@mysql.com>

- removed the MySQL manual files (html/ps/texi) - they have been removed
  from the MySQL sources and are now available seperately.

* Mon Apr 4 2005 Petr Chardin <petr@mysql.com>

- old mysqlmanager, mysqlmanagerc and mysqlmanager-pwger renamed into
  mysqltestmanager, mysqltestmanager and mysqltestmanager-pwgen respectively

* Fri Mar 18 2005 Lenz Grimmer <lenz@mysql.com>

- Disabled RAID in the Max binaries once and for all (it has finally been
  removed from the source tree)

* Sun Feb 20 2005 Petr Chardin <petr@mysql.com>

- Install MySQL Instance Manager together with mysqld, touch mysqlmanager
  password file

* Mon Feb 14 2005 Lenz Grimmer <lenz@mysql.com>

- Fixed the compilation comments and moved them into the separate build sections
  for Max and Standard

* Mon Feb 7 2005 Tomas Ulin <tomas@mysql.com>

- enabled the "Ndbcluster" storage engine for the max binary
- added extra make install in ndb subdir after Max build to get ndb binaries
- added packages for ndbcluster storage engine

* Fri Jan 14 2005 Lenz Grimmer <lenz@mysql.com>

- replaced obsoleted "BuildPrereq" with "BuildRequires" instead

* Thu Jan 13 2005 Lenz Grimmer <lenz@mysql.com>

- enabled the "Federated" storage engine for the max binary

* Tue Jan 04 2005 Petr Chardin <petr@mysql.com>

- ISAM and merge storage engines were purged. As well as appropriate
  tools and manpages (isamchk and isamlog)

* Thu Dec 31 2004 Lenz Grimmer <lenz@mysql.com>

- enabled the "Archive" storage engine for the max binary
- enabled the "CSV" storage engine for the max binary
- enabled the "Example" storage engine for the max binary

* Thu Aug 26 2004 Lenz Grimmer <lenz@mysql.com>

- MySQL-Max now requires MySQL-server instead of MySQL (BUG 3860)

* Fri Aug 20 2004 Lenz Grimmer <lenz@mysql.com>

- do not link statically on IA64/AMD64 as these systems do not have
  a patched glibc installed

* Tue Aug 10 2004 Lenz Grimmer <lenz@mysql.com>

- Added libmygcc.a to the devel subpackage (required to link applications
  against the the embedded server libmysqld.a) (BUG 4921)

* Mon Aug 09 2004 Lenz Grimmer <lenz@mysql.com>

- Added EXCEPTIONS-CLIENT to the "devel" package

* Thu Jul 29 2004 Lenz Grimmer <lenz@mysql.com>

- disabled OpenSSL in the Max binaries again (the RPM packages were the
  only exception to this anyway) (BUG 1043)

* Wed Jun 30 2004 Lenz Grimmer <lenz@mysql.com>

- fixed server postinstall (mysql_install_db was called with the wrong
  parameter)

* Thu Jun 24 2004 Lenz Grimmer <lenz@mysql.com>

- added mysql_tzinfo_to_sql to the server subpackage
- run "make clean" instead of "make distclean"

* Mon Apr 05 2004 Lenz Grimmer <lenz@mysql.com>

- added ncurses-devel to the build prerequisites (BUG 3377)

* Thu Feb 12 2004 Lenz Grimmer <lenz@mysql.com>

- when using gcc, _always_ use CXX=gcc
- replaced Copyright with License field (Copyright is obsolete)

* Tue Feb 03 2004 Lenz Grimmer <lenz@mysql.com>

- added myisam_ftdump to the Server package

* Tue Jan 13 2004 Lenz Grimmer <lenz@mysql.com>

- link the mysql client against libreadline instead of libedit (BUG 2289)

* Mon Dec 22 2003 Lenz Grimmer <lenz@mysql.com>

- marked /etc/logrotate.d/mysql as a config file (BUG 2156)

* Fri Dec 13 2003 Lenz Grimmer <lenz@mysql.com>

- fixed file permissions (BUG 1672)

* Thu Dec 11 2003 Lenz Grimmer <lenz@mysql.com>

- made testing for gcc3 a bit more robust

* Fri Dec 05 2003 Lenz Grimmer <lenz@mysql.com>

- added missing file mysql_create_system_tables to the server subpackage

* Fri Nov 21 2003 Lenz Grimmer <lenz@mysql.com>

- removed dependency on MySQL-client from the MySQL-devel subpackage
  as it is not really required. (BUG 1610)

* Fri Aug 29 2003 Lenz Grimmer <lenz@mysql.com>

- Fixed BUG 1162 (removed macro names from the changelog)
- Really fixed BUG 998 (disable the checking for installed but
  unpackaged files)

* Tue Aug 05 2003 Lenz Grimmer <lenz@mysql.com>

- Fixed BUG 959 (libmysqld not being compiled properly)
- Fixed BUG 998 (RPM build errors): added missing files to the
  distribution (mysql_fix_extensions, mysql_tableinfo, mysqldumpslow,
  mysql_fix_privilege_tables.1), removed "-n" from install section.

* Wed Jul 09 2003 Lenz Grimmer <lenz@mysql.com>

- removed the GIF Icon (file was not included in the sources anyway)
- removed unused variable shared_lib_version
- do not run automake before building the standard binary
  (should not be necessary)
- add server suffix '-standard' to standard binary (to be in line
  with the binary tarball distributions)
- Use more RPM macros (_exec_prefix, _sbindir, _libdir, _sysconfdir,
  _datadir, _includedir) throughout the spec file.
- allow overriding CC and CXX (required when building with other compilers)

* Fri May 16 2003 Lenz Grimmer <lenz@mysql.com>

- re-enabled RAID again

* Wed Apr 30 2003 Lenz Grimmer <lenz@mysql.com>

- disabled MyISAM RAID (--with-raid) - it throws an assertion which
  needs to be investigated first.

* Mon Mar 10 2003 Lenz Grimmer <lenz@mysql.com>

- added missing file mysql_secure_installation to server subpackage
  (BUG 141)

* Tue Feb 11 2003 Lenz Grimmer <lenz@mysql.com>

- re-added missing pre- and post(un)install scripts to server subpackage
- added config file /etc/my.cnf to the file list (just for completeness)
- make sure to create the datadir with 755 permissions

* Mon Jan 27 2003 Lenz Grimmer <lenz@mysql.com>

- removed unused CC and CXX variables
- CFLAGS and CXXFLAGS should honor RPM_OPT_FLAGS

* Fri Jan 24 2003 Lenz Grimmer <lenz@mysql.com>

- renamed package "MySQL" to "MySQL-server"
- fixed Copyright tag
- added mysql_waitpid to client subpackage (required for mysql-test-run)

* Wed Nov 27 2002 Lenz Grimmer <lenz@mysql.com>

- moved init script from /etc/rc.d/init.d to /etc/init.d (the majority of
  Linux distributions now support this scheme as proposed by the LSB either
  directly or via a compatibility symlink)
- Use new "restart" init script action instead of starting and stopping
  separately
- Be more flexible in activating the automatic bootup - use insserv (on
  older SuSE versions) or chkconfig (Red Hat, newer SuSE versions and
  others) to create the respective symlinks

* Wed Sep 25 2002 Lenz Grimmer <lenz@mysql.com>

- MySQL-Max now requires MySQL >= 4.0 to avoid version mismatches
  (mixing 3.23 and 4.0 packages)

* Fri Aug 09 2002 Lenz Grimmer <lenz@mysql.com>

- Turn off OpenSSL in MySQL-Max for now until it works properly again
- enable RAID for the Max binary instead
- added compatibility link: safe_mysqld -> mysqld_safe to ease the
  transition from 3.23

* Thu Jul 18 2002 Lenz Grimmer <lenz@mysql.com>

- Reworked the build steps a little bit: the Max binary is supposed
  to include OpenSSL, which cannot be linked statically, thus trying
  to statically link against a special glibc is futile anyway
- because of this, it is not required to make yet another build run
  just to compile the shared libs (saves a lot of time)
- updated package description of the Max subpackage
- clean up the BuildRoot directory afterwards

* Mon Jul 15 2002 Lenz Grimmer <lenz@mysql.com>

- Updated Packager information
- Fixed the build options: the regular package is supposed to
  include InnoDB and linked statically, while the Max package
  should include BDB and SSL support

* Fri May 03 2002 Lenz Grimmer <lenz@mysql.com>

- Use more RPM macros (e.g. infodir, mandir) to make the spec
  file more portable
- reorganized the installation of documentation files: let RPM
  take care of this
- reorganized the file list: actually install man pages along
  with the binaries of the respective subpackage
- do not include libmysqld.a in the devel subpackage as well, if we
  have a special "embedded" subpackage
- reworked the package descriptions

* Mon Oct  8 2001 Monty

- Added embedded server as a separate RPM

* Fri Apr 13 2001 Monty

- Added mysqld-max to the distribution

* Tue Jan 2  2001  Monty

- Added mysql-test to the bench package

* Fri Aug 18 2000 Tim Smith <tim@mysql.com>

- Added separate libmysql_r directory; now both a threaded
  and non-threaded library is shipped.

* Wed Sep 28 1999 David Axmark <davida@mysql.com>

- Added the support-files/my-example.cnf to the docs directory.

- Removed devel dependency on base since it is about client
  development.

* Wed Sep 8 1999 David Axmark <davida@mysql.com>

- Cleaned up some for 3.23.

* Thu Jul 1 1999 David Axmark <davida@mysql.com>

- Added support for shared libraries in a separate sub
  package. Original fix by David Fox (dsfox@cogsci.ucsd.edu)

- The --enable-assembler switch is now automatically disables on
  platforms there assembler code is unavailable. This should allow
  building this RPM on non i386 systems.

* Mon Feb 22 1999 David Axmark <david@detron.se>

- Removed unportable cc switches from the spec file. The defaults can
  now be overridden with environment variables. This feature is used
  to compile the official RPM with optimal (but compiler version
  specific) switches.

- Removed the repetitive description parts for the sub rpms. Maybe add
  again if RPM gets a multiline macro capability.

- Added support for a pt_BR translation. Translation contributed by
  Jorge Godoy <jorge@bestway.com.br>.

* Wed Nov 4 1998 David Axmark <david@detron.se>

- A lot of changes in all the rpm and install scripts. This may even
  be a working RPM :-)

* Sun Aug 16 1998 David Axmark <david@detron.se>

- A developers changelog for MySQL is available in the source RPM. And
  there is a history of major user visible changed in the Reference
  Manual.  Only RPM specific changes will be documented here.<|MERGE_RESOLUTION|>--- conflicted
+++ resolved
@@ -1184,13 +1184,10 @@
   this can be oveeridden via the command line by adding
       --define "runselftest 0"
   Failures of the test suite will NOT make the RPM build fail!
-<<<<<<< HEAD
-=======
 
 * Mon Jun 11 2012 Joerg Bruehe <joerg.bruehe@oracle.com>
 
 - Make sure newly added "SPECIFIC-ULN/" directory does not disturb packaging.
->>>>>>> 2b3fab95
   
 * Wed Sep 28 2011 Joerg Bruehe <joerg.bruehe@oracle.com>
 
