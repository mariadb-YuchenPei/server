# Copyright (c) 2006, 2016, Oracle and/or its affiliates.
# Copyright (c) 2012, 2017, MariaDB
# 
# This program is free software; you can redistribute it and/or modify
# it under the terms of the GNU General Public License as published by
# the Free Software Foundation; version 2 of the License.
# 
# This program is distributed in the hope that it will be useful,
# but WITHOUT ANY WARRANTY; without even the implied warranty of
# MERCHANTABILITY or FITNESS FOR A PARTICULAR PURPOSE.  See the
# GNU General Public License for more details.
# 
# You should have received a copy of the GNU General Public License
# along with this program; if not, write to the Free Software
# Foundation, Inc., 51 Franklin St, Fifth Floor, Boston, MA  02110-1301 USA

IF(WIN32)
  SET(localstatedir "C:\\\\mysql\\\\data\\\\")
  SET(ini_file_extension "ini")
ELSE()
  SET(localstatedir "${MYSQL_DATADIR}")
  SET(prefix "${CMAKE_INSTALL_PREFIX}")
  SET(libexecdir "${CMAKE_INSTALL_PREFIX}/${INSTALL_SBINDIR}")
  SET(bindir "${CMAKE_INSTALL_PREFIX}/${INSTALL_BINDIR}" )
  SET(sbindir "${libexecdir}")
  SET(datadir "${MYSQL_DATADIR}")
  SET(CC ${CMAKE_C_COMPILER})
  SET(CXX ${CMAKE_CXX_COMPILER})
  SET(CFLAGS ${CMAKE_C_FLAGS})
  SET(CXXFLAGS ${CMAKE_CXX_FLAGS})
  SET(MYSQLD_USER "mysql")
  SET(ini_file_extension "cnf")
  SET(HOSTNAME "hostname")
ENDIF()

# XXX: shouldn't we just have variables for all this stuff and centralise
# XXX: their configuration in install_layout.cmake?
IF(WIN32)
  SET(inst_location ${INSTALL_DOCREADMEDIR})
ELSE()
  SET(inst_location ${INSTALL_SUPPORTFILESDIR})
ENDIF()

<<<<<<< HEAD
FOREACH(inifile my-huge my-innodb-heavy-4G my-large my-medium my-small wsrep)
=======
IF (NOT WITHOUT_SERVER)
FOREACH(inifile my-huge my-innodb-heavy-4G my-large my-medium my-small)
>>>>>>> e023f9a4
  CONFIGURE_FILE(${CMAKE_CURRENT_SOURCE_DIR}/${inifile}.cnf.sh 
                 ${CMAKE_CURRENT_BINARY_DIR}/${inifile}.${ini_file_extension} @ONLY)
  INSTALL(FILES ${CMAKE_CURRENT_BINARY_DIR}/${inifile}.${ini_file_extension}
          DESTINATION ${inst_location} COMPONENT IniFiles)
ENDFOREACH()
ENDIF()

IF(UNIX)
  SET(prefix ${CMAKE_INSTALL_PREFIX})
  FOREACH(script  mysqld_multi.server mysql-log-rotate binary-configure)
    CONFIGURE_FILE(${CMAKE_CURRENT_SOURCE_DIR}/${script}.sh 
                   ${CMAKE_CURRENT_BINARY_DIR}/${script} @ONLY )

    IF(script MATCHES ".ini")
      SET(comp IniFiles)
      SET(permissions OWNER_READ OWNER_WRITE GROUP_READ WORLD_READ)
    ELSE()
      SET(comp Server_Scripts)
      SET(permissions OWNER_READ OWNER_WRITE OWNER_EXECUTE GROUP_READ GROUP_EXECUTE WORLD_READ WORLD_EXECUTE)
    ENDIF()
    INSTALL(FILES ${CMAKE_CURRENT_BINARY_DIR}/${script} 
       DESTINATION ${inst_location} COMPONENT ${comp}
       PERMISSIONS ${permissions})
  ENDFOREACH()
  IF(INSTALL_SUPPORTFILESDIR)
    INSTALL(FILES magic DESTINATION ${inst_location} COMPONENT SupportFiles)
    ADD_SUBDIRECTORY(SELinux)
  ENDIF()

  INSTALL(FILES mysql.m4 DESTINATION ${INSTALL_SHAREDIR}/aclocal COMPONENT Development)
  CONFIGURE_FILE(MySQL-shared-compat.spec.sh ${CMAKE_CURRENT_BINARY_DIR}/MySQL-shared-compat.spec @ONLY)
  CONFIGURE_FILE(mysql.spec.sh ${CMAKE_CURRENT_BINARY_DIR}/mysql.spec @ONLY)
  
  SET(SPECFILENAME "mysql.${VERSION}.spec")
  IF("${VERSION}" MATCHES "-ndb-")
    STRING(REGEX REPLACE "^.*-ndb-" "" NDBVERSION "${VERSION}")
    SET(SPECFILENAME "mysql-cluster-${NDBVERSION}.spec")
  ENDIF()
  CONFIGURE_FILE(mysql.spec.sh ${CMAKE_CURRENT_BINARY_DIR}/${SPECFILENAME} @ONLY)
  
  CONFIGURE_FILE(MySQL-shared-compat.spec.sh ${CMAKE_CURRENT_BINARY_DIR}/MySQL-shared-compat.spec @ONLY)

  SET(bindir ${prefix}/${INSTALL_BINDIR})
  SET(sbindir ${prefix}/${INSTALL_SBINDIR})
  SET(scriptdir ${prefix}/${INSTALL_SCRIPTDIR})
  SET(libexecdir ${prefix}/${INSTALL_SBINDIR})
  SET(pkgdatadir ${prefix}/${INSTALL_MYSQLSHAREDIR})
  CONFIGURE_FILE(${CMAKE_CURRENT_SOURCE_DIR}/mysql.server.sh 
                 ${CMAKE_CURRENT_BINARY_DIR}/mysql.server @ONLY)
  INSTALL(FILES ${CMAKE_CURRENT_BINARY_DIR}/mysql.server 
    DESTINATION ${inst_location} COMPONENT SupportFiles
    PERMISSIONS OWNER_READ OWNER_WRITE OWNER_EXECUTE GROUP_READ 
    GROUP_EXECUTE WORLD_READ WORLD_EXECUTE)
  CONFIGURE_FILE(${CMAKE_CURRENT_SOURCE_DIR}/wsrep_notify.sh 
                 ${CMAKE_CURRENT_BINARY_DIR}/wsrep_notify @ONLY)
  INSTALL(FILES ${CMAKE_CURRENT_BINARY_DIR}/wsrep_notify
    DESTINATION ${inst_location} COMPONENT SupportFiles
    PERMISSIONS OWNER_READ OWNER_WRITE OWNER_EXECUTE GROUP_READ 
    GROUP_EXECUTE WORLD_READ WORLD_EXECUTE)

  IF (INSTALL_SYSCONFDIR)
    INSTALL(FILES ${CMAKE_CURRENT_BINARY_DIR}/mysql-log-rotate DESTINATION ${INSTALL_SYSCONFDIR}/logrotate.d
            RENAME mysql COMPONENT SupportFiles)
    INSTALL(FILES ${CMAKE_CURRENT_BINARY_DIR}/mysql.server
            DESTINATION  ${INSTALL_SYSCONFDIR}/init.d
            RENAME mysql COMPONENT SupportFiles
            PERMISSIONS OWNER_READ OWNER_WRITE OWNER_EXECUTE GROUP_READ 
            GROUP_EXECUTE WORLD_READ WORLD_EXECUTE)

    INSTALL(FILES rpm/my.cnf DESTINATION ${INSTALL_SYSCONFDIR}
            COMPONENT Common)

    IF (INSTALL_SYSCONF2DIR)
      INSTALL(FILES rpm/client.cnf DESTINATION ${INSTALL_SYSCONF2DIR}
              COMPONENT SharedLibraries)
      INSTALL(FILES rpm/mysql-clients.cnf DESTINATION ${INSTALL_SYSCONF2DIR}
              COMPONENT Client)
      INSTALL(FILES rpm/server.cnf DESTINATION ${INSTALL_SYSCONF2DIR}
              COMPONENT IniFiles)
    ENDIF()

    # This is for SuSE:
    INSTALL(CODE "EXECUTE_PROCESS(COMMAND ${CMAKE_COMMAND} -E create_symlink
                   ${INSTALL_SYSCONFDIR}/init.d/mysql
                   ${INSTALL_SBINDIR}/rcmysql
                   WORKING_DIRECTORY \$ENV{DESTDIR}${prefix})"
                   COMPONENT SupportFiles)
  ENDIF(INSTALL_SYSCONFDIR)
ENDIF()<|MERGE_RESOLUTION|>--- conflicted
+++ resolved
@@ -41,12 +41,8 @@
   SET(inst_location ${INSTALL_SUPPORTFILESDIR})
 ENDIF()
 
-<<<<<<< HEAD
-FOREACH(inifile my-huge my-innodb-heavy-4G my-large my-medium my-small wsrep)
-=======
 IF (NOT WITHOUT_SERVER)
 FOREACH(inifile my-huge my-innodb-heavy-4G my-large my-medium my-small)
->>>>>>> e023f9a4
   CONFIGURE_FILE(${CMAKE_CURRENT_SOURCE_DIR}/${inifile}.cnf.sh 
                  ${CMAKE_CURRENT_BINARY_DIR}/${inifile}.${ini_file_extension} @ONLY)
   INSTALL(FILES ${CMAKE_CURRENT_BINARY_DIR}/${inifile}.${ini_file_extension}
