#! /bin/sh

rm -f TAGS

if git rev-parse HEAD >/dev/null 2>&1
then
  cd `git rev-parse --show-toplevel`
  echo client storage dbug libmysql sql-common \
       sql extra mysys mysys_ssl strings regex pcre vio include \
       tools unittest plugin libmysqld | \
<<<<<<< HEAD
       xargs -n1 git ls-files | \
       xargs etags -o TAGS --append
else
  find . -type f |
=======
       xargs -n1 git ls-files | grep -v '\.jar$' | \
       xargs etags -o TAGS --append
else
  find . -type f ! -name "*.jar" |
>>>>>>> 9fe92a97
       xargs etags -o TAGS --append
fi<|MERGE_RESOLUTION|>--- conflicted
+++ resolved
@@ -8,16 +8,9 @@
   echo client storage dbug libmysql sql-common \
        sql extra mysys mysys_ssl strings regex pcre vio include \
        tools unittest plugin libmysqld | \
-<<<<<<< HEAD
-       xargs -n1 git ls-files | \
-       xargs etags -o TAGS --append
-else
-  find . -type f |
-=======
        xargs -n1 git ls-files | grep -v '\.jar$' | \
        xargs etags -o TAGS --append
 else
   find . -type f ! -name "*.jar" |
->>>>>>> 9fe92a97
        xargs etags -o TAGS --append
 fi