/*********************************************************************
Debug utilities for Innobase.

(c) 1994, 1995 Innobase Oy

Created 1/30/1994 Heikki Tuuri
**********************************************************************/

#include "univ.i"

/* This is used to eliminate compiler warnings */
ulint	ut_dbg_zero	= 0;

/* If this is set to TRUE all threads will stop into the next assertion
and assert */
ibool	ut_dbg_stop_threads	= FALSE;

/* Null pointer used to generate memory trap */

<<<<<<< HEAD
ulint*	ut_dbg_null_ptr		= NULL;

const char*	ut_dbg_msg_assert_fail =
"InnoDB: Assertion failure in thread %lu in file %s line %lu\n";
const char*	ut_dbg_msg_trap =
"InnoDB: We intentionally generate a memory trap.\n"
"InnoDB: Send a detailed bug report to mysql@lists.mysql.com.\n";
const char*	ut_dbg_msg_stop =
"InnoDB: Thread %lu stopped in file %s line %lu\n";
=======
ulint*	ut_dbg_null_ptr		= NULL;
>>>>>>> 522e83b6
<|MERGE_RESOLUTION|>--- conflicted
+++ resolved
@@ -17,16 +17,11 @@
 
 /* Null pointer used to generate memory trap */
 
-<<<<<<< HEAD
 ulint*	ut_dbg_null_ptr		= NULL;
-
 const char*	ut_dbg_msg_assert_fail =
 "InnoDB: Assertion failure in thread %lu in file %s line %lu\n";
 const char*	ut_dbg_msg_trap =
 "InnoDB: We intentionally generate a memory trap.\n"
 "InnoDB: Send a detailed bug report to mysql@lists.mysql.com.\n";
 const char*	ut_dbg_msg_stop =
-"InnoDB: Thread %lu stopped in file %s line %lu\n";
-=======
-ulint*	ut_dbg_null_ptr		= NULL;
->>>>>>> 522e83b6
+"InnoDB: Thread %lu stopped in file %s line %lu\n";