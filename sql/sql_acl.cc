--- conflicted
+++ resolved
@@ -1,5 +1,5 @@
 /* Copyright (c) 2000, 2018, Oracle and/or its affiliates.
-   Copyright (c) 2009, 2018, MariaDB
+   Copyright (c) 2009, 2020, MariaDB
 
    This program is free software; you can redistribute it and/or modify
    it under the terms of the GNU General Public License as published by
@@ -2670,14 +2670,7 @@
     /* get the current user */
     acl_user= find_user_wild(host, user, ip);
     if (acl_user == NULL)
-    {
-<<<<<<< HEAD
-      my_error(ER_INVALID_CURRENT_USER, MYF(0));
-      result= -1;
-=======
       result= ER_INVALID_CURRENT_USER;
->>>>>>> 49854811
-    }
     else if (access)
       *access= acl_user->access;
 
