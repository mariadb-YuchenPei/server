/* Copyright (c) 2010, 2018, Oracle and/or its affiliates. All rights reserved.

   This program is free software; you can redistribute it and/or modify
   it under the terms of the GNU General Public License as published by
   the Free Software Foundation; version 2 of the License.

   This program is distributed in the hope that it will be useful,
   but WITHOUT ANY WARRANTY; without even the implied warranty of
   MERCHANTABILITY or FITNESS FOR A PARTICULAR PURPOSE.  See the
   GNU General Public License for more details.

   You should have received a copy of the GNU General Public License
   along with this program; if not, write to the Free Software
   Foundation, Inc., 51 Franklin St, Fifth Floor, Boston, MA 02110-1301  USA */

#include "debug_sync.h"  // DEBUG_SYNC
#include "table.h"       // TABLE, FOREIGN_KEY_INFO
#include "sql_class.h"   // THD
#include "sql_base.h"    // open_and_lock_tables
#include "sql_table.h"   // write_bin_log
#include "sql_handler.h" // mysql_ha_rm_tables
#include "datadict.h"    // dd_recreate_table()
#include "lock.h"        // MYSQL_OPEN_TEMPORARY_ONLY
#include "sql_acl.h"     // DROP_ACL
#include "sql_parse.h"   // check_one_table_access()
#include "sql_truncate.h"
#include "sql_show.h"    //append_identifier()


/**
  Append a list of field names to a string.

  @param  str     The string.
  @param  fields  The list of field names.

  @return TRUE on failure, FALSE otherwise.
*/

static bool fk_info_append_fields(THD *thd, String *str,
                                  List<LEX_STRING> *fields)
{
  bool res= FALSE;
  LEX_STRING *field;
  List_iterator_fast<LEX_STRING> it(*fields);

  while ((field= it++))
  {
    res|= append_identifier(thd, str, field->str, field->length);
    res|= str->append(", ");
  }

  str->chop();
  str->chop();

  return res;
}


/**
  Generate a foreign key description suitable for a error message.

  @param thd          Thread context.
  @param fk_info   The foreign key information.

  @return A human-readable string describing the foreign key.
*/

static const char *fk_info_str(THD *thd, FOREIGN_KEY_INFO *fk_info)
{
  bool res= FALSE;
  char buffer[STRING_BUFFER_USUAL_SIZE*2];
  String str(buffer, sizeof(buffer), system_charset_info);

  str.length(0);

  /*
    `db`.`tbl`, CONSTRAINT `id` FOREIGN KEY (`fk`) REFERENCES `db`.`tbl` (`fk`)
  */

  res|= append_identifier(thd, &str, fk_info->foreign_db->str,
                          fk_info->foreign_db->length);
  res|= str.append(".");
  res|= append_identifier(thd, &str, fk_info->foreign_table->str,
                          fk_info->foreign_table->length);
  res|= str.append(", CONSTRAINT ");
  res|= append_identifier(thd, &str, fk_info->foreign_id->str,
                          fk_info->foreign_id->length);
  res|= str.append(" FOREIGN KEY (");
  res|= fk_info_append_fields(thd, &str, &fk_info->foreign_fields);
  res|= str.append(") REFERENCES ");
  res|= append_identifier(thd, &str, fk_info->referenced_db->str,
                          fk_info->referenced_db->length);
  res|= str.append(".");
  res|= append_identifier(thd, &str, fk_info->referenced_table->str,
                          fk_info->referenced_table->length);
  res|= str.append(" (");
  res|= fk_info_append_fields(thd, &str, &fk_info->referenced_fields);
  res|= str.append(')');

  return res ? NULL : thd->strmake(str.ptr(), str.length());
}


/**
  Check and emit a fatal error if the table which is going to be
  affected by TRUNCATE TABLE is a parent table in some non-self-
  referencing foreign key.

  @remark The intention is to allow truncate only for tables that
          are not dependent on other tables.

  @param  thd    Thread context.
  @param  table  Table handle.

  @retval FALSE  This table is not parent in a non-self-referencing foreign
                 key. Statement can proceed.
  @retval TRUE   This table is parent in a non-self-referencing foreign key,
                 error was emitted.
*/

static bool
fk_truncate_illegal_if_parent(THD *thd, TABLE *table)
{
  FOREIGN_KEY_INFO *fk_info;
  List<FOREIGN_KEY_INFO> fk_list;
  List_iterator_fast<FOREIGN_KEY_INFO> it;

  /*
    Bail out early if the table is not referenced by a foreign key.
    In this case, the table could only be, if at all, a child table.
  */
  if (! table->file->referenced_by_foreign_key())
    return FALSE;

  /*
    This table _is_ referenced by a foreign key. At this point, only
    self-referencing keys are acceptable. For this reason, get the list
    of foreign keys referencing this table in order to check the name
    of the child (dependent) tables.
  */
  table->file->get_parent_foreign_key_list(thd, &fk_list);

  /* Out of memory when building list. */
  if (thd->is_error())
    return TRUE;

  it.init(fk_list);

  /* Loop over the set of foreign keys for which this table is a parent. */
  while ((fk_info= it++))
  {
    DBUG_ASSERT(!my_strcasecmp(system_charset_info,
                               fk_info->referenced_db->str,
                               table->s->db.str));

    DBUG_ASSERT(!my_strcasecmp(system_charset_info,
                               fk_info->referenced_table->str,
                               table->s->table_name.str));

    if (my_strcasecmp(system_charset_info, fk_info->foreign_db->str,
                      table->s->db.str) ||
        my_strcasecmp(system_charset_info, fk_info->foreign_table->str,
                      table->s->table_name.str))
      break;
  }

  /* Table is parent in a non-self-referencing foreign key. */
  if (fk_info)
  {
    my_error(ER_TRUNCATE_ILLEGAL_FK, MYF(0), fk_info_str(thd, fk_info));
    return TRUE;
  }

  return FALSE;
}


/*
  Open and truncate a locked table.

  @param  thd           Thread context.
  @param  table_ref     Table list element for the table to be truncated.
  @param  is_tmp_table  True if element refers to a temp table.

  @retval TRUNCATE_OK   Truncate was successful and statement can be safely
                        binlogged.
  @retval TRUNCATE_FAILED_BUT_BINLOG Truncate failed but still go ahead with
                        binlogging as in case of non transactional tables
                        partial truncation is possible.

  @retval TRUNCATE_FAILED_SKIP_BINLOG Truncate was not successful hence donot
                        binlong the statement.
*/

enum Truncate_statement::truncate_result
Truncate_statement::handler_truncate(THD *thd, TABLE_LIST *table_ref,
                                     bool is_tmp_table)
{
  int error= 0;
  uint flags;
  DBUG_ENTER("Truncate_statement::handler_truncate");

  /*
    Can't recreate, the engine must mechanically delete all rows
    in the table. Use open_and_lock_tables() to open a write cursor.
  */

  /* If it is a temporary table, no need to take locks. */
  if (is_tmp_table)
    flags= MYSQL_OPEN_TEMPORARY_ONLY;
  else
  {
    /* We don't need to load triggers. */
    DBUG_ASSERT(table_ref->trg_event_map == 0);
    /*
      Our metadata lock guarantees that no transaction is reading
      or writing into the table. Yet, to open a write cursor we need
      a thr_lock lock. Allow to open base tables only.
    */
    table_ref->required_type= FRMTYPE_TABLE;
    /*
      Ignore pending FLUSH TABLES since we don't want to release
      the MDL lock taken above and otherwise there is no way to
      wait for FLUSH TABLES in deadlock-free fashion.
    */
    flags= MYSQL_OPEN_IGNORE_FLUSH | MYSQL_OPEN_SKIP_TEMPORARY;
    /*
      Even though we have an MDL lock on the table here, we don't
      pass MYSQL_OPEN_HAS_MDL_LOCK to open_and_lock_tables
      since to truncate a MERGE table, we must open and lock
      merge children, and on those we don't have an MDL lock.
      Thus clear the ticket to satisfy MDL asserts.
    */
    table_ref->mdl_request.ticket= NULL;
  }

  /* Open the table as it will handle some required preparations. */
  if (open_and_lock_tables(thd, table_ref, FALSE, flags))
    DBUG_RETURN(TRUNCATE_FAILED_SKIP_BINLOG);

  /* Whether to truncate regardless of foreign keys. */
  if (! (thd->variables.option_bits & OPTION_NO_FOREIGN_KEY_CHECKS))
    if (fk_truncate_illegal_if_parent(thd, table_ref->table))
      DBUG_RETURN(TRUNCATE_FAILED_SKIP_BINLOG);

  error= table_ref->table->file->ha_truncate();
  if (error)
  {
    table_ref->table->file->print_error(error, MYF(0));
    /*
      If truncate method is not implemented then we don't binlog the
      statement. If truncation has failed in a transactional engine then also we
      donot binlog the statment. Only in non transactional engine we binlog
      inspite of errors.
     */
    if (error == HA_ERR_WRONG_COMMAND ||
        table_ref->table->file->has_transactions())
      DBUG_RETURN(TRUNCATE_FAILED_SKIP_BINLOG);
    else
      DBUG_RETURN(TRUNCATE_FAILED_BUT_BINLOG);
  }
  DBUG_RETURN(TRUNCATE_OK);
}


/*
  Close and recreate a temporary table. In case of success,
  write truncate statement into the binary log if in statement
  mode.

  @param  thd     Thread context.
  @param  table   The temporary table.

  @retval  FALSE  Success.
  @retval  TRUE   Error.
*/

static bool recreate_temporary_table(THD *thd, TABLE *table)
{
  bool error= TRUE;
  TABLE_SHARE *share= table->s;
  HA_CREATE_INFO create_info;
  handlerton *table_type= table->s->db_type();
  DBUG_ENTER("recreate_temporary_table");

  memset(&create_info, 0, sizeof(create_info));
  create_info.options|= HA_LEX_CREATE_TMP_TABLE;

  table->file->info(HA_STATUS_AUTO | HA_STATUS_NO_LOCK);

  /*
    If LOCK TABLES list is not empty and contains this table
    then unlock the table and remove it from this list.
  */
  mysql_lock_remove(thd, thd->lock, table);

  /* Don't free share. */
  close_temporary_table(thd, table, FALSE, FALSE);

  /*
    We must use share->normalized_path.str since for temporary tables it
    differs from what dd_recreate_table() would generate based
    on table and schema names.
  */
  ha_create_table(thd, share->normalized_path.str, share->db.str,
                  share->table_name.str, &create_info, 1);

  if (open_table_uncached(thd, share->path.str, share->db.str,
                          share->table_name.str, TRUE))
  {
    error= FALSE;
    thd->thread_specific_used= TRUE;
  }
  else
    rm_temporary_table(table_type, share->path.str);

  free_table_share(share);
  my_free(table);

  DBUG_RETURN(error);
}


/*
  Handle locking a base table for truncate.

  @param[in]  thd               Thread context.
  @param[in]  table_ref         Table list element for the table to
                                be truncated.
  @param[out] hton_can_recreate Set to TRUE if table can be dropped
                                and recreated.

  @retval  FALSE  Success.
  @retval  TRUE   Error.
*/

bool Truncate_statement::lock_table(THD *thd, TABLE_LIST *table_ref,
                                    bool *hton_can_recreate)
{
  TABLE *table= NULL;
  DBUG_ENTER("Truncate_statement::lock_table");

  /* Lock types are set in the parser. */
  DBUG_ASSERT(table_ref->lock_type == TL_WRITE);
  /* The handler truncate protocol dictates a exclusive lock. */
  DBUG_ASSERT(table_ref->mdl_request.type == MDL_EXCLUSIVE);

  /*
    Before doing anything else, acquire a metadata lock on the table,
    or ensure we have one.  We don't use open_and_lock_tables()
    right away because we want to be able to truncate (and recreate)
    corrupted tables, those that we can't fully open.

    MySQL manual documents that TRUNCATE can be used to repair a
    damaged table, i.e. a table that can not be fully "opened".
    In particular MySQL manual says: As long as the table format
    file tbl_name.frm is valid, the table can be re-created as
    an empty table with TRUNCATE TABLE, even if the data or index
    files have become corrupted.
  */
  if (thd->locked_tables_mode)
  {
    if (!(table= find_table_for_mdl_upgrade(thd, table_ref->db,
                                            table_ref->table_name, FALSE)))
      DBUG_RETURN(TRUE);

    *hton_can_recreate= ha_check_storage_engine_flag(table->s->db_type(),
                                                     HTON_CAN_RECREATE);
    table_ref->mdl_request.ticket= table->mdl_ticket;
  }
  else
  {
    /* Acquire an exclusive lock. */
    DBUG_ASSERT(table_ref->next_global == NULL);
    if (lock_table_names(thd, table_ref, NULL,
                         thd->variables.lock_wait_timeout,
                         MYSQL_OPEN_SKIP_TEMPORARY))
      DBUG_RETURN(TRUE);

    if (dd_check_storage_engine_flag(thd, table_ref->db, table_ref->table_name,
                                     HTON_CAN_RECREATE, hton_can_recreate))
      DBUG_RETURN(TRUE);
  }

  /*
    A storage engine can recreate or truncate the table only if there
    are no references to it from anywhere, i.e. no cached TABLE in the
    table cache.
  */
  if (thd->locked_tables_mode)
  {
    DEBUG_SYNC(thd, "upgrade_lock_for_truncate");
    /* To remove the table from the cache we need an exclusive lock. */
    if (wait_while_table_is_used(thd, table, HA_EXTRA_PREPARE_FOR_DROP,
                                 TDC_RT_REMOVE_NOT_OWN_AND_MARK_NOT_USABLE))
      DBUG_RETURN(TRUE);
    m_ticket_downgrade= table->mdl_ticket;
    /* Close if table is going to be recreated. */
    if (*hton_can_recreate)
<<<<<<< HEAD
      close_all_tables_for_name(thd, table->s, HA_EXTRA_NOT_USED);
=======
      close_all_tables_for_name(thd, table->s, FALSE, NULL);
>>>>>>> c0b4d74b
  }
  else
  {
    /* Table is already locked exclusively. Remove cached instances. */
    tdc_remove_table(thd, TDC_RT_REMOVE_ALL, table_ref->db,
                     table_ref->table_name, FALSE);
  }

  DBUG_RETURN(FALSE);
}


/*
  Optimized delete of all rows by doing a full generate of the table.

  @remark Will work even if the .MYI and .MYD files are destroyed.
          In other words, it works as long as the .FRM is intact and
          the engine supports re-create.

  @param  thd         Thread context.
  @param  table_ref   Table list element for the table to be truncated.

  @retval  FALSE  Success.
  @retval  TRUE   Error.
*/

bool Truncate_statement::truncate_table(THD *thd, TABLE_LIST *table_ref)
{
  int error;
  TABLE *table;
  bool binlog_stmt;
  DBUG_ENTER("Truncate_statement::truncate_table");

  /* Initialize, or reinitialize in case of reexecution (SP). */
  m_ticket_downgrade= NULL;

  /* Remove table from the HANDLER's hash. */
  mysql_ha_rm_tables(thd, table_ref);

  /* If it is a temporary table, no need to take locks. */
  if ((table= find_temporary_table(thd, table_ref)))
  {
    /* In RBR, the statement is not binlogged if the table is temporary. */
    binlog_stmt= !thd->is_current_stmt_binlog_format_row();

    /* Note that a temporary table cannot be partitioned. */
    if (ha_check_storage_engine_flag(table->s->db_type(), HTON_CAN_RECREATE))
    {
      if ((error= recreate_temporary_table(thd, table)))
        binlog_stmt= FALSE; /* No need to binlog failed truncate-by-recreate. */

      DBUG_ASSERT(! thd->transaction.stmt.modified_non_trans_table);
    }
    else
    {
      /*
        The engine does not support truncate-by-recreate. Open the
        table and invoke the handler truncate. In such a manner this
        can in fact open several tables if it's a temporary MyISAMMRG
        table.
      */
      error= handler_truncate(thd, table_ref, TRUE);
    }

    /*
      No need to invalidate the query cache, queries with temporary
      tables are not in the cache. No need to write to the binary
      log a failed row-by-row delete even if under RBR as the table
      might not exist on the slave.
    */
  }
  else /* It's not a temporary table. */
  {
    bool hton_can_recreate;

    if (lock_table(thd, table_ref, &hton_can_recreate))
      DBUG_RETURN(TRUE);

    if (hton_can_recreate)
    {
     /*
        The storage engine can truncate the table by creating an
        empty table with the same structure.
      */
      error= dd_recreate_table(thd, table_ref->db, table_ref->table_name);

      if (thd->locked_tables_mode && thd->locked_tables_list.reopen_tables(thd))
          thd->locked_tables_list.unlink_all_closed_tables(thd, NULL, 0);

      /* No need to binlog a failed truncate-by-recreate. */
      binlog_stmt= !error;
    }
    else
    {
      /*
        The engine does not support truncate-by-recreate.
        Attempt to use the handler truncate method.
      */
      error= handler_truncate(thd, table_ref, FALSE);

      /*
        All effects of a TRUNCATE TABLE operation are committed even if
        truncation fails in the case of non transactional tables. Thus, the
        query must be written to the binary log. The only exception is a
        unimplemented truncate method.
      */
      if (error == TRUNCATE_OK || error == TRUNCATE_FAILED_BUT_BINLOG)
        binlog_stmt= true;
      else
        binlog_stmt= false;
    }

    /*
      If we tried to open a MERGE table and failed due to problems with the
      children tables, the table will have been closed and table_ref->table
      will be invalid. Reset the pointer here in any case as
      query_cache_invalidate does not need a valid TABLE object.
    */
    table_ref->table= NULL;
    query_cache_invalidate3(thd, table_ref, FALSE);
  }

  /* DDL is logged in statement format, regardless of binlog format. */
  if (binlog_stmt)
    error|= write_bin_log(thd, !error, thd->query(), thd->query_length());

  /*
    A locked table ticket was upgraded to a exclusive lock. After the
    the query has been written to the binary log, downgrade the lock
    to a shared one.
  */
  if (m_ticket_downgrade)
    m_ticket_downgrade->downgrade_exclusive_lock(MDL_SHARED_NO_READ_WRITE);

  DBUG_RETURN(error);
}


/**
  Execute a TRUNCATE statement at runtime.

  @param  thd   The current thread.

  @return FALSE on success.
*/

bool Truncate_statement::execute(THD *thd)
{
  bool res= TRUE;
  TABLE_LIST *first_table= thd->lex->select_lex.table_list.first;
  DBUG_ENTER("Truncate_statement::execute");

  if (check_one_table_access(thd, DROP_ACL, first_table))
    DBUG_RETURN(res);

  if (! (res= truncate_table(thd, first_table)))
    my_ok(thd);

  DBUG_RETURN(res);
}
<|MERGE_RESOLUTION|>--- conflicted
+++ resolved
@@ -1,4 +1,5 @@
-/* Copyright (c) 2010, 2018, Oracle and/or its affiliates. All rights reserved.
+/* Copyright (c) 2010, 2015, Oracle and/or its affiliates.
+   Copyright (c) 2012, 2018, MariaDB
 
    This program is free software; you can redistribute it and/or modify
    it under the terms of the GNU General Public License as published by
@@ -397,11 +398,7 @@
     m_ticket_downgrade= table->mdl_ticket;
     /* Close if table is going to be recreated. */
     if (*hton_can_recreate)
-<<<<<<< HEAD
       close_all_tables_for_name(thd, table->s, HA_EXTRA_NOT_USED);
-=======
-      close_all_tables_for_name(thd, table->s, FALSE, NULL);
->>>>>>> c0b4d74b
   }
   else
   {
