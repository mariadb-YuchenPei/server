/* Copyright (C) 2003 MySQL AB

  This program is free software; you can redistribute it and/or modify
  it under the terms of the GNU General Public License as published by
  the Free Software Foundation; either version 2 of the License, or
  (at your option) any later version.

  This program is distributed in the hope that it will be useful,
  but WITHOUT ANY WARRANTY; without even the implied warranty of
  MERCHANTABILITY or FITNESS FOR A PARTICULAR PURPOSE.  See the
  GNU General Public License for more details.

  You should have received a copy of the GNU General Public License
  along with this program; if not, write to the Free Software
  Foundation, Inc., 59 Temple Place, Suite 330, Boston, MA  02111-1307  USA */

#include <my_global.h>

#ifdef USE_PRAGMA_IMPLEMENTATION
#pragma implementation        // gcc: Class implementation
#endif

#include "../mysql_priv.h"

#ifdef HAVE_ARCHIVE_DB
#include "ha_archive.h"
#include <my_dir.h>

/*
  First, if you want to understand storage engines you should look at 
  ha_example.cc and ha_example.h. 
  This example was written as a test case for a customer who needed
  a storage engine without indexes that could compress data very well.
  So, welcome to a completely compressed storage engine. This storage
  engine only does inserts. No replace, deletes, or updates. All reads are 
  complete table scans. Compression is done through gzip (bzip compresses
  better, but only marginally, if someone asks I could add support for
  it too, but beaware that it costs a lot more in CPU time then gzip).
  
  We keep a file pointer open for each instance of ha_archive for each read
  but for writes we keep one open file handle just for that. We flush it
  only if we have a read occur. gzip handles compressing lots of records
  at once much better then doing lots of little records between writes.
  It is possible to not lock on writes but this would then mean we couldn't
  handle bulk inserts as well (that is if someone was trying to read at
  the same time since we would want to flush).

  A "meta" file is kept alongside the data file. This file serves two purpose.
  The first purpose is to track the number of rows in the table. The second 
  purpose is to determine if the table was closed properly or not. When the 
  meta file is first opened it is marked as dirty. It is opened when the table 
  itself is opened for writing. When the table is closed the new count for rows 
  is written to the meta file and the file is marked as clean. If the meta file 
  is opened and it is marked as dirty, it is assumed that a crash occured. At 
  this point an error occurs and the user is told to rebuild the file.
  A rebuild scans the rows and rewrites the meta file. If corruption is found
  in the data file then the meta file is not repaired.

  At some point a recovery method for such a drastic case needs to be divised.

  Locks are row level, and you will get a consistant read. 

  For performance as far as table scans go it is quite fast. I don't have
  good numbers but locally it has out performed both Innodb and MyISAM. For
  Innodb the question will be if the table can be fit into the buffer
  pool. For MyISAM its a question of how much the file system caches the
  MyISAM file. With enough free memory MyISAM is faster. Its only when the OS
  doesn't have enough memory to cache entire table that archive turns out 
  to be any faster. For writes it is always a bit slower then MyISAM. It has no
  internal limits though for row length.

  Examples between MyISAM (packed) and Archive.

  Table with 76695844 identical rows:
  29680807 a_archive.ARZ
  920350317 a.MYD


  Table with 8991478 rows (all of Slashdot's comments):
  1922964506 comment_archive.ARZ
  2944970297 comment_text.MYD


  TODO:
   Add bzip optional support.
   Allow users to set compression level.
   Add truncate table command.
   Implement versioning, should be easy.
   Allow for errors, find a way to mark bad rows.
   Talk to the gzip guys, come up with a writable format so that updates are doable
     without switching to a block method.
   Add optional feature so that rows can be flushed at interval (which will cause less
     compression but may speed up ordered searches).
   Checkpoint the meta file to allow for faster rebuilds.
   Dirty open (right now the meta file is repaired if a crash occured).
   Option to allow for dirty reads, this would lower the sync calls, which would make
     inserts a lot faster, but would mean highly arbitrary reads.

    -Brian
*/
/*
  Notes on file formats.
  The Meta file is layed out as:
  check - Just an int of 254 to make sure that the the file we are opening was
          never corrupted.
  version - The current version of the file format.
  rows - This is an unsigned long long which is the number of rows in the data
         file.
  check point - Reserved for future use
  dirty - Status of the file, whether or not its values are the latest. This
          flag is what causes a repair to occur

  The data file:
  check - Just an int of 254 to make sure that the the file we are opening was
          never corrupted.
  version - The current version of the file format.
  data - The data is stored in a "row +blobs" format.
*/

/* If the archive storage engine has been inited */
static bool archive_inited= 0;
/* Variables for archive share methods */
pthread_mutex_t archive_mutex;
static HASH archive_open_tables;

/* The file extension */
#define ARZ ".ARZ"               // The data file
#define ARN ".ARN"               // Files used during an optimize call
#define ARM ".ARM"               // Meta file
/*
  uchar + uchar + ulonglong + ulonglong + uchar
*/
#define META_BUFFER_SIZE 19      // Size of the data used in the meta file
/*
  uchar + uchar
*/
#define DATA_BUFFER_SIZE 2       // Size of the data used in the data file
#define ARCHIVE_CHECK_HEADER 254 // The number we use to determine corruption

/* dummy handlerton - only to have something to return from archive_db_init */
static handlerton archive_hton = {
  "archive",
  0,       /* slot */
  0,       /* savepoint size. */
  0,       /* close_connection */
  0,       /* savepoint */
  0,       /* rollback to savepoint */
  0,       /* releas savepoint */
  0,       /* commit */
  0,       /* rollback */
  0,       /* prepare */
  0,       /* recover */
  0,       /* commit_by_xid */
  0        /* rollback_by_xid */
};


/*
  Used for hash table that tracks open tables.
*/
static byte* archive_get_key(ARCHIVE_SHARE *share,uint *length,
                             my_bool not_used __attribute__((unused)))
{
  *length=share->table_name_length;
  return (byte*) share->table_name;
}


/*
  Initialize the archive handler.

  SYNOPSIS
    archive_db_init()
    void

  RETURN
    &archive_hton OK
    0             Error
*/

handlerton *archive_db_init()
{
  archive_inited= 1;
  VOID(pthread_mutex_init(&archive_mutex, MY_MUTEX_INIT_FAST));
  if (hash_init(&archive_open_tables, system_charset_info, 32, 0, 0,
                (hash_get_key) archive_get_key, 0, 0))
    return 0;
  return &archive_hton;
}

/*
  Release the archive handler.

  SYNOPSIS
    archive_db_end()
    void

  RETURN
    FALSE       OK
*/

bool archive_db_end()
{
  if (archive_inited)
  {
    hash_free(&archive_open_tables);
    VOID(pthread_mutex_destroy(&archive_mutex));
  }
  archive_inited= 0;
  return FALSE;
}


/*
  This method reads the header of a datafile and returns whether or not it was successful.
*/
int ha_archive::read_data_header(gzFile file_to_read)
{
  uchar data_buffer[DATA_BUFFER_SIZE];
  DBUG_ENTER("ha_archive::read_data_header");

  if (gzrewind(file_to_read) == -1)
    DBUG_RETURN(HA_ERR_CRASHED_ON_USAGE);

  if (gzread(file_to_read, data_buffer, DATA_BUFFER_SIZE) != DATA_BUFFER_SIZE)
    DBUG_RETURN(errno ? errno : -1);
  
  DBUG_PRINT("ha_archive::read_data_header", ("Check %u", data_buffer[0]));
  DBUG_PRINT("ha_archive::read_data_header", ("Version %u", data_buffer[1]));
  
  if ((data_buffer[0] != (uchar)ARCHIVE_CHECK_HEADER) &&  
      (data_buffer[1] != (uchar)ARCHIVE_VERSION))
    DBUG_RETURN(HA_ERR_CRASHED_ON_USAGE);

  DBUG_RETURN(0);
}

/*
  This method writes out the header of a datafile and returns whether or not it was successful.
*/
int ha_archive::write_data_header(gzFile file_to_write)
{
  uchar data_buffer[DATA_BUFFER_SIZE];
  DBUG_ENTER("ha_archive::write_data_header");

  data_buffer[0]= (uchar)ARCHIVE_CHECK_HEADER;
  data_buffer[1]= (uchar)ARCHIVE_VERSION;

  if (gzwrite(file_to_write, &data_buffer, DATA_BUFFER_SIZE) != 
      sizeof(DATA_BUFFER_SIZE))
    goto error;
  DBUG_PRINT("ha_archive::write_data_header", ("Check %u", (uint)data_buffer[0]));
  DBUG_PRINT("ha_archive::write_data_header", ("Version %u", (uint)data_buffer[1]));

  DBUG_RETURN(0);
error:
  DBUG_RETURN(errno);
}

/*
  This method reads the header of a meta file and returns whether or not it was successful.
  *rows will contain the current number of rows in the data file upon success.
*/
int ha_archive::read_meta_file(File meta_file, ulonglong *rows)
{
  uchar meta_buffer[META_BUFFER_SIZE];
  ulonglong check_point;

  DBUG_ENTER("ha_archive::read_meta_file");

  VOID(my_seek(meta_file, 0, MY_SEEK_SET, MYF(0)));
  if (my_read(meta_file, (byte*)meta_buffer, META_BUFFER_SIZE, 0) != META_BUFFER_SIZE)
    DBUG_RETURN(-1);
  
  /*
    Parse out the meta data, we ignore version at the moment
  */
  *rows= uint8korr(meta_buffer + 2);
  check_point= uint8korr(meta_buffer + 10);

  DBUG_PRINT("ha_archive::read_meta_file", ("Check %d", (uint)meta_buffer[0]));
  DBUG_PRINT("ha_archive::read_meta_file", ("Version %d", (uint)meta_buffer[1]));
  DBUG_PRINT("ha_archive::read_meta_file", ("Rows %lld", *rows));
  DBUG_PRINT("ha_archive::read_meta_file", ("Checkpoint %lld", check_point));
  DBUG_PRINT("ha_archive::read_meta_file", ("Dirty %d", (int)meta_buffer[18]));

  if ((meta_buffer[0] != (uchar)ARCHIVE_CHECK_HEADER) || 
      ((bool)meta_buffer[18] == TRUE))
    DBUG_RETURN(HA_ERR_CRASHED_ON_USAGE);

  my_sync(meta_file, MYF(MY_WME));

  DBUG_RETURN(0);
}

/*
  This method writes out the header of a meta file and returns whether or not it was successful.
  By setting dirty you say whether or not the file represents the actual state of the data file.
  Upon ::open() we set to dirty, and upon ::close() we set to clean.
*/
int ha_archive::write_meta_file(File meta_file, ulonglong rows, bool dirty)
{
  uchar meta_buffer[META_BUFFER_SIZE];
  ulonglong check_point= 0; //Reserved for the future

  DBUG_ENTER("ha_archive::write_meta_file");

  meta_buffer[0]= (uchar)ARCHIVE_CHECK_HEADER;
  meta_buffer[1]= (uchar)ARCHIVE_VERSION;
  int8store(meta_buffer + 2, rows); 
  int8store(meta_buffer + 10, check_point); 
  *(meta_buffer + 18)= (uchar)dirty;
  DBUG_PRINT("ha_archive::write_meta_file", ("Check %d", (uint)ARCHIVE_CHECK_HEADER));
  DBUG_PRINT("ha_archive::write_meta_file", ("Version %d", (uint)ARCHIVE_VERSION));
  DBUG_PRINT("ha_archive::write_meta_file", ("Rows %llu", rows));
  DBUG_PRINT("ha_archive::write_meta_file", ("Checkpoint %llu", check_point));
  DBUG_PRINT("ha_archive::write_meta_file", ("Dirty %d", (uint)dirty));

  VOID(my_seek(meta_file, 0, MY_SEEK_SET, MYF(0)));
  if (my_write(meta_file, (byte *)meta_buffer, META_BUFFER_SIZE, 0) != META_BUFFER_SIZE)
    DBUG_RETURN(-1);
  
  my_sync(meta_file, MYF(MY_WME));

  DBUG_RETURN(0);
}


/*
  We create the shared memory space that we will use for the open table. 
  See ha_example.cc for a longer description.
*/
ARCHIVE_SHARE *ha_archive::get_share(const char *table_name, TABLE *table)
{
  ARCHIVE_SHARE *share;
  char meta_file_name[FN_REFLEN];
  uint length;
  char *tmp_name;

  pthread_mutex_lock(&archive_mutex);
  length=(uint) strlen(table_name);

  if (!(share=(ARCHIVE_SHARE*) hash_search(&archive_open_tables,
                                           (byte*) table_name,
                                           length)))
  {
    if (!my_multi_malloc(MYF(MY_WME | MY_ZEROFILL),
                          &share, sizeof(*share),
                          &tmp_name, length+1,
                          NullS)) 
    {
      pthread_mutex_unlock(&archive_mutex);
      return NULL;
    }

    share->use_count= 0;
    share->table_name_length= length;
    share->table_name= tmp_name;
    share->crashed= FALSE;
    fn_format(share->data_file_name,table_name,"",ARZ,MY_REPLACE_EXT|MY_UNPACK_FILENAME);
    fn_format(meta_file_name,table_name,"",ARM,MY_REPLACE_EXT|MY_UNPACK_FILENAME);
    strmov(share->table_name,table_name);
    /*
      We will use this lock for rows.
    */
    VOID(pthread_mutex_init(&share->mutex,MY_MUTEX_INIT_FAST));
    if ((share->meta_file= my_open(meta_file_name, O_RDWR, MYF(0))) == -1)
      goto error;
    
    /*
      After we read, we set the file to dirty. When we close, we will do the 
      opposite. If the meta file will not open we assume it is crashed and
      leave it up to the user to fix.
    */
    if (read_meta_file(share->meta_file, &share->rows_recorded))
      share->crashed= TRUE;
    else
      (void)write_meta_file(share->meta_file, share->rows_recorded, TRUE);

    /* 
      It is expensive to open and close the data files and since you can't have
      a gzip file that can be both read and written we keep a writer open
      that is shared amoung all open tables.
    */
    if ((share->archive_write= gzopen(share->data_file_name, "ab")) == NULL)
      goto error2;
    if (my_hash_insert(&archive_open_tables, (byte*) share))
      goto error3;
    thr_lock_init(&share->lock);
  }
  share->use_count++;
  pthread_mutex_unlock(&archive_mutex);

  return share;

error3:
  /* We close, but ignore errors since we already have errors */
  (void)gzclose(share->archive_write);
error2:
  my_close(share->meta_file,MYF(0));
error:
  pthread_mutex_unlock(&archive_mutex);
  VOID(pthread_mutex_destroy(&share->mutex));
  my_free((gptr) share, MYF(0));

  return NULL;
}


/* 
  Free the share.
  See ha_example.cc for a description.
*/
int ha_archive::free_share(ARCHIVE_SHARE *share)
{
  int rc= 0;
  pthread_mutex_lock(&archive_mutex);
  if (!--share->use_count)
  {
    hash_delete(&archive_open_tables, (byte*) share);
    thr_lock_delete(&share->lock);
    VOID(pthread_mutex_destroy(&share->mutex));
    (void)write_meta_file(share->meta_file, share->rows_recorded, FALSE);
    if (gzclose(share->archive_write) == Z_ERRNO)
      rc= 1;
    if (my_close(share->meta_file, MYF(0)))
      rc= 1;
    my_free((gptr) share, MYF(0));
  }
  pthread_mutex_unlock(&archive_mutex);

  return rc;
}


/*
  We just implement one additional file extension.
*/
static const char *ha_archive_exts[] = {
  ARZ,
  ARN,
  ARM,
  NullS
};

const char **ha_archive::bas_ext() const
{
  return ha_archive_exts;
}


/* 
  When opening a file we:
  Create/get our shared structure.
  Init out lock.
  We open the file we will read from.
*/
int ha_archive::open(const char *name, int mode, uint test_if_locked)
{
  DBUG_ENTER("ha_archive::open");

  if (!(share= get_share(name, table)))
    DBUG_RETURN(-1);
  thr_lock_data_init(&share->lock,&lock,NULL);

  if ((archive= gzopen(share->data_file_name, "rb")) == NULL)
  {
    (void)free_share(share); //We void since we already have an error
    DBUG_RETURN(errno ? errno : -1);
  }

  DBUG_RETURN(0);
}


/*
  Closes the file.

  SYNOPSIS
    close();
  
  IMPLEMENTATION:

  We first close this storage engines file handle to the archive and
  then remove our reference count to the table (and possibly free it
  as well).

  RETURN
    0  ok
    1  Error
*/

int ha_archive::close(void)
{
  int rc= 0;
  DBUG_ENTER("ha_archive::close");

  /* First close stream */
  if (gzclose(archive) == Z_ERRNO)
    rc= 1;
  /* then also close share */
  rc|= free_share(share);

  DBUG_RETURN(rc);
}


/*
  We create our data file here. The format is pretty simple. 
  You can read about the format of the data file above.
  Unlike other storage engines we do not "pack" our data. Since we 
  are about to do a general compression, packing would just be a waste of 
  CPU time. If the table has blobs they are written after the row in the order 
  of creation.
*/

int ha_archive::create(const char *name, TABLE *table_arg,
                       HA_CREATE_INFO *create_info)
{
  File create_file;  // We use to create the datafile and the metafile
  char name_buff[FN_REFLEN];
  int error;
  DBUG_ENTER("ha_archive::create");

  if ((create_file= my_create(fn_format(name_buff,name,"",ARM,
                                        MY_REPLACE_EXT|MY_UNPACK_FILENAME),0,
                              O_RDWR | O_TRUNC,MYF(MY_WME))) < 0)
  {
    error= my_errno;
    goto error;
  }
  write_meta_file(create_file, 0, FALSE);
  my_close(create_file,MYF(0));

  /* 
    We reuse name_buff since it is available.
  */
  if ((create_file= my_create(fn_format(name_buff,name,"",ARZ,
                                        MY_REPLACE_EXT|MY_UNPACK_FILENAME),0,
                              O_RDWR | O_TRUNC,MYF(MY_WME))) < 0)
  {
    error= my_errno;
    goto error;
  }
  if ((archive= gzdopen(create_file, "ab")) == NULL)
  {
    error= errno;
    goto error2;
  }
  if (write_data_header(archive))
  {
    error= errno;
    goto error3;
  }

  if (gzclose(archive))
  {
    error= errno;
    goto error2;
  }

  my_close(create_file, MYF(0));

  DBUG_RETURN(0);

error3:
  /* We already have an error, so ignore results of gzclose. */
  (void)gzclose(archive);
error2:
  my_close(create_file, MYF(0));
  delete_table(name);
error:
  /* Return error number, if we got one */
  DBUG_RETURN(error ? error : -1);
}


/* 
  Look at ha_archive::open() for an explanation of the row format.
  Here we just write out the row.

  Wondering about start_bulk_insert()? We don't implement it for
  archive since it optimizes for lots of writes. The only save
  for implementing start_bulk_insert() is that we could skip 
  setting dirty to true each time.
*/
int ha_archive::write_row(byte * buf)
{
  z_off_t written;
  uint *ptr, *end;
  DBUG_ENTER("ha_archive::write_row");

  if (share->crashed)
      DBUG_RETURN(HA_ERR_CRASHED_ON_USAGE);

  statistic_increment(table->in_use->status_var.ha_write_count, &LOCK_status);
  if (table->timestamp_field_type & TIMESTAMP_AUTO_SET_ON_INSERT)
    table->timestamp_field->set_time();
  pthread_mutex_lock(&share->mutex);
<<<<<<< HEAD
  written= gzwrite(share->archive_write, buf, table->s->reclength);
  DBUG_PRINT("ha_archive::write_row", ("Wrote %d bytes expected %d", written, table->s->reclength));
  if (!delayed_insert || !bulk_insert)
    share->dirty= TRUE;

  if (written != table->s->reclength)
=======
  written= gzwrite(share->archive_write, buf, table->reclength);
  DBUG_PRINT("ha_archive::get_row", ("Wrote %d bytes expected %d", written, table->reclength));
  share->dirty= TRUE;
  if (written != (z_off_t)table->reclength)
>>>>>>> e2bf6b04
    goto error;
  /*
    We should probably mark the table as damagaged if the record is written
    but the blob fails.
  */
  for (ptr= table->s->blob_field, end= ptr + table->s->blob_fields ;
       ptr != end ;
       ptr++)
  {
    char *data_ptr;
    uint32 size= ((Field_blob*) table->field[*ptr])->get_length();

    if (size)
    {
<<<<<<< HEAD
      ((Field_blob*) table->field[*ptr])->get_ptr(&data_ptr);
      written= gzwrite(share->archive_write, data_ptr, (unsigned)size);
      if (written != size)
=======
      (*field)->get_ptr(&ptr);
      written= gzwrite(share->archive_write, ptr, (unsigned)size);
      if (written != (z_off_t)size)
>>>>>>> e2bf6b04
        goto error;
    }
  }
  share->rows_recorded++;
  pthread_mutex_unlock(&share->mutex);

  DBUG_RETURN(0);
error:
  pthread_mutex_unlock(&share->mutex);
  DBUG_RETURN(errno ? errno : -1);
}


/*
  All calls that need to scan the table start with this method. If we are told
  that it is a table scan we rewind the file to the beginning, otherwise
  we assume the position will be set.
*/

int ha_archive::rnd_init(bool scan)
{
  DBUG_ENTER("ha_archive::rnd_init");
<<<<<<< HEAD
  
  if (share->crashed)
      DBUG_RETURN(HA_ERR_CRASHED_ON_USAGE);
=======
>>>>>>> e2bf6b04

  /* We rewind the file so that we can read from the beginning if scan */
  if (scan)
  {
    scan_rows= share->rows_recorded;
    records= 0;

    /* 
      If dirty, we lock, and then reset/flush the data.
      I found that just calling gzflush() doesn't always work.
    */
    if (share->dirty == TRUE)
    {
      pthread_mutex_lock(&share->mutex);
      if (share->dirty == TRUE)
      {
        gzflush(share->archive_write, Z_SYNC_FLUSH);
        share->dirty= FALSE;
      }
      pthread_mutex_unlock(&share->mutex);
    }

    if (read_data_header(archive))
      DBUG_RETURN(HA_ERR_CRASHED_ON_USAGE);
  }

  DBUG_RETURN(0);
}


/*
  This is the method that is used to read a row. It assumes that the row is 
  positioned where you want it.
*/
int ha_archive::get_row(gzFile file_to_read, byte *buf)
{
  int read; // Bytes read, gzread() returns int
  uint *ptr, *end;
  char *last;
  size_t total_blob_length= 0;
  DBUG_ENTER("ha_archive::get_row");

  read= gzread(file_to_read, buf, table->s->reclength);
  DBUG_PRINT("ha_archive::get_row", ("Read %d bytes expected %d", read, table->s->reclength));

  if (read == Z_STREAM_ERROR)
    DBUG_RETURN(HA_ERR_CRASHED_ON_USAGE);

  /* If we read nothing we are at the end of the file */
  if (read == 0)
    DBUG_RETURN(HA_ERR_END_OF_FILE);

  /* 
    If the record is the wrong size, the file is probably damaged, unless 
    we are dealing with a delayed insert or a bulk insert.
  */
  if ((ulong) read != table->s->reclength)
    DBUG_RETURN(HA_ERR_END_OF_FILE);

  /* Calculate blob length, we use this for our buffer */
  for (ptr= table->s->blob_field, end=ptr + table->s->blob_fields ;
       ptr != end ;
       ptr++)
    total_blob_length += ((Field_blob*) table->field[*ptr])->get_length();

  /* Adjust our row buffer if we need be */
  buffer.alloc(total_blob_length);
  last= (char *)buffer.ptr();

  /* Loop through our blobs and read them */
  for (ptr= table->s->blob_field, end=ptr + table->s->blob_fields ;
       ptr != end ;
       ptr++)
  {
    size_t size= ((Field_blob*) table->field[*ptr])->get_length();
    if (size)
    {
      read= gzread(file_to_read, last, size);
      if ((size_t) read != size)
        DBUG_RETURN(HA_ERR_END_OF_FILE);
      ((Field_blob*) table->field[*ptr])->set_ptr(size, last);
      last += size;
    }
  }
  DBUG_RETURN(0);
}


/* 
  Called during ORDER BY. Its position is either from being called sequentially
  or by having had ha_archive::rnd_pos() called before it is called.
*/

int ha_archive::rnd_next(byte *buf)
{
  int rc;
  DBUG_ENTER("ha_archive::rnd_next");

  if (share->crashed)
      DBUG_RETURN(HA_ERR_CRASHED_ON_USAGE);

  if (!scan_rows)
    DBUG_RETURN(HA_ERR_END_OF_FILE);
  scan_rows--;

  statistic_increment(table->in_use->status_var.ha_read_rnd_next_count,
		      &LOCK_status);
  current_position= gztell(archive);
  rc= get_row(archive, buf);


  if (rc != HA_ERR_END_OF_FILE)
    records++;

  DBUG_RETURN(rc);
}


/*
  Thanks to the table flag HA_REC_NOT_IN_SEQ this will be called after
  each call to ha_archive::rnd_next() if an ordering of the rows is
  needed.
*/

void ha_archive::position(const byte *record)
{
  DBUG_ENTER("ha_archive::position");
  my_store_ptr(ref, ref_length, current_position);
  DBUG_VOID_RETURN;
}


/*
  This is called after a table scan for each row if the results of the
  scan need to be ordered. It will take *pos and use it to move the
  cursor in the file so that the next row that is called is the
  correctly ordered row.
*/

int ha_archive::rnd_pos(byte * buf, byte *pos)
{
  DBUG_ENTER("ha_archive::rnd_pos");
<<<<<<< HEAD
  statistic_increment(table->in_use->status_var.ha_read_rnd_next_count,
		      &LOCK_status);
  current_position= my_get_ptr(pos, ref_length);
  z_off_t seek= gzseek(archive, current_position, SEEK_SET);
=======
  statistic_increment(ha_read_rnd_count,&LOCK_status);
  current_position= ha_get_ptr(pos, ref_length);
  (void)gzseek(archive, current_position, SEEK_SET);
>>>>>>> e2bf6b04

  DBUG_RETURN(get_row(archive, buf));
}

/*
  This method repairs the meta file. It does this by walking the datafile and 
  rewriting the meta file.
*/
int ha_archive::repair(THD* thd, HA_CHECK_OPT* check_opt)
{
  int rc;
  byte *buf; 
  ulonglong rows_recorded= 0;
  gzFile rebuild_file; // Archive file we are working with 
  File meta_file; // Meta file we use 
  char data_file_name[FN_REFLEN];
  DBUG_ENTER("ha_archive::repair");

  /*
    Open up the meta file to recreate it.
  */
  fn_format(data_file_name, share->table_name, "", ARZ,
            MY_REPLACE_EXT|MY_UNPACK_FILENAME);
  if ((rebuild_file= gzopen(data_file_name, "rb")) == NULL)
    DBUG_RETURN(errno ? errno : -1);

  if ((rc= read_data_header(rebuild_file)))
    goto error;

  /*
    We malloc up the buffer we will use for counting the rows. 
    I know, this malloc'ing memory but this should be a very 
    rare event.
  */
  if (!(buf= (byte*) my_malloc(table->s->rec_buff_length > sizeof(ulonglong) +1 ? 
                               table->s->rec_buff_length : sizeof(ulonglong) +1 ,
                               MYF(MY_WME))))
  {
    rc= HA_ERR_CRASHED_ON_USAGE;
    goto error;
  }

  while (!(rc= get_row(rebuild_file, buf)))
    rows_recorded++;

  /* 
    Only if we reach the end of the file do we assume we can rewrite.
    At this point we reset rc to a non-message state.
  */
  if (rc == HA_ERR_END_OF_FILE)
  {
    fn_format(data_file_name,share->table_name,"",ARM,MY_REPLACE_EXT|MY_UNPACK_FILENAME);
    if ((meta_file= my_open(data_file_name, O_RDWR, MYF(0))) == -1)
    {
      rc= HA_ERR_CRASHED_ON_USAGE;
      goto error;
    }
    (void)write_meta_file(meta_file, rows_recorded, TRUE);
    my_close(meta_file,MYF(0));
    rc= 0;
  }

  my_free((gptr) buf, MYF(0));
  share->crashed= FALSE;
error:
  gzclose(rebuild_file);

  DBUG_RETURN(rc);
}

/*
  The table can become fragmented if data was inserted, read, and then
  inserted again. What we do is open up the file and recompress it completely. 
*/
int ha_archive::optimize(THD* thd, HA_CHECK_OPT* check_opt)
{
  DBUG_ENTER("ha_archive::optimize");
  int read; // Bytes read, gzread() returns int
  gzFile reader, writer;
  char block[IO_SIZE];
  char writer_filename[FN_REFLEN];

  /* Closing will cause all data waiting to be flushed */
  gzclose(share->archive_write);
  share->archive_write= NULL; 

  /* Lets create a file to contain the new data */
  fn_format(writer_filename, share->table_name, "", ARN, 
            MY_REPLACE_EXT|MY_UNPACK_FILENAME);

  if ((reader= gzopen(share->data_file_name, "rb")) == NULL)
    DBUG_RETURN(-1); 

  if ((writer= gzopen(writer_filename, "wb")) == NULL)
  {
    gzclose(reader);
    DBUG_RETURN(-1); 
  }

  while ((read= gzread(reader, block, IO_SIZE)))
    gzwrite(writer, block, read);

  gzclose(reader);
  gzclose(writer);

  my_rename(writer_filename,share->data_file_name,MYF(0));

  DBUG_RETURN(0); 
}


/* 
  Below is an example of how to setup row level locking.
*/
THR_LOCK_DATA **ha_archive::store_lock(THD *thd,
                                       THR_LOCK_DATA **to,
                                       enum thr_lock_type lock_type)
{
  if (lock_type == TL_WRITE_DELAYED)
    delayed_insert= TRUE;
  else
    delayed_insert= FALSE;

  if (lock_type != TL_IGNORE && lock.type == TL_UNLOCK) 
  {
    /* 
      Here is where we get into the guts of a row level lock.
      If TL_UNLOCK is set 
      If we are not doing a LOCK TABLE or DISCARD/IMPORT
      TABLESPACE, then allow multiple writers 
    */

    if ((lock_type >= TL_WRITE_CONCURRENT_INSERT &&
         lock_type <= TL_WRITE) && !thd->in_lock_tables
        && !thd->tablespace_op)
      lock_type = TL_WRITE_ALLOW_WRITE;

    /* 
      In queries of type INSERT INTO t1 SELECT ... FROM t2 ...
      MySQL would use the lock TL_READ_NO_INSERT on t2, and that
      would conflict with TL_WRITE_ALLOW_WRITE, blocking all inserts
      to t2. Convert the lock to a normal read lock to allow
      concurrent inserts to t2. 
    */

    if (lock_type == TL_READ_NO_INSERT && !thd->in_lock_tables) 
      lock_type = TL_READ;

    lock.type=lock_type;
  }

  *to++= &lock;

  return to;
}


/*
  Hints for optimizer, see ha_tina for more information
*/
void ha_archive::info(uint flag)
{
  DBUG_ENTER("ha_archive::info");
  /* 
    This should be an accurate number now, though bulk and delayed inserts can
    cause the number to be inaccurate.
  */
  records= share->rows_recorded;
  deleted= 0;
  /* Costs quite a bit more to get all information */
  if (flag & HA_STATUS_TIME)
  {
    MY_STAT file_stat;  // Stat information for the data file

    VOID(my_stat(share->data_file_name, &file_stat, MYF(MY_WME)));

    mean_rec_length= table->s->reclength + buffer.alloced_length();
    data_file_length= file_stat.st_size;
    create_time= file_stat.st_ctime;
    update_time= file_stat.st_mtime;
    max_data_file_length= share->rows_recorded * mean_rec_length;
  }
  delete_length= 0;
  index_file_length=0;

  DBUG_VOID_RETURN;
}


/*
  This method tells us that a bulk insert operation is about to occur. We set
  a flag which will keep write_row from saying that its data is dirty. This in
  turn will keep selects from causing a sync to occur.
  Basically, yet another optimizations to keep compression working well.
*/
void ha_archive::start_bulk_insert(ha_rows rows)
{
  DBUG_ENTER("ha_archive::start_bulk_insert");
  bulk_insert= TRUE;
  DBUG_VOID_RETURN;
}


/* 
  Other side of start_bulk_insert, is end_bulk_insert. Here we turn off the bulk insert
  flag, and set the share dirty so that the next select will call sync for us.
*/
int ha_archive::end_bulk_insert()
{
  DBUG_ENTER("ha_archive::end_bulk_insert");
  bulk_insert= FALSE;
  share->dirty= TRUE;
  DBUG_RETURN(0);
}
#endif /* HAVE_ARCHIVE_DB */<|MERGE_RESOLUTION|>--- conflicted
+++ resolved
@@ -597,19 +597,12 @@
   if (table->timestamp_field_type & TIMESTAMP_AUTO_SET_ON_INSERT)
     table->timestamp_field->set_time();
   pthread_mutex_lock(&share->mutex);
-<<<<<<< HEAD
   written= gzwrite(share->archive_write, buf, table->s->reclength);
   DBUG_PRINT("ha_archive::write_row", ("Wrote %d bytes expected %d", written, table->s->reclength));
   if (!delayed_insert || !bulk_insert)
     share->dirty= TRUE;
 
-  if (written != table->s->reclength)
-=======
-  written= gzwrite(share->archive_write, buf, table->reclength);
-  DBUG_PRINT("ha_archive::get_row", ("Wrote %d bytes expected %d", written, table->reclength));
-  share->dirty= TRUE;
-  if (written != (z_off_t)table->reclength)
->>>>>>> e2bf6b04
+  if (written != (z_off_t)table->s->reclength)
     goto error;
   /*
     We should probably mark the table as damagaged if the record is written
@@ -624,15 +617,9 @@
 
     if (size)
     {
-<<<<<<< HEAD
       ((Field_blob*) table->field[*ptr])->get_ptr(&data_ptr);
       written= gzwrite(share->archive_write, data_ptr, (unsigned)size);
-      if (written != size)
-=======
-      (*field)->get_ptr(&ptr);
-      written= gzwrite(share->archive_write, ptr, (unsigned)size);
       if (written != (z_off_t)size)
->>>>>>> e2bf6b04
         goto error;
     }
   }
@@ -655,12 +642,9 @@
 int ha_archive::rnd_init(bool scan)
 {
   DBUG_ENTER("ha_archive::rnd_init");
-<<<<<<< HEAD
   
   if (share->crashed)
       DBUG_RETURN(HA_ERR_CRASHED_ON_USAGE);
-=======
->>>>>>> e2bf6b04
 
   /* We rewind the file so that we can read from the beginning if scan */
   if (scan)
@@ -803,16 +787,10 @@
 int ha_archive::rnd_pos(byte * buf, byte *pos)
 {
   DBUG_ENTER("ha_archive::rnd_pos");
-<<<<<<< HEAD
   statistic_increment(table->in_use->status_var.ha_read_rnd_next_count,
 		      &LOCK_status);
   current_position= my_get_ptr(pos, ref_length);
-  z_off_t seek= gzseek(archive, current_position, SEEK_SET);
-=======
-  statistic_increment(ha_read_rnd_count,&LOCK_status);
-  current_position= ha_get_ptr(pos, ref_length);
   (void)gzseek(archive, current_position, SEEK_SET);
->>>>>>> e2bf6b04
 
   DBUG_RETURN(get_row(archive, buf));
 }
