#ifndef ITEM_STRFUNC_INCLUDED
#define ITEM_STRFUNC_INCLUDED

/*
   Copyright (c) 2000, 2011, Oracle and/or its affiliates.
<<<<<<< HEAD
   Copyright (c) 2009, 2022, MariaDB
=======
   Copyright (c) 2009, 2021, MariaDB
>>>>>>> 9ed8deb6

   This program is free software; you can redistribute it and/or modify
   it under the terms of the GNU General Public License as published by
   the Free Software Foundation; version 2 of the License.

   This program is distributed in the hope that it will be useful,
   but WITHOUT ANY WARRANTY; without even the implied warranty of
   MERCHANTABILITY or FITNESS FOR A PARTICULAR PURPOSE.  See the
   GNU General Public License for more details.

   You should have received a copy of the GNU General Public License
   along with this program; if not, write to the Free Software
   Foundation, Inc., 51 Franklin Street, Fifth Floor, Boston, MA  02110-1335  USA */


/* This file defines all string functions */

#ifdef USE_PRAGMA_INTERFACE
#pragma interface			/* gcc class implementation */
#endif

extern size_t username_char_length;

class Item_str_func :public Item_func
{
protected:
  /**
     Sets the result value of the function an empty string, using the current
     character set. No memory is allocated.
     @retval A pointer to the str_value member.
   */
  virtual String *make_empty_result(String *str)
  {
    /*
      Reset string length to an empty string. We don't use str_value.set() as
      we don't want to free and potentially have to reallocate the buffer
      for each call.
    */
    if (!str->is_alloced())
      str->set("", 0, collation.collation); /* Avoid null ptrs */
    else
    {
      str->length(0);                      /* Reuse allocated area */
      str->set_charset(collation.collation);
    }
    return str;
  }
public:
  Item_str_func(THD *thd): Item_func(thd) { decimals=NOT_FIXED_DEC; }
  Item_str_func(THD *thd, Item *a): Item_func(thd, a) {decimals=NOT_FIXED_DEC; }
  Item_str_func(THD *thd, Item *a, Item *b):
    Item_func(thd, a, b) { decimals=NOT_FIXED_DEC; }
  Item_str_func(THD *thd, Item *a, Item *b, Item *c):
    Item_func(thd, a, b, c) { decimals=NOT_FIXED_DEC; }
  Item_str_func(THD *thd, Item *a, Item *b, Item *c, Item *d):
    Item_func(thd, a, b, c, d) { decimals=NOT_FIXED_DEC; }
  Item_str_func(THD *thd, Item *a, Item *b, Item *c, Item *d, Item* e):
    Item_func(thd, a, b, c, d, e) { decimals=NOT_FIXED_DEC; }
  Item_str_func(THD *thd, List<Item> &list):
    Item_func(thd, list) { decimals=NOT_FIXED_DEC; }
  longlong val_int() override;
  double val_real() override;
  my_decimal *val_decimal(my_decimal *) override;
  bool get_date(THD *thd, MYSQL_TIME *ltime, date_mode_t fuzzydate) override
  { return get_date_from_string(thd, ltime, fuzzydate); }
  const Type_handler *type_handler() const override
  { return string_type_handler(); }
  void left_right_max_length();
  bool fix_fields(THD *thd, Item **ref) override;
};



/*
  Functions that return values with ASCII repertoire
*/
class Item_str_ascii_func :public Item_str_func
{
  String ascii_buf;
public:
  Item_str_ascii_func(THD *thd): Item_str_func(thd) {}
  Item_str_ascii_func(THD *thd, Item *a): Item_str_func(thd, a) {}
  Item_str_ascii_func(THD *thd, Item *a, Item *b): Item_str_func(thd, a, b) {}
  Item_str_ascii_func(THD *thd, Item *a, Item *b, Item *c):
    Item_str_func(thd, a, b, c) {}
  String *val_str(String *str) override
  {
    return val_str_from_val_str_ascii(str, &ascii_buf);
  }
  String *val_str_ascii(String *) override= 0;
};


/**
  Functions that return a checksum or a hash of the argument,
  or somehow else encode or decode the argument,
  returning an ASCII-repertoire string.
*/
class Item_str_ascii_checksum_func: public Item_str_ascii_func
{
public:
  Item_str_ascii_checksum_func(THD *thd, Item *a)
   :Item_str_ascii_func(thd, a) { }
  Item_str_ascii_checksum_func(THD *thd, Item *a, Item *b)
   :Item_str_ascii_func(thd, a, b) { }
  bool eq(const Item *item, bool binary_cmp) const
  {
    // Always use binary argument comparison: MD5('x') != MD5('X')
    return Item_func::eq(item, true);
  }
};


/**
  Functions that return a checksum or a hash of the argument,
  or somehow else encode or decode the argument,
  returning a binary string.
*/
class Item_str_binary_checksum_func: public Item_str_func
{
public:
  Item_str_binary_checksum_func(THD *thd, Item *a)
   :Item_str_func(thd, a) { }
  Item_str_binary_checksum_func(THD *thd, Item *a, Item *b)
   :Item_str_func(thd, a, b) { }
  bool eq(const Item *item, bool binary_cmp) const
  {
    /*
      Always use binary argument comparison:
        FROM_BASE64('test') != FROM_BASE64('TEST')
    */
    return Item_func::eq(item, true);
  }
};


class Item_func_md5 :public Item_str_ascii_checksum_func
{
public:
  Item_func_md5(THD *thd, Item *a): Item_str_ascii_checksum_func(thd, a) {}
  String *val_str_ascii(String *) override;
  bool fix_length_and_dec() override
  {
    fix_length_and_charset(32, default_charset());
    return FALSE;
  }
  LEX_CSTRING func_name_cstring() const override
  {
    static LEX_CSTRING name= {STRING_WITH_LEN("md5") };
    return name;
  }
  Item *get_copy(THD *thd) override
  { return get_item_copy<Item_func_md5>(thd, this); }
};


class Item_func_sha :public Item_str_ascii_checksum_func
{
public:
  Item_func_sha(THD *thd, Item *a): Item_str_ascii_checksum_func(thd, a) {}
  String *val_str_ascii(String *) override;    
  bool fix_length_and_dec() override;
  LEX_CSTRING func_name_cstring() const override
  {
    static LEX_CSTRING name= {STRING_WITH_LEN("sha") };
    return name;
  }
  Item *get_copy(THD *thd) override
  { return get_item_copy<Item_func_sha>(thd, this); }
};

class Item_func_sha2 :public Item_str_ascii_checksum_func
{
public:
  Item_func_sha2(THD *thd, Item *a, Item *b)
   :Item_str_ascii_checksum_func(thd, a, b) {}
  String *val_str_ascii(String *) override;
  bool fix_length_and_dec() override;
  LEX_CSTRING func_name_cstring() const override
  {
    static LEX_CSTRING name= {STRING_WITH_LEN("sha2") };
    return name;
  }
  Item *get_copy(THD *thd) override
  { return get_item_copy<Item_func_sha2>(thd, this); }
};

class Item_func_to_base64 :public Item_str_ascii_checksum_func
{
  String tmp_value;
public:
  Item_func_to_base64(THD *thd, Item *a)
   :Item_str_ascii_checksum_func(thd, a) {}
  String *val_str_ascii(String *) override;
  bool fix_length_and_dec() override;
  LEX_CSTRING func_name_cstring() const override
  {
    static LEX_CSTRING name= {STRING_WITH_LEN("to_base64") };
    return name;
  }
  Item *get_copy(THD *thd) override
  { return get_item_copy<Item_func_to_base64>(thd, this); }
};

class Item_func_from_base64 :public Item_str_binary_checksum_func
{
  String tmp_value;
public:
  Item_func_from_base64(THD *thd, Item *a)
   :Item_str_binary_checksum_func(thd, a) { }
  String *val_str(String *) override;
  bool fix_length_and_dec() override;
  LEX_CSTRING func_name_cstring() const override
  {
    static LEX_CSTRING name= {STRING_WITH_LEN("from_base64") };
    return name;
  }
  Item *get_copy(THD *thd) override
  { return get_item_copy<Item_func_from_base64>(thd, this); }
};

#include <my_crypt.h>

class Item_aes_crypt :public Item_str_binary_checksum_func
{
  enum { AES_KEY_LENGTH = 128 };
  void create_key(String *user_key, uchar* key);

protected:
  int what;
  String tmp_value;
public:
  Item_aes_crypt(THD *thd, Item *a, Item *b)
   :Item_str_binary_checksum_func(thd, a, b) {}
  String *val_str(String *);
};

class Item_func_aes_encrypt :public Item_aes_crypt
{
public:
  Item_func_aes_encrypt(THD *thd, Item *a, Item *b)
   :Item_aes_crypt(thd, a, b) {}
  bool fix_length_and_dec() override;
  LEX_CSTRING func_name_cstring() const override
  {
    static LEX_CSTRING name= {STRING_WITH_LEN("aes_encrypt") };
    return name;
  }
  Item *get_copy(THD *thd) override
  { return get_item_copy<Item_func_aes_encrypt>(thd, this); }
};

class Item_func_aes_decrypt :public Item_aes_crypt
{
public:
  Item_func_aes_decrypt(THD *thd, Item *a, Item *b):
    Item_aes_crypt(thd, a, b) {}
  bool fix_length_and_dec() override;
  LEX_CSTRING func_name_cstring() const override
  {
    static LEX_CSTRING name= {STRING_WITH_LEN("aes_decrypt") };
    return name;
  }
  Item *get_copy(THD *thd) override
  { return get_item_copy<Item_func_aes_decrypt>(thd, this); }
};

class Item_func_natural_sort_key : public Item_str_func
{
public:
  Item_func_natural_sort_key(THD *thd, Item *a)
      : Item_str_func(thd, a){};
  String *val_str(String *) override;
  LEX_CSTRING func_name_cstring() const override
  {
    static LEX_CSTRING name= {STRING_WITH_LEN("natural_sort_key")};
    return name;
  }
  bool fix_length_and_dec(void) override;
  Item *get_copy(THD *thd) override
  {
    return get_item_copy<Item_func_natural_sort_key>(thd, this);
  }

  bool check_vcol_func_processor(void *arg) override;
};

class Item_func_concat :public Item_str_func
{
protected:
  String tmp_value;
  /*
    Append a non-NULL value to the result.
    @param [IN]     thd          - The current thread.
    @param [IN/OUT] res          - The current val_str() return value.
    @param [IN]     app          - The value to be appended.
    @retval                      - false on success, true on error
  */
  bool append_value(THD *thd, String *res, const String *app);
  bool realloc_result(String *str, uint length) const;
public:
  Item_func_concat(THD *thd, List<Item> &list): Item_str_func(thd, list) {}
  Item_func_concat(THD *thd, Item *a, Item *b): Item_str_func(thd, a, b) {}
  String *val_str(String *) override;
  bool fix_length_and_dec() override;
  LEX_CSTRING func_name_cstring() const override
  {
    static LEX_CSTRING name= {STRING_WITH_LEN("concat") };
    return name;
  }
  Item *get_copy(THD *thd) override
  { return get_item_copy<Item_func_concat>(thd, this); }
};


/*
  This class handles the || operator in sql_mode=ORACLE.
  Unlike the traditional MariaDB concat(), it treats NULL arguments as ''.
*/
class Item_func_concat_operator_oracle :public Item_func_concat
{
public:
  Item_func_concat_operator_oracle(THD *thd, List<Item> &list)
   :Item_func_concat(thd, list)
  { }
  Item_func_concat_operator_oracle(THD *thd, Item *a, Item *b)
   :Item_func_concat(thd, a, b)
  { }
  String *val_str(String *) override;
  LEX_CSTRING func_name_cstring() const override
  {
    static LEX_CSTRING name= {STRING_WITH_LEN("concat_operator_oracle") };
    return name;
  }
  Item *get_copy(THD *thd) override
  {
    return get_item_copy<Item_func_concat_operator_oracle>(thd, this);
  }
};


class Item_func_decode_histogram :public Item_str_func
{
public:
  Item_func_decode_histogram(THD *thd, Item *a, Item *b):
    Item_str_func(thd, a, b) {}
  String *val_str(String *) override;
  bool fix_length_and_dec() override
  {
    collation.set(system_charset_info);
    max_length= MAX_BLOB_WIDTH;
    set_maybe_null();
    return FALSE;
  }
  LEX_CSTRING func_name_cstring() const override
  {
    static LEX_CSTRING name= {STRING_WITH_LEN("decode_histogram") };
    return name;
  }
  Item *get_copy(THD *thd) override
  { return get_item_copy<Item_func_decode_histogram>(thd, this); }
};

class Item_func_concat_ws :public Item_str_func
{
  String tmp_value;
public:
  Item_func_concat_ws(THD *thd, List<Item> &list): Item_str_func(thd, list) {}
  String *val_str(String *) override;
  bool fix_length_and_dec() override;
  LEX_CSTRING func_name_cstring() const override
  {
    static LEX_CSTRING name= {STRING_WITH_LEN("concat_ws") };
    return name;
  }
  table_map not_null_tables() const override { return 0; }
  Item *get_copy(THD *thd) override
  { return get_item_copy<Item_func_concat_ws>(thd, this); }
};

class Item_func_reverse :public Item_str_func
{
  String tmp_value;
public:
  Item_func_reverse(THD *thd, Item *a): Item_str_func(thd, a) {}
  String *val_str(String *) override;
  bool fix_length_and_dec() override;
  LEX_CSTRING func_name_cstring() const override
  {
    static LEX_CSTRING name= {STRING_WITH_LEN("reverse") };
    return name;
  }
  Item *get_copy(THD *thd) override
  { return get_item_copy<Item_func_reverse>(thd, this); }
};


class Item_func_replace :public Item_str_func
{
  String tmp_value,tmp_value2;
public:
  Item_func_replace(THD *thd, Item *org, Item *find, Item *replace):
    Item_str_func(thd, org, find, replace) {}
  String *val_str(String *to) override { return val_str_internal(to, NULL); };
  bool fix_length_and_dec() override;
  String *val_str_internal(String *str, String *empty_string_for_null);
  LEX_CSTRING func_name_cstring() const override
  {
    static LEX_CSTRING name= {STRING_WITH_LEN("replace") };
    return name;
  }
  Item *get_copy(THD *thd) override
  { return get_item_copy<Item_func_replace>(thd, this); }
};


class Item_func_replace_oracle :public Item_func_replace
{
  String tmp_emtpystr;
public:
  Item_func_replace_oracle(THD *thd, Item *org, Item *find, Item *replace):
    Item_func_replace(thd, org, find, replace) {}
  String *val_str(String *to) override
  { return val_str_internal(to, &tmp_emtpystr); };
  LEX_CSTRING func_name_cstring() const override
  {
    static LEX_CSTRING name= {STRING_WITH_LEN("replace_oracle") };
    return name;
  }
  Item *get_copy(THD *thd) override
  { return get_item_copy<Item_func_replace_oracle>(thd, this); }
};


class Item_func_regexp_replace :public Item_str_func
{
  Regexp_processor_pcre re;
  bool append_replacement(String *str,
                          const LEX_CSTRING *source,
                          const LEX_CSTRING *replace);
public:
  Item_func_regexp_replace(THD *thd, Item *a, Item *b, Item *c):
    Item_str_func(thd, a, b, c)
    {}
  void cleanup() override
  {
    DBUG_ENTER("Item_func_regexp_replace::cleanup");
    Item_str_func::cleanup();
    re.cleanup();
    DBUG_VOID_RETURN;
  }
  String *val_str(String *str) override;
  bool fix_length_and_dec() override;
  LEX_CSTRING func_name_cstring() const override
  {
    static LEX_CSTRING name= {STRING_WITH_LEN("regexp_replace") };
    return name;
  }
  Item *get_copy(THD *thd) override { return 0;}
};


class Item_func_regexp_substr :public Item_str_func
{
  Regexp_processor_pcre re;
public:
  Item_func_regexp_substr(THD *thd, Item *a, Item *b):
    Item_str_func(thd, a, b)
    {}
  void cleanup() override
  {
    DBUG_ENTER("Item_func_regexp_substr::cleanup");
    Item_str_func::cleanup();
    re.cleanup();
    DBUG_VOID_RETURN;
  }
  String *val_str(String *str) override;
  bool fix_length_and_dec() override;
  LEX_CSTRING func_name_cstring() const override
  {
    static LEX_CSTRING name= {STRING_WITH_LEN("regexp_substr") };
    return name;
  }
  Item *get_copy(THD *thd) override { return 0; }
};


class Item_func_insert :public Item_str_func
{
  String tmp_value;
public:
  Item_func_insert(THD *thd, Item *org, Item *start, Item *length,
                   Item *new_str):
    Item_str_func(thd, org, start, length, new_str) {}
  String *val_str(String *) override;
  bool fix_length_and_dec() override;
  LEX_CSTRING func_name_cstring() const override
  {
    static LEX_CSTRING name= {STRING_WITH_LEN("insert") };
    return name;
  }
  Item *get_copy(THD *thd) override
  { return get_item_copy<Item_func_insert>(thd, this); }
};


class Item_str_conv :public Item_str_func
{
protected:
  uint multiply;
  my_charset_conv_case converter;
  String tmp_value;
public:
  Item_str_conv(THD *thd, Item *item): Item_str_func(thd, item) {}
  String *val_str(String *) override;
};


class Item_func_lcase :public Item_str_conv
{
public:
  Item_func_lcase(THD *thd, Item *item): Item_str_conv(thd, item) {}
  LEX_CSTRING func_name_cstring() const override
  {
    static LEX_CSTRING name= {STRING_WITH_LEN("lcase") };
    return name;
  }
  bool fix_length_and_dec() override;
  Item *get_copy(THD *thd) override
  { return get_item_copy<Item_func_lcase>(thd, this); }
};

class Item_func_ucase :public Item_str_conv
{
public:
  Item_func_ucase(THD *thd, Item *item): Item_str_conv(thd, item) {}
  LEX_CSTRING func_name_cstring() const override
  {
    static LEX_CSTRING name= {STRING_WITH_LEN("ucase") };
    return name;
  }
  bool fix_length_and_dec() override;
  Item *get_copy(THD *thd) override
  { return get_item_copy<Item_func_ucase>(thd, this); }
};


class Item_func_left :public Item_str_func
{
  String tmp_value;
public:
  Item_func_left(THD *thd, Item *a, Item *b): Item_str_func(thd, a, b) {}
  String *val_str(String *) override;
  bool fix_length_and_dec() override;
  LEX_CSTRING func_name_cstring() const override
  {
    static LEX_CSTRING name= {STRING_WITH_LEN("left") };
    return name;
  }
  Item *get_copy(THD *thd) override
  { return get_item_copy<Item_func_left>(thd, this); }
};


class Item_func_right :public Item_str_func
{
  String tmp_value;
public:
  Item_func_right(THD *thd, Item *a, Item *b): Item_str_func(thd, a, b) {}
  String *val_str(String *) override;
  bool fix_length_and_dec() override;
  LEX_CSTRING func_name_cstring() const override
  {
    static LEX_CSTRING name= {STRING_WITH_LEN("right") };
    return name;
  }
  Item *get_copy(THD *thd) override
  { return get_item_copy<Item_func_right>(thd, this); }
};


class Item_func_substr :public Item_str_func
{
  String tmp_value;
protected:
  virtual longlong get_position() { return args[1]->val_int(); }
public:
  Item_func_substr(THD *thd, Item *a, Item *b): Item_str_func(thd, a, b) {}
  Item_func_substr(THD *thd, Item *a, Item *b, Item *c):
    Item_str_func(thd, a, b, c) {}
  String *val_str(String *) override;
  bool fix_length_and_dec() override;
  LEX_CSTRING func_name_cstring() const override
  {
    static LEX_CSTRING name= {STRING_WITH_LEN("substr") };
    return name;
  }
  Item *get_copy(THD *thd) override
  { return get_item_copy<Item_func_substr>(thd, this); }
};

class Item_func_sformat :public Item_str_func
{
  String *val_arg;
public:
  Item_func_sformat(THD *thd, List<Item> &list);
  ~Item_func_sformat() { delete [] val_arg; }
  String *val_str(String*) override;
  bool fix_length_and_dec() override;
  LEX_CSTRING func_name_cstring() const override
  {
    static LEX_CSTRING name= {STRING_WITH_LEN("sformat") };
    return name;
  }
  Item *get_copy(THD *thd) override
  { return get_item_copy<Item_func_sformat>(thd, this); }
};

class Item_func_substr_oracle :public Item_func_substr
{
protected:
  longlong get_position() override
  { longlong pos= args[1]->val_int(); return pos == 0 ? 1 : pos; }
  String *make_empty_result(String *str) override
  { null_value= 1; return NULL; }
public:
  Item_func_substr_oracle(THD *thd, Item *a, Item *b):
    Item_func_substr(thd, a, b) {}
  Item_func_substr_oracle(THD *thd, Item *a, Item *b, Item *c):
    Item_func_substr(thd, a, b, c) {}
  bool fix_length_and_dec() override
  {
    bool res= Item_func_substr::fix_length_and_dec();
    set_maybe_null();
    return res;
  }
  LEX_CSTRING func_name_cstring() const override
  {
    static LEX_CSTRING name= {STRING_WITH_LEN("substr_oracle") };
    return name;
  }
  Item *get_copy(THD *thd) override
  { return get_item_copy<Item_func_substr_oracle>(thd, this); }
};

class Item_func_substr_index :public Item_str_func
{
  String tmp_value;
public:
  Item_func_substr_index(THD *thd, Item *a,Item *b,Item *c):
    Item_str_func(thd, a, b, c) {}
  String *val_str(String *) override;
  bool fix_length_and_dec() override;
  LEX_CSTRING func_name_cstring() const override
  {
    static LEX_CSTRING name= {STRING_WITH_LEN("substring_index") };
    return name;
  }
  Item *get_copy(THD *thd) override
  { return get_item_copy<Item_func_substr_index>(thd, this); }

};


class Item_func_trim :public Item_str_func
{
protected:
  String tmp_value;
  String remove;
  String *trimmed_value(String *res, uint32 offset, uint32 length)
  {
    if (length == 0)
      return make_empty_result(&tmp_value);

    tmp_value.set(*res, offset, length);
    /*
      Make sure to return correct charset and collation:
      TRIM(0x000000 FROM _ucs2 0x0061)
      should set charset to "binary" rather than to "ucs2".
    */
    tmp_value.set_charset(collation.collation);
    return &tmp_value;
  }
  String *non_trimmed_value(String *res)
  {
    return trimmed_value(res, 0, res->length());
  }
  virtual LEX_CSTRING func_name_ext() const
  {
    static LEX_CSTRING name_ext= {STRING_WITH_LEN("") };
    return name_ext;
  }
public:
  Item_func_trim(THD *thd, Item *a, Item *b): Item_str_func(thd, a, b) {}
  Item_func_trim(THD *thd, Item *a): Item_str_func(thd, a) {}
  Sql_mode_dependency value_depends_on_sql_mode() const override;
  String *val_str(String *) override;
  bool fix_length_and_dec() override;
  LEX_CSTRING func_name_cstring() const override
  {
    static LEX_CSTRING name= {STRING_WITH_LEN("trim") };
    return name;
  }
  void print(String *str, enum_query_type query_type) override;
  virtual LEX_CSTRING mode_name() const { return { "both", 4}; }
  Item *get_copy(THD *thd) override
  { return get_item_copy<Item_func_trim>(thd, this); }
};


class Item_func_trim_oracle :public Item_func_trim
{
protected:
  String *make_empty_result(String *str) override
  { null_value= 1; return NULL; }
  LEX_CSTRING func_name_ext() const override
  {
    static LEX_CSTRING name_ext= {STRING_WITH_LEN("_oracle") };
    return name_ext;
  }
public:
  Item_func_trim_oracle(THD *thd, Item *a, Item *b):
    Item_func_trim(thd, a, b) {}
  Item_func_trim_oracle(THD *thd, Item *a): Item_func_trim(thd, a) {}
  LEX_CSTRING func_name_cstring() const override
  {
    static LEX_CSTRING name= {STRING_WITH_LEN("trim_oracle") };
    return name;
  }
  bool fix_length_and_dec() override
  {
    bool res= Item_func_trim::fix_length_and_dec();
    set_maybe_null();
    return res;
  }
  Item *get_copy(THD *thd) override
  { return get_item_copy<Item_func_trim_oracle>(thd, this); }
};


class Item_func_ltrim :public Item_func_trim
{
public:
  Item_func_ltrim(THD *thd, Item *a, Item *b): Item_func_trim(thd, a, b) {}
  Item_func_ltrim(THD *thd, Item *a): Item_func_trim(thd, a) {}
  Sql_mode_dependency value_depends_on_sql_mode() const override
  {
    return Item_func::value_depends_on_sql_mode();
  }
  String *val_str(String *) override;
  LEX_CSTRING func_name_cstring() const override
  {
    static LEX_CSTRING name= {STRING_WITH_LEN("ltrim") };
    return name;
  }
  LEX_CSTRING mode_name() const override
  { return { STRING_WITH_LEN("leading") }; }
  Item *get_copy(THD *thd) override
  { return get_item_copy<Item_func_ltrim>(thd, this); }
};


class Item_func_ltrim_oracle :public Item_func_ltrim
{
protected:
  String *make_empty_result(String *str) override
  { null_value= 1; return NULL; }
  LEX_CSTRING func_name_ext() const override
  {
    static LEX_CSTRING name_ext= {STRING_WITH_LEN("_oracle") };
    return name_ext;
  }
public:
  Item_func_ltrim_oracle(THD *thd, Item *a, Item *b):
    Item_func_ltrim(thd, a, b) {}
  Item_func_ltrim_oracle(THD *thd, Item *a): Item_func_ltrim(thd, a) {}
  LEX_CSTRING func_name_cstring() const override
  {
    static LEX_CSTRING name= {STRING_WITH_LEN("ltrim_oracle") };
    return name;
  }
  bool fix_length_and_dec() override
  {
    bool res= Item_func_ltrim::fix_length_and_dec();
    set_maybe_null();
    return res;
  }
  Item *get_copy(THD *thd) override
  { return get_item_copy<Item_func_ltrim_oracle>(thd, this); }
};


class Item_func_rtrim :public Item_func_trim
{
public:
  Item_func_rtrim(THD *thd, Item *a, Item *b): Item_func_trim(thd, a, b) {}
  Item_func_rtrim(THD *thd, Item *a): Item_func_trim(thd, a) {}
  String *val_str(String *) override;
  LEX_CSTRING func_name_cstring() const override
  {
    static LEX_CSTRING name= {STRING_WITH_LEN("rtrim") };
    return name;
  }
  LEX_CSTRING mode_name() const override
  { return { STRING_WITH_LEN("trailing") }; }
  Item *get_copy(THD *thd) override
  { return get_item_copy<Item_func_rtrim>(thd, this); }
};


class Item_func_rtrim_oracle :public Item_func_rtrim
{
protected:
  String *make_empty_result(String *str) override
  { null_value= 1; return NULL; }
  LEX_CSTRING func_name_ext() const override
  {
    static LEX_CSTRING name_ext= {STRING_WITH_LEN("_oracle") };
    return name_ext;
  }
public:
  Item_func_rtrim_oracle(THD *thd, Item *a, Item *b):
    Item_func_rtrim(thd, a, b) {}
  Item_func_rtrim_oracle(THD *thd, Item *a): Item_func_rtrim(thd, a) {}
  LEX_CSTRING func_name_cstring() const override
  {
    static LEX_CSTRING name= {STRING_WITH_LEN("rtrim_oracle") };
    return name;
  }
  bool fix_length_and_dec() override
  {
    bool res= Item_func_rtrim::fix_length_and_dec();
    set_maybe_null();
    return res;
  }
  Item *get_copy(THD *thd) override
  { return get_item_copy<Item_func_rtrim_oracle>(thd, this); }
};

/*
  Item_func_password -- new (4.1.1) PASSWORD() function implementation.
  Returns strcat('*', octet2hex(sha1(sha1(password)))). '*' stands for new
  password format, sha1(sha1(password) is so-called hash_stage2 value.
  Length of returned string is always 41 byte. To find out how entire
  authentication procedure works, see comments in password.c.
*/

class Item_func_password :public Item_str_ascii_checksum_func
{
public:
  enum PW_Alg {OLD, NEW};
private:
  char tmp_value[SCRAMBLED_PASSWORD_CHAR_LENGTH+1]; 
  enum PW_Alg alg;
  bool deflt;
public:
  Item_func_password(THD *thd, Item *a):
    Item_str_ascii_checksum_func(thd, a), alg(NEW), deflt(1) {}
  Item_func_password(THD *thd, Item *a, PW_Alg al):
    Item_str_ascii_checksum_func(thd, a), alg(al), deflt(0) {}
  String *val_str_ascii(String *str) override;
  bool fix_fields(THD *thd, Item **ref) override;
  bool fix_length_and_dec() override
  {
    fix_length_and_charset((alg == 1 ?
                            SCRAMBLED_PASSWORD_CHAR_LENGTH :
                            SCRAMBLED_PASSWORD_CHAR_LENGTH_323),
                           default_charset());
    return FALSE;
  }
  LEX_CSTRING func_name_cstring() const override
  {
    static LEX_CSTRING password_normal= {STRING_WITH_LEN("password") };
    static LEX_CSTRING password_old= {STRING_WITH_LEN("old_password") };
    return (deflt || alg == 1) ? password_normal : password_old;
  }
  static char *alloc(THD *thd, const char *password, size_t pass_len,
                     enum PW_Alg al);
  Item *get_copy(THD *thd) override
  { return get_item_copy<Item_func_password>(thd, this); }
};



class Item_func_des_encrypt :public Item_str_binary_checksum_func
{
  String tmp_value,tmp_arg;
public:
  Item_func_des_encrypt(THD *thd, Item *a)
   :Item_str_binary_checksum_func(thd, a) {}
  Item_func_des_encrypt(THD *thd, Item *a, Item *b)
   :Item_str_binary_checksum_func(thd, a, b) {}
  String *val_str(String *) override;
  bool fix_length_and_dec() override
  {
    set_maybe_null();
    /* 9 = MAX ((8- (arg_len % 8)) + 1) */
    max_length = args[0]->max_length + 9;
    return FALSE;
  }
  LEX_CSTRING func_name_cstring() const override
  {
    static LEX_CSTRING name= {STRING_WITH_LEN("des_encrypt") };
    return name;
  }
  Item *get_copy(THD *thd) override
  { return get_item_copy<Item_func_des_encrypt>(thd, this); }
};

class Item_func_des_decrypt :public Item_str_binary_checksum_func
{
  String tmp_value;
public:
  Item_func_des_decrypt(THD *thd, Item *a)
   :Item_str_binary_checksum_func(thd, a) {}
  Item_func_des_decrypt(THD *thd, Item *a, Item *b)
   :Item_str_binary_checksum_func(thd, a, b) {}
  String *val_str(String *) override;
  bool fix_length_and_dec() override
  {
    set_maybe_null();
    /* 9 = MAX ((8- (arg_len % 8)) + 1) */
    max_length= args[0]->max_length;
    if (max_length >= 9U)
      max_length-= 9U;
    return FALSE;
  }
  LEX_CSTRING func_name_cstring() const override
  {
    static LEX_CSTRING name= {STRING_WITH_LEN("des_decrypt") };
    return name;
  }
  Item *get_copy(THD *thd) override
  { return get_item_copy<Item_func_des_decrypt>(thd, this); }
};


/**
  QQ: Item_func_encrypt should derive from Item_str_ascii_checksum_func.
  However, it should be fixed to handle UCS2, UTF16, UTF32 properly first,
  as the underlying crypt() call expects a null-terminated input string.
*/
class Item_func_encrypt :public Item_str_binary_checksum_func
{
  String tmp_value;

  /* Encapsulate common constructor actions */
  void constructor_helper()
  {
    collation.set(&my_charset_bin);
  }
public:
  Item_func_encrypt(THD *thd, Item *a): Item_str_binary_checksum_func(thd, a)
  {
    constructor_helper();
  }
  Item_func_encrypt(THD *thd, Item *a, Item *b)
   :Item_str_binary_checksum_func(thd, a, b)
  {
    constructor_helper();
  }
  String *val_str(String *) override;
  bool fix_length_and_dec() override
  {
    set_maybe_null();
    max_length = 13;
    return FALSE;
  }
  LEX_CSTRING func_name_cstring() const override
  {
    static LEX_CSTRING name= {STRING_WITH_LEN("encrypt") };
    return name;
  }
  bool check_vcol_func_processor(void *arg) override
  {
    return FALSE;
  }
  Item *get_copy(THD *thd) override
  { return get_item_copy<Item_func_encrypt>(thd, this); }
};

#include "sql_crypt.h"


class Item_func_encode :public Item_str_binary_checksum_func
{
private:
  /** Whether the PRNG has already been seeded. */
  bool seeded;
protected:
  SQL_CRYPT sql_crypt;
public:
  Item_func_encode(THD *thd, Item *a, Item *seed_arg):
    Item_str_binary_checksum_func(thd, a, seed_arg) {}
  String *val_str(String *) override;
  bool fix_length_and_dec() override;
  LEX_CSTRING func_name_cstring() const override
  {
    static LEX_CSTRING name= {STRING_WITH_LEN("encode") };
    return name;
  }
  Item *get_copy(THD *thd) override
  { return get_item_copy<Item_func_encode>(thd, this); }
protected:
  virtual void crypto_transform(String *);
private:
  /** Provide a seed for the PRNG sequence. */
  bool seed();
};


class Item_func_decode :public Item_func_encode
{
public:
  Item_func_decode(THD *thd, Item *a, Item *seed_arg): Item_func_encode(thd, a, seed_arg) {}
  LEX_CSTRING func_name_cstring() const override
  {
    static LEX_CSTRING name= {STRING_WITH_LEN("decode") };
    return name;
  }
  Item *get_copy(THD *thd) override
  { return get_item_copy<Item_func_decode>(thd, this); }
protected:
  void crypto_transform(String *) override;
};


class Item_func_sysconst :public Item_str_func
{
public:
  Item_func_sysconst(THD *thd): Item_str_func(thd)
  { collation.set(system_charset_info,DERIVATION_SYSCONST); }
  Item *safe_charset_converter(THD *thd, CHARSET_INFO *tocs);
  /*
    Used to create correct Item name in new converted item in
    safe_charset_converter, return string representation of this function
    call
  */
  virtual const char *fully_qualified_func_name() const = 0;
  bool check_vcol_func_processor(void *arg)
  {
    return mark_unsupported_function(fully_qualified_func_name(), arg,
                                     VCOL_SESSION_FUNC);
  }
  bool const_item() const;
};


class Item_func_database :public Item_func_sysconst
{
public:
  Item_func_database(THD *thd): Item_func_sysconst(thd) {}
  String *val_str(String *) override;
  bool fix_length_and_dec() override
  {
    max_length= NAME_CHAR_LEN * system_charset_info->mbmaxlen;
    set_maybe_null();
    return FALSE;
  }
  LEX_CSTRING func_name_cstring() const override
  {
    static LEX_CSTRING name= {STRING_WITH_LEN("database") };
    return name;
  }
  const char *fully_qualified_func_name() const override
  { return "database()"; }
  Item *get_copy(THD *thd) override
  { return get_item_copy<Item_func_database>(thd, this); }
};


class Item_func_sqlerrm :public Item_func_sysconst
{
public:
  Item_func_sqlerrm(THD *thd): Item_func_sysconst(thd) {}
  String *val_str(String *) override;
  LEX_CSTRING func_name_cstring() const override
  {
    static LEX_CSTRING name= {STRING_WITH_LEN("SQLERRM") };
    return name;
  }
  const char *fully_qualified_func_name() const override
  { return "SQLERRM"; }
  void print(String *str, enum_query_type query_type) override
  {
    str->append(func_name_cstring());
  }
  bool fix_length_and_dec() override
  {
    max_length= 512 * system_charset_info->mbmaxlen;
    null_value= false;
    base_flags&= ~item_base_t::MAYBE_NULL;
    return FALSE;
  }
  Item *get_copy(THD *thd) override
  { return get_item_copy<Item_func_sqlerrm>(thd, this); }
};


class Item_func_user :public Item_func_sysconst
{
protected:
  bool init (const char *user, const char *host);

public:
  Item_func_user(THD *thd): Item_func_sysconst(thd)
  {
    str_value.set("", 0, system_charset_info);
  }
  String *val_str(String *) override
  {
    DBUG_ASSERT(fixed());
    return (null_value ? 0 : &str_value);
  }
  bool fix_fields(THD *thd, Item **ref) override;
  bool fix_length_and_dec() override
  {
    max_length= (uint32) (username_char_length +
                 HOSTNAME_LENGTH + 1) * SYSTEM_CHARSET_MBMAXLEN;
    return FALSE;
  }
  LEX_CSTRING func_name_cstring() const override
  {
    static LEX_CSTRING name= {STRING_WITH_LEN("user") };
    return name;
  }
  const char *fully_qualified_func_name() const override
  { return "user()"; }
  int save_in_field(Field *field, bool no_conversions) override
  {
    return save_str_value_in_field(field, &str_value);
  }
  Item *get_copy(THD *thd) override
  { return get_item_copy<Item_func_user>(thd, this); }
};


class Item_func_current_user :public Item_func_user
{
  Name_resolution_context *context;

public:
  Item_func_current_user(THD *thd, Name_resolution_context *context_arg):
    Item_func_user(thd), context(context_arg) {}
  bool fix_fields(THD *thd, Item **ref) override;
  LEX_CSTRING func_name_cstring() const override
  {
    static LEX_CSTRING name= {STRING_WITH_LEN("current_user") };
    return name;
  }
  const char *fully_qualified_func_name() const override
  { return "current_user()"; }
  bool check_vcol_func_processor(void *arg) override
  {
    context= 0;
    return mark_unsupported_function(fully_qualified_func_name(), arg,
                                     VCOL_SESSION_FUNC);
  }
};


class Item_func_current_role :public Item_func_sysconst
{
  Name_resolution_context *context;

public:
  Item_func_current_role(THD *thd, Name_resolution_context *context_arg):
    Item_func_sysconst(thd), context(context_arg) {}
  bool fix_fields(THD *thd, Item **ref) override;
  bool fix_length_and_dec() override
  {
    max_length= (uint32) username_char_length * SYSTEM_CHARSET_MBMAXLEN;
    return FALSE;
  }
  int save_in_field(Field *field, bool no_conversions) override
  { return save_str_value_in_field(field, &str_value); }
  LEX_CSTRING func_name_cstring() const override
  {
    static LEX_CSTRING name= {STRING_WITH_LEN("current_role") };
    return name;
  }
  const char *fully_qualified_func_name() const override
  { return "current_role()"; }
  String *val_str(String *) override
  {
    DBUG_ASSERT(fixed());
    return null_value ? NULL : &str_value;
  }
  bool check_vcol_func_processor(void *arg) override
  {
    context= 0;
    return mark_unsupported_function(fully_qualified_func_name(), arg,
                                     VCOL_SESSION_FUNC);
  }
  Item *get_copy(THD *thd) override
  { return get_item_copy<Item_func_current_role>(thd, this); }
};


class Item_func_soundex :public Item_str_func
{
  String tmp_value;
public:
  Item_func_soundex(THD *thd, Item *a): Item_str_func(thd, a) {}
  String *val_str(String *) override;
  bool fix_length_and_dec() override;
  LEX_CSTRING func_name_cstring() const override
  {
    static LEX_CSTRING name= {STRING_WITH_LEN("soundex") };
    return name;
  }
  Item *get_copy(THD *thd) override
  { return get_item_copy<Item_func_soundex>(thd, this); }
};


class Item_func_elt :public Item_str_func
{
public:
  Item_func_elt(THD *thd, List<Item> &list): Item_str_func(thd, list) {}
  double val_real() override;
  longlong val_int() override;
  String *val_str(String *str) override;
  bool fix_length_and_dec() override;
  LEX_CSTRING func_name_cstring() const override
  {
    static LEX_CSTRING name= {STRING_WITH_LEN("elt") };
    return name;
  }
  Item *get_copy(THD *thd) override
  { return get_item_copy<Item_func_elt>(thd, this); }
};


class Item_func_make_set :public Item_str_func
{
  String tmp_str;

public:
  Item_func_make_set(THD *thd, List<Item> &list): Item_str_func(thd, list) {}
  String *val_str(String *str) override;
  bool fix_length_and_dec() override;
  LEX_CSTRING func_name_cstring() const override
  {
    static LEX_CSTRING name= {STRING_WITH_LEN("make_set") };
    return name;
  }
  Item *get_copy(THD *thd) override
  { return get_item_copy<Item_func_make_set>(thd, this); }
};


class Item_func_format :public Item_str_ascii_func
{
  const MY_LOCALE *locale;
public:
  Item_func_format(THD *thd, Item *org, Item *dec):
    Item_str_ascii_func(thd, org, dec) {}
  Item_func_format(THD *thd, Item *org, Item *dec, Item *lang):
    Item_str_ascii_func(thd, org, dec, lang) {}

  String *val_str_ascii(String *) override;
  bool fix_length_and_dec() override;
  LEX_CSTRING func_name_cstring() const override
  {
    static LEX_CSTRING name= {STRING_WITH_LEN("format") };
    return name;
  }
  Item *get_copy(THD *thd) override
  { return get_item_copy<Item_func_format>(thd, this); }
};


class Item_func_char :public Item_str_func
{
public:
  Item_func_char(THD *thd, List<Item> &list): Item_str_func(thd, list)
  { collation.set(&my_charset_bin); }
  Item_func_char(THD *thd, List<Item> &list, CHARSET_INFO *cs):
    Item_str_func(thd, list)
  { collation.set(cs); }
  Item_func_char(THD *thd, Item *arg1, CHARSET_INFO *cs):
    Item_str_func(thd, arg1)
  { collation.set(cs); }
  String *val_str(String *) override;
  void append_char(String * str, int32 num);
  bool fix_length_and_dec() override
  {
    max_length= arg_count * 4;
    return FALSE;
  }
  LEX_CSTRING func_name_cstring() const override
  {
    static LEX_CSTRING name= {STRING_WITH_LEN("char") };
    return name;
  }
  void print(String *str, enum_query_type query_type) override;
  Item *get_copy(THD *thd) override
  { return get_item_copy<Item_func_char>(thd, this); }
};

class Item_func_chr :public Item_func_char
{
public:
  Item_func_chr(THD *thd, Item *arg1, CHARSET_INFO *cs):
    Item_func_char(thd, arg1, cs) {}
  String *val_str(String *) override;
  bool fix_length_and_dec() override
  {
    max_length= 4;
    return FALSE;
  }
  LEX_CSTRING func_name_cstring() const override
  {
    static LEX_CSTRING name= {STRING_WITH_LEN("chr") };
    return name;
  }
  Item *get_copy(THD *thd) override
  { return get_item_copy<Item_func_chr>(thd, this); }
};

class Item_func_repeat :public Item_str_func
{
  String tmp_value;
public:
  Item_func_repeat(THD *thd, Item *arg1, Item *arg2):
    Item_str_func(thd, arg1, arg2) {}
  String *val_str(String *) override;
  bool fix_length_and_dec() override;
  LEX_CSTRING func_name_cstring() const override
  {
    static LEX_CSTRING name= {STRING_WITH_LEN("repeat") };
    return name;
  }
  Item *get_copy(THD *thd) override
  { return get_item_copy<Item_func_repeat>(thd, this); }
};


class Item_func_space :public Item_str_func
{
public:
  Item_func_space(THD *thd, Item *arg1): Item_str_func(thd, arg1) {}
  String *val_str(String *) override;
  bool fix_length_and_dec() override;
  LEX_CSTRING func_name_cstring() const override
  {
    static LEX_CSTRING name= {STRING_WITH_LEN("space") };
    return name;
  }
  Item *get_copy(THD *thd) override
  { return get_item_copy<Item_func_space>(thd, this); }
};


class Item_func_binlog_gtid_pos :public Item_str_func
{
public:
  Item_func_binlog_gtid_pos(THD *thd, Item *arg1, Item *arg2):
    Item_str_func(thd, arg1, arg2) {}
  String *val_str(String *) override;
  bool fix_length_and_dec() override;
  LEX_CSTRING func_name_cstring() const override
  {
    static LEX_CSTRING name= {STRING_WITH_LEN("binlog_gtid_pos") };
    return name;
  }
  bool check_vcol_func_processor(void *arg) override
  {
    return mark_unsupported_function(func_name(), "()", arg, VCOL_IMPOSSIBLE);
  }
  Item *get_copy(THD *thd) override
  { return get_item_copy<Item_func_binlog_gtid_pos>(thd, this); }
};


class Item_func_pad: public Item_str_func
{
protected:
  String tmp_value, pad_str;
public:
  Item_func_pad(THD *thd, Item *arg1, Item *arg2, Item *arg3):
    Item_str_func(thd, arg1, arg2, arg3) {}
  Item_func_pad(THD *thd, Item *arg1, Item *arg2):
    Item_str_func(thd, arg1, arg2) {}
  bool fix_length_and_dec() override;
};


class Item_func_rpad :public Item_func_pad
{
public:
  Item_func_rpad(THD *thd, Item *arg1, Item *arg2, Item *arg3):
    Item_func_pad(thd, arg1, arg2, arg3) {}
  Item_func_rpad(THD *thd, Item *arg1, Item *arg2):
    Item_func_pad(thd, arg1, arg2) {}
  String *val_str(String *) override;
  LEX_CSTRING func_name_cstring() const override
  {
    static LEX_CSTRING name= {STRING_WITH_LEN("rpad") };
    return name;
  }
  Sql_mode_dependency value_depends_on_sql_mode() const override;
  Item *get_copy(THD *thd) override
  { return get_item_copy<Item_func_rpad>(thd, this); }
};


class Item_func_rpad_oracle :public Item_func_rpad
{
  String *make_empty_result(String *str) override
  { null_value= 1; return NULL; }
public:
  Item_func_rpad_oracle(THD *thd, Item *arg1, Item *arg2, Item *arg3):
    Item_func_rpad(thd, arg1, arg2, arg3) {}
  Item_func_rpad_oracle(THD *thd, Item *arg1, Item *arg2):
    Item_func_rpad(thd, arg1, arg2) {}
  bool fix_length_and_dec() override
  {
    bool res= Item_func_rpad::fix_length_and_dec();
    set_maybe_null();
    return res;
  }
  LEX_CSTRING func_name_cstring() const override
  {
    static LEX_CSTRING name= {STRING_WITH_LEN("rpad_oracle") };
    return name;
  }
  Item *get_copy(THD *thd) override
  { return get_item_copy<Item_func_rpad_oracle>(thd, this); }
};


class Item_func_lpad :public Item_func_pad
{
public:
  Item_func_lpad(THD *thd, Item *arg1, Item *arg2, Item *arg3):
    Item_func_pad(thd, arg1, arg2, arg3) {}
  Item_func_lpad(THD *thd, Item *arg1, Item *arg2):
    Item_func_pad(thd, arg1, arg2) {}
  String *val_str(String *) override;
  LEX_CSTRING func_name_cstring() const override
  {
    static LEX_CSTRING name= {STRING_WITH_LEN("lpad") };
    return name;
  }
  Item *get_copy(THD *thd) override
  { return get_item_copy<Item_func_lpad>(thd, this); }
};


class Item_func_lpad_oracle :public Item_func_lpad
{
  String *make_empty_result(String *str) override
  { null_value= 1; return NULL; }
public:
  Item_func_lpad_oracle(THD *thd, Item *arg1, Item *arg2, Item *arg3):
    Item_func_lpad(thd, arg1, arg2, arg3) {}
  Item_func_lpad_oracle(THD *thd, Item *arg1, Item *arg2):
    Item_func_lpad(thd, arg1, arg2) {}
  bool fix_length_and_dec() override
  {
    bool res= Item_func_lpad::fix_length_and_dec();
    set_maybe_null();
    return res;
  }
  LEX_CSTRING func_name_cstring() const override
  {
    static LEX_CSTRING name= {STRING_WITH_LEN("lpad_oracle") };
    return name;
  }
  Item *get_copy(THD *thd) override
  { return get_item_copy<Item_func_lpad_oracle>(thd, this); }
};


class Item_func_conv :public Item_str_func
{
public:
  Item_func_conv(THD *thd, Item *a, Item *b, Item *c):
    Item_str_func(thd, a, b, c) {}
  LEX_CSTRING func_name_cstring() const override
  {
    static LEX_CSTRING name= {STRING_WITH_LEN("conv") };
    return name;
  }
  String *val_str(String *) override;
  bool fix_length_and_dec() override
  {
    collation.set(default_charset());
    fix_char_length(64);
    set_maybe_null();
    return FALSE;
  }
  Item *get_copy(THD *thd) override
  { return get_item_copy<Item_func_conv>(thd, this); }
};


class Item_func_hex :public Item_str_ascii_checksum_func
{
protected:
  String tmp_value;
  /*
    Calling arg[0]->type_handler() can be expensive on every row.
    It's a virtual method, and in case if args[0] is a complex Item,
    its type_handler() can call more virtual methods.
    So let's cache it during fix_length_and_dec().
  */
  const Type_handler *m_arg0_type_handler;
public:
  Item_func_hex(THD *thd, Item *a):
    Item_str_ascii_checksum_func(thd, a), m_arg0_type_handler(NULL) {}
  LEX_CSTRING func_name_cstring() const override
  {
    static LEX_CSTRING name= {STRING_WITH_LEN("hex") };
    return name;
  }
  String *val_str_ascii_from_val_int(String *str);
  String *val_str_ascii_from_val_real(String *str);
  String *val_str_ascii_from_val_str(String *str);
  String *val_str_ascii(String *str) override
  {
    DBUG_ASSERT(fixed());
    return m_arg0_type_handler->Item_func_hex_val_str_ascii(this, str);
  }
  bool fix_length_and_dec() override
  {
    collation.set(default_charset(), DERIVATION_COERCIBLE, MY_REPERTOIRE_ASCII);
    decimals=0;
    fix_char_length(args[0]->max_length * 2);
    m_arg0_type_handler= args[0]->type_handler();
    return FALSE;
  }
  Item *get_copy(THD *thd) override
  { return get_item_copy<Item_func_hex>(thd, this); }
};

class Item_func_unhex :public Item_str_func
{
  String tmp_value;
public:
  Item_func_unhex(THD *thd, Item *a): Item_str_func(thd, a)
  {
    /* there can be bad hex strings */
    set_maybe_null();
  }
  LEX_CSTRING func_name_cstring() const override
  {
    static LEX_CSTRING name= {STRING_WITH_LEN("unhex") };
    return name;
  }
  String *val_str(String *) override;
  bool fix_length_and_dec() override
  {
    collation.set(&my_charset_bin);
    decimals=0;
    max_length=(1+args[0]->max_length)/2;
    return FALSE;
  }
  Item *get_copy(THD *thd) override
  { return get_item_copy<Item_func_unhex>(thd, this); }
};


#ifndef DBUG_OFF
class Item_func_like_range :public Item_str_func
{
protected:
  String min_str;
  String max_str;
  const bool is_min;
public:
  Item_func_like_range(THD *thd, Item *a, Item *b, bool is_min_arg):
    Item_str_func(thd, a, b), is_min(is_min_arg)
  {
    set_maybe_null();
  }
  String *val_str(String *) override;
  bool fix_length_and_dec() override
  {
    collation.set(args[0]->collation);
    decimals=0;
    max_length= MAX_BLOB_WIDTH;
    return FALSE;
  }
};


class Item_func_like_range_min :public Item_func_like_range
{
public:
  Item_func_like_range_min(THD *thd, Item *a, Item *b):
    Item_func_like_range(thd, a, b, true) { }
  LEX_CSTRING func_name_cstring() const override
  {
    static LEX_CSTRING name= {STRING_WITH_LEN("like_range_min") };
    return name;
  }
  Item *get_copy(THD *thd) override
  { return get_item_copy<Item_func_like_range_min>(thd, this); }
};


class Item_func_like_range_max :public Item_func_like_range
{
public:
  Item_func_like_range_max(THD *thd, Item *a, Item *b):
    Item_func_like_range(thd, a, b, false) { }
  LEX_CSTRING func_name_cstring() const override
  {
    static LEX_CSTRING name= {STRING_WITH_LEN("like_range_max") };
    return name;
  }
  Item *get_copy(THD *thd) override
  { return get_item_copy<Item_func_like_range_max>(thd, this); }
};
#endif


class Item_func_binary :public Item_str_func
{
public:
  Item_func_binary(THD *thd, Item *a): Item_str_func(thd, a) {}
  String *val_str(String *a) override
  {
    DBUG_ASSERT(fixed());
    String *tmp=args[0]->val_str(a);
    null_value=args[0]->null_value;
    if (tmp)
      tmp->set_charset(&my_charset_bin);
    return tmp;
  }
  bool fix_length_and_dec() override
  {
    collation.set(&my_charset_bin);
    max_length=args[0]->max_length;
    return FALSE;
  }
  void print(String *str, enum_query_type query_type) override;
  LEX_CSTRING func_name_cstring() const override
  {
    static LEX_CSTRING name= {STRING_WITH_LEN("cast_as_binary") };
    return name;
  }
  bool need_parentheses_in_default() override { return true; }
  Item *get_copy(THD *thd) override
  { return get_item_copy<Item_func_binary>(thd, this); }
};


class Item_load_file :public Item_str_func
{
  String tmp_value;
public:
  Item_load_file(THD *thd, Item *a): Item_str_func(thd, a) {}
  String *val_str(String *) override;
  LEX_CSTRING func_name_cstring() const override
  {
    static LEX_CSTRING name= {STRING_WITH_LEN("load_file") };
    return name;
  }
  bool fix_length_and_dec() override
  {
    collation.set(&my_charset_bin, DERIVATION_COERCIBLE);
    set_maybe_null();
    max_length=MAX_BLOB_WIDTH;
    return FALSE;
  }
  bool check_vcol_func_processor(void *arg) override
  {
    return mark_unsupported_function(func_name(), "()", arg, VCOL_IMPOSSIBLE);
  }
  Item *get_copy(THD *thd) override
  { return get_item_copy<Item_load_file>(thd, this); }
};


class Item_func_export_set: public Item_str_func
{
 public:
  Item_func_export_set(THD *thd, Item *a, Item *b, Item* c):
    Item_str_func(thd, a, b, c) {}
  Item_func_export_set(THD *thd, Item *a, Item *b, Item* c, Item* d):
    Item_str_func(thd, a, b, c, d) {}
  Item_func_export_set(THD *thd, Item *a, Item *b, Item* c, Item* d, Item* e):
    Item_str_func(thd, a, b, c, d, e) {}
  String  *val_str(String *str) override;
  bool fix_length_and_dec() override;
  LEX_CSTRING func_name_cstring() const override
  {
    static LEX_CSTRING name= {STRING_WITH_LEN("export_set") };
    return name;
  }
  Item *get_copy(THD *thd) override
  { return get_item_copy<Item_func_export_set>(thd, this); }
};


class Item_func_quote :public Item_str_func
{
  String tmp_value;
public:
  Item_func_quote(THD *thd, Item *a): Item_str_func(thd, a) {}
  LEX_CSTRING func_name_cstring() const override
  {
    static LEX_CSTRING name= {STRING_WITH_LEN("quote") };
    return name;
  }
  String *val_str(String *) override;
  bool fix_length_and_dec() override
  {
    collation.set(args[0]->collation);
    ulonglong max_result_length= (ulonglong) args[0]->max_length * 2 +
                                  2 * collation.collation->mbmaxlen;
    max_length= (uint32) MY_MIN(max_result_length, MAX_BLOB_WIDTH);
    return FALSE;
  }
  Item *get_copy(THD *thd) override
  { return get_item_copy<Item_func_quote>(thd, this); }
};

class Item_func_conv_charset :public Item_str_func
{
  bool use_cached_value;
  String tmp_value;
public:
  bool safe;
  Item_func_conv_charset(THD *thd, Item *a, CHARSET_INFO *cs):
    Item_str_func(thd, a)
  {
    collation.set(cs, DERIVATION_IMPLICIT);
    use_cached_value= 0; safe= 0;
  }
  Item_func_conv_charset(THD *thd, Item *a, CHARSET_INFO *cs, bool cache_if_const):
    Item_str_func(thd, a)
  {
    collation.set(cs, DERIVATION_IMPLICIT);
    if (cache_if_const && args[0]->can_eval_in_optimize())
    {
      uint errors= 0;
      String tmp, *str= args[0]->val_str(&tmp);
      if (!str || str_value.copy(str->ptr(), str->length(),
                                 str->charset(), cs, &errors))
        null_value= 1;
      use_cached_value= 1;
      str_value.mark_as_const();
      safe= (errors == 0);
    }
    else
    {
      use_cached_value= 0;
      /*
        Conversion from and to "binary" is safe.
        Conversion to Unicode is safe.
        Conversion from an expression with the ASCII repertoire
        to any character set that can store characters U+0000..U+007F
        is safe:
        - All supported multibyte character sets can store U+0000..U+007F
        - All supported 7bit character sets can store U+0000..U+007F
          except those marked with MY_CS_NONASCII (e.g. swe7).
        Other kind of conversions are potentially lossy.
      */
      safe= (args[0]->collation.collation == &my_charset_bin ||
             cs == &my_charset_bin ||
             (cs->state & MY_CS_UNICODE) ||
             (args[0]->collation.repertoire == MY_REPERTOIRE_ASCII &&
              (cs->mbmaxlen > 1 || !(cs->state & MY_CS_NONASCII))));
    }
  }
  String *val_str(String *) override;
  longlong val_int() override
  {
    if (args[0]->result_type() == STRING_RESULT)
      return Item_str_func::val_int();
    longlong res= args[0]->val_int();
    if ((null_value= args[0]->null_value))
      return 0;
    return res;
  }
  double val_real() override
  {
    if (args[0]->result_type() == STRING_RESULT)
      return Item_str_func::val_real();
    double res= args[0]->val_real();
    if ((null_value= args[0]->null_value))
      return 0;
    return res;
  }
  my_decimal *val_decimal(my_decimal *d) override
  {
    if (args[0]->result_type() == STRING_RESULT)
      return Item_str_func::val_decimal(d);
    my_decimal *res= args[0]->val_decimal(d);
    if ((null_value= args[0]->null_value))
      return NULL;
    return res;
  }
  bool get_date(THD *thd, MYSQL_TIME *ltime, date_mode_t fuzzydate) override
  {
    if (args[0]->result_type() == STRING_RESULT)
      return Item_str_func::get_date(thd, ltime, fuzzydate);
    bool res= args[0]->get_date(thd, ltime, fuzzydate);
    if ((null_value= args[0]->null_value))
      return 1;
    return res;
  }
  bool fix_length_and_dec() override;
  LEX_CSTRING func_name_cstring() const override
  {
    static LEX_CSTRING name= {STRING_WITH_LEN("convert") };
    return name;
  }
  void print(String *str, enum_query_type query_type) override;
  Item *get_copy(THD *thd) override
  { return get_item_copy<Item_func_conv_charset>(thd, this); }
  int save_in_field(Field*, bool) override;
};

class Item_func_set_collation :public Item_str_func
{
  CHARSET_INFO *m_set_collation;
public:
  Item_func_set_collation(THD *thd, Item *a, CHARSET_INFO *set_collation):
    Item_str_func(thd, a), m_set_collation(set_collation) {}
  String *val_str(String *) override;
  bool fix_length_and_dec() override;
  bool eq(const Item *item, bool binary_cmp) const override;
  LEX_CSTRING func_name_cstring() const override
  {
    static LEX_CSTRING name= {STRING_WITH_LEN("collate") };
    return name;
  }
  enum precedence precedence() const override { return COLLATE_PRECEDENCE; }
  enum Functype functype() const override { return COLLATE_FUNC; }
  void print(String *str, enum_query_type query_type) override;
  Item_field *field_for_view_update() override
  {
    /* this function is transparent for view updating */
    return args[0]->field_for_view_update();
  }
  bool need_parentheses_in_default() override { return true; }
  Item *get_copy(THD *thd) override
  { return get_item_copy<Item_func_set_collation>(thd, this); }
};


class Item_func_expr_str_metadata :public Item_str_func
{
public:
  Item_func_expr_str_metadata(THD *thd, Item *a): Item_str_func(thd, a) { }
  bool fix_length_and_dec() override
  {
     collation.set(system_charset_info);
     max_length= 64 * collation.collation->mbmaxlen; // should be enough
     base_flags&= ~item_base_t::MAYBE_NULL;
     return FALSE;
  };
  table_map not_null_tables() const override { return 0; }
  Item* propagate_equal_fields(THD *thd, const Context &ctx, COND_EQUAL *cond)
    override
  { return this; }
  bool const_item() const override { return true; }
};


class Item_func_charset :public Item_func_expr_str_metadata
{
public:
  Item_func_charset(THD *thd, Item *a)
    :Item_func_expr_str_metadata(thd, a) { }
  String *val_str(String *) override;
  LEX_CSTRING func_name_cstring() const override
  {
    static LEX_CSTRING name= {STRING_WITH_LEN("charset") };
    return name;
  }
  Item *get_copy(THD *thd) override
  { return get_item_copy<Item_func_charset>(thd, this); }
};


class Item_func_collation :public Item_func_expr_str_metadata
{
public:
  Item_func_collation(THD *thd, Item *a)
    :Item_func_expr_str_metadata(thd, a) {}
  String *val_str(String *) override;
  LEX_CSTRING func_name_cstring() const override
  {
    static LEX_CSTRING name= {STRING_WITH_LEN("collation") };
    return name;
  }
  Item *get_copy(THD *thd) override
  { return get_item_copy<Item_func_collation>(thd, this); }
};


class Item_func_weight_string :public Item_str_func
{
  String tmp_value;
  uint weigth_flags;
  uint nweights;
  uint result_length;
public:
  Item_func_weight_string(THD *thd, Item *a, uint result_length_arg,
                          uint nweights_arg, uint flags_arg):
    Item_str_func(thd, a)
  {
    nweights= nweights_arg;
    weigth_flags= flags_arg;
    result_length= result_length_arg;
  }
  LEX_CSTRING func_name_cstring() const override
  {
    static LEX_CSTRING name= {STRING_WITH_LEN("weight_string") };
    return name;
  }
  String *val_str(String *) override;
  bool fix_length_and_dec() override;
  bool eq(const Item *item, bool binary_cmp) const override
  {
    if (!Item_str_func::eq(item, binary_cmp))
      return false;
    Item_func_weight_string *that= (Item_func_weight_string *)item;
    return this->weigth_flags == that->weigth_flags &&
           this->nweights == that->nweights &&
           this->result_length == that->result_length;
  }
  Item* propagate_equal_fields(THD *thd, const Context &ctx, COND_EQUAL *cond)
    override
  { return this; }
  void print(String *str, enum_query_type query_type) override;
  Item *get_copy(THD *thd) override
  { return get_item_copy<Item_func_weight_string>(thd, this); }
};

class Item_func_crc32 :public Item_long_func
{
  bool check_arguments() const override
  {
    return args[0]->check_type_can_return_str(func_name_cstring()) &&
      (arg_count == 1 ||
       args[1]->check_type_can_return_int(func_name_cstring()));
  }
  String value;
  uint32 (*const crc_func)(uint32, const void*, size_t);
public:
  Item_func_crc32(THD *thd, bool Castagnoli, Item *a) :
    Item_long_func(thd, a),
    crc_func(Castagnoli ? my_crc32c : my_checksum)
  { unsigned_flag= 1; }
  Item_func_crc32(THD *thd, bool Castagnoli, Item *a, Item *b) :
    Item_long_func(thd, a, b),
    crc_func(Castagnoli ? my_crc32c : my_checksum)
  { unsigned_flag= 1; }
  LEX_CSTRING func_name_cstring() const override
  {
    static LEX_CSTRING crc32_name= {STRING_WITH_LEN("crc32") };
    static LEX_CSTRING crc32c_name= {STRING_WITH_LEN("crc32c") };
    return crc_func == my_crc32c ? crc32c_name : crc32_name;
  }
  bool fix_length_and_dec() override { max_length=10; return FALSE; }
  longlong val_int() override;
  Item *get_copy(THD *thd) override
  { return get_item_copy<Item_func_crc32>(thd, this); }
};

class Item_func_uncompressed_length : public Item_long_func_length
{
  String value;
public:
  Item_func_uncompressed_length(THD *thd, Item *a)
   :Item_long_func_length(thd, a) {}
  LEX_CSTRING func_name_cstring() const override
  {
    static LEX_CSTRING name= {STRING_WITH_LEN("uncompressed_length") };
    return name;
  }
  bool fix_length_and_dec() override
  {
    max_length=10;
    set_maybe_null();
    return FALSE; }
  longlong val_int() override;
  Item *get_copy(THD *thd) override
  { return get_item_copy<Item_func_uncompressed_length>(thd, this); }
};

#ifdef HAVE_COMPRESS
#define ZLIB_DEPENDED_FUNCTION ;
#else
#define ZLIB_DEPENDED_FUNCTION { null_value=1; return 0; }
#endif

class Item_func_compress: public Item_str_binary_checksum_func
{
  String tmp_value;
public:
  Item_func_compress(THD *thd, Item *a)
   :Item_str_binary_checksum_func(thd, a) {}
  bool fix_length_and_dec() override
  {
    max_length= (args[0]->max_length * 120) / 100 + 12;
    return FALSE;
  }
  LEX_CSTRING func_name_cstring() const override
  {
    static LEX_CSTRING name= {STRING_WITH_LEN("compress") };
    return name;
  }
  String *val_str(String *) override ZLIB_DEPENDED_FUNCTION
  Item *get_copy(THD *thd) override
  { return get_item_copy<Item_func_compress>(thd, this); }
};

class Item_func_uncompress: public Item_str_binary_checksum_func
{
  String tmp_value;
public:
  Item_func_uncompress(THD *thd, Item *a)
   :Item_str_binary_checksum_func(thd, a) {}
  bool fix_length_and_dec() override
  {
    set_maybe_null();
    max_length= MAX_BLOB_WIDTH;
    return FALSE;
  }
  LEX_CSTRING func_name_cstring() const override
  {
    static LEX_CSTRING name= {STRING_WITH_LEN("uncompress") };
    return name;
  }
  String *val_str(String *) override ZLIB_DEPENDED_FUNCTION
  Item *get_copy(THD *thd) override
  { return get_item_copy<Item_func_uncompress>(thd, this); }
};


class Item_func_dyncol_create: public Item_str_func
{
protected:
  DYNCALL_CREATE_DEF *defs;
  DYNAMIC_COLUMN_VALUE *vals;
  uint *keys_num;
  LEX_STRING *keys_str;
  bool names, force_names;
  bool prepare_arguments(THD *thd, bool force_names);
  void print_arguments(String *str, enum_query_type query_type);
public:
  Item_func_dyncol_create(THD *thd, List<Item> &args, DYNCALL_CREATE_DEF *dfs);
  bool fix_fields(THD *thd, Item **ref) override;
  bool fix_length_and_dec() override;
  LEX_CSTRING func_name_cstring() const override
  {
    static LEX_CSTRING name= {STRING_WITH_LEN("column_create") };
    return name;
  }
  String *val_str(String *) override;
  void print(String *str, enum_query_type query_type) override;
  enum Functype functype() const override { return DYNCOL_FUNC; }
  Item *get_copy(THD *thd) override
  { return get_item_copy<Item_func_dyncol_create>(thd, this); }
};


class Item_func_dyncol_add: public Item_func_dyncol_create
{
public:
  Item_func_dyncol_add(THD *thd, List<Item> &args_arg, DYNCALL_CREATE_DEF *dfs):
    Item_func_dyncol_create(thd, args_arg, dfs)
  {}
  LEX_CSTRING func_name_cstring() const override
  {
    static LEX_CSTRING name= {STRING_WITH_LEN("column_add") };
    return name;
  }
  String *val_str(String *) override;
  void print(String *str, enum_query_type query_type) override;
  Item *get_copy(THD *thd) override
  { return get_item_copy<Item_func_dyncol_add>(thd, this); }
};

class Item_func_dyncol_json: public Item_str_func
{
public:
  Item_func_dyncol_json(THD *thd, Item *str): Item_str_func(thd, str)
    {collation.set(DYNCOL_UTF);}
  LEX_CSTRING func_name_cstring() const override
  {
    static LEX_CSTRING name= {STRING_WITH_LEN("column_json") };
    return name;
  }
  String *val_str(String *) override;
  bool fix_length_and_dec() override
  {
    max_length= MAX_BLOB_WIDTH;
    set_maybe_null();
    decimals= 0;
    return FALSE;
  }
  Item *get_copy(THD *thd) override
  { return get_item_copy<Item_func_dyncol_json>(thd, this); }
};

/*
  The following functions is always called from an Item_cast function
*/

class Item_dyncol_get: public Item_str_func
{
public:
  Item_dyncol_get(THD *thd, Item *str, Item *num): Item_str_func(thd, str, num)
  {}
  bool fix_length_and_dec() override
  {
    set_maybe_null();
    max_length= MAX_BLOB_WIDTH;
    return FALSE;
  }
  /* Mark that collation can change between calls */
  bool dynamic_result() override { return 1; }

  LEX_CSTRING func_name_cstring() const override
  {
    static LEX_CSTRING name= {STRING_WITH_LEN("column_get") };
    return name;
  }
  String *val_str(String *) override;
  longlong val_int() override;
  longlong val_int_signed_typecast() override
  {
    unsigned_flag= false;   // Mark that we want to have a signed value
    longlong value= val_int(); // val_int() can change unsigned_flag
    if (!null_value && unsigned_flag && value < 0)
      push_note_converted_to_negative_complement(current_thd);
    return value;
  }
  longlong val_int_unsigned_typecast() override
  {
    unsigned_flag= true; // Mark that we want to have an unsigned value
    longlong value= val_int(); // val_int() can change unsigned_flag
    if (!null_value && unsigned_flag == 0 && value < 0)
      push_note_converted_to_positive_complement(current_thd);
    return value;
  }
  double val_real() override;
  my_decimal *val_decimal(my_decimal *) override;
  bool get_dyn_value(THD *thd, DYNAMIC_COLUMN_VALUE *val, String *tmp);
  bool get_date(THD *thd, MYSQL_TIME *ltime, date_mode_t fuzzydate) override;
  void print(String *str, enum_query_type query_type) override;
  Item *get_copy(THD *thd) override
  { return get_item_copy<Item_dyncol_get>(thd, this); }
};


class Item_func_dyncol_list: public Item_str_func
{
public:
  Item_func_dyncol_list(THD *thd, Item *str): Item_str_func(thd, str)
    {collation.set(DYNCOL_UTF);}
  bool fix_length_and_dec() override
  {
    set_maybe_null();
    max_length= MAX_BLOB_WIDTH;
    return FALSE;
  }
  LEX_CSTRING func_name_cstring() const override
  {
    static LEX_CSTRING name= {STRING_WITH_LEN("column_list") };
    return name;
  }
  String *val_str(String *) override;
  Item *get_copy(THD *thd) override
  { return get_item_copy<Item_func_dyncol_list>(thd, this); }
};

/*
  this is used by JOIN_TAB::keep_current_rowid
  and stores handler::position().
  It has nothing to do with _rowid pseudo-column, that the parser supports.
*/
class Item_temptable_rowid :public Item_str_func
{
public:
  TABLE *table;
  Item_temptable_rowid(TABLE *table_arg);
  const Type_handler *type_handler() const override
  { return &type_handler_string; }
  Field *create_tmp_field(MEM_ROOT *root, bool group, TABLE *table)
  { return create_table_field_from_handler(root, table); }
  String *val_str(String *str) override;
  enum Functype functype() const override { return  TEMPTABLE_ROWID; }
  LEX_CSTRING func_name_cstring() const override
  {
    static LEX_CSTRING name= {STRING_WITH_LEN("<rowid>") };
    return name;
  }
  bool fix_length_and_dec() override;
  Item *get_copy(THD *thd) override
  { return get_item_copy<Item_temptable_rowid>(thd, this); }
};
#ifdef WITH_WSREP

#include "wsrep_api.h"

class Item_func_wsrep_last_written_gtid: public Item_str_ascii_func
{
  String gtid_str;
public:
  Item_func_wsrep_last_written_gtid(THD *thd): Item_str_ascii_func(thd) {}
  LEX_CSTRING func_name_cstring() const override
  {
    static LEX_CSTRING name= {STRING_WITH_LEN("wsrep_last_written_gtid") };
    return name;
  }
  String *val_str_ascii(String *) override;
  bool fix_length_and_dec() override
  {
    max_length= WSREP_GTID_STR_LEN;
    set_maybe_null();
    return FALSE;
  }
  Item *get_copy(THD *thd) override
  { return get_item_copy<Item_func_wsrep_last_written_gtid>(thd, this); }
};

class Item_func_wsrep_last_seen_gtid: public Item_str_ascii_func
{
  String gtid_str;
public:
  Item_func_wsrep_last_seen_gtid(THD *thd): Item_str_ascii_func(thd) {}
  LEX_CSTRING func_name_cstring() const override
  {
    static LEX_CSTRING name= {STRING_WITH_LEN("wsrep_last_seen_gtid") };
    return name;
  }
  String *val_str_ascii(String *) override;
  bool fix_length_and_dec() override
  {
    max_length= WSREP_GTID_STR_LEN;
    set_maybe_null();
    return FALSE;
  }
  Item *get_copy(THD *thd) override
  { return get_item_copy<Item_func_wsrep_last_seen_gtid>(thd, this); }
};

class Item_func_wsrep_sync_wait_upto: public Item_int_func
{
  String value;
public:
 Item_func_wsrep_sync_wait_upto(THD *thd, Item *a): Item_int_func(thd, a) {}
 Item_func_wsrep_sync_wait_upto(THD *thd, Item *a, Item* b): Item_int_func(thd, a, b) {}
  const Type_handler *type_handler() const override
  { return &type_handler_string; }
  LEX_CSTRING func_name_cstring() const override
  {
    static LEX_CSTRING name= {STRING_WITH_LEN("wsrep_sync_wait_upto_gtid") };
    return name;
  }
  longlong val_int() override;
  Item *get_copy(THD *thd) override
  { return get_item_copy<Item_func_wsrep_sync_wait_upto>(thd, this); }
};
#endif /* WITH_WSREP */

#endif /* ITEM_STRFUNC_INCLUDED */<|MERGE_RESOLUTION|>--- conflicted
+++ resolved
@@ -3,11 +3,7 @@
 
 /*
    Copyright (c) 2000, 2011, Oracle and/or its affiliates.
-<<<<<<< HEAD
    Copyright (c) 2009, 2022, MariaDB
-=======
-   Copyright (c) 2009, 2021, MariaDB
->>>>>>> 9ed8deb6
 
    This program is free software; you can redistribute it and/or modify
    it under the terms of the GNU General Public License as published by
