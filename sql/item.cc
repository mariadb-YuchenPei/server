/*
   Copyright (c) 2000, 2016, Oracle and/or its affiliates.
   Copyright (c) 2010, 2017, MariaDB Corporation

   This program is free software; you can redistribute it and/or modify
   it under the terms of the GNU General Public License as published by
   the Free Software Foundation; version 2 of the License.

   This program is distributed in the hope that it will be useful,
   but WITHOUT ANY WARRANTY; without even the implied warranty of
   MERCHANTABILITY or FITNESS FOR A PARTICULAR PURPOSE.  See the
   GNU General Public License for more details.

   You should have received a copy of the GNU General Public License
   along with this program; if not, write to the Free Software
   Foundation, Inc., 51 Franklin St, Fifth Floor, Boston, MA 02110-1301  USA */


#ifdef USE_PRAGMA_IMPLEMENTATION
#pragma implementation				// gcc: Class implementation
#endif
#include <my_global.h>                          /* NO_EMBEDDED_ACCESS_CHECKS */
#include "sql_priv.h"
#include <mysql.h>
#include <m_ctype.h>
#include "my_dir.h"
#include "sp_rcontext.h"
#include "sp_head.h"
#include "sql_trigger.h"
#include "sql_select.h"
#include "sql_show.h"                           // append_identifier
#include "sql_view.h"                           // VIEW_ANY_SQL
#include "sql_time.h"                  // str_to_datetime_with_warn,
                                       // make_truncated_value_warning
#include "sql_acl.h"                   // get_column_grant,
                                       // SELECT_ACL, UPDATE_ACL,
                                       // INSERT_ACL,
                                       // check_grant_column
#include "sql_base.h"                  // enum_resolution_type,
                                       // REPORT_EXCEPT_NOT_FOUND,
                                       // find_item_in_list,
                                       // RESOLVED_AGAINST_ALIAS, ...
#include "sql_expression_cache.h"

const String my_null_string("NULL", 4, default_charset_info);

static int save_field_in_field(Field *, bool *, Field *, bool);


/**
  Compare two Items for List<Item>::add_unique()
*/

bool cmp_items(Item *a, Item *b)
{
  return a->eq(b, FALSE);
}


/**
  Set max_sum_func_level if it is needed
*/
inline void set_max_sum_func_level(THD *thd, SELECT_LEX *select)
{
  if (thd->lex->in_sum_func &&
      thd->lex->in_sum_func->nest_level >= select->nest_level)
    set_if_bigger(thd->lex->in_sum_func->max_sum_func_level,
                  select->nest_level - 1);
}

/*****************************************************************************
** Item functions
*****************************************************************************/

/**
  Init all special items.
*/

void item_init(void)
{
  item_func_sleep_init();
  uuid_short_init();
}


/**
  @todo
    Make this functions class dependent
*/

bool Item::val_bool()
{
  switch(result_type()) {
  case INT_RESULT:
    return val_int() != 0;
  case DECIMAL_RESULT:
  {
    my_decimal decimal_value;
    my_decimal *val= val_decimal(&decimal_value);
    if (val)
      return !my_decimal_is_zero(val);
    return 0;
  }
  case REAL_RESULT:
  case STRING_RESULT:
    return val_real() != 0.0;
  case ROW_RESULT:
  case TIME_RESULT:
    DBUG_ASSERT(0);
    return 0;                                   // Wrong (but safe)
  }
  return 0;                                   // Wrong (but safe)
}


/**
  Get date/time/datetime.
  Optionally extend TIME result to DATETIME.
*/
bool Item::get_date_with_conversion(MYSQL_TIME *ltime, ulonglong fuzzydate)
{
  THD *thd= current_thd;

  /*
    Some TIME type items return error when trying to do get_date()
    without TIME_TIME_ONLY set (e.g. Item_field for Field_time).
    In the SQL standard time->datetime conversion mode we add TIME_TIME_ONLY.
    In the legacy time->datetime conversion mode we do not add TIME_TIME_ONLY
    and leave it to get_date() to check date.
  */
  ulonglong time_flag= (field_type() == MYSQL_TYPE_TIME &&
           !(thd->variables.old_behavior & OLD_MODE_ZERO_DATE_TIME_CAST)) ?
           TIME_TIME_ONLY : 0;
  if (get_date(ltime, fuzzydate | time_flag))
    return true;
  if (ltime->time_type == MYSQL_TIMESTAMP_TIME &&
      !(fuzzydate & TIME_TIME_ONLY))
  {
    MYSQL_TIME tmp;
    if (time_to_datetime_with_warn(thd, ltime, &tmp, fuzzydate))
      return null_value= true;
    *ltime= tmp;
  }
  return false;
}


/**
  Get date/time/datetime.
  If DATETIME or DATE result is returned, it's converted to TIME.
*/
bool Item::get_time_with_conversion(THD *thd, MYSQL_TIME *ltime,
                                    ulonglong fuzzydate)
{
  if (get_date(ltime, fuzzydate))
    return true;
  if (ltime->time_type != MYSQL_TIMESTAMP_TIME)
  {
    MYSQL_TIME ltime2;
    if ((thd->variables.old_behavior & OLD_MODE_ZERO_DATE_TIME_CAST) &&
        (ltime->year || ltime->day || ltime->month))
    {
      /*
        Old mode conversion from DATETIME with non-zero YYYYMMDD part
        to TIME works very inconsistently. Possible variants:
        - truncate the YYYYMMDD part
        - add (MM*33+DD)*24 to hours
        - add (MM*31+DD)*24 to hours
        Let's return NULL here, to disallow equal field propagation.
        Note, If we start to use this method in more pieces of the code other
        than eqial field propagation, we should probably return
        NULL only if some flag in fuzzydate is set.
      */
      return (null_value= true);
    }
    if (datetime_to_time_with_warn(thd, ltime, &ltime2, TIME_SECOND_PART_DIGITS))
    {
      /*
        Time difference between CURRENT_DATE and ltime
        did not fit into the supported TIME range
      */
      return (null_value= true);
    }
    *ltime= ltime2;
  }
  return false;
}


/*
  For the items which don't have its own fast val_str_ascii()
  implementation we provide a generic slower version,
  which converts from the Item character set to ASCII.
  For better performance conversion happens only in 
  case of a "tricky" Item character set (e.g. UCS2).
  Normally conversion does not happen.
*/
String *Item::val_str_ascii(String *str)
{
  DBUG_ASSERT(str != &str_value);
  
  uint errors;
  String *res= val_str(&str_value);
  if (!res)
    return 0;
  
  if (!(res->charset()->state & MY_CS_NONASCII))
    str= res;
  else
  {
    if ((null_value= str->copy(res->ptr(), res->length(), collation.collation,
                               &my_charset_latin1, &errors)))
      return 0;
  }

  return str;
}


String *Item::val_str(String *str, String *converter, CHARSET_INFO *cs)
{
  String *res= val_str(str);
  if (null_value)
    return (String *) 0;

  if (!cs)
    return res;

  uint errors;
  if ((null_value= converter->copy(res->ptr(), res->length(),
                                   collation.collation, cs,  &errors)))
    return (String *) 0;

  return converter;
}


String *Item::val_string_from_real(String *str)
{
  double nr= val_real();
  if (null_value)
    return 0;					/* purecov: inspected */
  str->set_real(nr,decimals, &my_charset_numeric);
  return str;
}


String *Item::val_string_from_int(String *str)
{
  longlong nr= val_int();
  if (null_value)
    return 0;
  str->set_int(nr, unsigned_flag, &my_charset_numeric);
  return str;
}


String *Item::val_string_from_decimal(String *str)
{
  my_decimal dec_buf, *dec= val_decimal(&dec_buf);
  if (null_value)
    return 0;
  my_decimal_round(E_DEC_FATAL_ERROR, dec, decimals, FALSE, &dec_buf);
  my_decimal2string(E_DEC_FATAL_ERROR, &dec_buf, 0, 0, 0, str);
  return str;
}


/*
 All val_xxx_from_date() must call this method, to expose consistent behaviour
 regarding SQL_MODE when converting DATE/DATETIME to other data types.
*/
bool Item::get_temporal_with_sql_mode(MYSQL_TIME *ltime)
{
  return get_date(ltime, field_type() == MYSQL_TYPE_TIME
                          ? TIME_TIME_ONLY
                          : sql_mode_for_dates(current_thd));
}


bool Item::is_null_from_temporal()
{
  MYSQL_TIME ltime;
  return get_temporal_with_sql_mode(&ltime);
}


String *Item::val_string_from_date(String *str)
{
  MYSQL_TIME ltime;
  if (get_temporal_with_sql_mode(&ltime) ||
      str->alloc(MAX_DATE_STRING_REP_LENGTH))
  {
    null_value= 1;
    return (String *) 0;
  }
  str->length(my_TIME_to_str(&ltime, const_cast<char*>(str->ptr()), decimals));
  str->set_charset(&my_charset_numeric);
  return str;
}


my_decimal *Item::val_decimal_from_real(my_decimal *decimal_value)
{
  double nr= val_real();
  if (null_value)
    return 0;
  double2my_decimal(E_DEC_FATAL_ERROR, nr, decimal_value);
  return (decimal_value);
}


my_decimal *Item::val_decimal_from_int(my_decimal *decimal_value)
{
  longlong nr= val_int();
  if (null_value)
    return 0;
  int2my_decimal(E_DEC_FATAL_ERROR, nr, unsigned_flag, decimal_value);
  return decimal_value;
}


my_decimal *Item::val_decimal_from_string(my_decimal *decimal_value)
{
  String *res;

  if (!(res= val_str(&str_value)))
    return 0;

  return decimal_from_string_with_check(decimal_value, res);
}


my_decimal *Item::val_decimal_from_date(my_decimal *decimal_value)
{
  DBUG_ASSERT(fixed == 1);
  MYSQL_TIME ltime;
  if (get_temporal_with_sql_mode(&ltime))
  {
    my_decimal_set_zero(decimal_value);
    null_value= 1;                               // set NULL, stop processing
    return 0;
  }
  return date2my_decimal(&ltime, decimal_value);
}


my_decimal *Item::val_decimal_from_time(my_decimal *decimal_value)
{
  DBUG_ASSERT(fixed == 1);
  MYSQL_TIME ltime;
  if (get_time(&ltime))
  {
    my_decimal_set_zero(decimal_value);
    return 0;
  }
  return date2my_decimal(&ltime, decimal_value);
}


longlong Item::val_int_from_date()
{
  DBUG_ASSERT(fixed == 1);
  MYSQL_TIME ltime;
  if (get_temporal_with_sql_mode(&ltime))
    return 0;
  longlong v= TIME_to_ulonglong(&ltime);
  return ltime.neg ? -v : v;
}


longlong Item::val_int_from_real()
{
  DBUG_ASSERT(fixed == 1);
  bool error;
  return double_to_longlong(val_real(), false /*unsigned_flag*/, &error);
}


double Item::val_real_from_date()
{
  DBUG_ASSERT(fixed == 1);
  MYSQL_TIME ltime;
  if (get_temporal_with_sql_mode(&ltime))
    return 0;
  return TIME_to_double(&ltime);
}


double Item::val_real_from_decimal()
{
  /* Note that fix_fields may not be called for Item_avg_field items */
  double result;
  my_decimal value_buff, *dec_val= val_decimal(&value_buff);
  if (null_value)
    return 0.0;
  my_decimal2double(E_DEC_FATAL_ERROR, dec_val, &result);
  return result;
}


longlong Item::val_int_from_decimal()
{
  /* Note that fix_fields may not be called for Item_avg_field items */
  longlong result;
  my_decimal value, *dec_val= val_decimal(&value);
  if (null_value)
    return 0;
  my_decimal2int(E_DEC_FATAL_ERROR, dec_val, unsigned_flag, &result);
  return result;
}

int Item::save_time_in_field(Field *field)
{
  MYSQL_TIME ltime;
  if (get_time(&ltime))
    return set_field_to_null_with_conversions(field, 0);
  field->set_notnull();
  return field->store_time_dec(&ltime, decimals);
}


int Item::save_date_in_field(Field *field)
{
  MYSQL_TIME ltime;
  if (get_date(&ltime, sql_mode_for_dates(current_thd)))
    return set_field_to_null_with_conversions(field, 0);
  field->set_notnull();
  return field->store_time_dec(&ltime, decimals);
}


/*
  Store the string value in field directly

  SYNOPSIS
    Item::save_str_value_in_field()
    field   a pointer to field where to store
    result  the pointer to the string value to be stored

  DESCRIPTION
    The method is used by Item_*::save_in_field implementations
    when we don't need to calculate the value to store
    See Item_string::save_in_field() implementation for example

  IMPLEMENTATION
    Check if the Item is null and stores the NULL or the
    result value in the field accordingly.

  RETURN
    Nonzero value if error
*/

int Item::save_str_value_in_field(Field *field, String *result)
{
  if (null_value)
    return set_field_to_null(field);
  field->set_notnull();
  return field->store(result->ptr(), result->length(),
		      collation.collation);
}


Item::Item(THD *thd):
  is_expensive_cache(-1), rsize(0), name(0), orig_name(0), name_length(0),
  fixed(0), is_autogenerated_name(TRUE)
{
  DBUG_ASSERT(thd);
  marker= 0;
  maybe_null=null_value=with_sum_func=with_field=0;
  in_rollup= 0;
  with_subselect= 0;
   /* Initially this item is not attached to any JOIN_TAB. */
  join_tab_idx= MAX_TABLES;

  /* Put item in free list so that we can free all items at end */
  next= thd->free_list;
  thd->free_list= this;
  /*
    Item constructor can be called during execution other then SQL_COM
    command => we should check thd->lex->current_select on zero (thd->lex
    can be uninitialised)
  */
  if (thd->lex->current_select)
  {
    enum_parsing_place place= 
      thd->lex->current_select->parsing_place;
    if (place == SELECT_LIST ||
	place == IN_HAVING)
      thd->lex->current_select->select_n_having_items++;
  }
}

/**
  Constructor used by Item_field, Item_ref & aggregate (sum)
  functions.

  Used for duplicating lists in processing queries with temporary
  tables.
*/
Item::Item(THD *thd, Item *item):
  Type_std_attributes(item),
  join_tab_idx(item->join_tab_idx),
  is_expensive_cache(-1),
  rsize(0),
  str_value(item->str_value),
  name(item->name),
  orig_name(item->orig_name),
  name_length(item->name_length),
  marker(item->marker),
  maybe_null(item->maybe_null),
  in_rollup(item->in_rollup),
  null_value(item->null_value),
  with_sum_func(item->with_sum_func),
  with_field(item->with_field),
  fixed(item->fixed),
  is_autogenerated_name(item->is_autogenerated_name),
  with_subselect(item->has_subquery())
{
  next= thd->free_list;				// Put in free list
  thd->free_list= this;
}


uint Item::decimal_precision() const
{
  Item_result restype= result_type();

  if ((restype == DECIMAL_RESULT) || (restype == INT_RESULT))
  {
    uint prec= 
      my_decimal_length_to_precision(max_char_length(), decimals,
                                     unsigned_flag);
    return MY_MIN(prec, DECIMAL_MAX_PRECISION);
  }
  uint res= max_char_length();
  /*
    Return at least one decimal digit, even if Item::max_char_length()
    returned  0. This is important to avoid attempts to create fields of types
    INT(0) or DECIMAL(0,0) when converting NULL or empty strings to INT/DECIMAL:
      CREATE TABLE t1 AS SELECT CONVERT(NULL,SIGNED) AS a;
  */
  return res ? MY_MIN(res, DECIMAL_MAX_PRECISION) : 1;
}


uint Item::temporal_precision(enum_field_types type_arg)
{
  if (const_item() && result_type() == STRING_RESULT &&
      !is_temporal_type(field_type()))
  {
    MYSQL_TIME ltime;
    String buf, *tmp;
    MYSQL_TIME_STATUS status;
    DBUG_ASSERT(fixed);
    if ((tmp= val_str(&buf)) &&
        !(type_arg == MYSQL_TYPE_TIME ?
         str_to_time(tmp->charset(), tmp->ptr(), tmp->length(),
                     &ltime, TIME_TIME_ONLY, &status) :
         str_to_datetime(tmp->charset(), tmp->ptr(), tmp->length(),
                         &ltime, TIME_FUZZY_DATES, &status)))
      return MY_MIN(status.precision, TIME_SECOND_PART_DIGITS);
  }
  return MY_MIN(decimals, TIME_SECOND_PART_DIGITS);
}


void Item::print_item_w_name(String *str, enum_query_type query_type)
{
  print(str, query_type);

  if (name)
  {
    THD *thd= current_thd;
    str->append(STRING_WITH_LEN(" AS "));
    append_identifier(thd, str, name, (uint) strlen(name));
  }
}


void Item::print_value(String *str)
{
  char buff[MAX_FIELD_WIDTH];
  String *ptr, tmp(buff,sizeof(buff),str->charset());
  ptr= val_str(&tmp);
  if (!ptr)
    str->append("NULL");
  else
  {
    switch (result_type()) {
    case STRING_RESULT:
      append_unescaped(str, ptr->ptr(), ptr->length());
      break;
    case DECIMAL_RESULT:
    case REAL_RESULT:
    case INT_RESULT:
      str->append(*ptr);
      break;
    case ROW_RESULT:
    case TIME_RESULT:
      DBUG_ASSERT(0);
    }
  }
}


void Item::cleanup()
{
  DBUG_ENTER("Item::cleanup");
  DBUG_PRINT("enter", ("this: %p", this));
  fixed= 0;
  marker= 0;
  join_tab_idx= MAX_TABLES;
  if (orig_name)
    name= orig_name;
  DBUG_VOID_RETURN;
}


/**
  cleanup() item if it is 'fixed'.

  @param arg   a dummy parameter, is not used here
*/

bool Item::cleanup_processor(uchar *arg)
{
  if (fixed)
    cleanup();
  return FALSE;
}


/**
  rename item (used for views, cleanup() return original name).

  @param new_name	new name of item;
*/

void Item::rename(char *new_name)
{
  /*
    we can compare pointers to names here, because if name was not changed,
    pointer will be same
  */
  if (!orig_name && new_name != name)
    orig_name= name;
  name= new_name;
}

Item_result Item::cmp_type() const
{
  switch (field_type()) {
  case MYSQL_TYPE_DECIMAL:
  case MYSQL_TYPE_NEWDECIMAL:
                           return DECIMAL_RESULT;
  case MYSQL_TYPE_TINY:
  case MYSQL_TYPE_SHORT:
  case MYSQL_TYPE_LONG:
  case MYSQL_TYPE_LONGLONG:
  case MYSQL_TYPE_INT24:
  case MYSQL_TYPE_YEAR:
  case MYSQL_TYPE_BIT:
                           return INT_RESULT;
  case MYSQL_TYPE_FLOAT:
  case MYSQL_TYPE_DOUBLE:
                           return REAL_RESULT;
  case MYSQL_TYPE_NULL:
  case MYSQL_TYPE_VARCHAR:
  case MYSQL_TYPE_TINY_BLOB:
  case MYSQL_TYPE_MEDIUM_BLOB:
  case MYSQL_TYPE_LONG_BLOB:
  case MYSQL_TYPE_BLOB:
  case MYSQL_TYPE_VAR_STRING:
  case MYSQL_TYPE_STRING:
  case MYSQL_TYPE_ENUM:
  case MYSQL_TYPE_SET:
  case MYSQL_TYPE_GEOMETRY:
                           return STRING_RESULT;
  case MYSQL_TYPE_TIMESTAMP:
  case MYSQL_TYPE_TIMESTAMP2:
  case MYSQL_TYPE_DATE:
  case MYSQL_TYPE_TIME:
  case MYSQL_TYPE_TIME2:
  case MYSQL_TYPE_DATETIME:
  case MYSQL_TYPE_DATETIME2:
  case MYSQL_TYPE_NEWDATE:
                           return TIME_RESULT;
  };
  DBUG_ASSERT(0);
  return STRING_RESULT;
}

/**
  Traverse item tree possibly transforming it (replacing items).

  This function is designed to ease transformation of Item trees.
  Re-execution note: every such transformation is registered for
  rollback by THD::change_item_tree() and is rolled back at the end
  of execution by THD::rollback_item_tree_changes().

  Therefore:
  - this function can not be used at prepared statement prepare
  (in particular, in fix_fields!), as only permanent
  transformation of Item trees are allowed at prepare.
  - the transformer function shall allocate new Items in execution
  memory root (thd->mem_root) and not anywhere else: allocated
  items will be gone in the end of execution.

  If you don't need to transform an item tree, but only traverse
  it, please use Item::walk() instead.


  @param transformer    functor that performs transformation of a subtree
  @param arg            opaque argument passed to the functor

  @return
    Returns pointer to the new subtree root.  THD::change_item_tree()
    should be called for it if transformation took place, i.e. if a
    pointer to newly allocated item is returned.
*/

Item* Item::transform(THD *thd, Item_transformer transformer, uchar *arg)
{
  DBUG_ASSERT(!thd->stmt_arena->is_stmt_prepare());

  return (this->*transformer)(thd, arg);
}


/**
  Create and set up an expression cache for this item

  @param thd             Thread handle
  @param depends_on      List of the expression parameters

  @details
  The function creates an expression cache for an item and its parameters
  specified by the 'depends_on' list. Then the expression cache is placed
  into a cache wrapper that is returned as the result of the function.

  @returns
  A pointer to created wrapper item if successful, NULL - otherwise
*/

Item* Item::set_expr_cache(THD *thd)
{
  DBUG_ENTER("Item::set_expr_cache");
  Item_cache_wrapper *wrapper;
  if ((wrapper= new (thd->mem_root) Item_cache_wrapper(thd, this)) &&
      !wrapper->fix_fields(thd, (Item**)&wrapper))
  {
    if (wrapper->set_cache(thd))
      DBUG_RETURN(NULL);
    DBUG_RETURN(wrapper);
  }
  DBUG_RETURN(NULL);
}


Item_ident::Item_ident(THD *thd, Name_resolution_context *context_arg,
                       const char *db_name_arg,const char *table_name_arg,
		       const char *field_name_arg)
  :Item_result_field(thd), orig_db_name(db_name_arg),
   orig_table_name(table_name_arg),
   orig_field_name(field_name_arg), context(context_arg),
   db_name(db_name_arg), table_name(table_name_arg),
   field_name(field_name_arg),
   alias_name_used(FALSE), cached_field_index(NO_CACHED_FIELD_INDEX),
   cached_table(0), depended_from(0), can_be_depended(TRUE)
{
  name = (char*) field_name_arg;
  name_length= name ? strlen(name) : 0;
}


Item_ident::Item_ident(THD *thd, TABLE_LIST *view_arg, const char *field_name_arg)
  :Item_result_field(thd), orig_db_name(NullS),
   orig_table_name(view_arg->table_name),
   orig_field_name(field_name_arg), context(&view_arg->view->select_lex.context),
   db_name(NullS), table_name(view_arg->alias),
   field_name(field_name_arg),
   alias_name_used(FALSE), cached_field_index(NO_CACHED_FIELD_INDEX),
   cached_table(NULL), depended_from(NULL), can_be_depended(TRUE)
{
  name = (char*) field_name_arg;
  name_length= name ? strlen(name) : 0;
}


/**
  Constructor used by Item_field & Item_*_ref (see Item comment)
*/

Item_ident::Item_ident(THD *thd, Item_ident *item)
  :Item_result_field(thd, item),
   orig_db_name(item->orig_db_name),
   orig_table_name(item->orig_table_name), 
   orig_field_name(item->orig_field_name),
   context(item->context),
   db_name(item->db_name),
   table_name(item->table_name),
   field_name(item->field_name),
   alias_name_used(item->alias_name_used),
   cached_field_index(item->cached_field_index),
   cached_table(item->cached_table),
   depended_from(item->depended_from),
   can_be_depended(item->can_be_depended)
{}

void Item_ident::cleanup()
{
  DBUG_ENTER("Item_ident::cleanup");
  bool was_fixed= fixed;
  Item_result_field::cleanup();
  db_name= orig_db_name; 
  table_name= orig_table_name;
  field_name= orig_field_name;
  /* Store if this Item was depended */
  if (was_fixed)
  {
    /*
      We can trust that depended_from set correctly only if this item
      was fixed
    */
    can_be_depended= MY_TEST(depended_from);
  }
  DBUG_VOID_RETURN;
}

bool Item_ident::remove_dependence_processor(uchar * arg)
{
  DBUG_ENTER("Item_ident::remove_dependence_processor");
  if (get_depended_from() == (st_select_lex *) arg)
    depended_from= 0;
  context= &((st_select_lex *) arg)->context;
  DBUG_RETURN(0);
}


bool Item_ident::collect_outer_ref_processor(uchar *param)
{
  Collect_deps_prm *prm= (Collect_deps_prm *)param;
  if (depended_from &&
      depended_from->nest_level_base == prm->nest_level_base &&
      depended_from->nest_level < prm->nest_level)
  {
    if (prm->collect)
      prm->parameters->add_unique(this, &cmp_items);
    else
      prm->count++;
  }
  return FALSE;
}


/**
  Store the pointer to this item field into a list if not already there.

  The method is used by Item::walk to collect all unique Item_field objects
  from a tree of Items into a set of items represented as a list.

  Item_cond::walk() and Item_func::walk() stop the evaluation of the
  processor function for its arguments once the processor returns
  true.Therefore in order to force this method being called for all item
  arguments in a condition the method must return false.

  @param arg  pointer to a List<Item_field>

  @return
    FALSE to force the evaluation of collect_item_field_processor
    for the subsequent items.
*/

bool Item_field::collect_item_field_processor(uchar *arg)
{
  DBUG_ENTER("Item_field::collect_item_field_processor");
  DBUG_PRINT("info", ("%s", field->field_name ? field->field_name : "noname"));
  List<Item_field> *item_list= (List<Item_field>*) arg;
  List_iterator<Item_field> item_list_it(*item_list);
  Item_field *curr_item;
  while ((curr_item= item_list_it++))
  {
    if (curr_item->eq(this, 1))
      DBUG_RETURN(FALSE); /* Already in the set. */
  }
  item_list->push_back(this);
  DBUG_RETURN(FALSE);
}


bool Item_field::add_field_to_set_processor(uchar *arg)
{
  DBUG_ENTER("Item_field::add_field_to_set_processor");
  DBUG_PRINT("info", ("%s", field->field_name ? field->field_name : "noname"));
  TABLE *table= (TABLE *) arg;
  if (field->table == table)
    bitmap_set_bit(&table->tmp_set, field->field_index);
  DBUG_RETURN(FALSE);
}

/**
  Check if an Item_field references some field from a list of fields.

  Check whether the Item_field represented by 'this' references any
  of the fields in the keyparts passed via 'arg'. Used with the
  method Item::walk() to test whether any keypart in a sequence of
  keyparts is referenced in an expression.

  @param arg   Field being compared, arg must be of type Field

  @retval
    TRUE  if 'this' references the field 'arg'
  @retval
    FALSE otherwise
*/

bool Item_field::find_item_in_field_list_processor(uchar *arg)
{
  KEY_PART_INFO *first_non_group_part= *((KEY_PART_INFO **) arg);
  KEY_PART_INFO *last_part= *(((KEY_PART_INFO **) arg) + 1);
  KEY_PART_INFO *cur_part;

  for (cur_part= first_non_group_part; cur_part != last_part; cur_part++)
  {
    if (field->eq(cur_part->field))
      return TRUE;
  }
  return FALSE;
}


/*
  Mark field in read_map

  NOTES
    This is used by filesort to register used fields in a a temporary
    column read set or to register used fields in a view
*/

bool Item_field::register_field_in_read_map(uchar *arg)
{
  TABLE *table= (TABLE *) arg;
  if (field->table == table || !table)
    bitmap_set_bit(field->table->read_set, field->field_index);
  if (field->vcol_info && field->vcol_info->expr_item)
    return field->vcol_info->expr_item->walk(&Item::register_field_in_read_map, 
                                             1, arg);
  return 0;
}

/*
  @brief
  Mark field in bitmap supplied as *arg
*/

bool Item_field::register_field_in_bitmap(uchar *arg)
{
  MY_BITMAP *bitmap= (MY_BITMAP *) arg;
  DBUG_ASSERT(bitmap);
  bitmap_set_bit(bitmap, field->field_index);
  return 0;
}


/*
  Mark field in write_map

  NOTES
    This is used by UPDATE to register underlying fields of used view fields.
*/

bool Item_field::register_field_in_write_map(uchar *arg)
{
  TABLE *table= (TABLE *) arg;
  if (field->table == table || !table)
    bitmap_set_bit(field->table->write_set, field->field_index);
  return 0;
}


bool Item::check_cols(uint c)
{
  if (c != 1)
  {
    my_error(ER_OPERAND_COLUMNS, MYF(0), c);
    return 1;
  }
  return 0;
}


void Item::set_name(const char *str, uint length, CHARSET_INFO *cs)
{
  if (!length)
  {
    /* Empty string, used by AS or internal function like last_insert_id() */
    name= (char*) str;
    name_length= 0;
    return;
  }

  const char *str_start= str;
  if (!cs->ctype || cs->mbminlen > 1)
  {
    str+= cs->cset->scan(cs, str, str + length, MY_SEQ_SPACES);
    length-= str - str_start;
  }
  else
  {
    /*
      This will probably need a better implementation in the future:
      a function in CHARSET_INFO structure.
    */
    while (length && !my_isgraph(cs,*str))
    {						// Fix problem with yacc
      length--;
      str++;
    }
  }
  if (str != str_start && !is_autogenerated_name)
  {
    char buff[SAFE_NAME_LEN];
    THD *thd= current_thd;

    strmake(buff, str_start,
            MY_MIN(sizeof(buff)-1, length + (int) (str-str_start)));

    if (length == 0)
      push_warning_printf(thd, Sql_condition::WARN_LEVEL_WARN,
                          ER_NAME_BECOMES_EMPTY,
                          ER_THD(thd, ER_NAME_BECOMES_EMPTY),
                          buff);
    else
      push_warning_printf(thd, Sql_condition::WARN_LEVEL_WARN,
                          ER_REMOVED_SPACES, ER_THD(thd, ER_REMOVED_SPACES),
                          buff);
  }
  if (!my_charset_same(cs, system_charset_info))
  {
    size_t res_length;
    name= sql_strmake_with_convert(str, length, cs,
				   MAX_ALIAS_NAME, system_charset_info,
				   &res_length);
    name_length= res_length;
  }
  else
    name= sql_strmake(str, (name_length= MY_MIN(length,MAX_ALIAS_NAME)));
}


void Item::set_name_no_truncate(const char *str, uint length, CHARSET_INFO *cs)
{
  if (!my_charset_same(cs, system_charset_info))
  {
    size_t res_length;
    name= sql_strmake_with_convert(str, length, cs,
				   UINT_MAX, system_charset_info,
				   &res_length);
    name_length= res_length;
  }
  else
    name= sql_strmake(str, (name_length= length));
}


void Item::set_name_for_rollback(THD *thd, const char *str, uint length,
                                 CHARSET_INFO *cs)
{
  char *old_name, *new_name; 
  old_name= name;
  set_name(str, length, cs);
  new_name= name;
  if (old_name != new_name)
  {
    name= old_name;
    thd->change_item_tree((Item **) &name, (Item *) new_name);
  }
}


/**
  @details
  This function is called when:
  - Comparing items in the WHERE clause (when doing where optimization)
  - When trying to find an ORDER BY/GROUP BY item in the SELECT part
*/

bool Item::eq(const Item *item, bool binary_cmp) const
{
  /*
    Note, that this is never TRUE if item is a Item_param:
    for all basic constants we have special checks, and Item_param's
    type() can be only among basic constant types.
  */
  return type() == item->type() && name && item->name &&
    !my_strcasecmp(system_charset_info,name,item->name);
}


Item *Item::safe_charset_converter(THD *thd, CHARSET_INFO *tocs)
{
  if (!needs_charset_converter(tocs))
    return this;
  Item_func_conv_charset *conv= new (thd->mem_root) Item_func_conv_charset(thd, this, tocs, 1);
  return conv->safe ? conv : NULL;
}


/**
  Some pieces of the code do not support changing of
  Item_cache to other Item types.

  Example:
  Item_singlerow_subselect has "Item_cache **row".
  Creating of Item_func_conv_charset followed by THD::change_item_tree()
  should not change row[i] from Item_cache directly to Item_func_conv_charset,
  because Item_singlerow_subselect later calls Item_cache-specific methods,
  e.g. row[i]->store() and row[i]->cache_value().

  Let's wrap Item_func_conv_charset in a new Item_cache,
  so the Item_cache-specific methods can still be used for
  Item_singlerow_subselect::row[i] safely.

  As a bonus we cache the converted value, instead of converting every time

  TODO: we should eventually check all other use cases of change_item_tree().
  Perhaps some more potentially dangerous substitution examples exist.
*/
Item *Item_cache::safe_charset_converter(THD *thd, CHARSET_INFO *tocs)
{
  if (!example)
    return Item::safe_charset_converter(thd, tocs);
  Item *conv= example->safe_charset_converter(thd, tocs);
  if (conv == example)
    return this;
  Item_cache *cache;
  if (!conv || conv->fix_fields(thd, (Item **) NULL) ||
      !(cache= new (thd->mem_root) Item_cache_str(thd, conv)))
    return NULL; // Safe conversion is not possible, or OEM
  cache->setup(thd, conv);
  cache->fixed= false; // Make Item::fix_fields() happy
  return cache;
}


/**
  @details
  Created mostly for mysql_prepare_table(). Important
  when a string ENUM/SET column is described with a numeric default value:

  CREATE TABLE t1(a SET('a') DEFAULT 1);

  We cannot use generic Item::safe_charset_converter(), because
  the latter returns a non-fixed Item, so val_str() crashes afterwards.
  Override Item_num method, to return a fixed item.
*/
Item *Item_num::safe_charset_converter(THD *thd, CHARSET_INFO *tocs)
{
  /*
    Item_num returns pure ASCII result,
    so conversion is needed only in case of "tricky" character
    sets like UCS2. If tocs is not "tricky", return the item itself.
  */
  if (!(tocs->state & MY_CS_NONASCII))
    return this;
  
  Item *conv;
  if ((conv= const_charset_converter(thd, tocs, true)))
    conv->fix_char_length(max_char_length());
  return conv;
}


/**
  Create character set converter for constant items
  using Item_null, Item_string or Item_static_string_func.

  @param tocs       Character set to to convert the string to.
  @param lossless   Whether data loss is acceptable.
  @param func_name  Function name, or NULL.

  @return           this, if conversion is not needed,
                    NULL, if safe conversion is not possible, or
                    a new item representing the converted constant.
*/
Item *Item::const_charset_converter(THD *thd, CHARSET_INFO *tocs,
                                    bool lossless,
                                    const char *func_name)
{
  DBUG_ASSERT(const_item());
  DBUG_ASSERT(fixed);
  StringBuffer<64>tmp;
  String *s= val_str(&tmp);
  MEM_ROOT *mem_root= thd->mem_root;

  if (!s)
    return new (mem_root) Item_null(thd, (char *) func_name, tocs);

  if (!needs_charset_converter(s->length(), tocs))
  {
    if (collation.collation == &my_charset_bin && tocs != &my_charset_bin &&
        !this->check_well_formed_result(s, true))
      return NULL;
    return this;
  }

  uint conv_errors;
  Item_string *conv= (func_name ?
                      new (mem_root)
                      Item_static_string_func(thd, func_name,
                                              s, tocs, &conv_errors,
                                              collation.derivation,
                                              collation.repertoire) :
                      new (mem_root)
                      Item_string(thd, s, tocs, &conv_errors,
                                  collation.derivation,
                                  collation.repertoire));

  if (!conv || (conv_errors && lossless))
  {
    /*
      Safe conversion is not possible (or EOM).
      We could not convert a string into the requested character set
      without data loss. The target charset does not cover all the
      characters from the string. Operation cannot be done correctly.
    */
    return NULL;
  }
  if (s->charset() == &my_charset_bin && tocs != &my_charset_bin &&
      !conv->check_well_formed_result(true))
    return NULL;
  return conv;
}


Item *Item_param::safe_charset_converter(THD *thd, CHARSET_INFO *tocs)
{
  /*
    Return "this" if in prepare. result_type may change at execition time,
    to it's possible that the converter will not be needed at all:

    PREPARE stmt FROM 'SELECT * FROM t1 WHERE field = ?';
    SET @arg= 1;
    EXECUTE stmt USING @arg;

    In the above example result_type is STRING_RESULT at prepare time,
    and INT_RESULT at execution time.
  */
  return !const_item() || state == NULL_VALUE ?
         this : const_charset_converter(thd, tocs, true);
}


/**
  Get the value of the function as a MYSQL_TIME structure.
  As a extra convenience the time structure is reset on error or NULL values!
*/

bool Item::get_date(MYSQL_TIME *ltime,ulonglong fuzzydate)
{
  if (field_type() == MYSQL_TYPE_TIME)
    fuzzydate|= TIME_TIME_ONLY;

  switch (result_type()) {
  case INT_RESULT:
  {
    longlong value= val_int();
    bool neg= !unsigned_flag && value < 0;
    if (field_type() == MYSQL_TYPE_YEAR)
    {
      if (max_length == 2)
      {
        if (value < 70)
          value+= 2000;
        else if (value <= 1900)
          value+= 1900;
      }
      value*= 10000; /* make it YYYYMMHH */
    }
    if (null_value || int_to_datetime_with_warn(neg, neg ? -value : value,
                                                ltime, fuzzydate,
                                                field_name_or_null()))
      goto err;
    break;
  }
  case REAL_RESULT:
  {
    double value= val_real();
    if (null_value || double_to_datetime_with_warn(value, ltime, fuzzydate,
                                                   field_name_or_null()))
      goto err;
    break;
  }
  case DECIMAL_RESULT:
  {
    my_decimal value, *res;
    if (!(res= val_decimal(&value)) ||
        decimal_to_datetime_with_warn(res, ltime, fuzzydate,
                                      field_name_or_null()))
      goto err;
    break;
  }
  case STRING_RESULT:
  {
    char buff[40];
    String tmp(buff,sizeof(buff), &my_charset_bin),*res;
    if (!(res=val_str(&tmp)) ||
        str_to_datetime_with_warn(res->charset(), res->ptr(), res->length(),
                                  ltime, fuzzydate))
      goto err;
    break;
  }
  default:
    DBUG_ASSERT(0);
  }

  return null_value= 0;

err:
  /*
    if the item was not null and convertion failed, we return a zero date
    if allowed, otherwise - null.
  */
  bzero((char*) ltime,sizeof(*ltime));
  if (fuzzydate & TIME_TIME_ONLY)
  {
    /*
      In the following scenario:
      - The caller expected to get a TIME value
      - Item returned a not NULL string or numeric value
      - But then conversion from string or number to TIME failed
      we need to change the default time_type from MYSQL_TIMESTAMP_DATE
      (which was set in bzero) to MYSQL_TIMESTAMP_TIME and therefore
      return TIME'00:00:00' rather than DATE'0000-00-00'.
      If we don't do this, methods like Item::get_time_with_conversion()
      will erroneously subtract CURRENT_DATE from '0000-00-00 00:00:00'
      and return TIME'-838:59:59' instead of TIME'00:00:00' as a result.
    */
    ltime->time_type= MYSQL_TIMESTAMP_TIME;
  }
  return null_value|= !(fuzzydate & TIME_FUZZY_DATES);
}

bool Item::get_seconds(ulonglong *sec, ulong *sec_part)
{
  if (decimals == 0)
  { // optimize for an important special case
    longlong val= val_int();
    bool neg= val < 0 && !unsigned_flag;
    *sec= neg ? -val : val;
    *sec_part= 0;
    return neg;
  }
  my_decimal tmp, *dec= val_decimal(&tmp);
  if (!dec)
    return 0;
  return my_decimal2seconds(dec, sec, sec_part);
}

CHARSET_INFO *Item::default_charset()
{
  return current_thd->variables.collation_connection;
}


/*
  Save value in field, but don't give any warnings

  NOTES
   This is used to temporary store and retrieve a value in a column,
   for example in opt_range to adjust the key value to fit the column.
*/

int Item::save_in_field_no_warnings(Field *field, bool no_conversions)
{
  int res;
  TABLE *table= field->table;
  THD *thd= table->in_use;
  enum_check_fields tmp= thd->count_cuted_fields;
  my_bitmap_map *old_map= dbug_tmp_use_all_columns(table, table->write_set);
  ulonglong sql_mode= thd->variables.sql_mode;
  thd->variables.sql_mode&= ~(MODE_NO_ZERO_IN_DATE | MODE_NO_ZERO_DATE);
  thd->variables.sql_mode|= MODE_INVALID_DATES;
  thd->count_cuted_fields= CHECK_FIELD_IGNORE;

  res= save_in_field(field, no_conversions);

  thd->count_cuted_fields= tmp;
  dbug_tmp_restore_column_map(table->write_set, old_map);
  thd->variables.sql_mode= sql_mode;
  return res;
}


/*****************************************************************************
  Item_sp_variable methods
*****************************************************************************/

Item_sp_variable::Item_sp_variable(THD *thd, char *sp_var_name_str,
                                   uint sp_var_name_length):
  Item(thd), m_thd(0)
#ifndef DBUG_OFF
   , m_sp(0)
#endif
{
  m_name.str= sp_var_name_str;
  m_name.length= sp_var_name_length;
}


bool Item_sp_variable::fix_fields(THD *thd, Item **)
{
  Item *it;

  m_thd= thd; /* NOTE: this must be set before any this_xxx() */
  it= this_item();

  DBUG_ASSERT(it->fixed);

  max_length= it->max_length;
  decimals= it->decimals;
  unsigned_flag= it->unsigned_flag;
  fixed= 1;
  collation.set(it->collation.collation, it->collation.derivation);

  return FALSE;
}


double Item_sp_variable::val_real()
{
  DBUG_ASSERT(fixed);
  Item *it= this_item();
  double ret= it->val_real();
  null_value= it->null_value;
  return ret;
}


longlong Item_sp_variable::val_int()
{
  DBUG_ASSERT(fixed);
  Item *it= this_item();
  longlong ret= it->val_int();
  null_value= it->null_value;
  return ret;
}


String *Item_sp_variable::val_str(String *sp)
{
  DBUG_ASSERT(fixed);
  Item *it= this_item();
  String *res= it->val_str(sp);

  null_value= it->null_value;

  if (!res)
    return NULL;

  /*
    This way we mark returned value of val_str as const,
    so that various functions (e.g. CONCAT) won't try to
    modify the value of the Item. Analogous mechanism is
    implemented for Item_param.
    Without this trick Item_splocal could be changed as a
    side-effect of expression computation. Here is an example
    of what happens without it: suppose x is varchar local
    variable in a SP with initial value 'ab' Then
      select concat(x,'c');
    would change x's value to 'abc', as Item_func_concat::val_str()
    would use x's internal buffer to compute the result.
    This is intended behaviour of Item_func_concat. Comments to
    Item_param class contain some more details on the topic.
  */

  if (res != &str_value)
    str_value.set(res->ptr(), res->length(), res->charset());
  else
    res->mark_as_const();

  return &str_value;
}


my_decimal *Item_sp_variable::val_decimal(my_decimal *decimal_value)
{
  DBUG_ASSERT(fixed);
  Item *it= this_item();
  my_decimal *val= it->val_decimal(decimal_value);
  null_value= it->null_value;
  return val;
}


bool Item_sp_variable::is_null()
{
  return this_item()->is_null();
}


/*****************************************************************************
  Item_splocal methods
*****************************************************************************/

Item_splocal::Item_splocal(THD *thd, const LEX_STRING &sp_var_name,
                           uint sp_var_idx,
                           enum_field_types sp_var_type,
                           uint pos_in_q, uint len_in_q):
  Item_sp_variable(thd, sp_var_name.str, sp_var_name.length),
  Rewritable_query_parameter(pos_in_q, len_in_q),
  m_var_idx(sp_var_idx)
{
  maybe_null= TRUE;

  sp_var_type= real_type_to_type(sp_var_type);
  m_type= sp_map_item_type(sp_var_type);
  m_field_type= sp_var_type;
  m_result_type= sp_map_result_type(sp_var_type);
}


Item *
Item_splocal::this_item()
{
  DBUG_ASSERT(m_sp == m_thd->spcont->sp);

  return m_thd->spcont->get_item(m_var_idx);
}

const Item *
Item_splocal::this_item() const
{
  DBUG_ASSERT(m_sp == m_thd->spcont->sp);

  return m_thd->spcont->get_item(m_var_idx);
}


Item **
Item_splocal::this_item_addr(THD *thd, Item **)
{
  DBUG_ASSERT(m_sp == thd->spcont->sp);

  return thd->spcont->get_item_addr(m_var_idx);
}


void Item_splocal::print(String *str, enum_query_type)
{
  str->reserve(m_name.length+8);
  str->append(m_name.str, m_name.length);
  str->append('@');
  str->qs_append(m_var_idx);
}


bool Item_splocal::set_value(THD *thd, sp_rcontext *ctx, Item **it)
{
  return ctx->set_variable(thd, get_var_idx(), it);
}


/*****************************************************************************
  Item_case_expr methods
*****************************************************************************/

Item_case_expr::Item_case_expr(THD *thd, uint case_expr_id):
  Item_sp_variable(thd, C_STRING_WITH_LEN("case_expr")),
  m_case_expr_id(case_expr_id)
{
}


Item *
Item_case_expr::this_item()
{
  DBUG_ASSERT(m_sp == m_thd->spcont->sp);

  return m_thd->spcont->get_case_expr(m_case_expr_id);
}



const Item *
Item_case_expr::this_item() const
{
  DBUG_ASSERT(m_sp == m_thd->spcont->sp);

  return m_thd->spcont->get_case_expr(m_case_expr_id);
}


Item **
Item_case_expr::this_item_addr(THD *thd, Item **)
{
  DBUG_ASSERT(m_sp == thd->spcont->sp);

  return thd->spcont->get_case_expr_addr(m_case_expr_id);
}


void Item_case_expr::print(String *str, enum_query_type)
{
  if (str->reserve(MAX_INT_WIDTH + sizeof("case_expr@")))
    return;                                    /* purecov: inspected */
  (void) str->append(STRING_WITH_LEN("case_expr@"));
  str->qs_append(m_case_expr_id);
}


/*****************************************************************************
  Item_name_const methods
*****************************************************************************/

double Item_name_const::val_real()
{
  DBUG_ASSERT(fixed);
  double ret= value_item->val_real();
  null_value= value_item->null_value;
  return ret;
}


longlong Item_name_const::val_int()
{
  DBUG_ASSERT(fixed);
  longlong ret= value_item->val_int();
  null_value= value_item->null_value;
  return ret;
}


String *Item_name_const::val_str(String *sp)
{
  DBUG_ASSERT(fixed);
  String *ret= value_item->val_str(sp);
  null_value= value_item->null_value;
  return ret;
}


my_decimal *Item_name_const::val_decimal(my_decimal *decimal_value)
{
  DBUG_ASSERT(fixed);
  my_decimal *val= value_item->val_decimal(decimal_value);
  null_value= value_item->null_value;
  return val;
}


bool Item_name_const::is_null()
{
  return value_item->is_null();
}


Item_name_const::Item_name_const(THD *thd, Item *name_arg, Item *val):
  Item(thd), value_item(val), name_item(name_arg)
{
  Item::maybe_null= TRUE;
  valid_args= true;
  if (!name_item->basic_const_item())
    goto err;

  if (value_item->basic_const_item())
    return; // ok

  if (value_item->type() == FUNC_ITEM)
  {
    Item_func *value_func= (Item_func *) value_item;
    if (value_func->functype() != Item_func::COLLATE_FUNC &&
        value_func->functype() != Item_func::NEG_FUNC)
      goto err;

    if (value_func->key_item()->basic_const_item())
      return; // ok
  }

err:
  valid_args= false;
  my_error(ER_WRONG_ARGUMENTS, MYF(0), "NAME_CONST");
}


Item::Type Item_name_const::type() const
{
  /*
    As 
    1. one can try to create the Item_name_const passing non-constant 
    arguments, although it's incorrect and 
    2. the type() method can be called before the fix_fields() to get
    type information for a further type cast, e.g. 
    if (item->type() == FIELD_ITEM) 
      ((Item_field *) item)->... 
    we return NULL_ITEM in the case to avoid wrong casting.

    valid_args guarantees value_item->basic_const_item(); if type is
    FUNC_ITEM, then we have a fudged item_func_neg() on our hands
    and return the underlying type.
    For Item_func_set_collation()
    e.g. NAME_CONST('name', 'value' COLLATE collation) we return its
    'value' argument type. 
  */
  if (!valid_args)
    return NULL_ITEM;
  Item::Type value_type= value_item->type();
  if (value_type == FUNC_ITEM)
  {
    /* 
      The second argument of NAME_CONST('name', 'value') must be 
      a simple constant item or a NEG_FUNC/COLLATE_FUNC.
    */
    DBUG_ASSERT(((Item_func *) value_item)->functype() == 
                Item_func::NEG_FUNC ||
                ((Item_func *) value_item)->functype() == 
                Item_func::COLLATE_FUNC);
    return ((Item_func *) value_item)->key_item()->type();            
  }
  return value_type;
}


bool Item_name_const::fix_fields(THD *thd, Item **ref)
{
  char buf[128];
  String *item_name;
  String s(buf, sizeof(buf), &my_charset_bin);
  s.length(0);

  if (value_item->fix_fields(thd, &value_item) ||
      name_item->fix_fields(thd, &name_item) ||
      !value_item->const_item() ||
      !name_item->const_item() ||
      !(item_name= name_item->val_str(&s))) // Can't have a NULL name 
  {
    my_error(ER_RESERVED_SYNTAX, MYF(0), "NAME_CONST");
    return TRUE;
  }
  if (is_autogenerated_name)
  {
    set_name(item_name->ptr(), (uint) item_name->length(), system_charset_info);
  }
  if (value_item->collation.derivation == DERIVATION_NUMERIC)
    collation.set_numeric();
  else
    collation.set(value_item->collation.collation, DERIVATION_IMPLICIT);
  max_length= value_item->max_length;
  decimals= value_item->decimals;
  fixed= 1;
  return FALSE;
}


void Item_name_const::print(String *str, enum_query_type query_type)
{
  str->append(STRING_WITH_LEN("NAME_CONST("));
  name_item->print(str, query_type);
  str->append(',');
  value_item->print(str, query_type);
  str->append(')');
}


/*
 need a special class to adjust printing : references to aggregate functions 
 must not be printed as refs because the aggregate functions that are added to
 the front of select list are not printed as well.
*/
class Item_aggregate_ref : public Item_ref
{
public:
  Item_aggregate_ref(THD *thd, Name_resolution_context *context_arg,
                     Item **item, const char *table_name_arg,
                     const char *field_name_arg):
    Item_ref(thd, context_arg, item, table_name_arg, field_name_arg) {}

  virtual inline void print (String *str, enum_query_type query_type)
  {
    if (ref)
      (*ref)->print(str, query_type);
    else
      Item_ident::print(str, query_type);
  }
  virtual Ref_Type ref_type() { return AGGREGATE_REF; }
};


/**
  Move SUM items out from item tree and replace with reference.

  @param thd			Thread handler
  @param ref_pointer_array	Pointer to array of reference fields
  @param fields		        All fields in select
  @param ref			Pointer to item
  @param split_flags            Zero or more of the following flags
	                        SPLIT_FUNC_SKIP_REGISTERED:
                                Function be must skipped for registered SUM
                                SUM items
                                SPLIT_SUM_SELECT
                                We are called on the select level and have to
                                register items operated on sum function

  @note
    All found SUM items are added FIRST in the fields list and
    we replace the item with a reference.

    If this is an item in the SELECT list then we also have to split out
    all arguments to functions used together with the sum function.
    For example in case of SELECT A*sum(B) we have to split out both
    A and sum(B).
    This is not needed for ORDER BY, GROUP BY or HAVING as all references
    to items in the select list are already of type REF

    thd->fatal_error() may be called if we are out of memory
*/

void Item::split_sum_func2(THD *thd, Item **ref_pointer_array,
                           List<Item> &fields, Item **ref, 
                           uint split_flags)
{
  if (unlikely(type() == SUM_FUNC_ITEM))
  {
    /* An item of type Item_sum is registered if ref_by != 0 */
    if ((split_flags & SPLIT_SUM_SKIP_REGISTERED) && 
        ((Item_sum *) this)->ref_by)
      return;
  }
  else
  {
    /* Not a SUM() function */
    if (unlikely((!with_sum_func && !(split_flags & SPLIT_SUM_SELECT))))
    {
      /*
        This is not a SUM function and there are no SUM functions inside.
        Nothing more to do.
      */
      return;
    }
    if (likely(with_sum_func ||
               (type() == FUNC_ITEM &&
                (((Item_func *) this)->functype() ==
                 Item_func::ISNOTNULLTEST_FUNC ||
                 ((Item_func *) this)->functype() ==
                 Item_func::TRIG_COND_FUNC))))
    {
      /* Will call split_sum_func2() for all items */
      split_sum_func(thd, ref_pointer_array, fields, split_flags);
      return;
    }

    if (unlikely((!(used_tables() & ~PARAM_TABLE_BIT) ||
                  type() == SUBSELECT_ITEM ||
                  (type() == REF_ITEM &&
                   ((Item_ref*)this)->ref_type() != Item_ref::VIEW_REF))))
        return;
  }

  /*
    Replace item with a reference so that we can easily calculate
    it (in case of sum functions) or copy it (in case of fields)

    The test above is to ensure we don't do a reference for things
    that are constants (PARAM_TABLE_BIT is in effect a constant)
    or already referenced (for example an item in HAVING)
    Exception is Item_direct_view_ref which we need to convert to
    Item_ref to allow fields from view being stored in tmp table.
  */
  Item_aggregate_ref *item_ref;
  uint el= fields.elements;
  /*
    If this is an item_ref, get the original item
    This is a safety measure if this is called for things that is
    already a reference.
  */
  Item *real_itm= real_item();

  ref_pointer_array[el]= real_itm;
  if (!(item_ref= (new (thd->mem_root)
                   Item_aggregate_ref(thd,
                                      &thd->lex->current_select->context,
                                      ref_pointer_array + el, 0, name))))
    return;                                   // fatal_error is set
  if (type() == SUM_FUNC_ITEM)
    item_ref->depended_from= ((Item_sum *) this)->depended_from(); 
  fields.push_front(real_itm);
  thd->change_item_tree(ref, item_ref);
}


static bool
left_is_superset(const DTCollation *left, const DTCollation *right)
{
  /* Allow convert to Unicode */
  if (left->collation->state & MY_CS_UNICODE &&
      (left->derivation < right->derivation ||
       (left->derivation == right->derivation &&
        (!(right->collation->state & MY_CS_UNICODE) ||
         /* The code below makes 4-byte utf8 a superset over 3-byte utf8 */
         (left->collation->state & MY_CS_UNICODE_SUPPLEMENT &&
          !(right->collation->state & MY_CS_UNICODE_SUPPLEMENT) &&
          left->collation->mbmaxlen > right->collation->mbmaxlen &&
          left->collation->mbminlen == right->collation->mbminlen)))))
    return TRUE;
  /* Allow convert from ASCII */
  if (right->repertoire == MY_REPERTOIRE_ASCII &&
      (left->derivation < right->derivation ||
       (left->derivation == right->derivation &&
        !(left->repertoire == MY_REPERTOIRE_ASCII))))
    return TRUE;
  /* Disallow conversion otherwise */
  return FALSE;
}

/**
  Aggregate two collations together taking
  into account their coercibility (aka derivation):.

  0 == DERIVATION_EXPLICIT  - an explicitly written COLLATE clause @n
  1 == DERIVATION_NONE      - a mix of two different collations @n
  2 == DERIVATION_IMPLICIT  - a column @n
  3 == DERIVATION_COERCIBLE - a string constant.

  The most important rules are:
  -# If collations are the same:
  chose this collation, and the strongest derivation.
  -# If collations are different:
  - Character sets may differ, but only if conversion without
  data loss is possible. The caller provides flags whether
  character set conversion attempts should be done. If no
  flags are substituted, then the character sets must be the same.
  Currently processed flags are:
  MY_COLL_ALLOW_SUPERSET_CONV  - allow conversion to a superset
  MY_COLL_ALLOW_COERCIBLE_CONV - allow conversion of a coercible value
  - two EXPLICIT collations produce an error, e.g. this is wrong:
  CONCAT(expr1 collate latin1_swedish_ci, expr2 collate latin1_german_ci)
  - the side with smaller derivation value wins,
  i.e. a column is stronger than a string constant,
  an explicit COLLATE clause is stronger than a column.
  - if derivations are the same, we have DERIVATION_NONE,
  we'll wait for an explicit COLLATE clause which possibly can
  come from another argument later: for example, this is valid,
  but we don't know yet when collecting the first two arguments:
     @code
       CONCAT(latin1_swedish_ci_column,
              latin1_german1_ci_column,
              expr COLLATE latin1_german2_ci)
  @endcode
*/

bool DTCollation::aggregate(const DTCollation &dt, uint flags)
{
  if (!my_charset_same(collation, dt.collation))
  {
    /* 
       We do allow to use binary strings (like BLOBS)
       together with character strings.
       Binaries have more precedence than a character
       string of the same derivation.
    */
    if (collation == &my_charset_bin)
    {
      if (derivation <= dt.derivation)
      {
	/* Do nothing */
      }
      else
      {
	set(dt); 
      }
    }
    else if (dt.collation == &my_charset_bin)
    {
      if (dt.derivation <= derivation)
      {
        set(dt);
      }
    }
    else if ((flags & MY_COLL_ALLOW_SUPERSET_CONV) &&
             left_is_superset(this, &dt))
    {
      /* Do nothing */
    }
    else if ((flags & MY_COLL_ALLOW_SUPERSET_CONV) &&
             left_is_superset(&dt, this))
    {
      set(dt);
    }
    else if ((flags & MY_COLL_ALLOW_COERCIBLE_CONV) &&
             derivation < dt.derivation &&
             dt.derivation >= DERIVATION_SYSCONST)
    {
      /* Do nothing */
    }
    else if ((flags & MY_COLL_ALLOW_COERCIBLE_CONV) &&
             dt.derivation < derivation &&
             derivation >= DERIVATION_SYSCONST)
    {
      set(dt);
    }
    else
    {
      // Cannot apply conversion
      set(&my_charset_bin, DERIVATION_NONE,
          (dt.repertoire|repertoire));
      return 1;
    }
  }
  else if (derivation < dt.derivation)
  {
    /* Do nothing */
  }
  else if (dt.derivation < derivation)
  {
    set(dt);
  }
  else
  { 
    if (collation == dt.collation)
    {
      /* Do nothing */
    }
    else 
    {
      if (derivation == DERIVATION_EXPLICIT)
      {
        set(0, DERIVATION_NONE, 0);
        return 1;
      }
      if (collation->state & MY_CS_BINSORT)
        return 0;
      if (dt.collation->state & MY_CS_BINSORT)
      {
        set(dt);
        return 0;
      }
      CHARSET_INFO *bin= get_charset_by_csname(collation->csname, 
                                               MY_CS_BINSORT,MYF(0));
      set(bin, DERIVATION_NONE);
    }
  }
  repertoire|= dt.repertoire;
  return 0;
}

/******************************/
static
void my_coll_agg_error(DTCollation &c1, DTCollation &c2, const char *fname)
{
  my_error(ER_CANT_AGGREGATE_2COLLATIONS,MYF(0),
           c1.collation->name,c1.derivation_name(),
           c2.collation->name,c2.derivation_name(),
           fname);
}


static
void my_coll_agg_error(DTCollation &c1, DTCollation &c2, DTCollation &c3,
                       const char *fname)
{
  my_error(ER_CANT_AGGREGATE_3COLLATIONS,MYF(0),
  	   c1.collation->name,c1.derivation_name(),
	   c2.collation->name,c2.derivation_name(),
	   c3.collation->name,c3.derivation_name(),
	   fname);
}


static
void my_coll_agg_error(Item** args, uint count, const char *fname,
                       int item_sep)
{
  if (count == 2)
    my_coll_agg_error(args[0]->collation, args[item_sep]->collation, fname);
  else if (count == 3)
    my_coll_agg_error(args[0]->collation, args[item_sep]->collation,
                      args[2*item_sep]->collation, fname);
  else
    my_error(ER_CANT_AGGREGATE_NCOLLATIONS,MYF(0),fname);
}


bool Item_func_or_sum::agg_item_collations(DTCollation &c, const char *fname,
                                           Item **av, uint count,
                                           uint flags, int item_sep)
{
  uint i;
  Item **arg;
  bool unknown_cs= 0;

  c.set(av[0]->collation);
  for (i= 1, arg= &av[item_sep]; i < count; i++, arg+= item_sep)
  {
    if (c.aggregate((*arg)->collation, flags))
    {
      if (c.derivation == DERIVATION_NONE &&
          c.collation == &my_charset_bin)
      {
        unknown_cs= 1;
        continue;
      }
      my_coll_agg_error(av, count, fname, item_sep);
      return TRUE;
    }
  }

  if (unknown_cs &&
      c.derivation != DERIVATION_EXPLICIT)
  {
    my_coll_agg_error(av, count, fname, item_sep);
    return TRUE;
  }

  if ((flags & MY_COLL_DISALLOW_NONE) &&
      c.derivation == DERIVATION_NONE)
  {
    my_coll_agg_error(av, count, fname, item_sep);
    return TRUE;
  }
  
  /* If all arguments where numbers, reset to @@collation_connection */
  if (flags & MY_COLL_ALLOW_NUMERIC_CONV &&
      c.derivation == DERIVATION_NUMERIC)
    c.set(Item::default_charset(), DERIVATION_COERCIBLE, MY_REPERTOIRE_NUMERIC);

  return FALSE;
}


bool Item_func_or_sum::agg_item_set_converter(const DTCollation &coll,
                                              const char *fname,
                                              Item **args, uint nargs,
                                              uint flags, int item_sep)
{
  THD *thd= current_thd;
  if (thd->lex->is_ps_or_view_context_analysis())
    return false;
  Item **arg, *safe_args[2]= {NULL, NULL};

  /*
    For better error reporting: save the first and the second argument.
    We need this only if the the number of args is 3 or 2:
    - for a longer argument list, "Illegal mix of collations"
      doesn't display each argument's characteristics.
    - if nargs is 1, then this error cannot happen.
  */
  if (nargs >=2 && nargs <= 3)
  {
    safe_args[0]= args[0];
    safe_args[1]= args[item_sep];
  }

  bool res= FALSE;
  uint i;

  /*
    In case we're in statement prepare, create conversion item
    in its memory: it will be reused on each execute.
  */
  Query_arena backup;
  Query_arena *arena= thd->stmt_arena->is_stmt_prepare() ?
                      thd->activate_stmt_arena_if_needed(&backup) :
                      NULL;

  for (i= 0, arg= args; i < nargs; i++, arg+= item_sep)
  {
    Item* conv= (*arg)->safe_charset_converter(thd, coll.collation);
    if (conv == *arg)
      continue;
    if (!conv && ((*arg)->collation.repertoire == MY_REPERTOIRE_ASCII))
      conv= new (thd->mem_root) Item_func_conv_charset(thd, *arg, coll.collation, 1);

    if (!conv)
    {
      if (nargs >=2 && nargs <= 3)
      {
        /* restore the original arguments for better error message */
        args[0]= safe_args[0];
        args[item_sep]= safe_args[1];
      }
      my_coll_agg_error(args, nargs, fname, item_sep);
      res= TRUE;
      break; // we cannot return here, we need to restore "arena".
    }
    /*
      If in statement prepare, then we create a converter for two
      constant items, do it once and then reuse it.
      If we're in execution of a prepared statement, arena is NULL,
      and the conv was created in runtime memory. This can be
      the case only if the argument is a parameter marker ('?'),
      because for all true constants the charset converter has already
      been created in prepare. In this case register the change for
      rollback.
    */
    if (thd->stmt_arena->is_stmt_prepare())
      *arg= conv;
    else
      thd->change_item_tree(arg, conv);

    if (conv->fix_fields(thd, arg))
    {
      res= TRUE;
      break; // we cannot return here, we need to restore "arena".
    }
  }
  if (arena)
    thd->restore_active_arena(arena, &backup);
  return res;
}


void Item_ident_for_show::make_field(Send_field *tmp_field)
{
  tmp_field->table_name= tmp_field->org_table_name= table_name;
  tmp_field->db_name= db_name;
  tmp_field->col_name= tmp_field->org_col_name= field->field_name;
  tmp_field->charsetnr= field->charset()->number;
  tmp_field->length=field->field_length;
  tmp_field->type=field->type();
  tmp_field->flags= field->table->maybe_null ? 
    (field->flags & ~NOT_NULL_FLAG) : field->flags;
  tmp_field->decimals= field->decimals();
}

/**********************************************/

Item_field::Item_field(THD *thd, Field *f)
  :Item_ident(thd, 0, NullS, *f->table_name, f->field_name),
   item_equal(0),
   have_privileges(0), any_privileges(0)
{
  set_field(f);
  /*
    field_name and table_name should not point to garbage
    if this item is to be reused
  */
  orig_table_name= orig_field_name= "";
  with_field= 1;
}


/**
  Constructor used inside setup_wild().

  Ensures that field, table, and database names will live as long as
  Item_field (this is important in prepared statements).
*/

Item_field::Item_field(THD *thd, Name_resolution_context *context_arg,
                       Field *f)
  :Item_ident(thd, context_arg, f->table->s->db.str, *f->table_name, f->field_name),
   item_equal(0),
   have_privileges(0), any_privileges(0)
{
  /*
    We always need to provide Item_field with a fully qualified field
    name to avoid ambiguity when executing prepared statements like
    SELECT * from d1.t1, d2.t1; (assuming d1.t1 and d2.t1 have columns
    with same names).
    This is because prepared statements never deal with wildcards in
    select list ('*') and always fix fields using fully specified path
    (i.e. db.table.column).
    No check for OOM: if db_name is NULL, we'll just get
    "Field not found" error.
    We need to copy db_name, table_name and field_name because they must
    be allocated in the statement memory, not in table memory (the table
    structure can go away and pop up again between subsequent executions
    of a prepared statement or after the close_tables_for_reopen() call
    in mysql_multi_update_prepare() or due to wildcard expansion in stored
    procedures).
  */
  {
    if (db_name)
      orig_db_name= thd->strdup(db_name);
    if (table_name)
      orig_table_name= thd->strdup(table_name);
    if (field_name)
      orig_field_name= thd->strdup(field_name);
    /*
      We don't restore 'name' in cleanup because it's not changed
      during execution. Still we need it to point to persistent
      memory if this item is to be reused.
    */
    name= (char*) orig_field_name;
  }
  set_field(f);
  with_field= 1;
}


Item_field::Item_field(THD *thd, Name_resolution_context *context_arg,
                       const char *db_arg,const char *table_name_arg,
                       const char *field_name_arg)
  :Item_ident(thd, context_arg, db_arg, table_name_arg, field_name_arg),
   field(0), item_equal(0),
   have_privileges(0), any_privileges(0)
{
  SELECT_LEX *select= thd->lex->current_select;
  collation.set(DERIVATION_IMPLICIT);
  if (select && select->parsing_place != IN_HAVING)
      select->select_n_where_fields++;
  with_field= 1;
}

/**
  Constructor need to process subselect with temporary tables (see Item)
*/

Item_field::Item_field(THD *thd, Item_field *item)
  :Item_ident(thd, item),
   field(item->field),
   item_equal(item->item_equal),
   have_privileges(item->have_privileges),
   any_privileges(item->any_privileges)
{
  collation.set(DERIVATION_IMPLICIT);
  with_field= 1;
}


/**
  Calculate the max column length not taking into account the
  limitations over integer types.

  When storing data into fields the server currently just ignores the
  limits specified on integer types, e.g. 1234 can safely be stored in
  an int(2) and will not cause an error.
  Thus when creating temporary tables and doing transformations
  we must adjust the maximum field length to reflect this fact.
  We take the un-restricted maximum length and adjust it similarly to
  how the declared length is adjusted wrt unsignedness etc.
  TODO: this all needs to go when we disable storing 1234 in int(2).

  @param field_par   Original field the use to calculate the lengths
  @param max_length  Item's calculated explicit max length
  @return            The adjusted max length
*/

inline static uint32
adjust_max_effective_column_length(Field *field_par, uint32 max_length)
{
  uint32 new_max_length= field_par->max_display_length();
  uint32 sign_length= (field_par->flags & UNSIGNED_FLAG) ? 0 : 1;

  switch (field_par->type())
  {
  case MYSQL_TYPE_INT24:
    /*
      Compensate for MAX_MEDIUMINT_WIDTH being 1 too long (8)
      compared to the actual number of digits that can fit into
      the column.
    */
    new_max_length+= 1;
    /* fall through */
  case MYSQL_TYPE_LONG:
  case MYSQL_TYPE_TINY:
  case MYSQL_TYPE_SHORT:

    /* Take out the sign and add a conditional sign */
    new_max_length= new_max_length - 1 + sign_length;
    break;

  /* BINGINT is always 20 no matter the sign */
  case MYSQL_TYPE_LONGLONG:
  /* make gcc happy */
  default:
    break;
  }

  /* Adjust only if the actual precision based one is bigger than specified */
  return new_max_length > max_length ? new_max_length : max_length;
}


void Item_field::set_field(Field *field_par)
{
  field=result_field=field_par;			// for easy coding with fields
  maybe_null=field->maybe_null();
  decimals= field->decimals();
  table_name= *field_par->table_name;
  field_name= field_par->field_name;
  db_name= field_par->table->s->db.str;
  alias_name_used= field_par->table->alias_name_used;
  unsigned_flag= MY_TEST(field_par->flags & UNSIGNED_FLAG);
  collation.set(field_par->charset(), field_par->derivation(),
                field_par->repertoire());
  fix_char_length(field_par->char_length());

  max_length= adjust_max_effective_column_length(field_par, max_length);

  fixed= 1;
  if (field->table->s->tmp_table == SYSTEM_TMP_TABLE)
    any_privileges= 0;
}


/**
  Reset this item to point to a field from the new temporary table.
  This is used when we create a new temporary table for each execution
  of prepared statement.
*/

void Item_field::reset_field(Field *f)
{
  set_field(f);
  /* 'name' is pointing at field->field_name of old field */
  name= (char*) f->field_name;
}


bool Item_field::enumerate_field_refs_processor(uchar *arg)
{
  Field_enumerator *fe= (Field_enumerator*)arg;
  fe->visit_field(this);
  return FALSE;
}

bool Item_field::update_table_bitmaps_processor(uchar *arg)
{
  update_table_bitmaps();
  return FALSE;
}

static inline void set_field_to_new_field(Field **field, Field **new_field)
{
  if (*field && (*field)->table == new_field[0]->table)
  {
    Field *newf= new_field[(*field)->field_index];
    if ((*field)->ptr == newf->ptr)
      *field= newf;
  }
}

bool Item_field::switch_to_nullable_fields_processor(uchar *arg)
{
  Field **new_fields= (Field **)arg;
  set_field_to_new_field(&field, new_fields);
  set_field_to_new_field(&result_field, new_fields);
  maybe_null= field && field->maybe_null();
  return 0;
}

const char *Item_ident::full_name() const
{
  char *tmp;
  if (!table_name || !field_name)
    return field_name ? field_name : name ? name : "tmp_field";

  if (db_name && db_name[0])
  {
    THD *thd= current_thd;
    tmp=(char*) thd->alloc((uint) strlen(db_name)+(uint) strlen(table_name)+
			   (uint) strlen(field_name)+3);
    strxmov(tmp,db_name,".",table_name,".",field_name,NullS);
  }
  else
  {
    if (table_name[0])
    {
      THD *thd= current_thd;
      tmp= (char*) thd->alloc((uint) strlen(table_name) +
			      (uint) strlen(field_name) + 2);
      strxmov(tmp, table_name, ".", field_name, NullS);
    }
    else
      tmp= (char*) field_name;
  }
  return tmp;
}

void Item_ident::print(String *str, enum_query_type query_type)
{
  THD *thd= current_thd;
  char d_name_buff[MAX_ALIAS_NAME], t_name_buff[MAX_ALIAS_NAME];
  const char *d_name= db_name, *t_name= table_name;
  if (lower_case_table_names== 1 ||
      (lower_case_table_names == 2 && !alias_name_used))
  {
    if (table_name && table_name[0])
    {
      strmov(t_name_buff, table_name);
      my_casedn_str(files_charset_info, t_name_buff);
      t_name= t_name_buff;
    }
    if (db_name && db_name[0])
    {
      strmov(d_name_buff, db_name);
      my_casedn_str(files_charset_info, d_name_buff);
      d_name= d_name_buff;
    }
  }

  if (!table_name || !field_name || !field_name[0])
  {
    const char *nm= (field_name && field_name[0]) ?
                      field_name : name ? name : "tmp_field";
    append_identifier(thd, str, nm, (uint) strlen(nm));
    return;
  }
  if (db_name && db_name[0] && !alias_name_used)
  {
    /* 
      When printing EXPLAIN, don't print database name when it's the same as
      current database.
    */
    bool skip_db= (query_type & QT_ITEM_IDENT_SKIP_CURRENT_DATABASE) &&
                   thd->db && !strcmp(thd->db, db_name);
    if (!skip_db && 
        !(cached_table && cached_table->belong_to_view &&
          cached_table->belong_to_view->compact_view_format))
    {
      append_identifier(thd, str, d_name, (uint)strlen(d_name));
      str->append('.');
    }
    append_identifier(thd, str, t_name, (uint)strlen(t_name));
    str->append('.');
    append_identifier(thd, str, field_name, (uint)strlen(field_name));
  }
  else
  {
    if (table_name[0])
    {
      append_identifier(thd, str, t_name, (uint) strlen(t_name));
      str->append('.');
      append_identifier(thd, str, field_name, (uint) strlen(field_name));
    }
    else
      append_identifier(thd, str, field_name, (uint) strlen(field_name));
  }
}

/* ARGSUSED */
String *Item_field::val_str(String *str)
{
  DBUG_ASSERT(fixed == 1);
  if ((null_value=field->is_null()))
    return 0;
  str->set_charset(str_value.charset());
  return field->val_str(str,&str_value);
}


double Item_field::val_real()
{
  DBUG_ASSERT(fixed == 1);
  if ((null_value=field->is_null()))
    return 0.0;
  return field->val_real();
}


longlong Item_field::val_int()
{
  DBUG_ASSERT(fixed == 1);
  if ((null_value=field->is_null()))
    return 0;
  return field->val_int();
}


my_decimal *Item_field::val_decimal(my_decimal *decimal_value)
{
  if ((null_value= field->is_null()))
    return 0;
  return field->val_decimal(decimal_value);
}


String *Item_field::str_result(String *str)
{
  if ((null_value=result_field->is_null()))
    return 0;
  str->set_charset(str_value.charset());
  return result_field->val_str(str,&str_value);
}

bool Item_field::get_date(MYSQL_TIME *ltime,ulonglong fuzzydate)
{
  if ((null_value=field->is_null()) || field->get_date(ltime,fuzzydate))
  {
    bzero((char*) ltime,sizeof(*ltime));
    return 1;
  }
  return 0;
}

bool Item_field::get_date_result(MYSQL_TIME *ltime, ulonglong fuzzydate)
{
  if (result_field->is_null() || result_field->get_date(ltime,fuzzydate))
  {
    bzero((char*) ltime,sizeof(*ltime));
    return (null_value= 1);
  }
  return (null_value= 0);
}


void Item_field::save_result(Field *to)
{
  save_field_in_field(result_field, &null_value, to, TRUE);
}


double Item_field::val_result()
{
  if ((null_value=result_field->is_null()))
    return 0.0;
  return result_field->val_real();
}

longlong Item_field::val_int_result()
{
  if ((null_value=result_field->is_null()))
    return 0;
  return result_field->val_int();
}


my_decimal *Item_field::val_decimal_result(my_decimal *decimal_value)
{
  if ((null_value= result_field->is_null()))
    return 0;
  return result_field->val_decimal(decimal_value);
}


bool Item_field::val_bool_result()
{
  if ((null_value= result_field->is_null()))
    return false;
  return result_field->val_bool();
}


bool Item_field::is_null_result()
{
  return (null_value=result_field->is_null());
}


bool Item_field::eq(const Item *item, bool binary_cmp) const
{
  Item *real_item2= ((Item *) item)->real_item();
  if (real_item2->type() != FIELD_ITEM)
    return 0;
  
  Item_field *item_field= (Item_field*) real_item2;
  if (item_field->field && field)
    return item_field->field == field;
  /*
    We may come here when we are trying to find a function in a GROUP BY
    clause from the select list.
    In this case the '100 % correct' way to do this would be to first
    run fix_fields() on the GROUP BY item and then retry this function, but
    I think it's better to relax the checking a bit as we will in
    most cases do the correct thing by just checking the field name.
    (In cases where we would choose wrong we would have to generate a
    ER_NON_UNIQ_ERROR).
  */
  return (!my_strcasecmp(system_charset_info, item_field->name,
			 field_name) &&
	  (!item_field->table_name || !table_name ||
	   (!my_strcasecmp(table_alias_charset, item_field->table_name,
			   table_name) &&
	    (!item_field->db_name || !db_name ||
	     (item_field->db_name && !strcmp(item_field->db_name,
					     db_name))))));
}


table_map Item_field::used_tables() const
{
  if (field->table->const_table)
    return 0;					// const item
  return (get_depended_from() ? OUTER_REF_TABLE_BIT : field->table->map);
}

table_map Item_field::all_used_tables() const
{
  return (get_depended_from() ? OUTER_REF_TABLE_BIT : field->table->map);
}

void Item_field::fix_after_pullout(st_select_lex *new_parent, Item **ref,
                                   bool merge)
{
  if (new_parent == get_depended_from())
    depended_from= NULL;
  if (context)
  {
    bool need_change= false;
    /*
      Suppose there are nested selects:

       select_id=1
         select_id=2
           select_id=3  <----+
             select_id=4    -+
               select_id=5 --+

      Suppose, pullout operation has moved anything that had select_id=4 or 5
      in to select_id=3.

      If this Item_field had a name resolution context pointing into select_lex
      with id=4 or id=5, it needs a new name resolution context.

      However, it could also be that this object is a part of outer reference:
      Item_ref(Item_field(field in select with select_id=1))).
      - The Item_ref object has a context with select_id=5, and so needs a new
        name resolution context.
      - The Item_field object has a context with select_id=1, and doesn't need
        a new name resolution context.

      So, the following loop walks from Item_field's current context upwards.
      If we find that the select we've been pulled out to is up there, we
      create the new name resolution context. Otherwise, we don't.
    */
    for (Name_resolution_context *ct= context; ct; ct= ct->outer_context)
    {
      if (new_parent == ct->select_lex)
      {
        need_change= true;
        break;
      }
    }
    if (!need_change)
      return;

    if (!merge)
    {
      /*
        It is transformation without merge.
        This field was "outer" for the inner SELECT where it was taken and
        moved up.
        "Outer" fields uses normal SELECT_LEX context of upper SELECTs for
        name resolution, so we can switch everything to it safely.
      */
      this->context= &new_parent->context;
      return;
    }

    Name_resolution_context *ctx= new Name_resolution_context();
    if (context->select_lex == new_parent)
    {
      /*
        This field was pushed in then pulled out
        (for example left part of IN)
      */
      ctx->outer_context= context->outer_context;
    }
    else if (context->outer_context)
    {
      /* just pull to the upper context */
      ctx->outer_context= context->outer_context->outer_context;
    }
    else
    {
      /* No upper context (merging Derived/VIEW where context chain ends) */
      ctx->outer_context= NULL;
    }
    ctx->table_list= context->first_name_resolution_table;
    ctx->select_lex= new_parent;
    if (context->select_lex == NULL)
      ctx->select_lex= NULL;
    ctx->first_name_resolution_table= context->first_name_resolution_table;
    ctx->last_name_resolution_table=  context->last_name_resolution_table;
    ctx->error_processor=             context->error_processor;
    ctx->error_processor_data=        context->error_processor_data;
    ctx->resolve_in_select_list=      context->resolve_in_select_list;
    ctx->security_ctx=                context->security_ctx;
    this->context=ctx;
  }
}


Item *Item_field::get_tmp_table_item(THD *thd)
{
  Item_field *new_item= new (thd->mem_root) Item_temptable_field(thd, this);
  if (new_item)
    new_item->field= new_item->result_field;
  return new_item;
}

longlong Item_field::val_int_endpoint(bool left_endp, bool *incl_endp)
{
  longlong res= val_int();
  return null_value? LONGLONG_MIN : res;
}

/**
  Create an item from a string we KNOW points to a valid longlong
  end \\0 terminated number string.
  This is always 'signed'. Unsigned values are created with Item_uint()
*/

Item_int::Item_int(THD *thd, const char *str_arg, uint length):
  Item_num(thd)
{
  char *end_ptr= (char*) str_arg + length;
  int error;
  value= my_strtoll10(str_arg, &end_ptr, &error);
  max_length= (uint) (end_ptr - str_arg);
  name= (char*) str_arg;
  fixed= 1;
}


my_decimal *Item_int::val_decimal(my_decimal *decimal_value)
{
  int2my_decimal(E_DEC_FATAL_ERROR, value, unsigned_flag, decimal_value);
  return decimal_value;
}

String *Item_int::val_str(String *str)
{
  // following assert is redundant, because fixed=1 assigned in constructor
  DBUG_ASSERT(fixed == 1);
  str->set_int(value, unsigned_flag, collation.collation);
  return str;
}

void Item_int::print(String *str, enum_query_type query_type)
{
  // my_charset_bin is good enough for numbers
  str_value.set_int(value, unsigned_flag, &my_charset_bin);
  str->append(str_value);
}


Item_uint::Item_uint(THD *thd, const char *str_arg, uint length):
  Item_int(thd, str_arg, length)
{
  unsigned_flag= 1;
}


Item_uint::Item_uint(THD *thd, const char *str_arg, longlong i, uint length):
  Item_int(thd, str_arg, i, length)
{
  unsigned_flag= 1;
}


String *Item_uint::val_str(String *str)
{
  // following assert is redundant, because fixed=1 assigned in constructor
  DBUG_ASSERT(fixed == 1);
  str->set((ulonglong) value, collation.collation);
  return str;
}


void Item_uint::print(String *str, enum_query_type query_type)
{
  // latin1 is good enough for numbers
  str_value.set((ulonglong) value, default_charset());
  str->append(str_value);
}


Item_decimal::Item_decimal(THD *thd, const char *str_arg, uint length,
                           CHARSET_INFO *charset):
  Item_num(thd)
{
  str2my_decimal(E_DEC_FATAL_ERROR, str_arg, length, charset, &decimal_value);
  name= (char*) str_arg;
  decimals= (uint8) decimal_value.frac;
  fixed= 1;
  max_length= my_decimal_precision_to_length_no_truncation(decimal_value.intg +
                                                           decimals,
                                                           decimals,
                                                           unsigned_flag);
}

Item_decimal::Item_decimal(THD *thd, longlong val, bool unsig):
  Item_num(thd)
{
  int2my_decimal(E_DEC_FATAL_ERROR, val, unsig, &decimal_value);
  decimals= (uint8) decimal_value.frac;
  fixed= 1;
  max_length= my_decimal_precision_to_length_no_truncation(decimal_value.intg +
                                                           decimals,
                                                           decimals,
                                                           unsigned_flag);
}


Item_decimal::Item_decimal(THD *thd, double val, int precision, int scale):
  Item_num(thd)
{
  double2my_decimal(E_DEC_FATAL_ERROR, val, &decimal_value);
  decimals= (uint8) decimal_value.frac;
  fixed= 1;
  max_length= my_decimal_precision_to_length_no_truncation(decimal_value.intg +
                                                           decimals,
                                                           decimals,
                                                           unsigned_flag);
}


Item_decimal::Item_decimal(THD *thd, const char *str, const my_decimal *val_arg,
                           uint decimal_par, uint length):
  Item_num(thd)
{
  my_decimal2decimal(val_arg, &decimal_value);
  name= (char*) str;
  decimals= (uint8) decimal_par;
  max_length= length;
  fixed= 1;
}


Item_decimal::Item_decimal(THD *thd, my_decimal *value_par):
  Item_num(thd)
{
  my_decimal2decimal(value_par, &decimal_value);
  decimals= (uint8) decimal_value.frac;
  fixed= 1;
  max_length= my_decimal_precision_to_length_no_truncation(decimal_value.intg +
                                                           decimals,
                                                           decimals,
                                                           unsigned_flag);
}


Item_decimal::Item_decimal(THD *thd, const uchar *bin, int precision, int scale):
  Item_num(thd)
{
  binary2my_decimal(E_DEC_FATAL_ERROR, bin,
                    &decimal_value, precision, scale);
  decimals= (uint8) decimal_value.frac;
  fixed= 1;
  max_length= my_decimal_precision_to_length_no_truncation(precision, decimals,
                                                           unsigned_flag);
}


longlong Item_decimal::val_int()
{
  longlong result;
  my_decimal2int(E_DEC_FATAL_ERROR, &decimal_value, unsigned_flag, &result);
  return result;
}

double Item_decimal::val_real()
{
  double result;
  my_decimal2double(E_DEC_FATAL_ERROR, &decimal_value, &result);
  return result;
}

String *Item_decimal::val_str(String *result)
{
  result->set_charset(&my_charset_numeric);
  my_decimal2string(E_DEC_FATAL_ERROR, &decimal_value, 0, 0, 0, result);
  return result;
}

void Item_decimal::print(String *str, enum_query_type query_type)
{
  my_decimal2string(E_DEC_FATAL_ERROR, &decimal_value, 0, 0, 0, &str_value);
  str->append(str_value);
}


bool Item_decimal::eq(const Item *item, bool binary_cmp) const
{
  if (type() == item->type() && item->basic_const_item())
  {
    /*
      We need to cast off const to call val_decimal(). This should
      be OK for a basic constant. Additionally, we can pass 0 as
      a true decimal constant will return its internal decimal
      storage and ignore the argument.
    */
    Item *arg= (Item*) item;
    my_decimal *value= arg->val_decimal(0);
    return !my_decimal_cmp(&decimal_value, value);
  }
  return 0;
}


void Item_decimal::set_decimal_value(my_decimal *value_par)
{
  my_decimal2decimal(value_par, &decimal_value);
  decimals= (uint8) decimal_value.frac;
  unsigned_flag= !decimal_value.sign();
  max_length= my_decimal_precision_to_length_no_truncation(decimal_value.intg +
                                                           decimals,
                                                           decimals,
                                                           unsigned_flag);
}


Item *Item_decimal::clone_item(THD *thd)
{
  return new (thd->mem_root) Item_decimal(thd, name, &decimal_value, decimals,
                                         max_length);
}


String *Item_float::val_str(String *str)
{
  // following assert is redundant, because fixed=1 assigned in constructor
  DBUG_ASSERT(fixed == 1);
  str->set_real(value, decimals, &my_charset_numeric);
  return str;
}


my_decimal *Item_float::val_decimal(my_decimal *decimal_value)
{
  // following assert is redundant, because fixed=1 assigned in constructor
  DBUG_ASSERT(fixed == 1);
  double2my_decimal(E_DEC_FATAL_ERROR, value, decimal_value);
  return (decimal_value);
}


Item *Item_float::clone_item(THD *thd)
{
  return new (thd->mem_root) Item_float(thd, name, value, decimals,
                                       max_length);
}


void Item_string::print(String *str, enum_query_type query_type)
{
  const bool print_introducer=
    !(query_type & QT_WITHOUT_INTRODUCERS) && is_cs_specified();
  if (print_introducer)
  {
    str->append('_');
    str->append(collation.collation->csname);
  }

  str->append('\'');

  if (query_type & QT_TO_SYSTEM_CHARSET)
  {
    if (print_introducer)
    {
      /*
        Because we wrote an introducer, we must print str_value in its
        charset, and the resulting bytes must not be changed until they
        reach the end client.
        But the caller is asking for system_charset_info, and may later
        convert into character_set_results. That means two conversions: we
        must ensure that they don't change our printed bytes.
        So we print str_value in the least common denominator of the three
        charsets involved: ASCII. Non-ASCII characters are printed as \xFF
        sequences (which is ASCII too). This way, our bytes will not be
        changed.
      */
      ErrConvString tmp(str_value.ptr(), str_value.length(), &my_charset_bin);
      str->append(tmp.ptr());
    }
    else
    {
      str_value.print(str, system_charset_info);
    }
  }
  else
  {
    // Caller wants a result in the charset of str_value.
    str_value.print(str);
  }

  str->append('\'');
}


double Item_string::val_real()
{
  DBUG_ASSERT(fixed == 1);
  return double_from_string_with_check(&str_value);
}


/**
  @todo
  Give error if we wanted a signed integer and we got an unsigned one
*/
longlong Item_string::val_int()
{
  DBUG_ASSERT(fixed == 1);
  return longlong_from_string_with_check(&str_value);
}


my_decimal *Item_string::val_decimal(my_decimal *decimal_value)
{
  return val_decimal_from_string(decimal_value);
}


double Item_null::val_real()
{
  // following assert is redundant, because fixed=1 assigned in constructor
  DBUG_ASSERT(fixed == 1);
  null_value=1;
  return 0.0;
}
longlong Item_null::val_int()
{
  // following assert is redundant, because fixed=1 assigned in constructor
  DBUG_ASSERT(fixed == 1);
  null_value=1;
  return 0;
}
/* ARGSUSED */
String *Item_null::val_str(String *str)
{
  // following assert is redundant, because fixed=1 assigned in constructor
  DBUG_ASSERT(fixed == 1);
  null_value=1;
  return 0;
}

my_decimal *Item_null::val_decimal(my_decimal *decimal_value)
{
  return 0;
}


Item *Item_null::safe_charset_converter(THD *thd, CHARSET_INFO *tocs)
{
  return this;
}

Item *Item_null::clone_item(THD *thd)
{
  return new (thd->mem_root) Item_null(thd, name);
}

/*********************** Item_param related ******************************/

/** 
  Default function of Item_param::set_param_func, so in case
  of malformed packet the server won't SIGSEGV.
*/

static void
default_set_param_func(Item_param *param,
                       uchar **pos __attribute__((unused)),
                       ulong len __attribute__((unused)))
{
  param->set_null();
}


Item_param::Item_param(THD *thd, uint pos_in_query_arg):
  Item_basic_value(thd),
  Rewritable_query_parameter(pos_in_query_arg, 1),
  state(NO_VALUE),
  item_result_type(STRING_RESULT),
  /* Don't pretend to be a literal unless value for this item is set. */
  item_type(PARAM_ITEM),
  param_type(MYSQL_TYPE_VARCHAR),
  set_param_func(default_set_param_func),
  m_out_param_info(NULL)
{
  name= (char*) "?";
  /* 
    Since we can't say whenever this item can be NULL or cannot be NULL
    before mysql_stmt_execute(), so we assuming that it can be NULL until
    value is set.
  */
  maybe_null= 1;
}


void Item_param::set_null()
{
  DBUG_ENTER("Item_param::set_null");
  /* These are cleared after each execution by reset() method */
  null_value= 1;
  /* 
    Because of NULL and string values we need to set max_length for each new
    placeholder value: user can submit NULL for any placeholder type, and 
    string length can be different in each execution.
  */
  max_length= 0;
  decimals= 0;
  state= NULL_VALUE;
  item_type= Item::NULL_ITEM;
  DBUG_VOID_RETURN;
}

void Item_param::set_int(longlong i, uint32 max_length_arg)
{
  DBUG_ENTER("Item_param::set_int");
  value.integer= (longlong) i;
  state= INT_VALUE;
  max_length= max_length_arg;
  decimals= 0;
  maybe_null= 0;
  DBUG_VOID_RETURN;
}

void Item_param::set_double(double d)
{
  DBUG_ENTER("Item_param::set_double");
  value.real= d;
  state= REAL_VALUE;
  max_length= DBL_DIG + 8;
  decimals= NOT_FIXED_DEC;
  maybe_null= 0;
  DBUG_VOID_RETURN;
}


/**
  Set decimal parameter value from string.

  @param str      character string
  @param length   string length

  @note
    As we use character strings to send decimal values in
    binary protocol, we use str2my_decimal to convert it to
    internal decimal value.
*/

void Item_param::set_decimal(const char *str, ulong length)
{
  char *end;
  DBUG_ENTER("Item_param::set_decimal");

  end= (char*) str+length;
  str2my_decimal(E_DEC_FATAL_ERROR, str, &decimal_value, &end);
  state= DECIMAL_VALUE;
  decimals= decimal_value.frac;
  max_length=
    my_decimal_precision_to_length_no_truncation(decimal_value.precision(),
                                                 decimals, unsigned_flag);
  maybe_null= 0;
  DBUG_VOID_RETURN;
}

void Item_param::set_decimal(const my_decimal *dv)
{
  state= DECIMAL_VALUE;

  my_decimal2decimal(dv, &decimal_value);

  decimals= (uint8) decimal_value.frac;
  unsigned_flag= !decimal_value.sign();
  max_length= my_decimal_precision_to_length(decimal_value.intg + decimals,
                                             decimals, unsigned_flag);
}

/**
  Set parameter value from MYSQL_TIME value.

  @param tm              datetime value to set (time_type is ignored)
  @param type            type of datetime value
  @param max_length_arg  max length of datetime value as string

  @note
    If we value to be stored is not normalized, zero value will be stored
    instead and proper warning will be produced. This function relies on
    the fact that even wrong value sent over binary protocol fits into
    MAX_DATE_STRING_REP_LENGTH buffer.
*/
void Item_param::set_time(MYSQL_TIME *tm, timestamp_type time_type,
                          uint32 max_length_arg)
{ 
  DBUG_ENTER("Item_param::set_time");

  value.time= *tm;
  value.time.time_type= time_type;

  if (check_datetime_range(&value.time))
  {
    ErrConvTime str(&value.time);
    make_truncated_value_warning(current_thd, Sql_condition::WARN_LEVEL_WARN,
                                 &str, time_type, 0);
    set_zero_time(&value.time, MYSQL_TIMESTAMP_ERROR);
  }

  state= TIME_VALUE;
  maybe_null= 0;
  max_length= max_length_arg;
  decimals= tm->second_part > 0 ? TIME_SECOND_PART_DIGITS : 0;
  DBUG_VOID_RETURN;
}


bool Item_param::set_str(const char *str, ulong length)
{
  DBUG_ENTER("Item_param::set_str");
  /*
    Assign string with no conversion: data is converted only after it's
    been written to the binary log.
  */
  uint dummy_errors;
  if (str_value.copy(str, length, &my_charset_bin, &my_charset_bin,
                     &dummy_errors))
    DBUG_RETURN(TRUE);
  state= STRING_VALUE;
  max_length= length;
  maybe_null= 0;
  /* max_length and decimals are set after charset conversion */
  /* sic: str may be not null-terminated, don't add DBUG_PRINT here */
  DBUG_RETURN(FALSE);
}


bool Item_param::set_longdata(const char *str, ulong length)
{
  DBUG_ENTER("Item_param::set_longdata");

  /*
    If client character set is multibyte, end of long data packet
    may hit at the middle of a multibyte character.  Additionally,
    if binary log is open we must write long data value to the
    binary log in character set of client. This is why we can't
    convert long data to connection character set as it comes
    (here), and first have to concatenate all pieces together,
    write query to the binary log and only then perform conversion.
  */
  if (str_value.length() + length > max_long_data_size)
  {
    my_message(ER_UNKNOWN_ERROR,
               "Parameter of prepared statement which is set through "
               "mysql_send_long_data() is longer than "
               "'max_long_data_size' bytes",
               MYF(0));
    DBUG_RETURN(true);
  }

  if (str_value.append(str, length, &my_charset_bin))
    DBUG_RETURN(TRUE);
  state= LONG_DATA_VALUE;
  maybe_null= 0;

  DBUG_RETURN(FALSE);
}


/**
  Set parameter value from user variable value.

  @param thd   Current thread
  @param entry User variable structure (NULL means use NULL value)

  @retval
    0 OK
  @retval
    1 Out of memory
*/

bool Item_param::set_from_user_var(THD *thd, const user_var_entry *entry)
{
  DBUG_ENTER("Item_param::set_from_user_var");
  if (entry && entry->value)
  {
    item_result_type= entry->type;
    unsigned_flag= entry->unsigned_flag;
    if (limit_clause_param)
    {
      bool unused;
      set_int(entry->val_int(&unused), MY_INT64_NUM_DECIMAL_DIGITS);
      item_type= Item::INT_ITEM;
      DBUG_RETURN(!unsigned_flag && value.integer < 0 ? 1 : 0);
    }
    switch (item_result_type) {
    case REAL_RESULT:
      set_double(*(double*)entry->value);
      item_type= Item::REAL_ITEM;
      param_type= MYSQL_TYPE_DOUBLE;
      break;
    case INT_RESULT:
      set_int(*(longlong*)entry->value, MY_INT64_NUM_DECIMAL_DIGITS);
      item_type= Item::INT_ITEM;
      param_type= MYSQL_TYPE_LONGLONG;
      break;
    case STRING_RESULT:
    {
      CHARSET_INFO *fromcs= entry->charset();
      CHARSET_INFO *tocs= thd->variables.collation_connection;
      uint32 dummy_offset;

      value.cs_info.character_set_of_placeholder= fromcs;
      value.cs_info.character_set_client= thd->variables.character_set_client;
      /*
        Setup source and destination character sets so that they
        are different only if conversion is necessary: this will
        make later checks easier.
      */
      value.cs_info.final_character_set_of_str_value=
        String::needs_conversion(0, fromcs, tocs, &dummy_offset) ?
        tocs : fromcs;
      /*
        Exact value of max_length is not known unless data is converted to
        charset of connection, so we have to set it later.
      */
      item_type= Item::STRING_ITEM;
      param_type= MYSQL_TYPE_VARCHAR;

      if (set_str((const char *)entry->value, entry->length))
        DBUG_RETURN(1);
      break;
    }
    case DECIMAL_RESULT:
    {
      const my_decimal *ent_value= (const my_decimal *)entry->value;
      my_decimal2decimal(ent_value, &decimal_value);
      state= DECIMAL_VALUE;
      decimals= ent_value->frac;
      max_length=
        my_decimal_precision_to_length_no_truncation(ent_value->precision(),
                                                     decimals, unsigned_flag);
      item_type= Item::DECIMAL_ITEM;
      param_type= MYSQL_TYPE_NEWDECIMAL;
      break;
    }
    case ROW_RESULT:
    case TIME_RESULT:
      DBUG_ASSERT(0);
      set_null();
    }
  }
  else
    set_null();

  DBUG_RETURN(0);
}

/**
  Resets parameter after execution.

  @note
    We clear null_value here instead of setting it in set_* methods,
    because we want more easily handle case for long data.
*/

void Item_param::reset()
{
  DBUG_ENTER("Item_param::reset");
  /* Shrink string buffer if it's bigger than max possible CHAR column */
  if (str_value.alloced_length() > MAX_CHAR_WIDTH)
    str_value.free();
  else
    str_value.length(0);
  str_value_ptr.length(0);
  /*
    We must prevent all charset conversions until data has been written
    to the binary log.
  */
  str_value.set_charset(&my_charset_bin);
  collation.set(&my_charset_bin, DERIVATION_COERCIBLE);
  state= NO_VALUE;
  maybe_null= 1;
  null_value= 0;
  /*
    Don't reset item_type to PARAM_ITEM: it's only needed to guard
    us from item optimizations at prepare stage, when item doesn't yet
    contain a literal of some kind.
    In all other cases when this object is accessed its value is
    set (this assumption is guarded by 'state' and
    DBUG_ASSERTS(state != NO_VALUE) in all Item_param::get_*
    methods).
  */
  DBUG_VOID_RETURN;
}


int Item_param::save_in_field(Field *field, bool no_conversions)
{
  field->set_notnull();

  switch (state) {
  case INT_VALUE:
    return field->store(value.integer, unsigned_flag);
  case REAL_VALUE:
    return field->store(value.real);
  case DECIMAL_VALUE:
    return field->store_decimal(&decimal_value);
  case TIME_VALUE:
    field->store_time_dec(&value.time, decimals);
    return 0;
  case STRING_VALUE:
  case LONG_DATA_VALUE:
    return field->store(str_value.ptr(), str_value.length(),
                        str_value.charset());
  case NULL_VALUE:
    return set_field_to_null_with_conversions(field, no_conversions);
  case NO_VALUE:
  default:
    DBUG_ASSERT(0);
  }
  return 1;
}


bool Item_param::get_date(MYSQL_TIME *res, ulonglong fuzzydate)
{
  if (state == TIME_VALUE)
  {
    *res= value.time;
    return 0;
  }
  return Item::get_date(res, fuzzydate);
}


double Item_param::val_real()
{
  switch (state) {
  case REAL_VALUE:
    return value.real;
  case INT_VALUE:
    return (double) value.integer;
  case DECIMAL_VALUE:
  {
    double result;
    my_decimal2double(E_DEC_FATAL_ERROR, &decimal_value, &result);
    return result;
  }
  case STRING_VALUE:
  case LONG_DATA_VALUE:
  {
    return double_from_string_with_check(&str_value);
  }
  case TIME_VALUE:
    /*
      This works for example when user says SELECT ?+0.0 and supplies
      time value for the placeholder.
    */
    return TIME_to_double(&value.time);
  case NULL_VALUE:
    return 0.0;
  default:
    DBUG_ASSERT(0);
  }
  return 0.0;
} 


longlong Item_param::val_int() 
{ 
  switch (state) {
  case REAL_VALUE:
    return (longlong) rint(value.real);
  case INT_VALUE:
    return value.integer;
  case DECIMAL_VALUE:
  {
    longlong i;
    my_decimal2int(E_DEC_FATAL_ERROR, &decimal_value, unsigned_flag, &i);
    return i;
  }
  case STRING_VALUE:
  case LONG_DATA_VALUE:
    {
      return longlong_from_string_with_check(&str_value);
    }
  case TIME_VALUE:
    return (longlong) TIME_to_ulonglong(&value.time);
  case NULL_VALUE:
    return 0; 
  default:
    DBUG_ASSERT(0);
  }
  return 0;
}


my_decimal *Item_param::val_decimal(my_decimal *dec)
{
  switch (state) {
  case DECIMAL_VALUE:
    return &decimal_value;
  case REAL_VALUE:
    double2my_decimal(E_DEC_FATAL_ERROR, value.real, dec);
    return dec;
  case INT_VALUE:
    int2my_decimal(E_DEC_FATAL_ERROR, value.integer, unsigned_flag, dec);
    return dec;
  case STRING_VALUE:
  case LONG_DATA_VALUE:
    return decimal_from_string_with_check(dec, &str_value);
  case TIME_VALUE:
  {
    return TIME_to_my_decimal(&value.time, dec);
  }
  case NULL_VALUE:
    return 0; 
  default:
    DBUG_ASSERT(0);
  }
  return 0;
}


String *Item_param::val_str(String* str) 
{ 
  switch (state) {
  case STRING_VALUE:
  case LONG_DATA_VALUE:
    return &str_value_ptr;
  case REAL_VALUE:
    str->set_real(value.real, NOT_FIXED_DEC, &my_charset_bin);
    return str;
  case INT_VALUE:
    str->set(value.integer, &my_charset_bin);
    return str;
  case DECIMAL_VALUE:
    if (my_decimal2string(E_DEC_FATAL_ERROR, &decimal_value,
                          0, 0, 0, str) <= 1)
      return str;
    return NULL;
  case TIME_VALUE:
  {
    if (str->reserve(MAX_DATE_STRING_REP_LENGTH))
      break;
    str->length((uint) my_TIME_to_str(&value.time, (char*) str->ptr(),
                decimals));
    str->set_charset(&my_charset_bin);
    return str;
  }
  case NULL_VALUE:
    return NULL; 
  default:
    DBUG_ASSERT(0);
  }
  return str;
}

/**
  Return Param item values in string format, for generating the dynamic 
  query used in update/binary logs.

  @todo
    - Change interface and implementation to fill log data in place
    and avoid one more memcpy/alloc between str and log string.
    - In case of error we need to notify replication
    that binary log contains wrong statement 
*/

const String *Item_param::query_val_str(THD *thd, String* str) const
{
  switch (state) {
  case INT_VALUE:
    str->set_int(value.integer, unsigned_flag, &my_charset_bin);
    break;
  case REAL_VALUE:
    str->set_real(value.real, NOT_FIXED_DEC, &my_charset_bin);
    break;
  case DECIMAL_VALUE:
    if (my_decimal2string(E_DEC_FATAL_ERROR, &decimal_value,
                          0, 0, 0, str) > 1)
      return &my_null_string;
    break;
  case TIME_VALUE:
    {
      char *buf, *ptr;
      str->length(0);
      /*
        TODO: in case of error we need to notify replication
        that binary log contains wrong statement 
      */
      if (str->reserve(MAX_DATE_STRING_REP_LENGTH+3))
        break; 

      /* Create date string inplace */
      buf= str->c_ptr_quick();
      ptr= buf;
      *ptr++= '\'';
      ptr+= (uint) my_TIME_to_str(&value.time, ptr, decimals);
      *ptr++= '\'';
      str->length((uint32) (ptr - buf));
      break;
    }
  case STRING_VALUE:
  case LONG_DATA_VALUE:
    {
      str->length(0);
      append_query_string(value.cs_info.character_set_client, str,
                          str_value.ptr(), str_value.length(),
                          thd->variables.sql_mode & MODE_NO_BACKSLASH_ESCAPES);
      break;
    }
  case NULL_VALUE:
    return &my_null_string;
  default:
    DBUG_ASSERT(0);
  }
  return str;
}


/**
  Convert string from client character set to the character set of
  connection.
*/

bool Item_param::convert_str_value(THD *thd)
{
  bool rc= FALSE;
  if (state == STRING_VALUE || state == LONG_DATA_VALUE)
  {
    /*
      Check is so simple because all charsets were set up properly
      in setup_one_conversion_function, where typecode of
      placeholder was also taken into account: the variables are different
      here only if conversion is really necessary.
    */
    if (value.cs_info.final_character_set_of_str_value !=
        value.cs_info.character_set_of_placeholder)
    {
      rc= thd->convert_string(&str_value,
                              value.cs_info.character_set_of_placeholder,
                              value.cs_info.final_character_set_of_str_value);
    }
    else
      str_value.set_charset(value.cs_info.final_character_set_of_str_value);
    /* Here str_value is guaranteed to be in final_character_set_of_str_value */

    /*
      str_value_ptr is returned from val_str(). It must be not alloced
      to prevent it's modification by val_str() invoker.
    */
    str_value_ptr.set(str_value.ptr(), str_value.length(),
                      str_value.charset());
    /* Synchronize item charset and length with value charset */
    fix_charset_and_length_from_str_value(DERIVATION_COERCIBLE);
  }
  return rc;
}


bool Item_param::basic_const_item() const
{
  if (state == NO_VALUE || state == TIME_VALUE)
    return FALSE;
  return TRUE;
}


/* see comments in the header file */

Item *
Item_param::clone_item(THD *thd)
{
  MEM_ROOT *mem_root= thd->mem_root;
  switch (state) {
  case NULL_VALUE:
    return new (mem_root) Item_null(thd, name);
  case INT_VALUE:
    return (unsigned_flag ?
            new (mem_root) Item_uint(thd, name, value.integer, max_length) :
            new (mem_root) Item_int(thd, name, value.integer, max_length));
  case REAL_VALUE:
    return new (mem_root) Item_float(thd, name, value.real, decimals,
                                     max_length);
  case STRING_VALUE:
  case LONG_DATA_VALUE:
    return new (mem_root) Item_string(thd, name, str_value.c_ptr_quick(),
                                      str_value.length(), str_value.charset(),
                                      collation.derivation,
                                      collation.repertoire);
  case TIME_VALUE:
    break;
  case NO_VALUE:
  default:
    DBUG_ASSERT(0);
  };
  return 0;
}


bool
Item_param::eq(const Item *item, bool binary_cmp) const
{
  if (!basic_const_item())
    return FALSE;

  switch (state) {
  case NULL_VALUE:
    return null_eq(item);
  case INT_VALUE:
    return int_eq(value.integer, item);
  case REAL_VALUE:
    return real_eq(value.real, item);
  case STRING_VALUE:
  case LONG_DATA_VALUE:
    return str_eq(&str_value, item, binary_cmp);
  default:
    break;
  }
  return FALSE;
}

/* End of Item_param related */

void Item_param::print(String *str, enum_query_type query_type)
{
  if (state == NO_VALUE || query_type & QT_NO_DATA_EXPANSION)
  {
    str->append('?');
  }
  else
  {
    char buffer[STRING_BUFFER_USUAL_SIZE];
    String tmp(buffer, sizeof(buffer), &my_charset_bin);
    const String *res;
    res= query_val_str(current_thd, &tmp);
    str->append(*res);
  }
}


/**
  Preserve the original parameter types and values
  when re-preparing a prepared statement.

  @details Copy parameter type information and conversion
  function pointers from a parameter of the old statement
  to the corresponding parameter of the new one.

  Move parameter values from the old parameters to the new
  one. We simply "exchange" the values, which allows
  to save on allocation and character set conversion in
  case a parameter is a string or a blob/clob.

  The old parameter gets the value of this one, which
  ensures that all memory of this parameter is freed
  correctly.

  @param[in]  src   parameter item of the original
                    prepared statement
*/

void
Item_param::set_param_type_and_swap_value(Item_param *src)
{
  Type_std_attributes::set(src);
  param_type= src->param_type;
  set_param_func= src->set_param_func;
  item_type= src->item_type;
  item_result_type= src->item_result_type;

  maybe_null= src->maybe_null;
  null_value= src->null_value;
  state= src->state;
  value= src->value;

  decimal_value.swap(src->decimal_value);
  str_value.swap(src->str_value);
  str_value_ptr.swap(src->str_value_ptr);
}


/**
  This operation is intended to store some item value in Item_param to be
  used later.

  @param thd    thread context
  @param ctx    stored procedure runtime context
  @param it     a pointer to an item in the tree

  @return Error status
    @retval TRUE on error
    @retval FALSE on success
*/

bool
Item_param::set_value(THD *thd, sp_rcontext *ctx, Item **it)
{
  Item *arg= *it;

  if (arg->is_null())
  {
    set_null();
    return FALSE;
  }

  null_value= FALSE;

  switch (arg->result_type()) {
  case STRING_RESULT:
  {
    char str_buffer[STRING_BUFFER_USUAL_SIZE];
    String sv_buffer(str_buffer, sizeof(str_buffer), &my_charset_bin);
    String *sv= arg->val_str(&sv_buffer);

    if (!sv)
      return TRUE;

    set_str(sv->c_ptr_safe(), sv->length());
    str_value_ptr.set(str_value.ptr(),
                      str_value.length(),
                      str_value.charset());
    collation.set(str_value.charset(), DERIVATION_COERCIBLE);
    decimals= 0;

    break;
  }

  case REAL_RESULT:
    set_double(arg->val_real());
    break;

  case INT_RESULT:
    set_int(arg->val_int(), arg->max_length);
    break;

  case DECIMAL_RESULT:
  {
    my_decimal dv_buf;
    my_decimal *dv= arg->val_decimal(&dv_buf);

    if (!dv)
      return TRUE;

    set_decimal(dv);
    break;
  }

  default:
    /* That can not happen. */

    DBUG_ASSERT(TRUE);  // Abort in debug mode.

    set_null();         // Set to NULL in release mode.
    return FALSE;
  }

  item_result_type= arg->result_type();
  item_type= arg->type();
  return FALSE;
}


/**
  Setter of Item_param::m_out_param_info.

  m_out_param_info is used to store information about store routine
  OUT-parameters, such as stored routine name, database, stored routine
  variable name. It is supposed to be set in sp_head::execute() after
  Item_param::set_value() is called.
*/

void
Item_param::set_out_param_info(Send_field *info)
{
  m_out_param_info= info;
  param_type= m_out_param_info->type;
}


/**
  Getter of Item_param::m_out_param_info.

  m_out_param_info is used to store information about store routine
  OUT-parameters, such as stored routine name, database, stored routine
  variable name. It is supposed to be retrieved in
  Protocol_binary::send_out_parameters() during creation of OUT-parameter
  result set.
*/

const Send_field *
Item_param::get_out_param_info() const
{
  return m_out_param_info;
}


/**
  Fill meta-data information for the corresponding column in a result set.
  If this is an OUT-parameter of a stored procedure, preserve meta-data of
  stored-routine variable.

  @param field container for meta-data to be filled
*/

void Item_param::make_field(Send_field *field)
{
  Item::make_field(field);

  if (!m_out_param_info)
    return;

  /*
    This is an OUT-parameter of stored procedure. We should use
    OUT-parameter info to fill out the names.
  */

  field->db_name= m_out_param_info->db_name;
  field->table_name= m_out_param_info->table_name;
  field->org_table_name= m_out_param_info->org_table_name;
  field->col_name= m_out_param_info->col_name;
  field->org_col_name= m_out_param_info->org_col_name;

  field->length= m_out_param_info->length;
  field->charsetnr= m_out_param_info->charsetnr;
  field->flags= m_out_param_info->flags;
  field->decimals= m_out_param_info->decimals;
  field->type= m_out_param_info->type;
}

bool Item_param::append_for_log(THD *thd, String *str)
{
  StringBuffer<STRING_BUFFER_USUAL_SIZE> buf;
  const String *val= query_val_str(thd, &buf);
  return str->append(*val);
}

/****************************************************************************
  Item_copy
****************************************************************************/

Item_copy *Item_copy::create(THD *thd, Item *item)
{
  MEM_ROOT *mem_root= thd->mem_root;
  switch (item->result_type())
  {
    case STRING_RESULT:
      return new (mem_root) Item_copy_string(thd, item);
    case REAL_RESULT:
      return new (mem_root) Item_copy_float(thd, item);
    case INT_RESULT:
      return item->unsigned_flag ?
        new (mem_root) Item_copy_uint(thd, item) :
        new (mem_root) Item_copy_int(thd, item);
    case DECIMAL_RESULT:
      return new (mem_root) Item_copy_decimal(thd, item);
    case TIME_RESULT:
    case ROW_RESULT:
      DBUG_ASSERT (0);
  }
  /* should not happen */
  return NULL;
}

/****************************************************************************
  Item_copy_string
****************************************************************************/

double Item_copy_string::val_real()
{
  int err_not_used;
  char *end_not_used;
  return (null_value ? 0.0 :
          my_strntod(str_value.charset(), (char*) str_value.ptr(),
                     str_value.length(), &end_not_used, &err_not_used));
}

longlong Item_copy_string::val_int()
{
  int err;
  return null_value ? 0 : my_strntoll(str_value.charset(),str_value.ptr(),
                                          str_value.length(), 10, (char**) 0,
                                          &err); 
}


int Item_copy_string::save_in_field(Field *field, bool no_conversions)
{
  return save_str_value_in_field(field, &str_value);
}


void Item_copy_string::copy()
{
  String *res=item->val_str(&str_value);
  if (res && res != &str_value)
    str_value.copy(*res);
  null_value=item->null_value;
}

/* ARGSUSED */
String *Item_copy_string::val_str(String *str)
{
  // Item_copy_string is used without fix_fields call
  if (null_value)
    return (String*) 0;
  return &str_value;
}


my_decimal *Item_copy_string::val_decimal(my_decimal *decimal_value)
{
  // Item_copy_string is used without fix_fields call
  if (null_value)
    return (my_decimal *) 0;
  string2my_decimal(E_DEC_FATAL_ERROR, &str_value, decimal_value);
  return (decimal_value);
}


/****************************************************************************
  Item_copy_int
****************************************************************************/

void Item_copy_int::copy()
{
  cached_value= item->val_int();
  null_value=item->null_value;
}

static int save_int_value_in_field (Field *, longlong, bool, bool);

int Item_copy_int::save_in_field(Field *field, bool no_conversions)
{
  return save_int_value_in_field(field, cached_value, 
                                 null_value, unsigned_flag);
}


String *Item_copy_int::val_str(String *str)
{
  if (null_value)
    return (String *) 0;

  str->set(cached_value, &my_charset_bin);
  return str;
}


my_decimal *Item_copy_int::val_decimal(my_decimal *decimal_value)
{
  if (null_value)
    return (my_decimal *) 0;

  int2my_decimal(E_DEC_FATAL_ERROR, cached_value, unsigned_flag, decimal_value);
  return decimal_value;
}


/****************************************************************************
  Item_copy_uint
****************************************************************************/

String *Item_copy_uint::val_str(String *str)
{
  if (null_value)
    return (String *) 0;

  str->set((ulonglong) cached_value, &my_charset_bin);
  return str;
}


/****************************************************************************
  Item_copy_float
****************************************************************************/

String *Item_copy_float::val_str(String *str)
{
  if (null_value)
    return (String *) 0;
  else
  {
    double nr= val_real();
    str->set_real(nr,decimals, &my_charset_bin);
    return str;
  }
}


my_decimal *Item_copy_float::val_decimal(my_decimal *decimal_value)
{
  if (null_value)
    return (my_decimal *) 0;
  else
  {
    double nr= val_real();
    double2my_decimal(E_DEC_FATAL_ERROR, nr, decimal_value);
    return decimal_value;
  }
}


int Item_copy_float::save_in_field(Field *field, bool no_conversions)
{
  if (null_value)
    return set_field_to_null(field);
  field->set_notnull();
  return field->store(cached_value);
}


/****************************************************************************
  Item_copy_decimal
****************************************************************************/

int Item_copy_decimal::save_in_field(Field *field, bool no_conversions)
{
  if (null_value)
    return set_field_to_null(field);
  field->set_notnull();
  return field->store_decimal(&cached_value);
}


String *Item_copy_decimal::val_str(String *result)
{
  if (null_value)
    return (String *) 0;
  result->set_charset(&my_charset_bin);
  my_decimal2string(E_DEC_FATAL_ERROR, &cached_value, 0, 0, 0, result);
  return result;
}


double Item_copy_decimal::val_real()
{
  if (null_value)
    return 0.0;
  else
  {
    double result;
    my_decimal2double(E_DEC_FATAL_ERROR, &cached_value, &result);
    return result;
  }
}


longlong Item_copy_decimal::val_int()
{
  if (null_value)
    return 0;
  else
  {
    longlong result;
    my_decimal2int(E_DEC_FATAL_ERROR, &cached_value, unsigned_flag, &result);
    return result;
  }
}


void Item_copy_decimal::copy()
{
  my_decimal *nr= item->val_decimal(&cached_value);
  if (nr && nr != &cached_value)
    my_decimal2decimal (nr, &cached_value);
  null_value= item->null_value;
}


/*
  Functions to convert item to field (for send_result_set_metadata)
*/

/* ARGSUSED */
bool Item::fix_fields(THD *thd, Item **ref)
{

  // We do not check fields which are fixed during construction
  DBUG_ASSERT(fixed == 0 || basic_const_item());
  fixed= 1;
  return FALSE;
}


void Item_ref_null_helper::save_val(Field *to)
{
  DBUG_ASSERT(fixed == 1);
  (*ref)->save_val(to);
  owner->was_null|= null_value= (*ref)->null_value;
}


double Item_ref_null_helper::val_real()
{
  DBUG_ASSERT(fixed == 1);
  double tmp= (*ref)->val_result();
  owner->was_null|= null_value= (*ref)->null_value;
  return tmp;
}


longlong Item_ref_null_helper::val_int()
{
  DBUG_ASSERT(fixed == 1);
  longlong tmp= (*ref)->val_int_result();
  owner->was_null|= null_value= (*ref)->null_value;
  return tmp;
}


my_decimal *Item_ref_null_helper::val_decimal(my_decimal *decimal_value)
{
  DBUG_ASSERT(fixed == 1);
  my_decimal *val= (*ref)->val_decimal_result(decimal_value);
  owner->was_null|= null_value= (*ref)->null_value;
  return val;
}


bool Item_ref_null_helper::val_bool()
{
  DBUG_ASSERT(fixed == 1);
  bool val= (*ref)->val_bool_result();
  owner->was_null|= null_value= (*ref)->null_value;
  return val;
}


String* Item_ref_null_helper::val_str(String* s)
{
  DBUG_ASSERT(fixed == 1);
  String* tmp= (*ref)->str_result(s);
  owner->was_null|= null_value= (*ref)->null_value;
  return tmp;
}


bool Item_ref_null_helper::get_date(MYSQL_TIME *ltime, ulonglong fuzzydate)
{  
  return (owner->was_null|= null_value= (*ref)->get_date_result(ltime, fuzzydate));
}


/**
  Mark item and SELECT_LEXs as dependent if item was resolved in
  outer SELECT.

  @param thd             thread handler
  @param last            select from which current item depend
  @param current         current select
  @param resolved_item   item which was resolved in outer SELECT(for warning)
  @param mark_item       item which should be marked (can be differ in case of
                         substitution)
*/

static bool mark_as_dependent(THD *thd, SELECT_LEX *last, SELECT_LEX *current,
                              Item_ident *resolved_item,
                              Item_ident *mark_item)
{
  DBUG_ENTER("mark_as_dependent");

  /* store pointer on SELECT_LEX from which item is dependent */
  if (mark_item && mark_item->can_be_depended)
  {
    DBUG_PRINT("info", ("mark_item: %p  lex: %p", mark_item, last));
    mark_item->depended_from= last;
  }
  if (current->mark_as_dependent(thd, last,
                                 /** resolved_item psergey-thu **/ mark_item))
    DBUG_RETURN(TRUE);
  if (thd->lex->describe & DESCRIBE_EXTENDED)
  {
    const char *db_name= (resolved_item->db_name ?
                          resolved_item->db_name : "");
    const char *table_name= (resolved_item->table_name ?
                             resolved_item->table_name : "");
    push_warning_printf(thd, Sql_condition::WARN_LEVEL_NOTE,
                        ER_WARN_FIELD_RESOLVED,
                        ER_THD(thd,ER_WARN_FIELD_RESOLVED),
                        db_name, (db_name[0] ? "." : ""),
                        table_name, (table_name [0] ? "." : ""),
                        resolved_item->field_name,
                        current->select_number, last->select_number);
  }
  DBUG_RETURN(FALSE);
}


/**
  Mark range of selects and resolved identifier (field/reference)
  item as dependent.

  @param thd             thread handler
  @param last_select     select where resolved_item was resolved
  @param current_sel     current select (select where resolved_item was placed)
  @param found_field     field which was found during resolving
  @param found_item      Item which was found during resolving (if resolved
                         identifier belongs to VIEW)
  @param resolved_item   Identifier which was resolved

  @note
    We have to mark all items between current_sel (including) and
    last_select (excluding) as dependend (select before last_select should
    be marked with actual table mask used by resolved item, all other with
    OUTER_REF_TABLE_BIT) and also write dependence information to Item of
    resolved identifier.
*/

void mark_select_range_as_dependent(THD *thd,
                                    SELECT_LEX *last_select,
                                    SELECT_LEX *current_sel,
                                    Field *found_field, Item *found_item,
                                    Item_ident *resolved_item)
{
  /*
    Go from current SELECT to SELECT where field was resolved (it
    have to be reachable from current SELECT, because it was already
    done once when we resolved this field and cached result of
    resolving)
  */
  SELECT_LEX *previous_select= current_sel;
  for (; previous_select->outer_select() != last_select;
       previous_select= previous_select->outer_select())
  {
    Item_subselect *prev_subselect_item=
      previous_select->master_unit()->item;
    prev_subselect_item->used_tables_cache|= OUTER_REF_TABLE_BIT;
    prev_subselect_item->const_item_cache= 0;
  }
  {
    Item_subselect *prev_subselect_item=
      previous_select->master_unit()->item;
    Item_ident *dependent= resolved_item;
    if (found_field == view_ref_found)
    {
      Item::Type type= found_item->type();
      prev_subselect_item->used_tables_cache|=
        found_item->used_tables();
      dependent= ((type == Item::REF_ITEM || type == Item::FIELD_ITEM) ?
                  (Item_ident*) found_item :
                  0);
    }
    else
      prev_subselect_item->used_tables_cache|=
        found_field->table->map;
    prev_subselect_item->const_item_cache= 0;
    mark_as_dependent(thd, last_select, current_sel, resolved_item,
                      dependent);
  }
}


/**
  Search a GROUP BY clause for a field with a certain name.

  Search the GROUP BY list for a column named as find_item. When searching
  preference is given to columns that are qualified with the same table (and
  database) name as the one being searched for.

  @param find_item     the item being searched for
  @param group_list    GROUP BY clause

  @return
    - the found item on success
    - NULL if find_item is not in group_list
*/

static Item** find_field_in_group_list(Item *find_item, ORDER *group_list)
{
  const char *db_name;
  const char *table_name;
  const char *field_name;
  ORDER      *found_group= NULL;
  int         found_match_degree= 0;
  char        name_buff[SAFE_NAME_LEN+1];

  if (find_item->type() == Item::FIELD_ITEM ||
      find_item->type() == Item::REF_ITEM)
  {
    db_name=    ((Item_ident*) find_item)->db_name;
    table_name= ((Item_ident*) find_item)->table_name;
    field_name= ((Item_ident*) find_item)->field_name;
  }
  else
    return NULL;

  if (db_name && lower_case_table_names)
  {
    /* Convert database to lower case for comparison */
    strmake_buf(name_buff, db_name);
    my_casedn_str(files_charset_info, name_buff);
    db_name= name_buff;
  }

  DBUG_ASSERT(field_name != 0);

  for (ORDER *cur_group= group_list ; cur_group ; cur_group= cur_group->next)
  {
    int cur_match_degree= 0;

    /* SELECT list element with explicit alias */
    if ((*(cur_group->item))->name && !table_name &&
        !(*(cur_group->item))->is_autogenerated_name &&
        !my_strcasecmp(system_charset_info,
                       (*(cur_group->item))->name, field_name))
    {
      ++cur_match_degree;
    }
    /* Reference on the field or view/derived field. */
    else if ((*(cur_group->item))->type() == Item::FIELD_ITEM ||
             (*(cur_group->item))->type() == Item::REF_ITEM )
    {
      Item_ident *cur_field= (Item_ident*) *cur_group->item;
      const char *l_db_name= cur_field->db_name;
      const char *l_table_name= cur_field->table_name;
      const char *l_field_name= cur_field->field_name;

      DBUG_ASSERT(l_field_name != 0);

      if (!my_strcasecmp(system_charset_info,
                         l_field_name, field_name))
        ++cur_match_degree;
      else
        continue;

      if (l_table_name && table_name)
      {
        /* If field_name is qualified by a table name. */
        if (my_strcasecmp(table_alias_charset, l_table_name, table_name))
          /* Same field names, different tables. */
          return NULL;

        ++cur_match_degree;
        if (l_db_name && db_name)
        {
          /* If field_name is also qualified by a database name. */
          if (strcmp(l_db_name, db_name))
            /* Same field names, different databases. */
            return NULL;
          ++cur_match_degree;
        }
      }
    }
    else
      continue;

    if (cur_match_degree > found_match_degree)
    {
      found_match_degree= cur_match_degree;
      found_group= cur_group;
    }
    else if (found_group && (cur_match_degree == found_match_degree) &&
             !(*(found_group->item))->eq((*(cur_group->item)), 0))
    {
      /*
        If the current resolve candidate matches equally well as the current
        best match, they must reference the same column, otherwise the field
        is ambiguous.
      */
      my_error(ER_NON_UNIQ_ERROR, MYF(0),
               find_item->full_name(), current_thd->where);
      return NULL;
    }
  }

  if (found_group)
    return found_group->item;
  else
    return NULL;
}


/**
  Resolve a column reference in a sub-select.

  Resolve a column reference (usually inside a HAVING clause) against the
  SELECT and GROUP BY clauses of the query described by 'select'. The name
  resolution algorithm searches both the SELECT and GROUP BY clauses, and in
  case of a name conflict prefers GROUP BY column names over SELECT names. If
  both clauses contain different fields with the same names, a warning is
  issued that name of 'ref' is ambiguous. We extend ANSI SQL in that when no
  GROUP BY column is found, then a HAVING name is resolved as a possibly
  derived SELECT column. This extension is allowed only if the
  MODE_ONLY_FULL_GROUP_BY sql mode isn't enabled.

  @param thd     current thread
  @param ref     column reference being resolved
  @param select  the select that ref is resolved against

  @note
    The resolution procedure is:
    - Search for a column or derived column named col_ref_i [in table T_j]
    in the SELECT clause of Q.
    - Search for a column named col_ref_i [in table T_j]
    in the GROUP BY clause of Q.
    - If found different columns with the same name in GROUP BY and SELECT
    - issue a warning and return the GROUP BY column,
    - otherwise
    - if the MODE_ONLY_FULL_GROUP_BY mode is enabled return error
    - else return the found SELECT column.


  @return
    - NULL - there was an error, and the error was already reported
    - not_found_item - the item was not resolved, no error was reported
    - resolved item - if the item was resolved
*/

static Item**
resolve_ref_in_select_and_group(THD *thd, Item_ident *ref, SELECT_LEX *select)
{
  Item **group_by_ref= NULL;
  Item **select_ref= NULL;
  ORDER *group_list= select->group_list.first;
  bool ambiguous_fields= FALSE;
  uint counter;
  enum_resolution_type resolution;

  /*
    Search for a column or derived column named as 'ref' in the SELECT
    clause of the current select.
  */
  if (!(select_ref= find_item_in_list(ref, *(select->get_item_list()),
                                      &counter, REPORT_EXCEPT_NOT_FOUND,
                                      &resolution)))
    return NULL; /* Some error occurred. */
  if (resolution == RESOLVED_AGAINST_ALIAS)
    ref->alias_name_used= TRUE;

  /* If this is a non-aggregated field inside HAVING, search in GROUP BY. */
  if (select->having_fix_field && !ref->with_sum_func && group_list)
  {
    group_by_ref= find_field_in_group_list(ref, group_list);
    
    /* Check if the fields found in SELECT and GROUP BY are the same field. */
    if (group_by_ref && (select_ref != not_found_item) &&
        !((*group_by_ref)->eq(*select_ref, 0)))
    {
      ambiguous_fields= TRUE;
      push_warning_printf(thd, Sql_condition::WARN_LEVEL_WARN,
                          ER_NON_UNIQ_ERROR,
                          ER_THD(thd,ER_NON_UNIQ_ERROR), ref->full_name(),
                          thd->where);

    }
  }

  if (thd->variables.sql_mode & MODE_ONLY_FULL_GROUP_BY &&
      select->having_fix_field  &&
      select_ref != not_found_item && !group_by_ref)
  {
    /*
      Report the error if fields was found only in the SELECT item list and
      the strict mode is enabled.
    */
    my_error(ER_NON_GROUPING_FIELD_USED, MYF(0),
             ref->name, "HAVING");
    return NULL;
  }
  if (select_ref != not_found_item || group_by_ref)
  {
    if (select_ref != not_found_item && !ambiguous_fields)
    {
      DBUG_ASSERT(*select_ref != 0);
      if (!select->ref_pointer_array[counter])
      {
        my_error(ER_ILLEGAL_REFERENCE, MYF(0),
                 ref->name, "forward reference in item list");
        return NULL;
      }
      DBUG_ASSERT((*select_ref)->fixed);
      return (select->ref_pointer_array + counter);
    }
    if (group_by_ref)
      return group_by_ref;
    DBUG_ASSERT(FALSE);
    return NULL; /* So there is no compiler warning. */
  }

  return (Item**) not_found_item;
}


/*
  @brief
  Whether a table belongs to an outer select.

  @param table table to check
  @param select current select

  @details
  Try to find select the table belongs to by ascending the derived tables chain.
*/

static
bool is_outer_table(TABLE_LIST *table, SELECT_LEX *select)
{
  DBUG_ASSERT(table->select_lex != select);
  TABLE_LIST *tl;

  if (table->belong_to_view &&
      table->belong_to_view->select_lex == select)
    return FALSE;

  for (tl= select->master_unit()->derived;
       tl && tl->is_merged_derived();
       select= tl->select_lex, tl= select->master_unit()->derived)
  {
    if (tl->select_lex == table->select_lex)
      return FALSE;
  }
  return TRUE;
}


/**
  Resolve the name of an outer select column reference.

  @param[in] thd             current thread
  @param[in,out] from_field  found field reference or (Field*)not_found_field
  @param[in,out] reference   view column if this item was resolved to a
    view column

  @description
  The method resolves the column reference represented by 'this' as a column
  present in outer selects that contain current select.

  In prepared statements, because of cache, find_field_in_tables()
  can resolve fields even if they don't belong to current context.
  In this case this method only finds appropriate context and marks
  current select as dependent. The found reference of field should be
  provided in 'from_field'.

  The cache is critical for prepared statements of type:

  SELECT a FROM (SELECT a FROM test.t1) AS s1 NATURAL JOIN t2 AS s2;

  This is internally converted to a join similar to

  SELECT a FROM t1 AS s1,t2 AS s2 WHERE t2.a=t1.a;

  Without the cache, we would on re-prepare not know if 'a' did match
  s1.a or s2.a.

  @note
    This is the inner loop of Item_field::fix_fields:
  @code
        for each outer query Q_k beginning from the inner-most one
        {
          search for a column or derived column named col_ref_i
          [in table T_j] in the FROM clause of Q_k;

          if such a column is not found
            Search for a column or derived column named col_ref_i
            [in table T_j] in the SELECT and GROUP clauses of Q_k.
        }
  @endcode

  @retval
    1   column succefully resolved and fix_fields() should continue.
  @retval
    0   column fully fixed and fix_fields() should return FALSE
  @retval
    -1  error occurred
*/

int
Item_field::fix_outer_field(THD *thd, Field **from_field, Item **reference)
{
  enum_parsing_place place= NO_MATTER;
  bool field_found= (*from_field != not_found_field);
  bool upward_lookup= FALSE;
  TABLE_LIST *table_list;

  /* Calulate the TABLE_LIST for the table */
  table_list= (cached_table ? cached_table :
               field_found && (*from_field) != view_ref_found ?
               (*from_field)->table->pos_in_table_list : 0);
  /*
    If there are outer contexts (outer selects, but current select is
    not derived table or view) try to resolve this reference in the
    outer contexts.

    We treat each subselect as a separate namespace, so that different
    subselects may contain columns with the same names. The subselects
    are searched starting from the innermost.
  */
  Name_resolution_context *last_checked_context= context;
  Item **ref= (Item **) not_found_item;
  SELECT_LEX *current_sel= (SELECT_LEX *) thd->lex->current_select;
  Name_resolution_context *outer_context= 0;
  SELECT_LEX *select= 0;
  /* Currently derived tables cannot be correlated */
  if (current_sel->master_unit()->first_select()->linkage !=
      DERIVED_TABLE_TYPE)
    outer_context= context->outer_context;

  /*
    This assert is to ensure we have an outer contex when *from_field
    is set.
    If this would not be the case, we would assert in mark_as_dependent
    as last_checked_countex == context
  */
  DBUG_ASSERT(outer_context || !*from_field ||
              *from_field == not_found_field);
  for (;
       outer_context;
       outer_context= outer_context->outer_context)
  {
    select= outer_context->select_lex;
    Item_subselect *prev_subselect_item=
      last_checked_context->select_lex->master_unit()->item;
    last_checked_context= outer_context;
    upward_lookup= TRUE;

    place= prev_subselect_item->parsing_place;
    /*
      If outer_field is set, field was already found by first call
      to find_field_in_tables(). Only need to find appropriate context.
    */
    if (field_found && outer_context->select_lex !=
        table_list->select_lex)
      continue;
    /*
      In case of a view, find_field_in_tables() writes the pointer to
      the found view field into '*reference', in other words, it
      substitutes this Item_field with the found expression.
    */
    if (field_found || (*from_field= find_field_in_tables(thd, this,
                                          outer_context->
                                            first_name_resolution_table,
                                          outer_context->
                                            last_name_resolution_table,
                                          reference,
                                          IGNORE_EXCEPT_NON_UNIQUE,
                                          TRUE, TRUE)) !=
        not_found_field)
    {
      if (*from_field)
      {
        if (thd->variables.sql_mode & MODE_ONLY_FULL_GROUP_BY &&
            select->cur_pos_in_select_list != UNDEF_POS)
        {
          /*
            As this is an outer field it should be added to the list of
            non aggregated fields of the outer select.
          */
          if (select->join)
          {
            marker= select->cur_pos_in_select_list;
            select->join->non_agg_fields.push_back(this, thd->mem_root);
          }
          else
          {
            /*
              join is absent if it is upper SELECT_LEX of non-select
              command
            */
            DBUG_ASSERT(select->master_unit()->outer_select() == NULL &&
                        (thd->lex->sql_command != SQLCOM_SELECT &&
                         thd->lex->sql_command != SQLCOM_UPDATE_MULTI &&
                         thd->lex->sql_command != SQLCOM_DELETE_MULTI &&
                         thd->lex->sql_command != SQLCOM_INSERT_SELECT &&
                         thd->lex->sql_command != SQLCOM_REPLACE_SELECT));
          }
        }
        if (*from_field != view_ref_found)
        {
          prev_subselect_item->used_tables_cache|= (*from_field)->table->map;
          prev_subselect_item->const_item_cache= 0;
          set_field(*from_field);
          if (!last_checked_context->select_lex->having_fix_field &&
              select->group_list.elements &&
              (place == SELECT_LIST || place == IN_HAVING))
          {
            Item_outer_ref *rf;
            /*
              If an outer field is resolved in a grouping select then it
              is replaced for an Item_outer_ref object. Otherwise an
              Item_field object is used.
              The new Item_outer_ref object is saved in the inner_refs_list of
              the outer select. Here it is only created. It can be fixed only
              after the original field has been fixed and this is done in the
              fix_inner_refs() function.
            */
            ;
            if (!(rf= new (thd->mem_root) Item_outer_ref(thd, context, this)))
              return -1;
            thd->change_item_tree(reference, rf);
            select->inner_refs_list.push_back(rf, thd->mem_root);
            rf->in_sum_func= thd->lex->in_sum_func;
          }
          /*
            A reference is resolved to a nest level that's outer or the same as
            the nest level of the enclosing set function : adjust the value of
            max_arg_level for the function if it's needed.
          */
          if (thd->lex->in_sum_func &&
              thd->lex->in_sum_func->nest_level >= select->nest_level)
          {
            Item::Type ref_type= (*reference)->type();
            set_if_bigger(thd->lex->in_sum_func->max_arg_level,
                          select->nest_level);
            set_field(*from_field);
            fixed= 1;
            mark_as_dependent(thd, last_checked_context->select_lex,
                              context->select_lex, this,
                              ((ref_type == REF_ITEM ||
                                ref_type == FIELD_ITEM) ?
                               (Item_ident*) (*reference) : 0));
            return 0;
          }
        }
        else
        {
          Item::Type ref_type= (*reference)->type();
          prev_subselect_item->used_tables_and_const_cache_join(*reference);
          mark_as_dependent(thd, last_checked_context->select_lex,
                            context->select_lex, this,
                            ((ref_type == REF_ITEM || ref_type == FIELD_ITEM) ?
                             (Item_ident*) (*reference) :
                             0));
          if (thd->lex->in_sum_func &&
              thd->lex->in_sum_func->nest_level >= select->nest_level)
          {
            set_if_bigger(thd->lex->in_sum_func->max_arg_level,
                          select->nest_level);
          }
          /*
            A reference to a view field had been found and we
            substituted it instead of this Item (find_field_in_tables
            does it by assigning the new value to *reference), so now
            we can return from this function.
          */
          return 0;
        }
      }
      break;
    }

    /* Search in SELECT and GROUP lists of the outer select. */
    if (place != IN_WHERE && place != IN_ON)
    {
      if (!(ref= resolve_ref_in_select_and_group(thd, this, select)))
        return -1; /* Some error occurred (e.g. ambiguous names). */
      if (ref != not_found_item)
      {
        DBUG_ASSERT(*ref && (*ref)->fixed);
        prev_subselect_item->used_tables_and_const_cache_join(*ref);
        break;
      }
    }

    /*
      Reference is not found in this select => this subquery depend on
      outer select (or we just trying to find wrong identifier, in this
      case it does not matter which used tables bits we set)
    */
    prev_subselect_item->used_tables_cache|= OUTER_REF_TABLE_BIT;
    prev_subselect_item->const_item_cache= 0;
  }

  DBUG_ASSERT(ref != 0);
  if (!*from_field)
    return -1;
  if (ref == not_found_item && *from_field == not_found_field)
  {
    if (upward_lookup)
    {
      // We can't say exactly what absent table or field
      my_error(ER_BAD_FIELD_ERROR, MYF(0), full_name(), thd->where);
    }
    else
    {
      /* Call find_field_in_tables only to report the error */
      find_field_in_tables(thd, this,
                           context->first_name_resolution_table,
                           context->last_name_resolution_table,
                           reference, REPORT_ALL_ERRORS,
                           !any_privileges, TRUE);
    }
    return -1;
  }
  else if (ref != not_found_item)
  {
    Item *save;
    Item_ref *rf;

    /* Should have been checked in resolve_ref_in_select_and_group(). */
    DBUG_ASSERT(*ref && (*ref)->fixed);
    /*
      Here, a subset of actions performed by Item_ref::set_properties
      is not enough. So we pass ptr to NULL into Item_[direct]_ref
      constructor, so no initialization is performed, and call 
      fix_fields() below.
    */
    save= *ref;
    *ref= NULL;                             // Don't call set_properties()
    rf= (place == IN_HAVING ?
         new (thd->mem_root)
         Item_ref(thd, context, ref, (char*) table_name,
                  (char*) field_name, alias_name_used) :
         (!select->group_list.elements ?
         new (thd->mem_root)
          Item_direct_ref(thd, context, ref, (char*) table_name,
                          (char*) field_name, alias_name_used) :
         new (thd->mem_root)
          Item_outer_ref(thd, context, ref, (char*) table_name,
                         (char*) field_name, alias_name_used)));
    *ref= save;
    if (!rf)
      return -1;

    if (place != IN_HAVING && select->group_list.elements)
    {
      outer_context->select_lex->inner_refs_list.push_back((Item_outer_ref*)rf,
                                                           thd->mem_root);
      ((Item_outer_ref*)rf)->in_sum_func= thd->lex->in_sum_func;
    }
    thd->change_item_tree(reference, rf);
    /*
      rf is Item_ref => never substitute other items (in this case)
      during fix_fields() => we can use rf after fix_fields()
    */
    DBUG_ASSERT(!rf->fixed);                // Assured by Item_ref()
    if (rf->fix_fields(thd, reference) || rf->check_cols(1))
      return -1;

    /*
      We can not "move" aggregate function in the place where
      its arguments are not defined.
    */
    set_max_sum_func_level(thd, select);
    mark_as_dependent(thd, last_checked_context->select_lex,
                      context->select_lex, rf,
                      rf);

    return 0;
  }
  else
  {
    /*
      We can not "move" aggregate function in the place where
      its arguments are not defined.
    */
    set_max_sum_func_level(thd, select);
    mark_as_dependent(thd, last_checked_context->select_lex,
                      context->select_lex,
                      this, (Item_ident*)*reference);
    if (last_checked_context->select_lex->having_fix_field)
    {
      Item_ref *rf;
      rf= new (thd->mem_root) Item_ref(thd, context, (*from_field)->table->s->db.str,
                       (*from_field)->table->alias.c_ptr(),
                       (char*) field_name);
      if (!rf)
        return -1;
      thd->change_item_tree(reference, rf);
      /*
        rf is Item_ref => never substitute other items (in this case)
        during fix_fields() => we can use rf after fix_fields()
      */
      DBUG_ASSERT(!rf->fixed);                // Assured by Item_ref()
      if (rf->fix_fields(thd, reference) || rf->check_cols(1))
        return -1;
      return 0;
    }
  }
  return 1;
}


/**
  Resolve the name of a column reference.

  The method resolves the column reference represented by 'this' as a column
  present in one of: FROM clause, SELECT clause, GROUP BY clause of a query
  Q, or in outer queries that contain Q.

  The name resolution algorithm used is (where [T_j] is an optional table
  name that qualifies the column name):

  @code
    resolve_column_reference([T_j].col_ref_i)
    {
      search for a column or derived column named col_ref_i
      [in table T_j] in the FROM clause of Q;

      if such a column is NOT found AND    // Lookup in outer queries.
         there are outer queries
      {
        for each outer query Q_k beginning from the inner-most one
        {
          search for a column or derived column named col_ref_i
          [in table T_j] in the FROM clause of Q_k;

          if such a column is not found
            Search for a column or derived column named col_ref_i
            [in table T_j] in the SELECT and GROUP clauses of Q_k.
        }
      }
    }
  @endcode

    Notice that compared to Item_ref::fix_fields, here we first search the FROM
    clause, and then we search the SELECT and GROUP BY clauses.

  @param[in]     thd        current thread
  @param[in,out] reference  view column if this item was resolved to a
    view column

  @retval
    TRUE  if error
  @retval
    FALSE on success
*/

bool Item_field::fix_fields(THD *thd, Item **reference)
{
  DBUG_ASSERT(fixed == 0);
  Field *from_field= (Field *)not_found_field;
  bool outer_fixed= false;

  if (!field)					// If field is not checked
  {
    TABLE_LIST *table_list;
    /*
      In case of view, find_field_in_tables() write pointer to view field
      expression to 'reference', i.e. it substitute that expression instead
      of this Item_field
    */
    if ((from_field= find_field_in_tables(thd, this,
                                          context->first_name_resolution_table,
                                          context->last_name_resolution_table,
                                          reference,
                                          thd->lex->use_only_table_context ?
                                            REPORT_ALL_ERRORS : 
                                            IGNORE_EXCEPT_NON_UNIQUE,
                                          !any_privileges,
                                          TRUE)) ==
	not_found_field)
    {
      int ret;
      /* Look up in current select's item_list to find aliased fields */
      if (thd->lex->current_select->is_item_list_lookup)
      {
        uint counter;
        enum_resolution_type resolution;
        Item** res= find_item_in_list(this,
                                      thd->lex->current_select->item_list,
                                      &counter, REPORT_EXCEPT_NOT_FOUND,
                                      &resolution);
        if (!res)
          return 1;
        if (resolution == RESOLVED_AGAINST_ALIAS)
          alias_name_used= TRUE;
        if (res != (Item **)not_found_item)
        {
          if ((*res)->type() == Item::FIELD_ITEM)
          {
            /*
              It's an Item_field referencing another Item_field in the select
              list.
              Use the field from the Item_field in the select list and leave
              the Item_field instance in place.
            */

            Field *new_field= (*((Item_field**)res))->field;

            if (new_field == NULL)
            {
              /* The column to which we link isn't valid. */
              my_error(ER_BAD_FIELD_ERROR, MYF(0), (*res)->name, 
                       thd->where);
              return(1);
            }

            /*
              We can not "move" aggregate function in the place where
              its arguments are not defined.
            */
            set_max_sum_func_level(thd, thd->lex->current_select);
            set_field(new_field);
            return 0;
          }
          else
          {
            /*
              It's not an Item_field in the select list so we must make a new
              Item_ref to point to the Item in the select list and replace the
              Item_field created by the parser with the new Item_ref.
            */
            Item_ref *rf= new (thd->mem_root)
              Item_ref(thd, context, db_name, table_name,
                       field_name);
            if (!rf)
              return 1;
            bool err= rf->fix_fields(thd, (Item **) &rf) || rf->check_cols(1);
            if (err)
              return TRUE;
           
            SELECT_LEX *select= thd->lex->current_select;
            thd->change_item_tree(reference,
                                  select->parsing_place == IN_GROUP_BY && 
				  alias_name_used  ?  *rf->ref : rf);

            /*
              We can not "move" aggregate function in the place where
              its arguments are not defined.
            */
            set_max_sum_func_level(thd, thd->lex->current_select);
            return FALSE;
          }
        }
      }
      if ((ret= fix_outer_field(thd, &from_field, reference)) < 0)
        goto error;
      outer_fixed= TRUE;
      if (!ret)
        goto mark_non_agg_field;
    }
    else if (!from_field)
      goto error;

    table_list= (cached_table ? cached_table :
                 from_field != view_ref_found ?
                 from_field->table->pos_in_table_list : 0);
    if (!outer_fixed && table_list && table_list->select_lex &&
        context->select_lex &&
        table_list->select_lex != context->select_lex &&
        !context->select_lex->is_merged_child_of(table_list->select_lex) &&
        is_outer_table(table_list, context->select_lex))
    {
      int ret;
      if ((ret= fix_outer_field(thd, &from_field, reference)) < 0)
        goto error;
      outer_fixed= 1;
      if (!ret)
        goto mark_non_agg_field;
    }

    if (thd->lex->in_sum_func &&
        thd->lex->in_sum_func->nest_level == 
        thd->lex->current_select->nest_level)
      set_if_bigger(thd->lex->in_sum_func->max_arg_level,
                    thd->lex->current_select->nest_level);
    /*
      if it is not expression from merged VIEW we will set this field.

      We can leave expression substituted from view for next PS/SP rexecution
      (i.e. do not register this substitution for reverting on cleanup()
      (register_item_tree_changing())), because this subtree will be
      fix_field'ed during setup_tables()->setup_underlying() (i.e. before
      all other expressions of query, and references on tables which do
      not present in query will not make problems.

      Also we suppose that view can't be changed during PS/SP life.
    */
    if (from_field == view_ref_found)
      return FALSE;

    set_field(from_field);
  }
  else if (thd->mark_used_columns != MARK_COLUMNS_NONE)
  {
    TABLE *table= field->table;
    MY_BITMAP *current_bitmap, *other_bitmap;
    if (thd->mark_used_columns == MARK_COLUMNS_READ)
    {
      current_bitmap= table->read_set;
      other_bitmap=   table->write_set;
    }
    else
    {
      current_bitmap= table->write_set;
      other_bitmap=   table->read_set;
    }
    if (!bitmap_fast_test_and_set(current_bitmap, field->field_index))
    {
      if (!bitmap_is_set(other_bitmap, field->field_index))
      {
        /* First usage of column */
        table->used_fields++;                     // Used to optimize loops
        /* purecov: begin inspected */
        table->covering_keys.intersect(field->part_of_key);
        /* purecov: end */
      }
    }
  }
#ifndef NO_EMBEDDED_ACCESS_CHECKS
  if (any_privileges)
  {
    char *db, *tab;
    db=  field->table->s->db.str;
    tab= field->table->s->table_name.str;
    if (!(have_privileges= (get_column_grant(thd, &field->table->grant,
                                             db, tab, field_name) &
                            VIEW_ANY_ACL)))
    {
      my_error(ER_COLUMNACCESS_DENIED_ERROR, MYF(0),
               "ANY", thd->security_ctx->priv_user,
               thd->security_ctx->host_or_ip, field_name, tab);
      goto error;
    }
  }
#endif
  fixed= 1;
  if (thd->variables.sql_mode & MODE_ONLY_FULL_GROUP_BY &&
      !outer_fixed && !thd->lex->in_sum_func &&
      thd->lex->current_select->cur_pos_in_select_list != UNDEF_POS &&
      thd->lex->current_select->join)
  {
    thd->lex->current_select->join->non_agg_fields.push_back(this, thd->mem_root);
    marker= thd->lex->current_select->cur_pos_in_select_list;
  }
mark_non_agg_field:
  /*
    table->pos_in_table_list can be 0 when fixing partition functions
    or virtual fields.
  */
  if (fixed && (thd->variables.sql_mode & MODE_ONLY_FULL_GROUP_BY) &&
      field->table->pos_in_table_list)
  {
    /*
      Mark selects according to presence of non aggregated fields.
      Fields from outer selects added to the aggregate function
      outer_fields list as it's unknown at the moment whether it's
      aggregated or not.
      We're using the select lex of the cached table (if present).
    */
    SELECT_LEX *select_lex;
    if (cached_table)
      select_lex= cached_table->select_lex;
    else if (!(select_lex= field->table->pos_in_table_list->select_lex))
    {
      /*
        This can only happen when there is no real table in the query.
        We are using the field's resolution context. context->select_lex is eee
        safe for use because it's either the SELECT we want to use 
        (the current level) or a stub added by non-SELECT queries.
      */
      select_lex= context->select_lex;
    }
    if (!thd->lex->in_sum_func)
      select_lex->set_non_agg_field_used(true);
    else
    {
      if (outer_fixed)
        thd->lex->in_sum_func->outer_fields.push_back(this, thd->mem_root);
      else if (thd->lex->in_sum_func->nest_level !=
          thd->lex->current_select->nest_level)
        select_lex->set_non_agg_field_used(true);
    }
  }
  return FALSE;

error:
  context->process_error(thd);
  return TRUE;
}

/*
  @brief
  Mark virtual columns as used in a partitioning expression 
*/

bool Item_field::vcol_in_partition_func_processor(uchar *int_arg)
{
  DBUG_ASSERT(fixed);
  if (field->vcol_info)
  {
    field->vcol_info->mark_as_in_partitioning_expr();
  }
  return FALSE;
}


void Item_field::cleanup()
{
  DBUG_ENTER("Item_field::cleanup");
  Item_ident::cleanup();
  depended_from= NULL;
  /*
    Even if this object was created by direct link to field in setup_wild()
    it will be linked correctly next time by name of field and table alias.
    I.e. we can drop 'field'.
   */
  field= 0;
  item_equal= NULL;
  null_value= FALSE;
  DBUG_VOID_RETURN;
}

/**
  Find a field among specified multiple equalities.

  The function first searches the field among multiple equalities
  of the current level (in the cond_equal->current_level list).
  If it fails, it continues searching in upper levels accessed
  through a pointer cond_equal->upper_levels.
  The search terminates as soon as a multiple equality containing 
  the field is found. 

  @param cond_equal   reference to list of multiple equalities where
                      the field (this object) is to be looked for

  @return
    - First Item_equal containing the field, if success
    - 0, otherwise
*/

Item_equal *Item_field::find_item_equal(COND_EQUAL *cond_equal)
{
  Item_equal *item= 0;
  while (cond_equal)
  {
    List_iterator_fast<Item_equal> li(cond_equal->current_level);
    while ((item= li++))
    {
      if (item->contains(field))
        return item;
    }
    /* 
      The field is not found in any of the multiple equalities
      of the current level. Look for it in upper levels
    */
    cond_equal= cond_equal->upper_levels;
  }
  return 0;
}


/**
  Set a pointer to the multiple equality the field reference belongs to
  (if any).

  The function looks for a multiple equality containing the field item
  among those referenced by arg.
  In the case such equality exists the function does the following.
  If the found multiple equality contains a constant, then the field
  reference is substituted for this constant, otherwise it sets a pointer
  to the multiple equality in the field item.


  @param arg    reference to list of multiple equalities where
                the field (this object) is to be looked for

  @note
    This function is supposed to be called as a callback parameter in calls
    of the compile method.

  @return
    - pointer to the replacing constant item, if the field item was substituted
    - pointer to the field item, otherwise.
*/

Item *Item_field::propagate_equal_fields(THD *thd,
                                         const Context &ctx,
                                         COND_EQUAL *arg)
{
  if (!(item_equal= find_item_equal(arg)))
    return this;
  if (!field->can_be_substituted_to_equal_item(ctx, item_equal))
  {
    item_equal= NULL;
    return this;
  }
  Item *item= item_equal->get_const();
  if (!item)
  {
    /*
      The found Item_equal is Okey, but it does not have a constant
      item yet. Keep this->item_equal point to the found Item_equal.
    */
    return this;
  }
  if (!(item= field->get_equal_const_item(thd, ctx, item)))
  {
    /*
      Could not do safe conversion from the original constant item
      to a field-compatible constant item.
      For example, we tried to optimize:
        WHERE date_column=' garbage ' AND LENGTH(date_column)=8;
      to
        WHERE date_column=' garbage ' AND LENGTH(DATE'XXXX-YY-ZZ');
      but failed to create a valid DATE literal from the given string literal.

      Do not do constant propagation in such cases and unlink
      "this" from the found Item_equal (as this equality not usefull).
    */
    item_equal= NULL;
    return this;
  }
  return item;
}


/**
  Replace an Item_field for an equal Item_field that evaluated earlier
  (if any).

  If this->item_equal points to some item and coincides with arg then
  the function returns a pointer to an item that is taken from
  the very beginning of the item_equal list which the Item_field
  object refers to (belongs to) unless item_equal contains  a constant
  item. In this case the function returns this constant item, 
  (if the substitution does not require conversion).   
  If the Item_field object does not refer any Item_equal object
  'this' is returned .

  @param arg   NULL or points to so some item of the Item_equal type  


  @note
    This function is supposed to be called as a callback parameter in calls
    of the transformer method.

  @return
    - pointer to a replacement Item_field if there is a better equal item or
      a pointer to a constant equal item;
    - this - otherwise.
*/

Item *Item_field::replace_equal_field(THD *thd, uchar *arg)
{
  REPLACE_EQUAL_FIELD_ARG* param= (REPLACE_EQUAL_FIELD_ARG*)arg;
  if (item_equal && item_equal == param->item_equal)
  {
    Item *const_item2= item_equal->get_const();
    if (const_item2)
    {
      /*
        Currently we don't allow to create Item_equal with compare_type()
        different from its Item_field's cmp_type().
        Field_xxx::test_if_equality_guarantees_uniqueness() prevent this.
        Also, Item_field::propagate_equal_fields() does not allow to assign
        this->item_equal to any instances of Item_equal if "this" is used
        in a non-native comparison context, or with an incompatible collation.
        So the fact that we have (item_equal != NULL) means that the currently
        processed function (the owner of "this") uses the field in its native
        comparison context, and it's safe to replace it to the constant from
        item_equal.
      */
      DBUG_ASSERT(cmp_type() == item_equal->compare_type());
      return const_item2;
    }
    Item_field *subst= 
      (Item_field *)(item_equal->get_first(param->context_tab, this));
    if (subst)
      subst= (Item_field *) (subst->real_item());
    if (subst && !field->eq(subst->field))
      return subst;
  }
  return this;
}


void Item::init_make_field(Send_field *tmp_field,
			   enum enum_field_types field_type_arg)
{
  char *empty_name= (char*) "";
  tmp_field->db_name=		empty_name;
  tmp_field->org_table_name=	empty_name;
  tmp_field->org_col_name=	empty_name;
  tmp_field->table_name=	empty_name;
  tmp_field->col_name=		name;
  tmp_field->charsetnr=         collation.collation->number;
  tmp_field->flags=             (maybe_null ? 0 : NOT_NULL_FLAG) | 
                                (my_binary_compare(charset_for_protocol()) ?
                                 BINARY_FLAG : 0);
  tmp_field->type=              field_type_arg;
  tmp_field->length=max_length;
  tmp_field->decimals=decimals;
  if (unsigned_flag)
    tmp_field->flags |= UNSIGNED_FLAG;
}

void Item::make_field(Send_field *tmp_field)
{
  init_make_field(tmp_field, field_type());
}


void Item_empty_string::make_field(Send_field *tmp_field)
{
  init_make_field(tmp_field, string_field_type());
}


enum_field_types Item::field_type() const
{
  switch (result_type()) {
  case STRING_RESULT:  return string_field_type();
  case INT_RESULT:     return MYSQL_TYPE_LONGLONG;
  case DECIMAL_RESULT: return MYSQL_TYPE_NEWDECIMAL;
  case REAL_RESULT:    return MYSQL_TYPE_DOUBLE;
  case ROW_RESULT:
  case TIME_RESULT:
    DBUG_ASSERT(0);
    return MYSQL_TYPE_VARCHAR;
  }
  return MYSQL_TYPE_VARCHAR;
}


/**
  Verifies that the input string is well-formed according to its character set.
  @param send_error   If true, call my_error if string is not well-formed.

  Will truncate input string if it is not well-formed.

  @return
  If well-formed: input string.
  If not well-formed:
    if strict mode: NULL pointer and we set this Item's value to NULL
    if not strict mode: input string truncated up to last good character
 */
String *Item::check_well_formed_result(String *str, bool send_error)
{
  /* Check whether we got a well-formed string */
  CHARSET_INFO *cs= str->charset();
  uint wlen= str->well_formed_length();
  null_value= false;
  if (wlen < str->length())
  {
    THD *thd= current_thd;
    char hexbuf[7];
    uint diff= str->length() - wlen;
    set_if_smaller(diff, 3);
    octet2hex(hexbuf, str->ptr() + wlen, diff);
    if (send_error)
    {
      my_error(ER_INVALID_CHARACTER_STRING, MYF(0),
               cs->csname,  hexbuf);
      return 0;
    }
    if (thd->is_strict_mode())
    {
      null_value= 1;
      str= 0;
    }
    else
    {
      str->length(wlen);
    }
    push_warning_printf(thd, Sql_condition::WARN_LEVEL_WARN,
                        ER_INVALID_CHARACTER_STRING,
                        ER_THD(thd, ER_INVALID_CHARACTER_STRING), cs->csname,
                        hexbuf);
  }
  return str;
}


/**
  Copy a string with optional character set conversion.
*/
bool
String_copier_for_item::copy_with_warn(CHARSET_INFO *dstcs, String *dst,
                                       CHARSET_INFO *srccs, const char *src,
                                       uint32 src_length, uint32 nchars)
{
  if ((dst->copy(dstcs, srccs, src, src_length, nchars, this)))
    return true; // EOM
  if (const char *pos= well_formed_error_pos())
  {
    ErrConvString err(pos, src_length - (pos - src), &my_charset_bin);
    push_warning_printf(m_thd, Sql_condition::WARN_LEVEL_WARN,
                        ER_INVALID_CHARACTER_STRING,
                        ER_THD(m_thd, ER_INVALID_CHARACTER_STRING),
                        srccs == &my_charset_bin ?
                        dstcs->csname : srccs->csname,
                        err.ptr());
    return false;
  }
  if (const char *pos= cannot_convert_error_pos())
  {
    char buf[16];
    int mblen= srccs->cset->charlen(srccs, (const uchar *) pos,
                                           (const uchar *) src + src_length);
    DBUG_ASSERT(mblen > 0 && mblen * 2 + 1 <= (int) sizeof(buf));
    octet2hex(buf, pos, mblen);
    push_warning_printf(m_thd, Sql_condition::WARN_LEVEL_WARN,
                        ER_CANNOT_CONVERT_CHARACTER,
                        ER_THD(m_thd, ER_CANNOT_CONVERT_CHARACTER),
                        srccs->csname, buf, dstcs->csname);
    return false;
  }
  return false;
}


/*
  Compare two items using a given collation
  
  SYNOPSIS
    eq_by_collation()
    item               item to compare with
    binary_cmp         TRUE <-> compare as binaries
    cs                 collation to use when comparing strings

  DESCRIPTION
    This method works exactly as Item::eq if the collation cs coincides with
    the collation of the compared objects. Otherwise, first the collations that
    differ from cs are replaced for cs and then the items are compared by
    Item::eq. After the comparison the original collations of items are
    restored.

  RETURN
    1    compared items has been detected as equal   
    0    otherwise
*/

bool Item::eq_by_collation(Item *item, bool binary_cmp, CHARSET_INFO *cs)
{
  CHARSET_INFO *save_cs= 0;
  CHARSET_INFO *save_item_cs= 0;
  if (collation.collation != cs)
  {
    save_cs= collation.collation;
    collation.collation= cs;
  }
  if (item->collation.collation != cs)
  {
    save_item_cs= item->collation.collation;
    item->collation.collation= cs;
  }
  bool res= eq(item, binary_cmp);
  if (save_cs)
    collation.collation= save_cs;
  if (save_item_cs)
    item->collation.collation= save_item_cs;
  return res;
}  


/**
  Create a field to hold a string value from an item.

  If too_big_for_varchar() create a blob @n
  If max_length > 0 create a varchar @n
  If max_length == 0 create a CHAR(0) 

  @param table		Table for which the field is created
*/

Field *Item::make_string_field(TABLE *table)
{
  Field *field;
  MEM_ROOT *mem_root= table->in_use->mem_root;

  DBUG_ASSERT(collation.collation);
  /* 
    Note: the following check is repeated in 
    subquery_types_allow_materialization():
  */
  if (too_big_for_varchar())
    field= new (mem_root)
      Field_blob(max_length, maybe_null, name,
                 collation.collation, TRUE);
  /* Item_type_holder holds the exact type, do not change it */
  else if (max_length > 0 &&
      (type() != Item::TYPE_HOLDER || field_type() != MYSQL_TYPE_STRING))
    field= new (mem_root)
      Field_varstring(max_length, maybe_null, name, table->s,
                      collation.collation);
  else
    field= new (mem_root)
      Field_string(max_length, maybe_null, name, collation.collation);
  if (field)
    field->init(table);
  return field;
}


/**
  Create a field based on field_type of argument.

  For now, this is only used to create a field for
  IFNULL(x,something) and time functions

  @retval
    NULL  error
  @retval
    \#    Created field
*/

Field *Item::tmp_table_field_from_field_type(TABLE *table,
                                             bool fixed_length,
                                             bool set_blob_packlength)
{
  /*
    The field functions defines a field to be not null if null_ptr is not 0
  */
  uchar *null_ptr= maybe_null ? (uchar*) "" : 0;
  Field *field;
  MEM_ROOT *mem_root= table->in_use->mem_root;

  switch (field_type()) {
  case MYSQL_TYPE_DECIMAL:
  case MYSQL_TYPE_NEWDECIMAL:
    field= Field_new_decimal::create_from_item(mem_root, this);
    break;
  case MYSQL_TYPE_TINY:
    field= new (mem_root)
      Field_tiny((uchar*) 0, max_length, null_ptr, 0, Field::NONE,
                 name, 0, unsigned_flag);
    break;
  case MYSQL_TYPE_SHORT:
    field= new (mem_root)
      Field_short((uchar*) 0, max_length, null_ptr, 0, Field::NONE,
                  name, 0, unsigned_flag);
    break;
  case MYSQL_TYPE_LONG:
    field= new (mem_root)
      Field_long((uchar*) 0, max_length, null_ptr, 0, Field::NONE,
                 name, 0, unsigned_flag);
    break;
#ifdef HAVE_LONG_LONG
  case MYSQL_TYPE_LONGLONG:
    field= new (mem_root)
      Field_longlong((uchar*) 0, max_length, null_ptr, 0, Field::NONE,
                     name, 0, unsigned_flag);
    break;
#endif
  case MYSQL_TYPE_FLOAT:
    field= new (mem_root)
      Field_float((uchar*) 0, max_length, null_ptr, 0, Field::NONE,
                  name, decimals, 0, unsigned_flag);
    break;
  case MYSQL_TYPE_DOUBLE:
    field= new (mem_root)
      Field_double((uchar*) 0, max_length, null_ptr, 0, Field::NONE,
                   name, decimals, 0, unsigned_flag);
    break;
  case MYSQL_TYPE_INT24:
    field= new (mem_root)
      Field_medium((uchar*) 0, max_length, null_ptr, 0, Field::NONE,
                   name, 0, unsigned_flag);
    break;
  case MYSQL_TYPE_NEWDATE:
  case MYSQL_TYPE_DATE:
    field= new (mem_root)
      Field_newdate(0, null_ptr, 0, Field::NONE, name);
    break;
  case MYSQL_TYPE_TIME:
    field= new_Field_time(mem_root, 0, null_ptr, 0, Field::NONE, name,
                          decimals);
    break;
  case MYSQL_TYPE_TIMESTAMP:
    field= new_Field_timestamp(mem_root, 0, null_ptr, 0,
                               Field::NONE, name, 0, decimals);
    break;
  case MYSQL_TYPE_DATETIME:
    field= new_Field_datetime(mem_root, 0, null_ptr, 0, Field::NONE, name,
                              decimals);
    break;
  case MYSQL_TYPE_YEAR:
    field= new (mem_root)
      Field_year((uchar*) 0, max_length, null_ptr, 0, Field::NONE, name);
    break;
  case MYSQL_TYPE_BIT:
    field= new (mem_root)
      Field_bit_as_char(NULL, max_length, null_ptr, 0, Field::NONE, name);
    break;
  default:
    /* This case should never be chosen */
    DBUG_ASSERT(0);
    /* If something goes awfully wrong, it's better to get a string than die */
  case MYSQL_TYPE_NULL:
  case MYSQL_TYPE_STRING:
    if (fixed_length && !too_big_for_varchar())
    {
      field= new (mem_root)
        Field_string(max_length, maybe_null, name, collation.collation);
      break;
    }
    /* fall through */
  case MYSQL_TYPE_ENUM:
  case MYSQL_TYPE_SET:
  case MYSQL_TYPE_VAR_STRING:
  case MYSQL_TYPE_VARCHAR:
    return make_string_field(table);
  case MYSQL_TYPE_TINY_BLOB:
  case MYSQL_TYPE_MEDIUM_BLOB:
  case MYSQL_TYPE_LONG_BLOB:
  case MYSQL_TYPE_BLOB:
    field= new (mem_root)
           Field_blob(max_length, maybe_null, name,
                      collation.collation, set_blob_packlength);
    break;					// Blob handled outside of case
#ifdef HAVE_SPATIAL
  case MYSQL_TYPE_GEOMETRY:
    field= new (mem_root)
      Field_geom(max_length, maybe_null, name, table->s, get_geometry_type());
#endif /* HAVE_SPATIAL */
  }
  if (field)
    field->init(table);
  return field;
}


/* ARGSUSED */
void Item_field::make_field(Send_field *tmp_field)
{
  field->make_field(tmp_field);
  DBUG_ASSERT(tmp_field->table_name != 0);
  if (name)
    tmp_field->col_name=name;			// Use user supplied name
  if (table_name)
    tmp_field->table_name= table_name;
  if (db_name)
    tmp_field->db_name= db_name;
}


/**
  Save a field value in another field

  @param from             Field to take the value from
  @param [out] null_value Pointer to the null_value flag to set
  @param to               Field to save the value in
  @param no_conversions   How to deal with NULL value

  @details
  The function takes the value of the field 'from' and, if this value
  is not null, it saves in the field 'to' setting off the flag referenced
  by 'null_value'. Otherwise this flag is set on and field 'to' is
  also set to null possibly with conversion.

  @note
  This function is used by the functions Item_field::save_in_field,
  Item_field::save_org_in_field and Item_ref::save_in_field

  @retval FALSE OK
  @retval TRUE  Error

*/

static int save_field_in_field(Field *from, bool *null_value,
                               Field *to, bool no_conversions)
{
  int res;
  DBUG_ENTER("save_field_in_field");
  if (from->is_null())
  {
    (*null_value)= 1;
    DBUG_RETURN(set_field_to_null_with_conversions(to, no_conversions));
  }
  to->set_notnull();

  /*
    If we're setting the same field as the one we're reading from there's 
    nothing to do. This can happen in 'SET x = x' type of scenarios.
  */
  if (to == from)
  {
    (*null_value)= 0;
    DBUG_RETURN(0);
  }

  res= field_conv(to, from);
  (*null_value)= 0;
  DBUG_RETURN(res);
}


static int memcpy_field_value(Field *to, Field *from)
{
  if (to->ptr != from->ptr)
    memcpy(to->ptr,from->ptr, to->pack_length());
  return 0;
}

fast_field_copier Item_field::setup_fast_field_copier(Field *to)
{
  DBUG_ENTER("Item_field::setup_fast_field_copier");
  DBUG_RETURN(memcpy_field_possible(to, field) ?
              &memcpy_field_value :
              &field_conv_incompatible);
}


/**
  Set a field's value from a item.
*/

void Item_field::save_org_in_field(Field *to,
                                   fast_field_copier fast_field_copier_func)
{
  DBUG_ENTER("Item_field::save_org_in_field");
  DBUG_PRINT("enter", ("setup: 0x%lx  data: 0x%lx",
                       (ulong) to, (ulong) fast_field_copier_func));
  if (fast_field_copier_func)
  {
    if (field->is_null())
    {
      null_value= TRUE;
      set_field_to_null_with_conversions(to, TRUE);
      DBUG_VOID_RETURN;
    }
    to->set_notnull();
    if (to == field)
    {
      null_value= 0;
      DBUG_VOID_RETURN;
    }
    (*fast_field_copier_func)(to, field);
  }
  else
    save_field_in_field(field, &null_value, to, TRUE);
  DBUG_VOID_RETURN;
}


int Item_field::save_in_field(Field *to, bool no_conversions)
{
  return save_field_in_field(result_field, &null_value, to, no_conversions);
}


/**
  Store null in field.

  This is used on INSERT.
  Allow NULL to be inserted in timestamp and auto_increment values.

  @param field		Field where we want to store NULL

  @retval
    0   ok
  @retval
    1   Field doesn't support NULL values and can't handle 'field = NULL'
*/

int Item_null::save_in_field(Field *field, bool no_conversions)
{
  return set_field_to_null_with_conversions(field, no_conversions);
}


/**
  Store null in field.

  @param field		Field where we want to store NULL

  @retval
    0	 OK
  @retval
    1	 Field doesn't support NULL values
*/

int Item_null::save_safe_in_field(Field *field)
{
  return set_field_to_null(field);
}


/*
  This implementation can lose str_value content, so if the
  Item uses str_value to store something, it should
  reimplement it's ::save_in_field() as Item_string, for example, does.

  Note: all Item_XXX::val_str(str) methods must NOT assume that
  str != str_value. For example, see fix for bug #44743.
*/

int Item::save_in_field(Field *field, bool no_conversions)
{
  int error;
  if (result_type() == STRING_RESULT)
  {
    String *result;
    CHARSET_INFO *cs= collation.collation;
    char buff[MAX_FIELD_WIDTH];		// Alloc buffer for small columns
    str_value.set_quick(buff, sizeof(buff), cs);
    result=val_str(&str_value);
    if (null_value)
    {
      str_value.set_quick(0, 0, cs);
      return set_field_to_null_with_conversions(field, no_conversions);
    }

    /* NOTE: If null_value == FALSE, "result" must be not NULL.  */

    field->set_notnull();
    error=field->store(result->ptr(),result->length(),cs);
    str_value.set_quick(0, 0, cs);
  }
  else if (result_type() == REAL_RESULT)
  {
    double nr= val_real();
    if (null_value)
      return set_field_to_null_with_conversions(field, no_conversions);
    field->set_notnull();
    error=field->store(nr);
  }
  else if (result_type() == DECIMAL_RESULT)
  {
    my_decimal decimal_value;
    my_decimal *value= val_decimal(&decimal_value);
    if (null_value)
      return set_field_to_null_with_conversions(field, no_conversions);
    field->set_notnull();
    error=field->store_decimal(value);
  }
  else
  {
    longlong nr=val_int();
    if (null_value)
      return set_field_to_null_with_conversions(field, no_conversions);
    field->set_notnull();
    error=field->store(nr, unsigned_flag);
  }
  return error ? error : (field->table->in_use->is_error() ? 1 : 0);
}


int Item_string::save_in_field(Field *field, bool no_conversions)
{
  String *result;
  result=val_str(&str_value);
  return save_str_value_in_field(field, result);
}


Item *Item_string::clone_item(THD *thd)
{
  return new (thd->mem_root)
    Item_string(thd, name, str_value.ptr(),
                str_value.length(), collation.collation);
}


static int save_int_value_in_field (Field *field, longlong nr, 
                                    bool null_value, bool unsigned_flag)
{
  if (null_value)
    return set_field_to_null(field);
  field->set_notnull();
  return field->store(nr, unsigned_flag);
}


int Item_int::save_in_field(Field *field, bool no_conversions)
{
  return save_int_value_in_field (field, val_int(), null_value, unsigned_flag);
}


Item *Item_int::clone_item(THD *thd)
{
  return new (thd->mem_root) Item_int(thd, name, value, max_length);
}


void Item_datetime::set(longlong packed)
{
  unpack_time(packed, &ltime);
}

int Item_datetime::save_in_field(Field *field, bool no_conversions)
{
  field->set_notnull();
  return field->store_time_dec(&ltime, decimals);
}

longlong Item_datetime::val_int()
{
  return TIME_to_ulonglong(&ltime);
}

int Item_decimal::save_in_field(Field *field, bool no_conversions)
{
  field->set_notnull();
  return field->store_decimal(&decimal_value);
}


Item *Item_int_with_ref::clone_item(THD *thd)
{
  DBUG_ASSERT(ref->const_item());
  /*
    We need to evaluate the constant to make sure it works with
    parameter markers.
  */
  return (ref->unsigned_flag ?
          new (thd->mem_root)
          Item_uint(thd, ref->name, ref->val_int(), ref->max_length) :
          new (thd->mem_root)
          Item_int(thd, ref->name, ref->val_int(), ref->max_length));
}


Item_num *Item_uint::neg(THD *thd)
{
  Item_decimal *item= new (thd->mem_root) Item_decimal(thd, value, 1);
  return item->neg(thd);
}


Item *Item_uint::clone_item(THD *thd)
{
  return new (thd->mem_root) Item_uint(thd, name, value, max_length);
}

static uint nr_of_decimals(const char *str, const char *end)
{
  const char *decimal_point;

  /* Find position for '.' */
  for (;;)
  {
    if (str == end)
      return 0;
    if (*str == 'e' || *str == 'E')
      return NOT_FIXED_DEC;    
    if (*str++ == '.')
      break;
  }
  decimal_point= str;
  for ( ; str < end && my_isdigit(system_charset_info, *str) ; str++)
    ;
  if (str < end && (*str == 'e' || *str == 'E'))
    return NOT_FIXED_DEC;
  /*
    QQ:
    The number of decimal digist in fact should be (str - decimal_point - 1).
    But it seems the result of nr_of_decimals() is never used!

    In case of 'e' and 'E' nr_of_decimals returns NOT_FIXED_DEC.
    In case if there is no 'e' or 'E' parser code in sql_yacc.yy
    never calls Item_float::Item_float() - it creates Item_decimal instead.

    The only piece of code where we call Item_float::Item_float(str, len)
    without having 'e' or 'E' is item_xmlfunc.cc, but this Item_float
    never appears in metadata itself. Changing the code to return
    (str - decimal_point - 1) does not make any changes in the test results.

    This should be addressed somehow.
    Looks like a reminder from before real DECIMAL times.
  */
  return (uint) (str - decimal_point);
}


/**
  This function is only called during parsing:
  - when parsing SQL query from sql_yacc.yy
  - when parsing XPath query from item_xmlfunc.cc
  We will signal an error if value is not a true double value (overflow):
  eng: Illegal %s '%-.192s' value found during parsing
  
  Note: the string is NOT null terminated when called from item_xmlfunc.cc,
  so this->name will contain some SQL query tail behind the "length" bytes.
  This is Ok for now, as this Item is never seen in SHOW,
  or EXPLAIN, or anywhere else in metadata.
  Item->name should be fixed to use LEX_STRING eventually.
*/

Item_float::Item_float(THD *thd, const char *str_arg, uint length):
  Item_num(thd)
{
  int error;
  char *end_not_used;
  value= my_strntod(&my_charset_bin, (char*) str_arg, length, &end_not_used,
                    &error);
  if (error)
  {
    char tmp[NAME_LEN + 1];
    my_snprintf(tmp, sizeof(tmp), "%.*s", length, str_arg);
    my_error(ER_ILLEGAL_VALUE_FOR_TYPE, MYF(0), "double", tmp);
  }
  presentation= name=(char*) str_arg;
  decimals=(uint8) nr_of_decimals(str_arg, str_arg+length);
  max_length=length;
  fixed= 1;
}


int Item_float::save_in_field(Field *field, bool no_conversions)
{
  double nr= val_real();
  if (null_value)
    return set_field_to_null(field);
  field->set_notnull();
  return field->store(nr);
}


void Item_float::print(String *str, enum_query_type query_type)
{
  if (presentation)
  {
    str->append(presentation);
    return;
  }
  char buffer[20];
  String num(buffer, sizeof(buffer), &my_charset_bin);
  num.set_real(value, decimals, &my_charset_bin);
  str->append(num);
}


inline uint char_val(char X)
{
  return (uint) (X >= '0' && X <= '9' ? X-'0' :
		 X >= 'A' && X <= 'Z' ? X-'A'+10 :
		 X-'a'+10);
}


void Item_hex_constant::hex_string_init(THD *thd, const char *str,
                                        uint str_length)
{
  max_length=(str_length+1)/2;
  char *ptr=(char*) thd->alloc(max_length+1);
  if (!ptr)
  {
    str_value.set("", 0, &my_charset_bin);
    return;
  }
  str_value.set(ptr,max_length,&my_charset_bin);
  char *end=ptr+max_length;
  if (max_length*2 != str_length)
    *ptr++=char_val(*str++);			// Not even, assume 0 prefix
  while (ptr != end)
  {
    *ptr++= (char) (char_val(str[0])*16+char_val(str[1]));
    str+=2;
  }
  *ptr=0;					// Keep purify happy
  collation.set(&my_charset_bin, DERIVATION_COERCIBLE);
  fixed= 1;
  unsigned_flag= 1;
}

longlong Item_hex_hybrid::val_int()
{
  // following assert is redundant, because fixed=1 assigned in constructor
  DBUG_ASSERT(fixed == 1);
  char *end=(char*) str_value.ptr()+str_value.length(),
       *ptr=end-MY_MIN(str_value.length(),sizeof(longlong));

  ulonglong value=0;
  for (; ptr != end ; ptr++)
    value=(value << 8)+ (ulonglong) (uchar) *ptr;
  return (longlong) value;
}


int Item_hex_hybrid::save_in_field(Field *field, bool no_conversions)
{
  field->set_notnull();
  if (field->result_type() == STRING_RESULT)
    return field->store(str_value.ptr(), str_value.length(), 
                        collation.collation);

  ulonglong nr;
  uint32 length= str_value.length();

  if (length > 8)
  {
    nr= field->flags & UNSIGNED_FLAG ? ULONGLONG_MAX : LONGLONG_MAX;
    goto warn;
  }
  nr= (ulonglong) val_int();
  if ((length == 8) && !(field->flags & UNSIGNED_FLAG) && (nr > LONGLONG_MAX))
  {
    nr= LONGLONG_MAX;
    goto warn;
  }
  return field->store((longlong) nr, TRUE);  // Assume hex numbers are unsigned

warn:
  if (!field->store((longlong) nr, TRUE))
    field->set_warning(Sql_condition::WARN_LEVEL_WARN, ER_WARN_DATA_OUT_OF_RANGE,
                       1);
  return 1;
}


void Item_hex_hybrid::print(String *str, enum_query_type query_type)
{
  uint32 len= MY_MIN(str_value.length(), sizeof(longlong));
  const char *ptr= str_value.ptr() + str_value.length() - len;
  str->append("0x");
  str->append_hex(ptr, len);
}


void Item_hex_string::print(String *str, enum_query_type query_type)
{
  str->append("X'");
  str->append_hex(str_value.ptr(), str_value.length());
  str->append("'");
}


/*
  bin item.
  In string context this is a binary string.
  In number context this is a longlong value.
*/
  
Item_bin_string::Item_bin_string(THD *thd, const char *str, uint str_length):
  Item_hex_hybrid(thd)
{
  const char *end= str + str_length - 1;
  char *ptr;
  uchar bits= 0;
  uint power= 1;

  max_length= (str_length + 7) >> 3;
  if (!(ptr= (char*) thd->alloc(max_length + 1)))
    return;
  str_value.set(ptr, max_length, &my_charset_bin);

  if (max_length > 0)
  {
    ptr+= max_length - 1;
    ptr[1]= 0;                     // Set end null for string
    for (; end >= str; end--)
    {
      if (power == 256)
      {
        power= 1;
        *ptr--= bits;
        bits= 0;
      }
      if (*end == '1')
        bits|= power;
      power<<= 1;
    }
    *ptr= (char) bits;
  }
  else
    ptr[0]= 0;

  collation.set(&my_charset_bin, DERIVATION_COERCIBLE);
  fixed= 1;
}


bool Item_temporal_literal::eq(const Item *item, bool binary_cmp) const
{
  return
    item->basic_const_item() && type() == item->type() &&
    field_type() == ((Item_temporal_literal *) item)->field_type() &&
    !my_time_compare(&cached_time,
                     &((Item_temporal_literal *) item)->cached_time);
}


void Item_date_literal::print(String *str, enum_query_type query_type)
{
  str->append("DATE'");
  char buf[MAX_DATE_STRING_REP_LENGTH];
  my_date_to_str(&cached_time, buf);
  str->append(buf);
  str->append('\'');
}


Item *Item_date_literal::clone_item(THD *thd)
{
  return new (thd->mem_root) Item_date_literal(thd, &cached_time);
}


bool Item_date_literal::get_date(MYSQL_TIME *ltime, ulonglong fuzzy_date)
{
  DBUG_ASSERT(fixed);
  fuzzy_date |= sql_mode_for_dates(current_thd);
  *ltime= cached_time;
  return (null_value= check_date_with_warn(ltime, fuzzy_date,
                                           MYSQL_TIMESTAMP_ERROR));
}


void Item_datetime_literal::print(String *str, enum_query_type query_type)
{
  str->append("TIMESTAMP'");
  char buf[MAX_DATE_STRING_REP_LENGTH];
  my_datetime_to_str(&cached_time, buf, decimals);
  str->append(buf);
  str->append('\'');
}


Item *Item_datetime_literal::clone_item(THD *thd)
{
  return new (thd->mem_root) Item_datetime_literal(thd, &cached_time, decimals);
}


bool Item_datetime_literal::get_date(MYSQL_TIME *ltime, ulonglong fuzzy_date)
{
  DBUG_ASSERT(fixed);
  fuzzy_date |= sql_mode_for_dates(current_thd);
  *ltime= cached_time;
  return (null_value= check_date_with_warn(ltime, fuzzy_date,
                                           MYSQL_TIMESTAMP_ERROR));
}


void Item_time_literal::print(String *str, enum_query_type query_type)
{
  str->append("TIME'");
  char buf[MAX_DATE_STRING_REP_LENGTH];
  my_time_to_str(&cached_time, buf, decimals);
  str->append(buf);
  str->append('\'');
}


Item *Item_time_literal::clone_item(THD *thd)
{
  return new (thd->mem_root) Item_time_literal(thd, &cached_time, decimals);
}


bool Item_time_literal::get_date(MYSQL_TIME *ltime, ulonglong fuzzy_date)
{
  DBUG_ASSERT(fixed);
  *ltime= cached_time;
  if (fuzzy_date & TIME_TIME_ONLY)
    return (null_value= false);
  return (null_value= check_date_with_warn(ltime, fuzzy_date,
                                           MYSQL_TIMESTAMP_ERROR));
}



/**
  Pack data in buffer for sending.
*/

bool Item_null::send(Protocol *protocol, String *packet)
{
  return protocol->store_null();
}

/**
  This is only called from items that is not of type item_field.
*/

bool Item::send(Protocol *protocol, String *buffer)
{
  bool UNINIT_VAR(result);                       // Will be set if null_value == 0
  enum_field_types f_type;

  switch ((f_type=field_type())) {
  default:
  case MYSQL_TYPE_NULL:
  case MYSQL_TYPE_DECIMAL:
  case MYSQL_TYPE_ENUM:
  case MYSQL_TYPE_SET:
  case MYSQL_TYPE_TINY_BLOB:
  case MYSQL_TYPE_MEDIUM_BLOB:
  case MYSQL_TYPE_LONG_BLOB:
  case MYSQL_TYPE_BLOB:
  case MYSQL_TYPE_GEOMETRY:
  case MYSQL_TYPE_STRING:
  case MYSQL_TYPE_VAR_STRING:
  case MYSQL_TYPE_VARCHAR:
  case MYSQL_TYPE_BIT:
  case MYSQL_TYPE_NEWDECIMAL:
  {
    String *res;
    if ((res=val_str(buffer)))
    {
      DBUG_ASSERT(!null_value);
      result= protocol->store(res->ptr(),res->length(),res->charset());
    }
    else
    {
      DBUG_ASSERT(null_value);
    }
    break;
  }
  case MYSQL_TYPE_TINY:
  {
    longlong nr;
    nr= val_int();
    if (!null_value)
      result= protocol->store_tiny(nr);
    break;
  }
  case MYSQL_TYPE_SHORT:
  case MYSQL_TYPE_YEAR:
  {
    longlong nr;
    nr= val_int();
    if (!null_value)
      result= protocol->store_short(nr);
    break;
  }
  case MYSQL_TYPE_INT24:
  case MYSQL_TYPE_LONG:
  {
    longlong nr;
    nr= val_int();
    if (!null_value)
      result= protocol->store_long(nr);
    break;
  }
  case MYSQL_TYPE_LONGLONG:
  {
    longlong nr;
    nr= val_int();
    if (!null_value)
      result= protocol->store_longlong(nr, unsigned_flag);
    break;
  }
  case MYSQL_TYPE_FLOAT:
  {
    float nr;
    nr= (float) val_real();
    if (!null_value)
      result= protocol->store(nr, decimals, buffer);
    break;
  }
  case MYSQL_TYPE_DOUBLE:
  {
    double nr= val_real();
    if (!null_value)
      result= protocol->store(nr, decimals, buffer);
    break;
  }
  case MYSQL_TYPE_DATETIME:
  case MYSQL_TYPE_DATE:
  case MYSQL_TYPE_TIMESTAMP:
  {
    MYSQL_TIME tm;
    get_date(&tm, sql_mode_for_dates(current_thd));
    if (!null_value)
    {
      if (f_type == MYSQL_TYPE_DATE)
	return protocol->store_date(&tm);
      else
	result= protocol->store(&tm, decimals);
    }
    break;
  }
  case MYSQL_TYPE_TIME:
  {
    MYSQL_TIME tm;
    get_time(&tm);
    if (!null_value)
      result= protocol->store_time(&tm, decimals);
    break;
  }
  }
  if (null_value)
    result= protocol->store_null();
  return result;
}


/**
  Check if an item is a constant one and can be cached.

  @param arg [out] TRUE <=> Cache this item.

  @return TRUE  Go deeper in item tree.
  @return FALSE Don't go deeper in item tree.
*/

bool Item::cache_const_expr_analyzer(uchar **arg)
{
  bool *cache_flag= (bool*)*arg;
  if (!*cache_flag)
  {
    Item *item= real_item();
    /*
      Cache constant items unless it's a basic constant, constant field or
      a subselect (they use their own cache).
    */
    if (const_item() &&
        !(basic_const_item() || item->basic_const_item() ||
          item->type() == Item::NULL_ITEM || /* Item_name_const hack */
          item->type() == Item::FIELD_ITEM ||
          item->type() == SUBSELECT_ITEM ||
          item->type() == CACHE_ITEM ||
           /*
             Do not cache GET_USER_VAR() function as its const_item() may
             return TRUE for the current thread but it still may change
             during the execution.
           */
          (item->type() == Item::FUNC_ITEM &&
           ((Item_func*)item)->functype() == Item_func::GUSERVAR_FUNC)))
      *cache_flag= TRUE;
    return TRUE;
  }
  return FALSE;
}


/**
  Cache item if needed.

  @param arg   TRUE <=> Cache this item.

  @return cache if cache needed.
  @return this otherwise.
*/

Item* Item::cache_const_expr_transformer(THD *thd, uchar *arg)
{
  if (*(bool*)arg)
  {
    *((bool*)arg)= FALSE;
    Item_cache *cache= Item_cache::get_cache(thd, this);
    if (!cache)
      return NULL;
    cache->setup(thd, this);
    cache->store(this);
    return cache;
  }
  return this;
}

/**
  Find Item by reference in the expression
*/
bool Item::find_item_processor(uchar *arg)
{
  return (this == ((Item *) arg));
}

bool Item_field::send(Protocol *protocol, String *buffer)
{
  return protocol->store(result_field);
}


Item* Item::propagate_equal_fields_and_change_item_tree(THD *thd,
                                                        const Context &ctx,
                                                        COND_EQUAL *cond,
                                                        Item **place)
{
  Item *item= propagate_equal_fields(thd, ctx, cond);
  if (item && item != this)
    thd->change_item_tree(place, item);
  return item;
}


void Item_field::update_null_value() 
{ 
  /* 
    need to set no_errors to prevent warnings about type conversion 
    popping up.
  */
  THD *thd= field->table->in_use;
  int no_errors;

  no_errors= thd->no_errors;
  thd->no_errors= 1;
  Item::update_null_value();
  thd->no_errors= no_errors;
}


/*
  Add the field to the select list and substitute it for the reference to
  the field.

  SYNOPSIS
    Item_field::update_value_transformer()
    select_arg      current select

  DESCRIPTION
    If the field doesn't belong to the table being inserted into then it is
    added to the select list, pointer to it is stored in the ref_pointer_array
    of the select and the field itself is substituted for the Item_ref object.
    This is done in order to get correct values from update fields that
    belongs to the SELECT part in the INSERT .. SELECT .. ON DUPLICATE KEY
    UPDATE statement.

  RETURN
    0             if error occurred
    ref           if all conditions are met
    this field    otherwise
*/

Item *Item_field::update_value_transformer(THD *thd, uchar *select_arg)
{
  SELECT_LEX *select= (SELECT_LEX*)select_arg;
  DBUG_ASSERT(fixed);

  if (field->table != select->context.table_list->table &&
      type() != Item::TRIGGER_FIELD_ITEM)
  {
    List<Item> *all_fields= &select->join->all_fields;
    Item **ref_pointer_array= select->ref_pointer_array;
    DBUG_ASSERT(all_fields->elements <= select->ref_pointer_array_size);
    int el= all_fields->elements;
    Item_ref *ref;

    ref_pointer_array[el]= (Item*)this;
    all_fields->push_front((Item*)this, thd->mem_root);
    ref= new (thd->mem_root)
      Item_ref(thd, &select->context, ref_pointer_array + el,
               table_name, field_name);
    return ref;
  }
  return this;
}


void Item_field::print(String *str, enum_query_type query_type)
{
  if (field && field->table->const_table &&
      !(query_type & QT_NO_DATA_EXPANSION))
  {
    print_value(str);
    return;
  }
  Item_ident::print(str, query_type);
}


void Item_temptable_field::print(String *str, enum_query_type query_type)
{
  /*
    Item_ident doesn't have references to the underlying Field/TABLE objects,
    so it's ok to use the following:
  */
  Item_ident::print(str, query_type);
}


Item_ref::Item_ref(THD *thd, Name_resolution_context *context_arg,
                   Item **item, const char *table_name_arg,
                   const char *field_name_arg,
                   bool alias_name_used_arg):
  Item_ident(thd, context_arg, NullS, table_name_arg, field_name_arg),
  ref(item), reference_trough_name(0)
{
  alias_name_used= alias_name_used_arg;
  /*
    This constructor used to create some internals references over fixed items
  */
  if ((set_properties_only= (ref && *ref && (*ref)->fixed)))
    set_properties();
}

/*
  A Field_enumerator-compatible class that invokes mark_as_dependent() for
  each field that is a reference to some ancestor of current_select.
*/
class Dependency_marker: public Field_enumerator
{
public:
  THD *thd;
  st_select_lex *current_select;
  virtual void visit_field(Item_field *item)
  {
    // Find which select the field is in. This is achieved by walking up 
    // the select tree and looking for the table of interest.
    st_select_lex *sel;
    for (sel= current_select;
         sel ;
         sel= (sel->context.outer_context ?
               sel->context.outer_context->select_lex:
               NULL))
    {
      List_iterator<TABLE_LIST> li(sel->leaf_tables);
      TABLE_LIST *tbl;
      while ((tbl= li++))
      {
        if (tbl->table == item->field->table)
        {
          if (sel != current_select)
            mark_as_dependent(thd, sel, current_select, item, item);
          return;
        }
      }
    }
  }
};

Item_ref::Item_ref(THD *thd, TABLE_LIST *view_arg, Item **item,
                   const char *field_name_arg, bool alias_name_used_arg):
  Item_ident(thd, view_arg, field_name_arg),
  ref(item), reference_trough_name(0)
{
  alias_name_used= alias_name_used_arg;
  /*
    This constructor is used to create some internal references over fixed items
  */
  if ((set_properties_only= (ref && *ref && (*ref)->fixed)))
    set_properties();
}


/**
  Resolve the name of a reference to a column reference.

  The method resolves the column reference represented by 'this' as a column
  present in one of: GROUP BY clause, SELECT clause, outer queries. It is
  used typically for columns in the HAVING clause which are not under
  aggregate functions.

  POSTCONDITION @n
  Item_ref::ref is 0 or points to a valid item.

  @note
    The name resolution algorithm used is (where [T_j] is an optional table
    name that qualifies the column name):

  @code
        resolve_extended([T_j].col_ref_i)
        {
          Search for a column or derived column named col_ref_i [in table T_j]
          in the SELECT and GROUP clauses of Q.

          if such a column is NOT found AND    // Lookup in outer queries.
             there are outer queries
          {
            for each outer query Q_k beginning from the inner-most one
           {
              Search for a column or derived column named col_ref_i
              [in table T_j] in the SELECT and GROUP clauses of Q_k.

              if such a column is not found AND
                 - Q_k is not a group query AND
                 - Q_k is not inside an aggregate function
                 OR
                 - Q_(k-1) is not in a HAVING or SELECT clause of Q_k
              {
                search for a column or derived column named col_ref_i
                [in table T_j] in the FROM clause of Q_k;
              }
            }
          }
        }
  @endcode
  @n
    This procedure treats GROUP BY and SELECT clauses as one namespace for
    column references in HAVING. Notice that compared to
    Item_field::fix_fields, here we first search the SELECT and GROUP BY
    clauses, and then we search the FROM clause.

  @param[in]     thd        current thread
  @param[in,out] reference  view column if this item was resolved to a
    view column

  @todo
    Here we could first find the field anyway, and then test this
    condition, so that we can give a better error message -
    ER_WRONG_FIELD_WITH_GROUP, instead of the less informative
    ER_BAD_FIELD_ERROR which we produce now.

  @retval
    TRUE  if error
  @retval
    FALSE on success
*/

bool Item_ref::fix_fields(THD *thd, Item **reference)
{
  enum_parsing_place place= NO_MATTER;
  DBUG_ASSERT(fixed == 0);
  SELECT_LEX *current_sel= thd->lex->current_select;

  if (set_properties_only)
  {
    /* do nothing */
  }
  else if (!ref || ref == not_found_item)
  {
    DBUG_ASSERT(reference_trough_name != 0);
    if (!(ref= resolve_ref_in_select_and_group(thd, this,
                                               context->select_lex)))
      goto error;             /* Some error occurred (e.g. ambiguous names). */

    if (ref == not_found_item) /* This reference was not resolved. */
    {
      Name_resolution_context *last_checked_context= context;
      Name_resolution_context *outer_context= context->outer_context;
      Field *from_field;
      ref= 0;

      if (!outer_context)
      {
        /* The current reference cannot be resolved in this query. */
        my_error(ER_BAD_FIELD_ERROR,MYF(0),
                 this->full_name(), thd->where);
        goto error;
      }

      /*
        If there is an outer context (select), and it is not a derived table
        (which do not support the use of outer fields for now), try to
        resolve this reference in the outer select(s).

        We treat each subselect as a separate namespace, so that different
        subselects may contain columns with the same names. The subselects are
        searched starting from the innermost.
      */
      from_field= (Field*) not_found_field;

      do
      {
        SELECT_LEX *select= outer_context->select_lex;
        Item_subselect *prev_subselect_item=
          last_checked_context->select_lex->master_unit()->item;
        last_checked_context= outer_context;

        /* Search in the SELECT and GROUP lists of the outer select. */
        if (outer_context->resolve_in_select_list)
        {
          if (!(ref= resolve_ref_in_select_and_group(thd, this, select)))
            goto error; /* Some error occurred (e.g. ambiguous names). */
          if (ref != not_found_item)
          {
            DBUG_ASSERT(*ref && (*ref)->fixed);
            prev_subselect_item->used_tables_and_const_cache_join(*ref);
            break;
          }
          /*
            Set ref to 0 to ensure that we get an error in case we replaced
            this item with another item and still use this item in some
            other place of the parse tree.
          */
          ref= 0;
        }

        place= prev_subselect_item->parsing_place;
        /*
          Check table fields only if the subquery is used somewhere out of
          HAVING or the outer SELECT does not use grouping (i.e. tables are
          accessible).
          TODO:
          Here we could first find the field anyway, and then test this
          condition, so that we can give a better error message -
          ER_WRONG_FIELD_WITH_GROUP, instead of the less informative
          ER_BAD_FIELD_ERROR which we produce now.
        */
        if ((place != IN_HAVING ||
             (!select->with_sum_func &&
              select->group_list.elements == 0)))
        {
          /*
            In case of view, find_field_in_tables() write pointer to view
            field expression to 'reference', i.e. it substitute that
            expression instead of this Item_ref
          */
          from_field= find_field_in_tables(thd, this,
                                           outer_context->
                                             first_name_resolution_table,
                                           outer_context->
                                             last_name_resolution_table,
                                           reference,
                                           IGNORE_EXCEPT_NON_UNIQUE,
                                           TRUE, TRUE);
          if (! from_field)
            goto error;
          if (from_field == view_ref_found)
          {
            Item::Type refer_type= (*reference)->type();
            prev_subselect_item->used_tables_and_const_cache_join(*reference);
            DBUG_ASSERT((*reference)->type() == REF_ITEM);
            mark_as_dependent(thd, last_checked_context->select_lex,
                              context->select_lex, this,
                              ((refer_type == REF_ITEM ||
                                refer_type == FIELD_ITEM) ?
                               (Item_ident*) (*reference) :
                               0));
            /*
              view reference found, we substituted it instead of this
              Item, so can quit
            */
            return FALSE;
          }
          if (from_field != not_found_field)
          {
            if (cached_table && cached_table->select_lex &&
                outer_context->select_lex &&
                cached_table->select_lex != outer_context->select_lex)
            {
              /*
                Due to cache, find_field_in_tables() can return field which
                doesn't belong to provided outer_context. In this case we have
                to find proper field context in order to fix field correcly.
              */
              do
              {
                outer_context= outer_context->outer_context;
                select= outer_context->select_lex;
                prev_subselect_item=
                  last_checked_context->select_lex->master_unit()->item;
                last_checked_context= outer_context;
              } while (outer_context && outer_context->select_lex &&
                       cached_table->select_lex != outer_context->select_lex);
            }
            prev_subselect_item->used_tables_cache|= from_field->table->map;
            prev_subselect_item->const_item_cache= 0;
            break;
          }
        }
        DBUG_ASSERT(from_field == not_found_field);

        /* Reference is not found => depend on outer (or just error). */
        prev_subselect_item->used_tables_cache|= OUTER_REF_TABLE_BIT;
        prev_subselect_item->const_item_cache= 0;

        outer_context= outer_context->outer_context;
      } while (outer_context);

      DBUG_ASSERT(from_field != 0 && from_field != view_ref_found);
      if (from_field != not_found_field)
      {
        Item_field* fld;
        if (!(fld= new (thd->mem_root) Item_field(thd, from_field)))
          goto error;
        thd->change_item_tree(reference, fld);
        mark_as_dependent(thd, last_checked_context->select_lex,
                          current_sel, fld, fld);
        /*
          A reference is resolved to a nest level that's outer or the same as
          the nest level of the enclosing set function : adjust the value of
          max_arg_level for the function if it's needed.
        */
        if (thd->lex->in_sum_func &&
            thd->lex->in_sum_func->nest_level >= 
            last_checked_context->select_lex->nest_level)
          set_if_bigger(thd->lex->in_sum_func->max_arg_level,
                        last_checked_context->select_lex->nest_level);
        return FALSE;
      }
      if (ref == 0)
      {
        /* The item was not a table field and not a reference */
        my_error(ER_BAD_FIELD_ERROR, MYF(0),
                 this->full_name(), thd->where);
        goto error;
      }
      /* Should be checked in resolve_ref_in_select_and_group(). */
      DBUG_ASSERT(*ref && (*ref)->fixed);
      mark_as_dependent(thd, last_checked_context->select_lex,
                        context->select_lex, this, this);
      /*
        A reference is resolved to a nest level that's outer or the same as
        the nest level of the enclosing set function : adjust the value of
        max_arg_level for the function if it's needed.
      */
      if (thd->lex->in_sum_func &&
          thd->lex->in_sum_func->nest_level >= 
          last_checked_context->select_lex->nest_level)
        set_if_bigger(thd->lex->in_sum_func->max_arg_level,
                      last_checked_context->select_lex->nest_level);
    }
  }

  DBUG_ASSERT(*ref);
  /*
    Check if this is an incorrect reference in a group function or forward
    reference. Do not issue an error if this is:
      1. outer reference (will be fixed later by the fix_inner_refs function);
      2. an unnamed reference inside an aggregate function.
  */
  if (!((*ref)->type() == REF_ITEM &&
       ((Item_ref *)(*ref))->ref_type() == OUTER_REF) &&
      (((*ref)->with_sum_func && name &&
        !(current_sel->linkage != GLOBAL_OPTIONS_TYPE &&
          current_sel->having_fix_field)) ||
       !(*ref)->fixed))
  {
    my_error(ER_ILLEGAL_REFERENCE, MYF(0),
             name, ((*ref)->with_sum_func?
                    "reference to group function":
                    "forward reference in item list"));
    goto error;
  }

  set_properties();

  if ((*ref)->check_cols(1))
    goto error;
  return FALSE;

error:
  context->process_error(thd);
  return TRUE;
}


void Item_ref::set_properties()
{
  Type_std_attributes::set(*ref);
  maybe_null= (*ref)->maybe_null;
  /*
    We have to remember if we refer to a sum function, to ensure that
    split_sum_func() doesn't try to change the reference.
  */
  with_sum_func= (*ref)->with_sum_func;
  with_field= (*ref)->with_field;
  fixed= 1;
  if (alias_name_used)
    return;
  if ((*ref)->type() == FIELD_ITEM)
    alias_name_used= ((Item_ident *) (*ref))->alias_name_used;
  else
    alias_name_used= TRUE; // it is not field, so it is was resolved by alias
}


void Item_ref::cleanup()
{
  DBUG_ENTER("Item_ref::cleanup");
  Item_ident::cleanup();
  if (reference_trough_name)
  {
    /* We have to reset the reference as it may been freed */
    ref= 0;
  }
  DBUG_VOID_RETURN;
}


/**
  Transform an Item_ref object with a transformer callback function.

  The function first applies the transform method to the item
  referenced by this Item_ref object. If this returns a new item the
  old item is substituted for a new one. After this the transformer
  is applied to the Item_ref object.

  @param transformer   the transformer callback function to be applied to
                       the nodes of the tree of the object
  @param argument      parameter to be passed to the transformer

  @return Item returned as the result of transformation of the Item_ref object
    @retval !NULL The transformation was successful
    @retval NULL  Out of memory error
*/

Item* Item_ref::transform(THD *thd, Item_transformer transformer, uchar *arg)
{
  DBUG_ASSERT(!thd->stmt_arena->is_stmt_prepare());
  DBUG_ASSERT((*ref) != NULL);

  /* Transform the object we are referencing. */
  Item *new_item= (*ref)->transform(thd, transformer, arg);
  if (!new_item)
    return NULL;

  /*
    THD::change_item_tree() should be called only if the tree was
    really transformed, i.e. when a new item has been created.
    Otherwise we'll be allocating a lot of unnecessary memory for
    change records at each execution.
  */
  if (*ref != new_item)
    thd->change_item_tree(ref, new_item);

  /* Transform the item ref object. */
  return (this->*transformer)(thd, arg);
}


/**
  Compile an Item_ref object with a processor and a transformer
  callback functions.

  First the function applies the analyzer to the Item_ref object. Then
  if the analizer succeeeds we first applies the compile method to the
  object the Item_ref object is referencing. If this returns a new
  item the old item is substituted for a new one.  After this the
  transformer is applied to the Item_ref object itself.
  The compile function is not called if the analyzer returns NULL
  in the parameter arg_p. 

  @param analyzer      the analyzer callback function to be applied to the
                       nodes of the tree of the object
  @param[in,out] arg_p parameter to be passed to the processor
  @param transformer   the transformer callback function to be applied to the
                       nodes of the tree of the object
  @param arg_t         parameter to be passed to the transformer

  @return Item returned as the result of transformation of the Item_ref object
*/

Item* Item_ref::compile(THD *thd, Item_analyzer analyzer, uchar **arg_p,
                        Item_transformer transformer, uchar *arg_t)
{
  /* Analyze this Item object. */
  if (!(this->*analyzer)(arg_p))
    return NULL;

  /* Compile the Item we are referencing. */
  DBUG_ASSERT((*ref) != NULL);
  if (*arg_p)
  {
    uchar *arg_v= *arg_p;
    Item *new_item= (*ref)->compile(thd, analyzer, &arg_v, transformer, arg_t);
    if (new_item && *ref != new_item)
      thd->change_item_tree(ref, new_item);
  }

  /* Transform this Item object. */
  return (this->*transformer)(thd, arg_t);
}


void Item_ref::print(String *str, enum_query_type query_type)
{
  if (ref)
  {
    if ((*ref)->type() != Item::CACHE_ITEM && ref_type() != VIEW_REF &&
        !table_name && name && alias_name_used)
    {
      THD *thd= current_thd;
      append_identifier(thd, str, (*ref)->real_item()->name,
                        strlen((*ref)->real_item()->name));
    }
    else
      (*ref)->print(str, query_type);
  }
  else
    Item_ident::print(str, query_type);
}


bool Item_ref::send(Protocol *prot, String *tmp)
{
  if (result_field)
    return prot->store(result_field);
  return (*ref)->send(prot, tmp);
}


double Item_ref::val_result()
{
  if (result_field)
  {
    if ((null_value= result_field->is_null()))
      return 0.0;
    return result_field->val_real();
  }
  return val_real();
}


bool Item_ref::is_null_result()
{
  if (result_field)
    return (null_value=result_field->is_null());

  return is_null();
}


longlong Item_ref::val_int_result()
{
  if (result_field)
  {
    if ((null_value= result_field->is_null()))
      return 0;
    return result_field->val_int();
  }
  return val_int();
}


String *Item_ref::str_result(String* str)
{
  if (result_field)
  {
    if ((null_value= result_field->is_null()))
      return 0;
    str->set_charset(str_value.charset());
    return result_field->val_str(str, &str_value);
  }
  return val_str(str);
}


my_decimal *Item_ref::val_decimal_result(my_decimal *decimal_value)
{
  if (result_field)
  {
    if ((null_value= result_field->is_null()))
      return 0;
    return result_field->val_decimal(decimal_value);
  }
  return val_decimal(decimal_value);
}


bool Item_ref::val_bool_result()
{
  if (result_field)
  {
    if ((null_value= result_field->is_null()))
      return false;
    return result_field->val_bool();
  }
  return val_bool();
}


void Item_ref::save_result(Field *to)
{
  if (result_field)
  {
    save_field_in_field(result_field, &null_value, to, TRUE);
    return;
  }
  (*ref)->save_result(to);
  null_value= (*ref)->null_value;
}


void Item_ref::save_val(Field *to)
{
  (*ref)->save_result(to);
  null_value= (*ref)->null_value;
}


double Item_ref::val_real()
{
  DBUG_ASSERT(fixed);
  double tmp=(*ref)->val_result();
  null_value=(*ref)->null_value;
  return tmp;
}


longlong Item_ref::val_int()
{
  DBUG_ASSERT(fixed);
  longlong tmp=(*ref)->val_int_result();
  null_value=(*ref)->null_value;
  return tmp;
}


bool Item_ref::val_bool()
{
  DBUG_ASSERT(fixed);
  bool tmp= (*ref)->val_bool_result();
  null_value= (*ref)->null_value;
  return tmp;
}


String *Item_ref::val_str(String* tmp)
{
  DBUG_ASSERT(fixed);
  tmp=(*ref)->str_result(tmp);
  null_value=(*ref)->null_value;
  return tmp;
}


bool Item_ref::is_null()
{
  DBUG_ASSERT(fixed);
  bool tmp=(*ref)->is_null_result();
  null_value=(*ref)->null_value;
  return tmp;
}


bool Item_ref::get_date(MYSQL_TIME *ltime,ulonglong fuzzydate)
{
  return (null_value=(*ref)->get_date_result(ltime,fuzzydate));
}


my_decimal *Item_ref::val_decimal(my_decimal *decimal_value)
{
  my_decimal *val= (*ref)->val_decimal_result(decimal_value);
  null_value= (*ref)->null_value;
  return val;
}

int Item_ref::save_in_field(Field *to, bool no_conversions)
{
  int res;
  if (result_field)
  {
    if (result_field->is_null())
    {
      null_value= 1;
      res= set_field_to_null_with_conversions(to, no_conversions);
      return res;
    }
    to->set_notnull();
    res= field_conv(to, result_field);
    null_value= 0;
    return res;
  }
  res= (*ref)->save_in_field(to, no_conversions);
  null_value= (*ref)->null_value;
  return res;
}


void Item_ref::save_org_in_field(Field *field, fast_field_copier optimizer_data)
{
  (*ref)->save_org_in_field(field, optimizer_data);
}


void Item_ref::make_field(Send_field *field)
{
  (*ref)->make_field(field);
  /* Non-zero in case of a view */
  if (name)
    field->col_name= name;
  if (table_name)
    field->table_name= table_name;
  if (db_name)
    field->db_name= db_name;
  if (orig_field_name)
    field->org_col_name= orig_field_name;
  if (orig_table_name)
    field->org_table_name= orig_table_name;
}


Item *Item_ref::get_tmp_table_item(THD *thd)
{
  if (!result_field)
    return (*ref)->get_tmp_table_item(thd);

  Item_field *item= new (thd->mem_root) Item_field(thd, result_field);
  if (item)
  {
    item->table_name= table_name;
    item->db_name= db_name;
  }
  return item;
}


void Item_ref_null_helper::print(String *str, enum_query_type query_type)
{
  str->append(STRING_WITH_LEN("<ref_null_helper>("));
  if (ref)
    (*ref)->print(str, query_type);
  else
    str->append('?');
  str->append(')');
}


void Item_direct_ref::save_val(Field *to)
{
  (*ref)->save_val(to);
  null_value=(*ref)->null_value;
}


double Item_direct_ref::val_real()
{
  double tmp=(*ref)->val_real();
  null_value=(*ref)->null_value;
  return tmp;
}


longlong Item_direct_ref::val_int()
{
  longlong tmp=(*ref)->val_int();
  null_value=(*ref)->null_value;
  return tmp;
}


String *Item_direct_ref::val_str(String* tmp)
{
  tmp=(*ref)->val_str(tmp);
  null_value=(*ref)->null_value;
  return tmp;
}


my_decimal *Item_direct_ref::val_decimal(my_decimal *decimal_value)
{
  my_decimal *tmp= (*ref)->val_decimal(decimal_value);
  null_value=(*ref)->null_value;
  return tmp;
}


bool Item_direct_ref::val_bool()
{
  bool tmp= (*ref)->val_bool();
  null_value=(*ref)->null_value;
  return tmp;
}


bool Item_direct_ref::is_null()
{
  return (*ref)->is_null();
}


bool Item_direct_ref::get_date(MYSQL_TIME *ltime,ulonglong fuzzydate)
{
  return (null_value=(*ref)->get_date(ltime,fuzzydate));
}


Item_cache_wrapper::~Item_cache_wrapper()
{
  DBUG_ASSERT(expr_cache == 0);
}

Item_cache_wrapper::Item_cache_wrapper(THD *thd, Item *item_arg):
  Item_result_field(thd), orig_item(item_arg), expr_cache(NULL), expr_value(NULL)
{
  DBUG_ASSERT(orig_item->fixed);
  Type_std_attributes::set(orig_item);
  maybe_null= orig_item->maybe_null;
  with_sum_func= orig_item->with_sum_func;
  with_field= orig_item->with_field;
  name= item_arg->name;
  name_length= item_arg->name_length;
  with_subselect=  orig_item->with_subselect;

  if ((expr_value= Item_cache::get_cache(thd, orig_item)))
    expr_value->setup(thd, orig_item);

  fixed= 1;
}


/**
  Initialize the cache if it is needed
*/

void Item_cache_wrapper::init_on_demand()
{
    if (!expr_cache->is_inited())
    {
      orig_item->get_cache_parameters(parameters);
      expr_cache->init();
    }
}


void Item_cache_wrapper::print(String *str, enum_query_type query_type)
{
  if (query_type & QT_ITEM_CACHE_WRAPPER_SKIP_DETAILS)
  {
    /* Don't print the cache in EXPLAIN EXTENDED */
    orig_item->print(str, query_type);
    return;
  }

  str->append("<expr_cache>");
  if (expr_cache)
  {
    init_on_demand();
    expr_cache->print(str, query_type);
  }
  else
    str->append(STRING_WITH_LEN("<<DISABLED>>"));
  str->append('(');
  orig_item->print(str, query_type);
  str->append(')');
}


/**
  Prepare the expression cache wrapper (do nothing)

  @retval FALSE OK
*/

bool Item_cache_wrapper::fix_fields(THD *thd  __attribute__((unused)),
                                    Item **it __attribute__((unused)))
{
  DBUG_ASSERT(orig_item->fixed);
  DBUG_ASSERT(fixed);
  return FALSE;
}

bool Item_cache_wrapper::send(Protocol *protocol, String *buffer)
{
  if (result_field)
    return protocol->store(result_field);
  return Item::send(protocol, buffer);
}

/**
  Clean the expression cache wrapper up before reusing it.
*/

void Item_cache_wrapper::cleanup()
{
  DBUG_ENTER("Item_cache_wrapper::cleanup");
  Item_result_field::cleanup();
  delete expr_cache;
  expr_cache= 0;
  /* expr_value is Item so it will be destroyed from list of Items */
  expr_value= 0;
  parameters.empty();
  DBUG_VOID_RETURN;
}


/**
  Create an expression cache that uses a temporary table

  @param thd           Thread handle
  @param depends_on    Parameters of the expression to create cache for

  @details
  The function takes 'depends_on' as the list of all parameters for
  the expression wrapped into this object and creates an expression
  cache in a temporary table containing the field for the parameters
  and the result of the expression.

  @retval FALSE OK
  @retval TRUE  Error
*/

bool Item_cache_wrapper::set_cache(THD *thd)
{
  DBUG_ENTER("Item_cache_wrapper::set_cache");
  DBUG_ASSERT(expr_cache == 0);
  expr_cache= new Expression_cache_tmptable(thd, parameters, expr_value);
  DBUG_RETURN(expr_cache == NULL);
}

Expression_cache_tracker* Item_cache_wrapper::init_tracker(MEM_ROOT *mem_root)
{
  if (expr_cache)
  {
    Expression_cache_tracker* tracker=
      new(mem_root) Expression_cache_tracker(expr_cache);
    if (tracker)
      ((Expression_cache_tmptable *)expr_cache)->set_tracker(tracker);
    return tracker;
  }
  return NULL;
}


/**
  Check if the current values of the parameters are in the expression cache

  @details
  The function checks whether the current set of the parameters of the
  referenced item can be found in the expression cache. If so the function
  returns the item by which the result of the expression can be easily
  extracted from the cache with the corresponding val_* method.

  @retval NULL    - parameters are not in the cache
  @retval <item*> - item providing the result of the expression found in cache
*/

Item *Item_cache_wrapper::check_cache()
{
  DBUG_ENTER("Item_cache_wrapper::check_cache");
  if (expr_cache)
  {
    Expression_cache_tmptable::result res;
    Item *cached_value;
    init_on_demand();
    res= expr_cache->check_value(&cached_value);
    if (res == Expression_cache_tmptable::HIT)
      DBUG_RETURN(cached_value);
  }
  DBUG_RETURN(NULL);
}


/**
  Get the value of the cached expression and put it in the cache
*/

inline void Item_cache_wrapper::cache()
{
  expr_value->store(orig_item);
  expr_value->cache_value();
  expr_cache->put_value(expr_value); // put in expr_cache
}


/**
  Get the value of the possibly cached item into the field.
*/

void Item_cache_wrapper::save_val(Field *to)
{
  Item *cached_value;
  DBUG_ENTER("Item_cache_wrapper::val_int");
  if (!expr_cache)
  {
    orig_item->save_val(to);
    null_value= orig_item->null_value;
    DBUG_VOID_RETURN;
  }

  if ((cached_value= check_cache()))
  {
    cached_value->save_val(to);
    null_value= cached_value->null_value;
    DBUG_VOID_RETURN;
  }
  cache();
  null_value= expr_value->null_value;
  expr_value->save_val(to);
  DBUG_VOID_RETURN;
}


/**
  Get the integer value of the possibly cached item.
*/

longlong Item_cache_wrapper::val_int()
{
  Item *cached_value;
  DBUG_ENTER("Item_cache_wrapper::val_int");
  if (!expr_cache)
  {
    longlong tmp= orig_item->val_int();
    null_value= orig_item->null_value;
    DBUG_RETURN(tmp);
  }

  if ((cached_value= check_cache()))
  {
    longlong tmp= cached_value->val_int();
    null_value= cached_value->null_value;
    DBUG_RETURN(tmp);
  }
  cache();
  null_value= expr_value->null_value;
  DBUG_RETURN(expr_value->val_int());
}


/**
  Get the real value of the possibly cached item
*/

double Item_cache_wrapper::val_real()
{
  Item *cached_value;
  DBUG_ENTER("Item_cache_wrapper::val_real");
  if (!expr_cache)
  {
    double tmp= orig_item->val_real();
    null_value= orig_item->null_value;
    DBUG_RETURN(tmp);
  }

  if ((cached_value= check_cache()))
  {
    double tmp= cached_value->val_real();
    null_value= cached_value->null_value;
    DBUG_RETURN(tmp);
  }
  cache();
  null_value= expr_value->null_value;
  DBUG_RETURN(expr_value->val_real());
}


/**
  Get the string value of the possibly cached item
*/

String *Item_cache_wrapper::val_str(String* str)
{
  Item *cached_value;
  DBUG_ENTER("Item_cache_wrapper::val_str");
  if (!expr_cache)
  {
    String *tmp= orig_item->val_str(str);
    null_value= orig_item->null_value;
    DBUG_RETURN(tmp);
  }

  if ((cached_value= check_cache()))
  {
    String *tmp= cached_value->val_str(str);
    null_value= cached_value->null_value;
    DBUG_RETURN(tmp);
  }
  cache();
  if ((null_value= expr_value->null_value))
    DBUG_RETURN(NULL);
  DBUG_RETURN(expr_value->val_str(str));
}


/**
  Get the decimal value of the possibly cached item
*/

my_decimal *Item_cache_wrapper::val_decimal(my_decimal* decimal_value)
{
  Item *cached_value;
  DBUG_ENTER("Item_cache_wrapper::val_decimal");
  if (!expr_cache)
  {
    my_decimal *tmp= orig_item->val_decimal(decimal_value);
    null_value= orig_item->null_value;
    DBUG_RETURN(tmp);
  }

  if ((cached_value= check_cache()))
  {
    my_decimal *tmp= cached_value->val_decimal(decimal_value);
    null_value= cached_value->null_value;
    DBUG_RETURN(tmp);
  }
  cache();
  if ((null_value= expr_value->null_value))
    DBUG_RETURN(NULL);
  DBUG_RETURN(expr_value->val_decimal(decimal_value));
}


/**
  Get the boolean value of the possibly cached item
*/

bool Item_cache_wrapper::val_bool()
{
  Item *cached_value;
  DBUG_ENTER("Item_cache_wrapper::val_bool");
  if (!expr_cache)
  {
    bool tmp= orig_item->val_bool();
    null_value= orig_item->null_value;
    DBUG_RETURN(tmp);
  }

  if ((cached_value= check_cache()))
  {
    bool tmp= cached_value->val_bool();
    null_value= cached_value->null_value;
    DBUG_RETURN(tmp);
  }
  cache();
  null_value= expr_value->null_value;
  DBUG_RETURN(expr_value->val_bool());
}


/**
  Check for NULL the value of the possibly cached item
*/

bool Item_cache_wrapper::is_null()
{
  Item *cached_value;
  DBUG_ENTER("Item_cache_wrapper::is_null");
  if (!expr_cache)
  {
    bool tmp= orig_item->is_null();
    null_value= orig_item->null_value;
    DBUG_RETURN(tmp);
  }

  if ((cached_value= check_cache()))
  {
    bool tmp= cached_value->is_null();
    null_value= cached_value->null_value;
    DBUG_RETURN(tmp);
  }
  cache();
  DBUG_RETURN((null_value= expr_value->null_value));
}


/**
  Get the date value of the possibly cached item
*/

bool Item_cache_wrapper::get_date(MYSQL_TIME *ltime, ulonglong fuzzydate)
{
  Item *cached_value;
  DBUG_ENTER("Item_cache_wrapper::get_date");
  if (!expr_cache)
    DBUG_RETURN((null_value= orig_item->get_date(ltime, fuzzydate)));

  if ((cached_value= check_cache()))
    DBUG_RETURN((null_value= cached_value->get_date(ltime, fuzzydate)));

  cache();
  DBUG_RETURN((null_value= expr_value->get_date(ltime, fuzzydate)));
}


int Item_cache_wrapper::save_in_field(Field *to, bool no_conversions)
{
  int res;
  DBUG_ASSERT(!result_field);
  res= orig_item->save_in_field(to, no_conversions);
  null_value= orig_item->null_value;
  return res;
}


Item* Item_cache_wrapper::get_tmp_table_item(THD *thd)
{
  if (!orig_item->with_sum_func && !orig_item->const_item())
    return new (thd->mem_root) Item_temptable_field(thd, result_field);
  return copy_or_same(thd);
}


bool Item_direct_view_ref::send(Protocol *protocol, String *buffer)
{
  if (check_null_ref())
    return protocol->store_null();
  return Item_direct_ref::send(protocol, buffer);
}

/**
  Prepare referenced field then call usual Item_direct_ref::fix_fields .

  @param thd         thread handler
  @param reference   reference on reference where this item stored

  @retval
    FALSE   OK
  @retval
    TRUE    Error
*/

bool Item_direct_view_ref::fix_fields(THD *thd, Item **reference)
{
  /* view fild reference must be defined */
  DBUG_ASSERT(*ref);
  /* (*ref)->check_cols() will be made in Item_direct_ref::fix_fields */
  if ((*ref)->fixed)
  {
    Item *ref_item= (*ref)->real_item();
    if (ref_item->type() == Item::FIELD_ITEM)
    {
      /*
        In some cases we need to update table read set(see bug#47150).
        If ref item is FIELD_ITEM and fixed then field and table
        have proper values. So we can use them for update.
      */
      Field *fld= ((Item_field*) ref_item)->field;
      DBUG_ASSERT(fld && fld->table);
      if (thd->mark_used_columns == MARK_COLUMNS_READ)
        bitmap_set_bit(fld->table->read_set, fld->field_index);
    }
  }
  else if (!(*ref)->fixed &&
           ((*ref)->fix_fields(thd, ref)))
    return TRUE;

  if (Item_direct_ref::fix_fields(thd, reference))
    return TRUE;
  if (view->table && view->table->maybe_null)
    maybe_null= TRUE;
  set_null_ref_table();
  return FALSE;
}

/*
  Prepare referenced outer field then call usual Item_direct_ref::fix_fields

  SYNOPSIS
    Item_outer_ref::fix_fields()
    thd         thread handler
    reference   reference on reference where this item stored

  RETURN
    FALSE   OK
    TRUE    Error
*/

bool Item_outer_ref::fix_fields(THD *thd, Item **reference)
{
  bool err;
  /* outer_ref->check_cols() will be made in Item_direct_ref::fix_fields */
  if ((*ref) && !(*ref)->fixed && ((*ref)->fix_fields(thd, reference)))
    return TRUE;
  err= Item_direct_ref::fix_fields(thd, reference);
  if (!outer_ref)
    outer_ref= *ref;
  if ((*ref)->type() == Item::FIELD_ITEM)
    table_name= ((Item_field*)outer_ref)->table_name;
  return err;
}


void Item_outer_ref::fix_after_pullout(st_select_lex *new_parent,
<<<<<<< HEAD
                                       Item **ref_arg)
{
  if (get_depended_from() == new_parent)
  {
    *ref_arg= outer_ref;
    (*ref_arg)->fix_after_pullout(new_parent, ref_arg);
=======
                                       Item **ref, bool merge)
{
  if (get_depended_from() == new_parent)
  {
    *ref= outer_ref;
    (*ref)->fix_after_pullout(new_parent, ref, merge);
>>>>>>> c2c93fc6
  }
}

void Item_ref::fix_after_pullout(st_select_lex *new_parent, Item **refptr,
                                 bool merge)
{
  (*ref)->fix_after_pullout(new_parent, ref, merge);
  if (get_depended_from() == new_parent)
    depended_from= NULL;
}


/**
  Mark references from inner selects used in group by clause

  The method is used by the walk method when called for the expressions
  from the group by clause. The callsare  occurred in the function
  fix_inner_refs invoked by JOIN::prepare.
  The parameter passed to Item_outer_ref::check_inner_refs_processor
  is the iterator over the list of inner references from the subselects
  of the select to be prepared. The function marks those references
  from this list whose occurrences are encountered in the group by 
  expressions passed to the walk method.  
 
  @param arg  pointer to the iterator over a list of inner references

  @return
    FALSE always
*/

bool Item_outer_ref::check_inner_refs_processor(uchar *arg)
{
  List_iterator_fast<Item_outer_ref> *it=
    ((List_iterator_fast<Item_outer_ref> *) arg);
  Item_outer_ref *tmp_ref;
  while ((tmp_ref= (*it)++))
  {
    if (tmp_ref == this)
    {
      tmp_ref->found_in_group_by= 1;
      break;
    }
  }
  (*it).rewind();
  return FALSE;
}


/**
  Compare two view column references for equality.

  A view column reference is considered equal to another column
  reference if the second one is a view column and if both column
  references resolve to the same item. It is assumed that both
  items are of the same type.

  @param item        item to compare with
  @param binary_cmp  make binary comparison

  @retval
    TRUE    Referenced item is equal to given item
  @retval
    FALSE   otherwise
*/

bool Item_direct_view_ref::eq(const Item *item, bool binary_cmp) const
{
  if (item->type() == REF_ITEM)
  {
    Item_ref *item_ref= (Item_ref*) item;
    if (item_ref->ref_type() == VIEW_REF)
    {
      Item *item_ref_ref= *(item_ref->ref);
      return ((*ref)->real_item() == item_ref_ref->real_item());
    }
  }
  return FALSE;
}


Item_equal *Item_direct_view_ref::find_item_equal(COND_EQUAL *cond_equal)
{
  Item* field_item= real_item();
  if (field_item->type() != FIELD_ITEM)
    return NULL;
  return ((Item_field *) field_item)->find_item_equal(cond_equal);  
}


/**
  Set a pointer to the multiple equality the view field reference belongs to
  (if any).

  @details
  The function looks for a multiple equality containing this item of the type
  Item_direct_view_ref among those referenced by arg.
  In the case such equality exists the function does the following.
  If the found multiple equality contains a constant, then the item
  is substituted for this constant, otherwise the function sets a pointer
  to the multiple equality in the item.

  @param arg    reference to list of multiple equalities where
                the item (this object) is to be looked for

  @note
    This function is supposed to be called as a callback parameter in calls
    of the compile method.

  @note 
    The function calls Item_field::propagate_equal_fields() for the field item
    this->real_item() to do the job. Then it takes the pointer to equal_item
    from this field item and assigns it to this->item_equal.

  @return
    - pointer to the replacing constant item, if the field item was substituted
    - pointer to the field item, otherwise.
*/

Item *Item_direct_view_ref::propagate_equal_fields(THD *thd,
                                                   const Context &ctx,
                                                   COND_EQUAL *cond)
{
  Item *field_item= real_item();
  if (field_item->type() != FIELD_ITEM)
    return this;
  Item *item= field_item->propagate_equal_fields(thd, ctx, cond);
  set_item_equal(field_item->get_item_equal());
  field_item->set_item_equal(NULL);
  if (item != field_item)
    return item;
  return this;
}


/**
  Replace an Item_direct_view_ref for an equal Item_field evaluated earlier
  (if any).

  @details
  If this->item_equal points to some item and coincides with arg then
  the function returns a pointer to a field item that is referred to by the 
  first element of the item_equal list which the Item_direct_view_ref
  object belongs to unless item_equal contains  a constant item. In this
  case the function returns this constant item (if the substitution does
   not require conversion).   
  If the Item_direct_view_ref object does not refer any Item_equal object
  'this' is returned .

  @param arg   NULL or points to so some item of the Item_equal type  

  @note
    This function is supposed to be called as a callback parameter in calls
    of the transformer method.

  @note 
    The function calls Item_field::replace_equal_field for the field item
    this->real_item() to do the job.

  @return
    - pointer to a replacement Item_field if there is a better equal item or
      a pointer to a constant equal item;
    - this - otherwise.
*/

Item *Item_direct_view_ref::replace_equal_field(THD *thd, uchar *arg)
{
  Item *field_item= real_item();
  if (field_item->type() != FIELD_ITEM)
    return this;
  field_item->set_item_equal(item_equal);
  Item *item= field_item->replace_equal_field(thd, arg);
  field_item->set_item_equal(0);
  return item != field_item ? item : this;
}


bool Item_default_value::eq(const Item *item, bool binary_cmp) const
{
  return item->type() == DEFAULT_VALUE_ITEM && 
    ((Item_default_value *)item)->arg->eq(arg, binary_cmp);
}


bool Item_default_value::fix_fields(THD *thd, Item **items)
{
  Item *real_arg;
  Item_field *field_arg;
  Field *def_field;
  DBUG_ASSERT(fixed == 0);

  if (!arg)
  {
    fixed= 1;
    return FALSE;
  }
  if (!arg->fixed && arg->fix_fields(thd, &arg))
    goto error;


  real_arg= arg->real_item();
  if (real_arg->type() != FIELD_ITEM)
  {
    my_error(ER_NO_DEFAULT_FOR_FIELD, MYF(0), arg->name);
    goto error;
  }

  field_arg= (Item_field *)real_arg;
  if (field_arg->field->flags & NO_DEFAULT_VALUE_FLAG)
  {
    my_error(ER_NO_DEFAULT_FOR_FIELD, MYF(0), field_arg->field->field_name);
    goto error;
  }
  if (!(def_field= (Field*) thd->alloc(field_arg->field->size_of())))
    goto error;
  memcpy((void *)def_field, (void *)field_arg->field,
         field_arg->field->size_of());
  def_field->move_field_offset((my_ptrdiff_t)
                               (def_field->table->s->default_values -
                                def_field->table->record[0]));
  set_field(def_field);
  return FALSE;

error:
  context->process_error(thd);
  return TRUE;
}


void Item_default_value::print(String *str, enum_query_type query_type)
{
  if (!arg)
  {
    str->append(STRING_WITH_LEN("default"));
    return;
  }
  str->append(STRING_WITH_LEN("default("));
  arg->print(str, query_type);
  str->append(')');
}


int Item_default_value::save_in_field(Field *field_arg, bool no_conversions)
{
  if (!arg)
  {
    TABLE *table= field_arg->table;
    THD *thd= table->in_use;

    if (field_arg->flags & NO_DEFAULT_VALUE_FLAG &&
        field_arg->real_type() != MYSQL_TYPE_ENUM)
    {
      if (field_arg->reset())
      {
        my_message(ER_CANT_CREATE_GEOMETRY_OBJECT,
                   ER_THD(thd, ER_CANT_CREATE_GEOMETRY_OBJECT), MYF(0));
        return -1;
      }

      if (context->error_processor == &view_error_processor)
      {
        TABLE_LIST *view= table->pos_in_table_list->top_table();
        push_warning_printf(thd, Sql_condition::WARN_LEVEL_WARN,
                            ER_NO_DEFAULT_FOR_VIEW_FIELD,
                            ER_THD(thd, ER_NO_DEFAULT_FOR_VIEW_FIELD),
                            view->view_db.str,
                            view->view_name.str);
      }
      else
      {
        push_warning_printf(thd, Sql_condition::WARN_LEVEL_WARN,
                            ER_NO_DEFAULT_FOR_FIELD,
                            ER_THD(thd, ER_NO_DEFAULT_FOR_FIELD),
                            field_arg->field_name);
      }
      return 1;
    }
    field_arg->set_default();
    return
      !field_arg->is_null() &&
       field_arg->validate_value_in_record_with_warn(thd, table->record[0]) &&
       thd->is_error() ? -1 : 0;
  }
  return Item_field::save_in_field(field_arg, no_conversions);
}


/**
  This method like the walk method traverses the item tree, but at the
  same time it can replace some nodes in the tree.
*/ 

Item *Item_default_value::transform(THD *thd, Item_transformer transformer,
                                    uchar *args)
{
  DBUG_ASSERT(!thd->stmt_arena->is_stmt_prepare());

  /*
    If the value of arg is NULL, then this object represents a constant,
    so further transformation is unnecessary (and impossible).
  */
  if (!arg)
    return 0;

  Item *new_item= arg->transform(thd, transformer, args);
  if (!new_item)
    return 0;

  /*
    THD::change_item_tree() should be called only if the tree was
    really transformed, i.e. when a new item has been created.
    Otherwise we'll be allocating a lot of unnecessary memory for
    change records at each execution.
  */
  if (arg != new_item)
    thd->change_item_tree(&arg, new_item);
  return (this->*transformer)(thd, args);
}


bool Item_insert_value::eq(const Item *item, bool binary_cmp) const
{
  return item->type() == INSERT_VALUE_ITEM &&
    ((Item_default_value *)item)->arg->eq(arg, binary_cmp);
}


bool Item_insert_value::fix_fields(THD *thd, Item **items)
{
  DBUG_ASSERT(fixed == 0);
  /* We should only check that arg is in first table */
  if (!arg->fixed)
  {
    bool res;
    TABLE_LIST *orig_next_table= context->last_name_resolution_table;
    context->last_name_resolution_table= context->first_name_resolution_table;
    res= arg->fix_fields(thd, &arg);
    context->last_name_resolution_table= orig_next_table;
    if (res)
      return TRUE;
  }

  if (arg->type() == REF_ITEM)
    arg= static_cast<Item_ref *>(arg)->ref[0];
  if (arg->type() != FIELD_ITEM)
  {
    my_error(ER_BAD_FIELD_ERROR, MYF(0), "", "VALUES() function");
    return TRUE;
  }

  Item_field *field_arg= (Item_field *)arg;

  if (field_arg->field->table->insert_values)
  {
    Field *def_field= (Field*) thd->alloc(field_arg->field->size_of());
    if (!def_field)
      return TRUE;
    memcpy((void *)def_field, (void *)field_arg->field,
           field_arg->field->size_of());
    def_field->move_field_offset((my_ptrdiff_t)
                                 (def_field->table->insert_values -
                                  def_field->table->record[0]));
    set_field(def_field);
  }
  else
  {
    Field *tmp_field= field_arg->field;
    /* charset doesn't matter here, it's to avoid sigsegv only */
    tmp_field= new Field_null(0, 0, Field::NONE, field_arg->field->field_name,
                          &my_charset_bin);
    if (tmp_field)
    {
      tmp_field->init(field_arg->field->table);
      set_field(tmp_field);
      // the index is important when read bits set
      tmp_field->field_index= field_arg->field->field_index;
    }
  }
  return FALSE;
}

void Item_insert_value::print(String *str, enum_query_type query_type)
{
  str->append(STRING_WITH_LEN("values("));
  arg->print(str, query_type);
  str->append(')');
}


/**
  Find index of Field object which will be appropriate for item
  representing field of row being changed in trigger.

  @param thd     current thread context
  @param table   table of trigger (and where we looking for fields)
  @param table_grant_info   GRANT_INFO of the subject table

  @note
    This function does almost the same as fix_fields() for Item_field
    but is invoked right after trigger definition parsing. Since at
    this stage we can't say exactly what Field object (corresponding
    to TABLE::record[0] or TABLE::record[1]) should be bound to this
    Item, we only find out index of the Field and then select concrete
    Field object in fix_fields() (by that time Table_trigger_list::old_field/
    new_field should point to proper array of Fields).
    It also binds Item_trigger_field to Table_triggers_list object for
    table of trigger which uses this item.
*/

void Item_trigger_field::setup_field(THD *thd, TABLE *table,
                                     GRANT_INFO *table_grant_info)
{
  /*
    It is too early to mark fields used here, because before execution
    of statement that will invoke trigger other statements may use same
    TABLE object, so all such mark-up will be wiped out.
    So instead we do it in Table_triggers_list::mark_fields_used()
    method which is called during execution of these statements.
  */
  enum_mark_columns save_mark_used_columns= thd->mark_used_columns;
  thd->mark_used_columns= MARK_COLUMNS_NONE;
  /*
    Try to find field by its name and if it will be found
    set field_idx properly.
  */
  (void)find_field_in_table(thd, table, field_name, (uint) strlen(field_name),
                            0, &field_idx);
  thd->mark_used_columns= save_mark_used_columns;
  triggers= table->triggers;
  table_grants= table_grant_info;
}


bool Item_trigger_field::eq(const Item *item, bool binary_cmp) const
{
  return item->type() == TRIGGER_FIELD_ITEM &&
         row_version == ((Item_trigger_field *)item)->row_version &&
         !my_strcasecmp(system_charset_info, field_name,
                        ((Item_trigger_field *)item)->field_name);
}


void Item_trigger_field::set_required_privilege(bool rw)
{
  /*
    Require SELECT and UPDATE privilege if this field will be read and
    set, and only UPDATE privilege for setting the field.
  */
  want_privilege= (rw ? SELECT_ACL | UPDATE_ACL : UPDATE_ACL);
}


bool Item_trigger_field::set_value(THD *thd, sp_rcontext * /*ctx*/, Item **it)
{
  Item *item= sp_prepare_func_item(thd, it);

  if (!item)
    return true;

  if (!fixed)
  {
    if (fix_fields(thd, NULL))
      return true;
  }

  // NOTE: field->table->copy_blobs should be false here, but let's
  // remember the value at runtime to avoid subtle bugs.
  bool copy_blobs_saved= field->table->copy_blobs;

  field->table->copy_blobs= true;

  int err_code= item->save_in_field(field, 0);

  field->table->copy_blobs= copy_blobs_saved;
  field->set_explicit_default(item);

  return err_code < 0;
}


bool Item_trigger_field::fix_fields(THD *thd, Item **items)
{
  /*
    Since trigger is object tightly associated with TABLE object most
    of its set up can be performed during trigger loading i.e. trigger
    parsing! So we have little to do in fix_fields. :)
  */

  DBUG_ASSERT(fixed == 0);

  /* Set field. */

  if (field_idx != (uint)-1)
  {
#ifndef NO_EMBEDDED_ACCESS_CHECKS
    /*
      Check access privileges for the subject table. We check privileges only
      in runtime.
    */

    if (table_grants)
    {
      table_grants->want_privilege= want_privilege;

      if (check_grant_column(thd, table_grants, triggers->trigger_table->s->db.str,
                             triggers->trigger_table->s->table_name.str, field_name,
                             strlen(field_name), thd->security_ctx))
        return TRUE;
    }
#endif // NO_EMBEDDED_ACCESS_CHECKS

    field= (row_version == OLD_ROW) ? triggers->old_field[field_idx] :
                                      triggers->new_field[field_idx];
    set_field(field);
    fixed= 1;
    return FALSE;
  }

  my_error(ER_BAD_FIELD_ERROR, MYF(0), field_name,
           (row_version == NEW_ROW) ? "NEW" : "OLD");
  return TRUE;
}


void Item_trigger_field::print(String *str, enum_query_type query_type)
{
  str->append((row_version == NEW_ROW) ? "NEW" : "OLD", 3);
  str->append('.');
  str->append(field_name);
}


void Item_trigger_field::cleanup()
{
  want_privilege= original_privilege;
  /*
    Since special nature of Item_trigger_field we should not do most of
    things from Item_field::cleanup() or Item_ident::cleanup() here.
  */
  Item::cleanup();
}


Item_result item_cmp_type(Item_result a,Item_result b)
{
  if (a == STRING_RESULT && b == STRING_RESULT)
    return STRING_RESULT;
  if (a == INT_RESULT && b == INT_RESULT)
    return INT_RESULT;
  else if (a == ROW_RESULT || b == ROW_RESULT)
    return ROW_RESULT;
  else if (a == TIME_RESULT || b == TIME_RESULT)
    return TIME_RESULT;
  if ((a == INT_RESULT || a == DECIMAL_RESULT) &&
      (b == INT_RESULT || b == DECIMAL_RESULT))
    return DECIMAL_RESULT;
  return REAL_RESULT;
}


void resolve_const_item(THD *thd, Item **ref, Item *comp_item)
{
  Item *item= *ref;
  if (item->basic_const_item())
    return;                                     // Can't be better

  Item *new_item= NULL;
  Item_result res_type= item_cmp_type(comp_item, item);
  char *name=item->name;			// Alloced by sql_alloc
  MEM_ROOT *mem_root= thd->mem_root;

  switch (res_type) {
  case TIME_RESULT:
  {
    bool is_null;
    Item **ref_copy= ref;
    /* the following call creates a constant and puts it in new_item */
    enum_field_types type= item->field_type_for_temporal_comparison(comp_item);
    get_datetime_value(thd, &ref_copy, &new_item, type, &is_null);
    if (is_null)
      new_item= new (mem_root) Item_null(thd, name);
    break;
  }
  case STRING_RESULT:
  {
    char buff[MAX_FIELD_WIDTH];
    String tmp(buff,sizeof(buff),&my_charset_bin),*result;
    result=item->val_str(&tmp);
    if (item->null_value)
      new_item= new (mem_root) Item_null(thd, name);
    else
    {
      uint length= result->length();
      char *tmp_str= sql_strmake(result->ptr(), length);
      new_item= new (mem_root) Item_string(thd, name, tmp_str, length, result->charset());
    }
    break;
  }
  case INT_RESULT:
  {
    longlong result=item->val_int();
    uint length=item->max_length;
    bool null_value=item->null_value;
    new_item= (null_value ? (Item*) new (mem_root) Item_null(thd, name) :
               (Item*) new (mem_root) Item_int(thd, name, result, length));
    break;
  }
  case ROW_RESULT:
  if (item->type() == Item::ROW_ITEM && comp_item->type() == Item::ROW_ITEM)
  {
    /*
      Substitute constants only in Item_row's. Don't affect other Items
      with ROW_RESULT (eg Item_singlerow_subselect).

      For such Items more optimal is to detect if it is constant and replace
      it with Item_row. This would optimize queries like this:
      SELECT * FROM t1 WHERE (a,b) = (SELECT a,b FROM t2 LIMIT 1);
    */
    Item_row *item_row= (Item_row*) item;
    Item_row *comp_item_row= (Item_row*) comp_item;
    uint col;
    new_item= 0;
    /*
      If item and comp_item are both Item_row's and have same number of cols
      then process items in Item_row one by one.
      We can't ignore NULL values here as this item may be used with <=>, in
      which case NULL's are significant.
    */
    DBUG_ASSERT(item->result_type() == comp_item->result_type());
    DBUG_ASSERT(item_row->cols() == comp_item_row->cols());
    col= item_row->cols();
    while (col-- > 0)
      resolve_const_item(thd, item_row->addr(col),
                         comp_item_row->element_index(col));
    break;
  }
  /* Fallthrough */
  case REAL_RESULT:
  {						// It must REAL_RESULT
    double result= item->val_real();
    uint length=item->max_length,decimals=item->decimals;
    bool null_value=item->null_value;
    new_item= (null_value ? (Item*) new (mem_root) Item_null(thd, name) : (Item*)
               new (mem_root) Item_float(thd, name, result, decimals, length));
    break;
  }
  case DECIMAL_RESULT:
  {
    my_decimal decimal_value;
    my_decimal *result= item->val_decimal(&decimal_value);
    uint length= item->max_length, decimals= item->decimals;
    bool null_value= item->null_value;
    new_item= (null_value ?
               (Item*) new (mem_root) Item_null(thd, name) :
               (Item*) new (mem_root) Item_decimal(thd, name, result, length, decimals));
    break;
  }
  }
  if (new_item)
    thd->change_item_tree(ref, new_item);
}

/**
  Compare the value stored in field with the expression from the query.

  @param field   Field which the Item is stored in after conversion
  @param item    Original expression from query

  @return Returns an integer greater than, equal to, or less than 0 if
          the value stored in the field is greater than, equal to,
          or less than the original Item. A 0 may also be returned if 
          out of memory.          

  @note We use this in the range optimizer/partition pruning,
        because in some cases we can't store the value in the field
        without some precision/character loss.

        We similarly use it to verify that expressions like
        BIGINT_FIELD <cmp> <literal value>
        is done correctly (as int/decimal/float according to literal type).

  @todo rewrite it to use Arg_comparator (currently it's a simplified and
        incomplete version of it)
*/

int stored_field_cmp_to_item(THD *thd, Field *field, Item *item)
{
  Item_result res_type=item_cmp_type(field->result_type(),
				     item->result_type());
  /*
    We have to check field->cmp_type() instead of res_type,
    as result_type() - and thus res_type - can never be TIME_RESULT (yet).
  */
  if (field->cmp_type() == TIME_RESULT)
  {
    MYSQL_TIME field_time, item_time, item_time2, *item_time_cmp= &item_time;
    if (field->type() == MYSQL_TYPE_TIME)
    {
      field->get_time(&field_time);
      item->get_time(&item_time);
    }
    else
    {
      field->get_date(&field_time, TIME_INVALID_DATES);
      item->get_date(&item_time, TIME_INVALID_DATES);
      if (item_time.time_type == MYSQL_TIMESTAMP_TIME)
        if (time_to_datetime(thd, &item_time, item_time_cmp= &item_time2))
          return 1;
    }
    return my_time_compare(&field_time, item_time_cmp);
  }
  if (res_type == STRING_RESULT)
  {
    char item_buff[MAX_FIELD_WIDTH];
    char field_buff[MAX_FIELD_WIDTH];
    
    String item_tmp(item_buff,sizeof(item_buff),&my_charset_bin);
    String field_tmp(field_buff,sizeof(field_buff),&my_charset_bin);
    String *item_result= item->val_str(&item_tmp);
    /*
      Some implementations of Item::val_str(String*) actually modify
      the field Item::null_value, hence we can't check it earlier.
    */
    if (item->null_value)
      return 0;
    String *field_result= field->val_str(&field_tmp);
    return sortcmp(field_result, item_result, field->charset());
  }
  if (res_type == INT_RESULT)
    return 0;					// Both are of type int
  if (res_type == DECIMAL_RESULT)
  {
    my_decimal item_buf, *item_val,
               field_buf, *field_val;
    item_val= item->val_decimal(&item_buf);
    if (item->null_value)
      return 0;
    field_val= field->val_decimal(&field_buf);
    return my_decimal_cmp(field_val, item_val);
  }
  /*
    The patch for Bug#13463415 started using this function for comparing
    BIGINTs. That uncovered a bug in Visual Studio 32bit optimized mode.
    Prefixing the auto variables with volatile fixes the problem....
  */
  volatile double result= item->val_real();
  if (item->null_value)
    return 0;
  volatile double field_result= field->val_real();
  if (field_result < result)
    return -1;
  else if (field_result > result)
    return 1;
  return 0;
}

Item_cache* Item_cache::get_cache(THD *thd, const Item *item)
{
  return get_cache(thd, item, item->cmp_type());
}


/**
  Get a cache item of given type.

  @param item         value to be cached
  @param type         required type of cache

  @return cache item
*/

Item_cache* Item_cache::get_cache(THD *thd, const Item *item,
                                  const Item_result type)
{
  MEM_ROOT *mem_root= thd->mem_root;
  switch (type) {
  case INT_RESULT:
    return new (mem_root) Item_cache_int(thd, item->field_type());
  case REAL_RESULT:
    return new (mem_root) Item_cache_real(thd);
  case DECIMAL_RESULT:
    return new (mem_root) Item_cache_decimal(thd);
  case STRING_RESULT:
    return new (mem_root) Item_cache_str(thd, item);
  case ROW_RESULT:
    return new (mem_root) Item_cache_row(thd);
  case TIME_RESULT:
    return new (mem_root) Item_cache_temporal(thd, item->field_type());
  }
  return 0;                                     // Impossible
}

void Item_cache::store(Item *item)
{
  example= item;
  if (!item)
    null_value= TRUE;
  value_cached= FALSE;
}

void Item_cache::print(String *str, enum_query_type query_type)
{
  if (value_cached)
  {
    print_value(str);
    return;
  }
  str->append(STRING_WITH_LEN("<cache>("));
  if (example)
    example->print(str, query_type);
  else
    Item::print(str, query_type);
  str->append(')');
}

/**
  Assign to this cache NULL value if it is possible
*/

void Item_cache::set_null()
{
  if (maybe_null)
  {
    null_value= TRUE;
    value_cached= TRUE;
  }
}


bool  Item_cache_int::cache_value()
{
  if (!example)
    return FALSE;
  value_cached= TRUE;
  value= example->val_int_result();
  null_value= example->null_value;
  unsigned_flag= example->unsigned_flag;
  return TRUE;
}


String *Item_cache_int::val_str(String *str)
{
  DBUG_ASSERT(fixed == 1);
  if (!has_value())
    return NULL;
  str->set_int(value, unsigned_flag, default_charset());
  return str;
}


my_decimal *Item_cache_int::val_decimal(my_decimal *decimal_val)
{
  DBUG_ASSERT(fixed == 1);
  if (!has_value())
    return NULL;
  int2my_decimal(E_DEC_FATAL_ERROR, value, unsigned_flag, decimal_val);
  return decimal_val;
}

double Item_cache_int::val_real()
{
  DBUG_ASSERT(fixed == 1);
  if (!has_value())
    return 0.0;
  return (double) value;
}

longlong Item_cache_int::val_int()
{
  DBUG_ASSERT(fixed == 1);
  if (!has_value())
    return 0;
  return value;
}

int Item_cache_int::save_in_field(Field *field, bool no_conversions)
{
  int error;
  if (!has_value())
    return set_field_to_null_with_conversions(field, no_conversions);

  field->set_notnull();
  error= field->store(value, unsigned_flag);

  return error ? error : field->table->in_use->is_error() ? 1 : 0;
}


Item_cache_temporal::Item_cache_temporal(THD *thd,
                                         enum_field_types field_type_arg):
  Item_cache_int(thd, field_type_arg)
{
  if (mysql_type_to_time_type(cached_field_type) == MYSQL_TIMESTAMP_ERROR)
    cached_field_type= MYSQL_TYPE_DATETIME;
}


longlong Item_cache_temporal::val_datetime_packed()
{
  DBUG_ASSERT(fixed == 1);
  if (Item_cache_temporal::field_type() == MYSQL_TYPE_TIME)
    return Item::val_datetime_packed(); // TIME-to-DATETIME conversion needed
  if ((!value_cached && !cache_value()) || null_value)
  {
    null_value= TRUE;
    return 0;
  }
  return value;
}


longlong Item_cache_temporal::val_time_packed()
{
  DBUG_ASSERT(fixed == 1);
  if (Item_cache_temporal::field_type() != MYSQL_TYPE_TIME)
    return Item::val_time_packed(); // DATETIME-to-TIME conversion needed
  if ((!value_cached && !cache_value()) || null_value)
  {
    null_value= TRUE;
    return 0;
  }
  return value;
}


String *Item_cache_temporal::val_str(String *str)
{
  DBUG_ASSERT(fixed == 1);
  if (!has_value())
  {
    null_value= true;
    return NULL;
  }
  return val_string_from_date(str);
}


my_decimal *Item_cache_temporal::val_decimal(my_decimal *decimal_value)
{
  DBUG_ASSERT(fixed == 1);
  if ((!value_cached && !cache_value()) || null_value)
  {
    null_value= true;
    return NULL;
  }
  return val_decimal_from_date(decimal_value);
}


longlong Item_cache_temporal::val_int()
{
  DBUG_ASSERT(fixed == 1);
  if ((!value_cached && !cache_value()) || null_value)
  {
    null_value= true;
    return 0;
  }
  return val_int_from_date();
}


double Item_cache_temporal::val_real()
{
  DBUG_ASSERT(fixed == 1);
  if ((!value_cached && !cache_value()) || null_value)
  {
    null_value= true;
    return 0;
  }
  return val_real_from_date();
}


bool  Item_cache_temporal::cache_value()
{
  if (!example)
    return false;

  value_cached= true;
 
  MYSQL_TIME ltime;
  if (example->get_date_result(&ltime, 0))
    value=0;
  else
    value= pack_time(&ltime);
  null_value= example->null_value;
  return true;
}


bool Item_cache_temporal::get_date(MYSQL_TIME *ltime, ulonglong fuzzydate)
{
  ErrConvInteger str(value);

  if (!has_value())
  {
    bzero((char*) ltime,sizeof(*ltime));
    return 1;
  }

  unpack_time(value, ltime);
  ltime->time_type= mysql_type_to_time_type(field_type());
  if (ltime->time_type == MYSQL_TIMESTAMP_TIME)
  {
    ltime->hour+= (ltime->month*32+ltime->day)*24;
    ltime->month= ltime->day= 0;
  }
  return 0;
 
}


int Item_cache_temporal::save_in_field(Field *field, bool no_conversions)
{
  MYSQL_TIME ltime;
  if (get_date(&ltime, 0))
    return set_field_to_null_with_conversions(field, no_conversions);
  field->set_notnull();
  int error= field->store_time_dec(&ltime, decimals);
  return error ? error : field->table->in_use->is_error() ? 1 : 0;
}


void Item_cache_temporal::store_packed(longlong val_arg, Item *example_arg)
{
  /* An explicit values is given, save it. */
  store(example_arg);
  value_cached= true;
  value= val_arg;
  null_value= false;
}


Item *Item_cache_temporal::clone_item(THD *thd)
{
  Item_cache_temporal *item= new (thd->mem_root)
    Item_cache_temporal(thd, cached_field_type);
  item->store_packed(value, example);
  return item;
}


bool Item_cache_real::cache_value()
{
  if (!example)
    return FALSE;
  value_cached= TRUE;
  value= example->val_result();
  null_value= example->null_value;
  return TRUE;
}


double Item_cache_real::val_real()
{
  DBUG_ASSERT(fixed == 1);
  if (!has_value())
    return 0.0;
  return value;
}

longlong Item_cache_real::val_int()
{
  DBUG_ASSERT(fixed == 1);
  if (!has_value())
    return 0;
  return (longlong) rint(value);
}


String* Item_cache_real::val_str(String *str)
{
  DBUG_ASSERT(fixed == 1);
  if (!has_value())
    return NULL;
  str->set_real(value, decimals, default_charset());
  return str;
}


my_decimal *Item_cache_real::val_decimal(my_decimal *decimal_val)
{
  DBUG_ASSERT(fixed == 1);
  if (!has_value())
    return NULL;
  double2my_decimal(E_DEC_FATAL_ERROR, value, decimal_val);
  return decimal_val;
}


bool Item_cache_decimal::cache_value()
{
  if (!example)
    return FALSE;
  value_cached= TRUE;
  my_decimal *val= example->val_decimal_result(&decimal_value);
  if (!(null_value= example->null_value) && val != &decimal_value)
    my_decimal2decimal(val, &decimal_value);
  return TRUE;
}

double Item_cache_decimal::val_real()
{
  DBUG_ASSERT(fixed);
  double res;
  if (!has_value())
    return 0.0;
  my_decimal2double(E_DEC_FATAL_ERROR, &decimal_value, &res);
  return res;
}

longlong Item_cache_decimal::val_int()
{
  DBUG_ASSERT(fixed);
  longlong res;
  if (!has_value())
    return 0;
  my_decimal2int(E_DEC_FATAL_ERROR, &decimal_value, unsigned_flag, &res);
  return res;
}

String* Item_cache_decimal::val_str(String *str)
{
  DBUG_ASSERT(fixed);
  if (!has_value())
    return NULL;
  my_decimal_round(E_DEC_FATAL_ERROR, &decimal_value, decimals, FALSE,
                   &decimal_value);
  my_decimal2string(E_DEC_FATAL_ERROR, &decimal_value, 0, 0, 0, str);
  return str;
}

my_decimal *Item_cache_decimal::val_decimal(my_decimal *val)
{
  DBUG_ASSERT(fixed);
  if (!has_value())
    return NULL;
  return &decimal_value;
}


bool Item_cache_str::cache_value()
{
  if (!example)
    return FALSE;
  value_cached= TRUE;
  value_buff.set(buffer, sizeof(buffer), example->collation.collation);
  value= example->str_result(&value_buff);
  if ((null_value= example->null_value))
    value= 0;
  else if (value != &value_buff)
  {
    /*
      We copy string value to avoid changing value if 'item' is table field
      in queries like following (where t1.c is varchar):
      select a, 
             (select a,b,c from t1 where t1.a=t2.a) = ROW(a,2,'a'),
             (select c from t1 where a=t2.a)
        from t2;
    */
    value_buff.copy(*value);
    value= &value_buff;
  }
  return TRUE;
}

double Item_cache_str::val_real()
{
  DBUG_ASSERT(fixed == 1);
  if (!has_value())
    return 0.0;
  return value ? double_from_string_with_check(value) :  0.0;
}


longlong Item_cache_str::val_int()
{
  DBUG_ASSERT(fixed == 1);
  if (!has_value())
    return 0;
  return value ? longlong_from_string_with_check(value) : 0;
}


String* Item_cache_str::val_str(String *str)
{
  DBUG_ASSERT(fixed == 1);
  if (!has_value())
    return 0;
  return value;
}


my_decimal *Item_cache_str::val_decimal(my_decimal *decimal_val)
{
  DBUG_ASSERT(fixed == 1);
  if (!has_value())
    return NULL;
  return value ? decimal_from_string_with_check(decimal_val, value) : 0;
}


int Item_cache_str::save_in_field(Field *field, bool no_conversions)
{
  if (!has_value())
    return set_field_to_null_with_conversions(field, no_conversions);
  int res= Item_cache::save_in_field(field, no_conversions);
  return (is_varbinary && field->type() == MYSQL_TYPE_STRING &&
          value->length() < field->field_length) ? 1 : res;
}


bool Item_cache_row::allocate(THD *thd, uint num)
{
  item_count= num;
  return (!(values= 
	    (Item_cache **) thd->calloc(sizeof(Item_cache *)*item_count)));
}


bool Item_cache_row::setup(THD *thd, Item *item)
{
  example= item;
  if (!values && allocate(thd, item->cols()))
    return 1;
  for (uint i= 0; i < item_count; i++)
  {
    Item *el= item->element_index(i);
    Item_cache *tmp;
    if (!(tmp= values[i]= Item_cache::get_cache(thd, el)))
      return 1;
    tmp->setup(thd, el);
  }
  return 0;
}


void Item_cache_row::store(Item * item)
{
  example= item;
  if (!item)
  {
    null_value= TRUE;
    return;
  }
  for (uint i= 0; i < item_count; i++)
    values[i]->store(item->element_index(i));
}


bool Item_cache_row::cache_value()
{
  if (!example)
    return FALSE;
  value_cached= TRUE;
  null_value= 0;
  example->bring_value();
  for (uint i= 0; i < item_count; i++)
  {
    values[i]->cache_value();
    null_value|= values[i]->null_value;
  }
  return TRUE;
}


void Item_cache_row::illegal_method_call(const char *method)
{
  DBUG_ENTER("Item_cache_row::illegal_method_call");
  DBUG_PRINT("error", ("!!! %s method was called for row item", method));
  DBUG_ASSERT(0);
  my_error(ER_OPERAND_COLUMNS, MYF(0), 1);
  DBUG_VOID_RETURN;
}


bool Item_cache_row::check_cols(uint c)
{
  if (c != item_count)
  {
    my_error(ER_OPERAND_COLUMNS, MYF(0), c);
    return 1;
  }
  return 0;
}


bool Item_cache_row::null_inside()
{
  for (uint i= 0; i < item_count; i++)
  {
    if (values[i]->cols() > 1)
    {
      if (values[i]->null_inside())
	return 1;
    }
    else
    {
      values[i]->update_null_value();
      if (values[i]->null_value)
	return 1;
    }
  }
  return 0;
}


void Item_cache_row::bring_value()
{
  if (!example)
    return;
  example->bring_value();
  null_value= example->null_value;
  for (uint i= 0; i < item_count; i++)
    values[i]->bring_value();
}


/**
  Assign to this cache NULL value if it is possible
*/

void Item_cache_row::set_null()
{
  Item_cache::set_null();
  if (!values)
    return;
  for (uint i= 0; i < item_count; i++)
    values[i]->set_null();
};


Item_type_holder::Item_type_holder(THD *thd, Item *item)
  :Item(thd, item),
   enum_set_typelib(0),
   fld_type(get_real_type(item)),
   geometry_type(Field::GEOM_GEOMETRY)
{
  DBUG_ASSERT(item->fixed);
  maybe_null= item->maybe_null;
  collation.set(item->collation);
  get_full_info(item);
  /* fix variable decimals which always is NOT_FIXED_DEC */
  if (Field::result_merge_type(fld_type) == INT_RESULT)
    decimals= 0;
  prev_decimal_int_part= item->decimal_int_part();
#ifdef HAVE_SPATIAL
  if (item->field_type() == MYSQL_TYPE_GEOMETRY)
    geometry_type= item->get_geometry_type();
#endif /* HAVE_SPATIAL */
}


/**
  Return expression type of Item_type_holder.

  @return
    Item_result (type of internal MySQL expression result)
*/

Item_result Item_type_holder::result_type() const
{
  return Field::result_merge_type(fld_type);
}


/**
  Find real field type of item.

  @return
    type of field which should be created to store item value
*/

enum_field_types Item_type_holder::get_real_type(Item *item)
{
  if (item->type() == REF_ITEM)
    item= item->real_item();
  switch(item->type())
  {
  case FIELD_ITEM:
  {
    /*
      Item_field::field_type ask Field_type() but sometimes field return
      a different type, like for enum/set, so we need to ask real type.
    */
    Field *field= ((Item_field *) item)->field;
    enum_field_types type= field->real_type();
    if (field->is_created_from_null_item)
      return MYSQL_TYPE_NULL;
    /* work around about varchar type field detection */
    if (type == MYSQL_TYPE_STRING && field->type() == MYSQL_TYPE_VAR_STRING)
      return MYSQL_TYPE_VAR_STRING;
    return type;
  }
  case SUM_FUNC_ITEM:
  {
    /*
      Argument of aggregate function sometimes should be asked about field
      type
    */
    Item_sum *item_sum= (Item_sum *) item;
    if (item_sum->keep_field_type())
      return get_real_type(item_sum->get_arg(0));
    break;
  }
  case FUNC_ITEM:
    if (((Item_func *) item)->functype() == Item_func::GUSERVAR_FUNC)
    {
      /*
        There are work around of problem with changing variable type on the
        fly and variable always report "string" as field type to get
        acceptable information for client in send_field, so we make field
        type from expression type.
      */
      switch (item->result_type()) {
      case STRING_RESULT:
        return MYSQL_TYPE_VAR_STRING;
      case INT_RESULT:
        return MYSQL_TYPE_LONGLONG;
      case REAL_RESULT:
        return MYSQL_TYPE_DOUBLE;
      case DECIMAL_RESULT:
        return MYSQL_TYPE_NEWDECIMAL;
      case ROW_RESULT:
      case TIME_RESULT:
        DBUG_ASSERT(0);
        return MYSQL_TYPE_VAR_STRING;
      }
    }
    break;
  default:
    break;
  }
  return item->field_type();
}

/**
  Find field type which can carry current Item_type_holder type and
  type of given Item.

  @param thd     thread handler
  @param item    given item to join its parameters with this item ones

  @retval
    TRUE   error - types are incompatible
  @retval
    FALSE  OK
*/

bool Item_type_holder::join_types(THD *thd, Item *item)
{
  uint max_length_orig= max_length;
  uint decimals_orig= decimals;
  DBUG_ENTER("Item_type_holder::join_types");
  DBUG_PRINT("info:", ("was type %d len %d, dec %d name %s",
                       fld_type, max_length, decimals,
                       (name ? name : "<NULL>")));
  DBUG_PRINT("info:", ("in type %d len %d, dec %d",
                       get_real_type(item),
                       item->max_length, item->decimals));
  fld_type= Field::field_type_merge(fld_type, get_real_type(item));
  {
    uint item_decimals= item->decimals;
    /* fix variable decimals which always is NOT_FIXED_DEC */
    if (Field::result_merge_type(fld_type) == INT_RESULT)
      item_decimals= 0;
    decimals= MY_MAX(decimals, item_decimals);
  }

  if (fld_type == FIELD_TYPE_GEOMETRY)
    geometry_type=
      Field_geom::geometry_type_merge(geometry_type, item->get_geometry_type());

  if (Field::result_merge_type(fld_type) == DECIMAL_RESULT)
  {
    decimals= MY_MIN(MY_MAX(decimals, item->decimals), DECIMAL_MAX_SCALE);
    int item_int_part= item->decimal_int_part();
    int item_prec = MY_MAX(prev_decimal_int_part, item_int_part) + decimals;
    int precision= MY_MIN(item_prec, DECIMAL_MAX_PRECISION);
    unsigned_flag&= item->unsigned_flag;
    max_length= my_decimal_precision_to_length_no_truncation(precision,
                                                             decimals,
                                                             unsigned_flag);
  }

  switch (Field::result_merge_type(fld_type))
  {
  case STRING_RESULT:
  {
    const char *old_cs, *old_derivation;
    uint32 old_max_chars= max_length / collation.collation->mbmaxlen;
    old_cs= collation.collation->name;
    old_derivation= collation.derivation_name();
    if (collation.aggregate(item->collation, MY_COLL_ALLOW_CONV))
    {
      my_error(ER_CANT_AGGREGATE_2COLLATIONS, MYF(0),
	       old_cs, old_derivation,
	       item->collation.collation->name,
	       item->collation.derivation_name(),
	       "UNION");
      DBUG_RETURN(TRUE);
    }
    /*
      To figure out max_length, we have to take into account possible
      expansion of the size of the values because of character set
      conversions.
     */
    if (collation.collation != &my_charset_bin)
    {
      max_length= MY_MAX(old_max_chars * collation.collation->mbmaxlen,
                      display_length(item) /
                      item->collation.collation->mbmaxlen *
                      collation.collation->mbmaxlen);
    }
    else
      set_if_bigger(max_length, display_length(item));
    break;
  }
  case REAL_RESULT:
  {
    if (decimals != NOT_FIXED_DEC)
    {
      /*
        For FLOAT(M,D)/DOUBLE(M,D) do not change precision
         if both fields have the same M and D
      */
      if (item->max_length != max_length_orig ||
          item->decimals != decimals_orig)
      {
        int delta1= max_length_orig - decimals_orig;
        int delta2= item->max_length - item->decimals;
        max_length= MY_MAX(delta1, delta2) + decimals;
        if (fld_type == MYSQL_TYPE_FLOAT && max_length > FLT_DIG + 2)
        {
          max_length= MAX_FLOAT_STR_LENGTH;
          decimals= NOT_FIXED_DEC;
        } 
        else if (fld_type == MYSQL_TYPE_DOUBLE && max_length > DBL_DIG + 2)
        {
          max_length= MAX_DOUBLE_STR_LENGTH;
          decimals= NOT_FIXED_DEC;
        }
      }
    }
    else
      max_length= (fld_type == MYSQL_TYPE_FLOAT) ? FLT_DIG+6 : DBL_DIG+7;
    break;
  }
  default:
    max_length= MY_MAX(max_length, display_length(item));
  };
  maybe_null|= item->maybe_null;
  get_full_info(item);

  /* Remember decimal integer part to be used in DECIMAL_RESULT handleng */
  prev_decimal_int_part= decimal_int_part();
  DBUG_PRINT("info", ("become type: %d  len: %u  dec: %u",
                      (int) fld_type, max_length, (uint) decimals));
  DBUG_RETURN(FALSE);
}

/**
  Calculate lenth for merging result for given Item type.

  @param item  Item for length detection

  @return
    length
*/

uint32 Item_type_holder::display_length(Item *item)
{
  if (item->type() == Item::FIELD_ITEM)
    return ((Item_field *)item)->max_disp_length();

  switch (item->field_type())
  {
  case MYSQL_TYPE_DECIMAL:
  case MYSQL_TYPE_TIMESTAMP:
  case MYSQL_TYPE_DATE:
  case MYSQL_TYPE_TIME:
  case MYSQL_TYPE_DATETIME:
  case MYSQL_TYPE_YEAR:
  case MYSQL_TYPE_NEWDATE:
  case MYSQL_TYPE_VARCHAR:
  case MYSQL_TYPE_BIT:
  case MYSQL_TYPE_NEWDECIMAL:
  case MYSQL_TYPE_ENUM:
  case MYSQL_TYPE_SET:
  case MYSQL_TYPE_TINY_BLOB:
  case MYSQL_TYPE_MEDIUM_BLOB:
  case MYSQL_TYPE_LONG_BLOB:
  case MYSQL_TYPE_BLOB:
  case MYSQL_TYPE_VAR_STRING:
  case MYSQL_TYPE_STRING:
  case MYSQL_TYPE_GEOMETRY:
    return item->max_length;
  case MYSQL_TYPE_TINY:
    return 4;
  case MYSQL_TYPE_SHORT:
    return 6;
  case MYSQL_TYPE_LONG:
    return MY_INT32_NUM_DECIMAL_DIGITS;
  case MYSQL_TYPE_FLOAT:
    return 25;
  case MYSQL_TYPE_DOUBLE:
    return 53;
  case MYSQL_TYPE_NULL:
    return 0;
  case MYSQL_TYPE_LONGLONG:
    return 20;
  case MYSQL_TYPE_INT24:
    return 8;
  default:
    DBUG_ASSERT(0); // we should never go there
    return 0;
  }
}


/**
  Make temporary table field according collected information about type
  of UNION result.

  @param table  temporary table for which we create fields

  @return
    created field
*/

Field *Item_type_holder::make_field_by_type(TABLE *table)
{
  /*
    The field functions defines a field to be not null if null_ptr is not 0
  */
  uchar *null_ptr= maybe_null ? (uchar*) "" : 0;
  Field *field;

  switch (fld_type) {
  case MYSQL_TYPE_ENUM:
    DBUG_ASSERT(enum_set_typelib);
    field= new Field_enum((uchar *) 0, max_length, null_ptr, 0,
                          Field::NONE, name,
                          get_enum_pack_length(enum_set_typelib->count),
                          enum_set_typelib, collation.collation);
    if (field)
      field->init(table);
    return field;
  case MYSQL_TYPE_SET:
    DBUG_ASSERT(enum_set_typelib);
    field= new Field_set((uchar *) 0, max_length, null_ptr, 0,
                         Field::NONE, name,
                         get_set_pack_length(enum_set_typelib->count),
                         enum_set_typelib, collation.collation);
    if (field)
      field->init(table);
    return field;
  case MYSQL_TYPE_NULL:
    return make_string_field(table);
  default:
    break;
  }
  return tmp_table_field_from_field_type(table, false, true);
}


/**
  Get full information from Item about enum/set fields to be able to create
  them later.

  @param item    Item for information collection
*/
void Item_type_holder::get_full_info(Item *item)
{
  if (fld_type == MYSQL_TYPE_ENUM ||
      fld_type == MYSQL_TYPE_SET)
  {
    if (item->type() == Item::SUM_FUNC_ITEM &&
        (((Item_sum*)item)->sum_func() == Item_sum::MAX_FUNC ||
         ((Item_sum*)item)->sum_func() == Item_sum::MIN_FUNC))
      item = ((Item_sum*)item)->get_arg(0);
    /*
      We can have enum/set type after merging only if we have one enum|set
      field (or MIN|MAX(enum|set field)) and number of NULL fields
    */
    DBUG_ASSERT((enum_set_typelib &&
                 get_real_type(item) == MYSQL_TYPE_NULL) ||
                (!enum_set_typelib &&
                 item->real_item()->type() == Item::FIELD_ITEM &&
                 (get_real_type(item->real_item()) == MYSQL_TYPE_ENUM ||
                  get_real_type(item->real_item()) == MYSQL_TYPE_SET) &&
                 ((Field_enum*)((Item_field *) item->real_item())->field)->typelib));
    if (!enum_set_typelib)
    {
      enum_set_typelib= ((Field_enum*)((Item_field *) item->real_item())->field)->typelib;
    }
  }
}


double Item_type_holder::val_real()
{
  DBUG_ASSERT(0); // should never be called
  return 0.0;
}


longlong Item_type_holder::val_int()
{
  DBUG_ASSERT(0); // should never be called
  return 0;
}

my_decimal *Item_type_holder::val_decimal(my_decimal *)
{
  DBUG_ASSERT(0); // should never be called
  return 0;
}

String *Item_type_holder::val_str(String*)
{
  DBUG_ASSERT(0); // should never be called
  return 0;
}

void Item_result_field::cleanup()
{
  DBUG_ENTER("Item_result_field::cleanup()");
  Item::cleanup();
  result_field= 0;
  DBUG_VOID_RETURN;
}

/**
  Dummy error processor used by default by Name_resolution_context.

  @note
    do nothing
*/

void dummy_error_processor(THD *thd, void *data)
{}

/**
  Wrapper of hide_view_error call for Name_resolution_context error
  processor.

  @note
    hide view underlying tables details in error messages
*/

void view_error_processor(THD *thd, void *data)
{
  ((TABLE_LIST *)data)->hide_view_error(thd);
}


st_select_lex *Item_ident::get_depended_from() const
{
  st_select_lex *dep;
  if ((dep= depended_from))
    for ( ; dep->merged_into; dep= dep->merged_into) ;
  return dep;
}


table_map Item_ref::used_tables() const		
{
  return get_depended_from() ? OUTER_REF_TABLE_BIT : (*ref)->used_tables(); 
}


void Item_ref::update_used_tables()
{
  if (!get_depended_from())
    (*ref)->update_used_tables();
}

void Item_direct_view_ref::update_used_tables()
{
  set_null_ref_table();
  Item_direct_ref::update_used_tables();
}


table_map Item_direct_view_ref::used_tables() const
{
  DBUG_ASSERT(fixed);

  if (get_depended_from())
    return OUTER_REF_TABLE_BIT;

  if (view->is_merged_derived() || view->merged || !view->table)
  {
    table_map used= (*ref)->used_tables();
    return (used ?
            used :
            ((null_ref_table != NO_NULL_TABLE) ?
             null_ref_table->map :
             (table_map)0 ));
  }
  return view->table->map;
}

table_map Item_direct_view_ref::not_null_tables() const
{
  return get_depended_from() ?
         0 :
         ((view->is_merged_derived() || view->merged || !view->table) ?
          (*ref)->not_null_tables() :
          view->table->map);
}

/*
  we add RAND_TABLE_BIT to prevent moving this item from HAVING to WHERE
*/
table_map Item_ref_null_helper::used_tables() const
{
  return (get_depended_from() ?
          OUTER_REF_TABLE_BIT :
          (*ref)->used_tables() | RAND_TABLE_BIT);
}


#ifndef DBUG_OFF

/* Debugger help function */
static char dbug_item_print_buf[256];

const char *dbug_print_item(Item *item)
{
  char *buf= dbug_item_print_buf;
  String str(buf, sizeof(dbug_item_print_buf), &my_charset_bin);
  str.length(0);
  if (!item)
    return "(Item*)NULL";
  
  THD *thd= current_thd;
  ulonglong save_option_bits= thd->variables.option_bits;
  thd->variables.option_bits &= ~OPTION_QUOTE_SHOW_CREATE;

  item->print(&str ,QT_EXPLAIN);

  thd->variables.option_bits= save_option_bits;

  if (str.c_ptr() == buf)
    return buf;
  else
    return "Couldn't fit into buffer";
}

#endif /*DBUG_OFF*/<|MERGE_RESOLUTION|>--- conflicted
+++ resolved
@@ -8075,21 +8075,12 @@
 
 
 void Item_outer_ref::fix_after_pullout(st_select_lex *new_parent,
-<<<<<<< HEAD
-                                       Item **ref_arg)
+                                       Item **ref_arg, bool merge)
 {
   if (get_depended_from() == new_parent)
   {
     *ref_arg= outer_ref;
-    (*ref_arg)->fix_after_pullout(new_parent, ref_arg);
-=======
-                                       Item **ref, bool merge)
-{
-  if (get_depended_from() == new_parent)
-  {
-    *ref= outer_ref;
-    (*ref)->fix_after_pullout(new_parent, ref, merge);
->>>>>>> c2c93fc6
+    (*ref_arg)->fix_after_pullout(new_parent, ref_arg, merge);
   }
 }
 
