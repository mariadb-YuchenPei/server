/* Copyright (C) 2000-2004 MySQL AB
   This program is free software; you can redistribute it and/or modify
   it under the terms of the GNU General Public License as published by
   the Free Software Foundation; either version 2 of the License, or
   (at your option) any later version.

   This program is distributed in the hope that it will be useful,
   but WITHOUT ANY WARRANTY; without even the implied warranty of
   MERCHANTABILITY or FITNESS FOR A PARTICULAR PURPOSE.  See the
   GNU General Public License for more details.

   You should have received a copy of the GNU General Public License
   along with this program; if not, write to the Free Software
   Foundation, Inc., 59 Temple Place, Suite 330, Boston, MA  02111-1307  USA */


/* HANDLER ... commands - direct access to ISAM */

/* TODO:
  HANDLER blabla OPEN [ AS foobar ] [ (column-list) ]

  the most natural (easiest, fastest) way to do it is to
  compute List<Item> field_list not in mysql_ha_read
  but in mysql_ha_open, and then store it in TABLE structure.

  The problem here is that mysql_parse calls free_item to free all the
  items allocated at the end of every query. The workaround would to
  keep two item lists per THD - normal free_list and handler_items.
  The second is to be freeed only on thread end. mysql_ha_open should
  then do { handler_items=concat(handler_items, free_list); free_list=0; }

  But !!! do_command calls free_root at the end of every query and frees up
  all the sql_alloc'ed memory. It's harder to work around...
*/

/*
  There are two containers holding information about open handler tables.
  The first is 'thd->handler_tables'. It is a linked list of TABLE objects.
  It is used like 'thd->open_tables' in the table cache. The trick is to
  exchange these two lists during open and lock of tables. Thus the normal
  table cache code can be used.
  The second container is a HASH. It holds objects of the type TABLE_LIST.
  Despite its name, no lists of tables but only single structs are hashed
  (the 'next' pointer is always NULL). The reason for theis second container
  is, that we want handler tables to survive FLUSH TABLE commands. A table
  affected by FLUSH TABLE must be closed so that other threads are not
  blocked by handler tables still in use. Since we use the normal table cache
  functions with 'thd->handler_tables', the closed tables are removed from
  this list. Hence we need the original open information for the handler
  table in the case that it is used again. This information is handed over
  to mysql_ha_open() as a TABLE_LIST. So we store this information in the
  second container, where it is not affected by FLUSH TABLE. The second
  container is implemented as a hash for performance reasons. Consequently,
  we use it not only for re-opening a handler table, but also for the
  HANDLER ... READ commands. For this purpose, we store a pointer to the
  TABLE structure (in the first container) in the TBALE_LIST object in the
  second container. When the table is flushed, the pointer is cleared.
*/

#include "mysql_priv.h"
#include "sql_select.h"
#include <assert.h>

#define HANDLER_TABLES_HASH_SIZE 120

static enum enum_ha_read_modes rkey_to_rnext[]=
    { RNEXT_SAME, RNEXT, RPREV, RNEXT, RPREV, RNEXT, RPREV, RPREV };

#define HANDLER_TABLES_HACK(thd) {      \
  TABLE *tmp=thd->open_tables;          \
  thd->open_tables=thd->handler_tables; \
  thd->handler_tables=tmp; }

static int mysql_ha_flush_table(THD *thd, TABLE **table_ptr, uint mode_flags);


/*
  Get hash key and hash key length.

  SYNOPSIS
    mysql_ha_hash_get_key()
    tables                      Pointer to the hash object.
    key_len_p   (out)           Pointer to the result for key length.
    first                       Unused.

  DESCRIPTION
    The hash object is an TABLE_LIST struct.
    The hash key is the alias name.
    The hash key length is the alias name length plus one for the
    terminateing NUL character.

  RETURN
    Pointer to the TABLE_LIST struct.
*/

static char *mysql_ha_hash_get_key(TABLE_LIST *tables, uint *key_len_p,
                                   my_bool first __attribute__((unused)))
{
  *key_len_p= strlen(tables->alias) + 1 ; /* include '\0' in comparisons */
  return tables->alias;
}


/*
  Free an hash object.

  SYNOPSIS
    mysql_ha_hash_free()
    tables                      Pointer to the hash object.

  DESCRIPTION
    The hash object is an TABLE_LIST struct.

  RETURN
    Nothing
*/

static void mysql_ha_hash_free(TABLE_LIST *tables)
{
  my_free((char*) tables, MYF(0));
}


/*
  Open a HANDLER table.

  SYNOPSIS
    mysql_ha_open()
    thd                         Thread identifier.
    tables                      A list of tables with the first entry to open.
    reopen                      Re-open a previously opened handler table.

  DESCRIPTION
    Though this function takes a list of tables, only the first list entry
    will be opened.
    'reopen' is set when a handler table is to be re-opened. In this case,
    'tables' is the pointer to the hashed TABLE_LIST object which has been
    saved on the original open.
    'reopen' is also used to suppress the sending of an 'ok' message or
    error messages.

  RETURN
    0    ok
    != 0 error
*/

int mysql_ha_open(THD *thd, TABLE_LIST *tables, bool reopen)
{
  TABLE_LIST    *hash_tables;
  char          *db, *name, *alias;
  uint          dblen, namelen, aliaslen, counter;
  int           err;
  DBUG_ENTER("mysql_ha_open");
  DBUG_PRINT("enter",("'%s'.'%s' as '%s'  reopen: %d",
                      tables->db, tables->real_name, tables->alias,
                      (int) reopen));

  if (! hash_inited(&thd->handler_tables_hash))
  {
    /*
      HASH entries are of type TABLE_LIST.
    */
    if (hash_init(&thd->handler_tables_hash, &my_charset_latin1,
                  HANDLER_TABLES_HASH_SIZE, 0, 0,
                  (hash_get_key) mysql_ha_hash_get_key,
                  (hash_free_key) mysql_ha_hash_free, 0))
      goto err;
  }
  else if (! reopen) /* Otherwise we have 'tables' already. */
  {
    if (hash_search(&thd->handler_tables_hash, (byte*) tables->alias,
                    strlen(tables->alias) + 1))
    {
      DBUG_PRINT("info",("duplicate '%s'", tables->alias));
      if (! reopen)
        my_printf_error(ER_NONUNIQ_TABLE, ER(ER_NONUNIQ_TABLE),
                        MYF(0), tables->alias);
      goto err;
    }
  }

  /*
    open_tables() will set 'tables->table' if successful.
    It must be NULL for a real open when calling open_tables().
  */
  DBUG_ASSERT(! tables->table);
  HANDLER_TABLES_HACK(thd);
  err=open_tables(thd, tables, &counter);
  HANDLER_TABLES_HACK(thd);
  if (err)
    goto err;

  /* There can be only one table in '*tables'. */
  if (! (tables->table->file->table_flags() & HA_CAN_SQL_HANDLER))
  {
    if (! reopen)
      my_printf_error(ER_ILLEGAL_HA,ER(ER_ILLEGAL_HA),MYF(0), tables->alias);
    mysql_ha_close(thd, tables);
    goto err;
  }

  if (! reopen)
  {
    /* copy the TABLE_LIST struct */
    dblen= strlen(tables->db) + 1;
    namelen= strlen(tables->real_name) + 1;
    aliaslen= strlen(tables->alias) + 1;
    if (!(my_multi_malloc(MYF(MY_WME),
                          &hash_tables, sizeof(*hash_tables),
                          &db, dblen,
                          &name, namelen,
                          &alias, aliaslen,
                          NullS)))
      goto err;
    /* structure copy */
    *hash_tables= *tables;
    hash_tables->db= db;
    hash_tables->real_name= name;
    hash_tables->alias= alias;
    memcpy(hash_tables->db, tables->db, dblen);
    memcpy(hash_tables->real_name, tables->real_name, namelen);
    memcpy(hash_tables->alias, tables->alias, aliaslen);

    /* add to hash */
    if (my_hash_insert(&thd->handler_tables_hash, (byte*) hash_tables))
    {
      mysql_ha_close(thd, tables);
      goto err;
    }
  }

  if (! reopen)
<<<<<<< HEAD
    send_ok(thd);
  DBUG_PRINT("exit",("mysql_ha_open: OK"));
=======
    send_ok(&thd->net);
  DBUG_PRINT("exit",("OK"));
>>>>>>> 9954abef
  DBUG_RETURN(0);

err:
  DBUG_PRINT("exit",("ERROR"));
  DBUG_RETURN(-1);
}


/*
  Close a HANDLER table.

  SYNOPSIS
    mysql_ha_close()
    thd                         Thread identifier.
    tables                      A list of tables with the first entry to close.

  DESCRIPTION
    Though this function takes a list of tables, only the first list entry
    will be closed. Broadcasts a COND_refresh condition.

  RETURN
    0    ok
    != 0 error
*/

int mysql_ha_close(THD *thd, TABLE_LIST *tables)
{
  TABLE_LIST    *hash_tables;
  TABLE         **table_ptr;
  bool          was_flushed= FALSE;
  bool          not_opened;
  DBUG_ENTER("mysql_ha_close");
  DBUG_PRINT("enter",("'%s'.'%s' as '%s'",
                      tables->db, tables->real_name, tables->alias));

  if ((hash_tables= (TABLE_LIST*) hash_search(&thd->handler_tables_hash,
                                              (byte*) tables->alias,
                                              strlen(tables->alias) + 1)))
  {
    /*
      Though we could take the table pointer from hash_tables->table,
      we must follow the thd->handler_tables chain anyway, as we need the
      address of the 'next' pointer referencing this table
      for close_thread_table().
    */
    for (table_ptr= &(thd->handler_tables);
         *table_ptr && (*table_ptr != hash_tables->table);
           table_ptr= &(*table_ptr)->next);

#if MYSQL_VERSION_ID < 40100
    if (*tables->db && strcmp(hash_tables->db, tables->db))
    {
      DBUG_PRINT("info",("wrong db"));
      hash_tables= NULL;
    }
    else
#endif
    {
      if (*table_ptr)
      {
        (*table_ptr)->file->ha_index_or_rnd_end();
        VOID(pthread_mutex_lock(&LOCK_open));
        if (close_thread_table(thd, table_ptr))
        {
          /* Tell threads waiting for refresh that something has happened */
          VOID(pthread_cond_broadcast(&COND_refresh));
        }
        VOID(pthread_mutex_unlock(&LOCK_open));
      }

      hash_delete(&thd->handler_tables_hash, (byte*) hash_tables);
    }
  }

  if (! hash_tables)
  {
#if MYSQL_VERSION_ID < 40100
    char buff[MAX_DBKEY_LENGTH];
    if (*tables->db)
      strxnmov(buff, sizeof(buff), tables->db, ".", tables->real_name, NullS);
    else
      strncpy(buff, tables->alias, sizeof(buff));
    my_printf_error(ER_UNKNOWN_TABLE, ER(ER_UNKNOWN_TABLE), MYF(0),
                    buff, "HANDLER");
#else
    my_printf_error(ER_UNKNOWN_TABLE, ER(ER_UNKNOWN_TABLE), MYF(0),
                    tables->alias, "HANDLER");
#endif
    DBUG_PRINT("exit",("ERROR"));
    DBUG_RETURN(-1);
  }

<<<<<<< HEAD
  send_ok(thd);
  DBUG_PRINT("exit",("mysql_ha_close: OK"));
=======
  send_ok(&thd->net);
  DBUG_PRINT("exit", ("OK"));
>>>>>>> 9954abef
  DBUG_RETURN(0);
}


/*
  Read from a HANDLER table.

  SYNOPSIS
    mysql_ha_read()
    thd                         Thread identifier.
    tables                      A list of tables with the first entry to read.
    mode
    keyname
    key_expr
    ha_rkey_mode
    cond
    select_limit
    offset_limit

  RETURN
    0    ok
    != 0 error
*/
 
int mysql_ha_read(THD *thd, TABLE_LIST *tables,
    enum enum_ha_read_modes mode, char *keyname, List<Item> *key_expr,
    enum ha_rkey_function ha_rkey_mode, Item *cond,
    ha_rows select_limit,ha_rows offset_limit)
{
  TABLE_LIST    *hash_tables;
  TABLE         *table;
  MYSQL_LOCK    *lock;
  List<Item>	list;
  Protocol	*protocol= thd->protocol;
  char		buff[MAX_FIELD_WIDTH];
  String	buffer(buff, sizeof(buff), system_charset_info);
  int           err, keyno= -1;
  uint          num_rows;
  byte		*key;
  uint		key_len;
  bool          was_flushed;
  DBUG_ENTER("mysql_ha_read");
  DBUG_PRINT("enter",("'%s'.'%s' as '%s'",
                      tables->db, tables->real_name, tables->alias));

  LINT_INIT(key);
  LINT_INIT(key_len);

  list.push_front(new Item_field(NULL,NULL,"*"));
  List_iterator<Item> it(list);
  it++;

  if ((hash_tables= (TABLE_LIST*) hash_search(&thd->handler_tables_hash,
                                              (byte*) tables->alias,
                                              strlen(tables->alias) + 1)))
  {
    table= hash_tables->table;
    DBUG_PRINT("info-in-hash",("'%s'.'%s' as '%s' tab %p",
                               hash_tables->db, hash_tables->real_name,
                               hash_tables->alias, table));
    if (!table)
    {
      /*
        The handler table has been closed. Re-open it.
      */
      if (mysql_ha_open(thd, hash_tables, 1))
      {
        DBUG_PRINT("exit",("reopen failed"));
        goto err0;
      }

      table= hash_tables->table;
      DBUG_PRINT("info",("re-opened '%s'.'%s' as '%s' tab %p",
                         hash_tables->db, hash_tables->real_name,
                         hash_tables->alias, table));
    }

#if MYSQL_VERSION_ID < 40100
    if (*tables->db && strcmp(table->table_cache_key, tables->db))
    {
      DBUG_PRINT("info",("wrong db"));
      table= NULL;
    }
#endif
  }
  else
    table= NULL;

  if (!table)
  {
#if MYSQL_VERSION_ID < 40100
    char buff[MAX_DBKEY_LENGTH];
    if (*tables->db)
      strxnmov(buff, sizeof(buff), tables->db, ".", tables->real_name, NullS);
    else
      strncpy(buff, tables->alias, sizeof(buff));
    my_printf_error(ER_UNKNOWN_TABLE, ER(ER_UNKNOWN_TABLE), MYF(0),
                    buff, "HANDLER");
#else
    my_printf_error(ER_UNKNOWN_TABLE, ER(ER_UNKNOWN_TABLE), MYF(0),
                    tables->alias, "HANDLER");
#endif
    goto err0;
  }
  tables->table=table;

  if (cond && (cond->fix_fields(thd, tables, &cond) || cond->check_cols(1)))
    goto err0;

  table->file->init_table_handle_for_HANDLER(); // Only InnoDB requires it

  if (keyname)
  {
    if ((keyno=find_type(keyname, &table->keynames, 1+2)-1)<0)
    {
      my_printf_error(ER_KEY_DOES_NOT_EXITS,ER(ER_KEY_DOES_NOT_EXITS),MYF(0),
          keyname,tables->alias);
      goto err0;
    }
    table->file->ha_index_or_rnd_end();
    table->file->ha_index_init(keyno);
  }

  if (insert_fields(thd,tables,tables->db,tables->alias,&it))
    goto err0;

  select_limit+=offset_limit;
  protocol->send_fields(&list,1);

  HANDLER_TABLES_HACK(thd);
  lock= mysql_lock_tables(thd, &tables->table, 1);
  HANDLER_TABLES_HACK(thd);

  if (!lock)
     goto err0; // mysql_lock_tables() printed error message already

  /*
    In ::external_lock InnoDB resets the fields which tell it that
    the handle is used in the HANDLER interface. Tell it again that
    we are using it for HANDLER.
  */

  table->file->init_table_handle_for_HANDLER();

  for (num_rows=0; num_rows < select_limit; )
  {
    switch (mode) {
    case RFIRST:
      if (keyname)
        err=table->file->index_first(table->record[0]);
      else
      {
        table->file->ha_index_or_rnd_end();
	if (!(err=table->file->ha_rnd_init(1)))
          err=table->file->rnd_next(table->record[0]);
      }
      mode=RNEXT;
      break;
    case RLAST:
      DBUG_ASSERT(keyname != 0);
      err=table->file->index_last(table->record[0]);
      mode=RPREV;
      break;
    case RNEXT:
      err=keyname ?
	table->file->index_next(table->record[0]) :
	table->file->rnd_next(table->record[0]);
      break;
    case RPREV:
      DBUG_ASSERT(keyname != 0);
      err=table->file->index_prev(table->record[0]);
      break;
    case RNEXT_SAME:
      /* Continue scan on "(keypart1,keypart2,...)=(c1, c2, ...)  */
      DBUG_ASSERT(keyname != 0);
      err= table->file->index_next_same(table->record[0], key, key_len);
      break;
    case RKEY:
    {
      DBUG_ASSERT(keyname != 0);
      KEY *keyinfo=table->key_info+keyno;
      KEY_PART_INFO *key_part=keyinfo->key_part;
      if (key_expr->elements > keyinfo->key_parts)
      {
	my_printf_error(ER_TOO_MANY_KEY_PARTS,ER(ER_TOO_MANY_KEY_PARTS),
			MYF(0),keyinfo->key_parts);
	goto err;
      }
      List_iterator<Item> it_ke(*key_expr);
      Item *item;
      for (key_len=0 ; (item=it_ke++) ; key_part++)
      {
	// 'item' can be changed by fix_fields() call
	if (item->fix_fields(thd, tables, it_ke.ref()) ||
	    (item= *it_ke.ref())->check_cols(1))
	  goto err;
	if (item->used_tables() & ~RAND_TABLE_BIT)
        {
          my_error(ER_WRONG_ARGUMENTS,MYF(0),"HANDLER ... READ");
	  goto err;
        }
	(void) item->save_in_field(key_part->field, 1);
	key_len+=key_part->store_length;
      }
      if (!(key= (byte*) thd->calloc(ALIGN_SIZE(key_len))))
      {
	send_error(thd,ER_OUTOFMEMORY);
	goto err;
      }
      key_copy(key, table, keyno, key_len);
      err=table->file->index_read(table->record[0],
				  key,key_len,ha_rkey_mode);
      mode=rkey_to_rnext[(int)ha_rkey_mode];
      break;
    }
    default:
      send_error(thd,ER_ILLEGAL_HA);
      goto err;
    }

    if (err == HA_ERR_RECORD_DELETED)
      continue;
    if (err)
    {
      if (err != HA_ERR_KEY_NOT_FOUND && err != HA_ERR_END_OF_FILE)
      {
        sql_print_error("mysql_ha_read: Got error %d when reading table '%s'",
                        err, tables->real_name);
        table->file->print_error(err,MYF(0));
        goto err;
      }
      goto ok;
    }
    if (cond && !cond->val_int())
      continue;
    if (num_rows >= offset_limit)
    {
      Item *item;
      protocol->prepare_for_resend();
      it.rewind();
      while ((item=it++))
      {
	if (item->send(thd->protocol, &buffer))
	{
	  protocol->free();                             // Free used
	  my_error(ER_OUT_OF_RESOURCES,MYF(0));
	  goto err;
	}
      }
      protocol->write();
    }
    num_rows++;
  }
ok:
  mysql_unlock_tables(thd,lock);
<<<<<<< HEAD
  send_eof(thd);
  DBUG_PRINT("exit",("mysql_ha_read: OK"));
=======
  send_eof(&thd->net);
  DBUG_PRINT("exit",("OK"));
>>>>>>> 9954abef
  DBUG_RETURN(0);

err:
  mysql_unlock_tables(thd,lock);
err0:
  DBUG_PRINT("exit",("ERROR"));
  DBUG_RETURN(-1);
}


/*
  Flush (close) a list of HANDLER tables.

  SYNOPSIS
    mysql_ha_flush()
    thd                         Thread identifier.
    tables                      The list of tables to close. If NULL,
                                close all HANDLER tables [marked as flushed].
    mode_flags                  MYSQL_HA_CLOSE_FINAL finally close the table.
                                MYSQL_HA_REOPEN_ON_USAGE mark for reopen.
                                MYSQL_HA_FLUSH_ALL flush all tables, not only
                                those marked for flush.

  DESCRIPTION
    The list of HANDLER tables may be NULL, in which case all HANDLER
    tables are closed (if MYSQL_HA_FLUSH_ALL) is set.
    If 'tables' is NULL and MYSQL_HA_FLUSH_ALL is not set,
    all HANDLER tables marked for flush are closed.
    Broadcasts a COND_refresh condition, for every table closed.
    The caller must lock LOCK_open.

  NOTE
    Since mysql_ha_flush() is called when the base table has to be closed,
    we compare real table names, not aliases. Hence, database names matter.

  RETURN
    0  ok
*/

int mysql_ha_flush(THD *thd, TABLE_LIST *tables, uint mode_flags)
{
  TABLE_LIST    **tmp_tables_p;
  TABLE_LIST    *tmp_tables;
  TABLE         **table_ptr;
  bool          was_flushed;
  DBUG_ENTER("mysql_ha_flush");
  DBUG_PRINT("enter", ("tables: %p  mode_flags: 0x%02x", tables, mode_flags));

  if (tables)
  {
    /* Close all tables in the list. */
    for (tmp_tables= tables ; tmp_tables; tmp_tables= tmp_tables->next)
    {
      DBUG_PRINT("info-in-tables-list",("'%s'.'%s' as '%s'",
                                        tmp_tables->db, tmp_tables->real_name,
                                        tmp_tables->alias));
      /* Close all currently open handler tables with the same base table. */
      table_ptr= &(thd->handler_tables);
      while (*table_ptr)
      {
        if ((! *tmp_tables->db ||
             ! my_strcasecmp(&my_charset_latin1, (*table_ptr)->table_cache_key,
                             tmp_tables->db)) &&
            ! my_strcasecmp(&my_charset_latin1, (*table_ptr)->real_name,
                            tmp_tables->real_name))
        {
          DBUG_PRINT("info",("*table_ptr '%s'.'%s' as '%s'",
                             (*table_ptr)->table_cache_key,
                             (*table_ptr)->real_name,
                             (*table_ptr)->table_name));
          mysql_ha_flush_table(thd, table_ptr, mode_flags);
          continue;
        }
        table_ptr= &(*table_ptr)->next;
      }
      /* end of handler_tables list */
    }
    /* end of flush tables list */
  }
  else
  {
    /* Close all currently open tables [which are marked for flush]. */
    table_ptr= &(thd->handler_tables);
    while (*table_ptr)
    {
      if ((mode_flags & MYSQL_HA_FLUSH_ALL) ||
          ((*table_ptr)->version != refresh_version))
      {
        mysql_ha_flush_table(thd, table_ptr, mode_flags);
        continue;
      }
      table_ptr= &(*table_ptr)->next;
    }
  }

  DBUG_RETURN(0);
}

/*
  Flush (close) a table.

  SYNOPSIS
    mysql_ha_flush_table()
    thd                         Thread identifier.
    table                       The table to close.
    mode_flags                  MYSQL_HA_CLOSE_FINAL finally close the table.
                                MYSQL_HA_REOPEN_ON_USAGE mark for reopen.

  DESCRIPTION
    Broadcasts a COND_refresh condition, for every table closed.
    The caller must lock LOCK_open.

  RETURN
    0  ok
*/

static int mysql_ha_flush_table(THD *thd, TABLE **table_ptr, uint mode_flags)
{
  TABLE_LIST    *hash_tables;
  TABLE         *table= *table_ptr;
  bool          was_flushed;
  DBUG_ENTER("mysql_ha_flush_table");
  DBUG_PRINT("enter",("'%s'.'%s' as '%s'  flags: 0x%02x",
                      table->table_cache_key, table->real_name,
                      table->table_name, mode_flags));

  if ((hash_tables= (TABLE_LIST*) hash_search(&thd->handler_tables_hash,
                                        (*table_ptr)->table_name,
                                        strlen((*table_ptr)->table_name) + 1)))
  {
    if (! (mode_flags & MYSQL_HA_REOPEN_ON_USAGE))
    {
      /* This is a final close. Remove from hash. */
      hash_delete(&thd->handler_tables_hash, (byte*) hash_tables);
    }
    else
    {
      /* Mark table as closed, ready for re-open. */
      hash_tables->table= NULL;
    }
  }    

  (*table_ptr)->file->ha_index_or_rnd_end();
  if (close_thread_table(thd, table_ptr))
  {
    /* Tell threads waiting for refresh that something has happened */
    VOID(pthread_cond_broadcast(&COND_refresh));
  }

  DBUG_RETURN(0);
}<|MERGE_RESOLUTION|>--- conflicted
+++ resolved
@@ -230,13 +230,8 @@
   }
 
   if (! reopen)
-<<<<<<< HEAD
     send_ok(thd);
-  DBUG_PRINT("exit",("mysql_ha_open: OK"));
-=======
-    send_ok(&thd->net);
   DBUG_PRINT("exit",("OK"));
->>>>>>> 9954abef
   DBUG_RETURN(0);
 
 err:
@@ -329,13 +324,8 @@
     DBUG_RETURN(-1);
   }
 
-<<<<<<< HEAD
   send_ok(thd);
-  DBUG_PRINT("exit",("mysql_ha_close: OK"));
-=======
-  send_ok(&thd->net);
   DBUG_PRINT("exit", ("OK"));
->>>>>>> 9954abef
   DBUG_RETURN(0);
 }
 
@@ -591,13 +581,8 @@
   }
 ok:
   mysql_unlock_tables(thd,lock);
-<<<<<<< HEAD
   send_eof(thd);
-  DBUG_PRINT("exit",("mysql_ha_read: OK"));
-=======
-  send_eof(&thd->net);
   DBUG_PRINT("exit",("OK"));
->>>>>>> 9954abef
   DBUG_RETURN(0);
 
 err:
