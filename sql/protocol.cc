/* Copyright (c) 2000, 2012, Oracle and/or its affiliates.
   Copyright (c) 2008, 2012, Monty Program Ab

   This program is free software; you can redistribute it and/or modify
   it under the terms of the GNU General Public License as published by
   the Free Software Foundation; version 2 of the License.

   This program is distributed in the hope that it will be useful,
   but WITHOUT ANY WARRANTY; without even the implied warranty of
   MERCHANTABILITY or FITNESS FOR A PARTICULAR PURPOSE.  See the
   GNU General Public License for more details.

   You should have received a copy of the GNU General Public License
   along with this program; if not, write to the Free Software
   Foundation, Inc., 51 Franklin St, Fifth Floor, Boston, MA 02110-1335  USA */

/**
  @file

  Low level functions for storing data to be send to the MySQL client.
  The actual communction is handled by the net_xxx functions in net_serv.cc
*/

#ifdef USE_PRAGMA_IMPLEMENTATION
#pragma implementation				// gcc: Class implementation
#endif

#include "mariadb.h"
#include "sql_priv.h"
#include "protocol.h"
#include "sql_class.h"                          // THD
#include <stdarg.h>

static const unsigned int PACKET_BUFFER_EXTRA_ALLOC= 1024;
<<<<<<< HEAD
/* Declared non-static only because of the embedded library. */
bool net_send_error_packet(THD *, uint, const char *, const char *);
/* Declared non-static only because of the embedded library. */
bool net_send_ok(THD *, uint, uint, ulonglong, ulonglong, const char *,
                 bool);
/* Declared non-static only because of the embedded library. */
bool net_send_eof(THD *thd, uint server_status, uint statement_warn_count);
=======
>>>>>>> c58e184b
#ifndef EMBEDDED_LIBRARY
static bool write_eof_packet(THD *, NET *, uint, uint);
#endif

CHARSET_INFO *Protocol::character_set_results() const
{
  return thd->variables.character_set_results;
}


#ifndef EMBEDDED_LIBRARY
bool Protocol::net_store_data(const uchar *from, size_t length)
#else
bool Protocol_binary::net_store_data(const uchar *from, size_t length)
#endif
{
  ulong packet_length=packet->length();
  /* 
     The +9 comes from that strings of length longer than 16M require
     9 bytes to be stored (see net_store_length).
  */
  if (packet_length+9+length > packet->alloced_length() &&
      packet->realloc(packet_length+9+length))
    return 1;
  uchar *to= net_store_length((uchar*) packet->ptr()+packet_length, length);
  memcpy(to,from,length);
  packet->length((uint) (to+length-(uchar*) packet->ptr()));
  return 0;
}


/*
  net_store_data_cs() - extended version with character set conversion.
  
  It is optimized for short strings whose length after
  conversion is garanteed to be less than 251, which accupies
  exactly one byte to store length. It allows not to use
  the "convert" member as a temporary buffer, conversion
  is done directly to the "packet" member.
  The limit 251 is good enough to optimize send_result_set_metadata()
  because column, table, database names fit into this limit.
*/

#ifndef EMBEDDED_LIBRARY
bool Protocol::net_store_data_cs(const uchar *from, size_t length,
                              CHARSET_INFO *from_cs, CHARSET_INFO *to_cs)
#else
bool Protocol_binary::net_store_data_cs(const uchar *from, size_t length,
                              CHARSET_INFO *from_cs, CHARSET_INFO *to_cs)
#endif
{
  uint dummy_errors;
  /* Calculate maxumum possible result length */
  size_t conv_length= to_cs->mbmaxlen * length / from_cs->mbminlen;

  if (conv_length > 250)
  {
    /*
      For strings with conv_length greater than 250 bytes
      we don't know how many bytes we will need to store length: one or two,
      because we don't know result length until conversion is done.
      For example, when converting from utf8 (mbmaxlen=3) to latin1,
      conv_length=300 means that the result length can vary between 100 to 300.
      length=100 needs one byte, length=300 needs to bytes.
      
      Thus conversion directly to "packet" is not worthy.
      Let's use "convert" as a temporary buffer.
    */
    return (convert->copy((const char*) from, length, from_cs,
                          to_cs, &dummy_errors) ||
            net_store_data((const uchar*) convert->ptr(), convert->length()));
  }

  size_t packet_length= packet->length();
  size_t new_length= packet_length + conv_length + 1;

  if (new_length > packet->alloced_length() && packet->realloc(new_length))
    return 1;

  char *length_pos= (char*) packet->ptr() + packet_length;
  char *to= length_pos + 1;

  to+= copy_and_convert(to, conv_length, to_cs,
                        (const char*) from, length, from_cs, &dummy_errors);

  net_store_length((uchar*) length_pos, to - length_pos - 1);
  packet->length((uint) (to - packet->ptr()));
  return 0;
}


/**
  Send a error string to client.

  Design note:

  net_printf_error and net_send_error are low-level functions
  that shall be used only when a new connection is being
  established or at server startup.

  For SIGNAL/RESIGNAL and GET DIAGNOSTICS functionality it's
  critical that every error that can be intercepted is issued in one
  place only, my_message_sql.

  @param thd Thread handler
  @param sql_errno The error code to send
  @param err A pointer to the error message

  @return
    @retval FALSE The message was sent to the client
    @retval TRUE An error occurred and the message wasn't sent properly
*/

bool Protocol::net_send_error(THD *thd, uint sql_errno, const char *err,
                              const char* sqlstate)
{
  bool error;
  DBUG_ENTER("Protocol::net_send_error");

  DBUG_ASSERT(!thd->spcont);
  DBUG_ASSERT(sql_errno);
  DBUG_ASSERT(err);

  DBUG_PRINT("enter",("sql_errno: %d  err: %s", sql_errno, err));

  if (sqlstate == NULL)
    sqlstate= mysql_errno_to_sqlstate(sql_errno);

  /*
    It's one case when we can push an error even though there
    is an OK or EOF already.
  */
  thd->get_stmt_da()->set_overwrite_status(true);

  /* Abort multi-result sets */
  thd->server_status&= ~SERVER_MORE_RESULTS_EXISTS;

  error= net_send_error_packet(thd, sql_errno, err, sqlstate);

  thd->get_stmt_da()->set_overwrite_status(false);

  DBUG_RETURN(error);
}

/**
  Return ok to the client.

  The ok packet has the following structure:

  - 0               : Marker (1 byte)
  - affected_rows	: Stored in 1-9 bytes
  - id		: Stored in 1-9 bytes
  - server_status	: Copy of thd->server_status;  Can be used by client
  to check if we are inside an transaction.
  New in 4.0 protocol
  - warning_count	: Stored in 2 bytes; New in 4.1 protocol
  - message		: Stored as packed length (1-9 bytes) + message.
  Is not stored if no message.

  @param thd		   Thread handler
  @param server_status     The server status
  @param statement_warn_count  Total number of warnings
  @param affected_rows	   Number of rows changed by statement
  @param id		   Auto_increment id for first row (if used)
  @param message	   Message to send to the client (Used by mysql_status)
  @param is_eof            this called instead of old EOF packet

  @return
    @retval FALSE The message was successfully sent
    @retval TRUE An error occurred and the messages wasn't sent properly

*/

#ifndef EMBEDDED_LIBRARY
bool
<<<<<<< HEAD
net_send_ok(THD *thd,
            uint server_status, uint statement_warn_count,
            ulonglong affected_rows, ulonglong id, const char *message,
            bool is_eof)
=======
Protocol::net_send_ok(THD *thd,
                      uint server_status, uint statement_warn_count,
                      ulonglong affected_rows, ulonglong id,
                      const char *message, bool is_eof,
                      bool skip_flush)
>>>>>>> c58e184b
{
  NET *net= &thd->net;
  StringBuffer<MYSQL_ERRMSG_SIZE + 10> store;

  bool state_changed= false;

  bool error= FALSE;
  DBUG_ENTER("Protocol::net_send_ok");

  if (! net->vio)	// hack for re-parsing queries
  {
    DBUG_PRINT("info", ("vio present: NO"));
    DBUG_RETURN(FALSE);
  }

  /*
    OK send instead of EOF still require 0xFE header, but OK packet content.
  */
  if (is_eof)
  {
    DBUG_ASSERT(thd->client_capabilities & CLIENT_DEPRECATE_EOF);
    store.q_append((char)254);
  }
  else
    store.q_append('\0');

  /* affected rows */
  store.q_net_store_length(affected_rows);

  /* last insert id */
  store.q_net_store_length(id);

  if (thd->client_capabilities & CLIENT_PROTOCOL_41)
  {
    DBUG_PRINT("info",
	       ("affected_rows: %lu  id: %lu  status: %u  warning_count: %u",
		(ulong) affected_rows,
		(ulong) id,
		(uint) (server_status & 0xffff),
		(uint) statement_warn_count));
    store.q_append2b(server_status);

    /* We can only return up to 65535 warnings in two bytes */
    uint tmp= MY_MIN(statement_warn_count, 65535);
    store.q_append2b(tmp);
  }
  else if (net->return_status)			// For 4.0 protocol
  {
    store.q_append2b(server_status);
  }
  thd->get_stmt_da()->set_overwrite_status(true);

  state_changed=
    (thd->client_capabilities & CLIENT_SESSION_TRACK) &&
    (server_status & SERVER_SESSION_STATE_CHANGED);

  if (state_changed || (message && message[0]))
  {
    DBUG_ASSERT(safe_strlen(message) <= MYSQL_ERRMSG_SIZE);
    store.q_net_store_data((uchar*) safe_str(message), safe_strlen(message));
  }

  if (unlikely(state_changed))
  {
    store.set_charset(thd->variables.collation_database);

    thd->session_tracker.store(thd, &store);
  }

  DBUG_ASSERT(store.length() <= MAX_PACKET_LENGTH);

  error= my_net_write(net, (const unsigned char*)store.ptr(), store.length());
  if (likely(!error))
    error= net_flush(net);

  thd->server_status&= ~SERVER_SESSION_STATE_CHANGED;

  thd->get_stmt_da()->set_overwrite_status(false);
  DBUG_PRINT("info", ("OK sent, so no more error sending allowed"));

  DBUG_RETURN(error);
}


static uchar eof_buff[1]= { (uchar) 254 };      /* Marker for end of fields */

/**
  Send eof (= end of result set) to the client.

  The eof packet has the following structure:

  - 254		: Marker (1 byte)
  - warning_count	: Stored in 2 bytes; New in 4.1 protocol
  - status_flag	: Stored in 2 bytes;
  For flags like SERVER_MORE_RESULTS_EXISTS.

  Note that the warning count will not be sent if 'no_flush' is set as
  we don't want to report the warning count until all data is sent to the
  client.

  @param thd		Thread handler
  @param server_status The server status
  @param statement_warn_count Total number of warnings

  @return
    @retval FALSE The message was successfully sent
    @retval TRUE An error occurred and the message wasn't sent properly
*/    

bool
Protocol::net_send_eof(THD *thd, uint server_status, uint statement_warn_count)
{
  NET *net= &thd->net;
  bool error= FALSE;
  DBUG_ENTER("Protocol::net_send_eof");

  /*
    Check if client understand new format packets (OK instead of EOF)

    Normally end of statement reply is signaled by OK packet, but in case
    of binlog dump request an EOF packet is sent instead. Also, old clients
    expect EOF packet instead of OK
  */
  if ((thd->client_capabilities & CLIENT_DEPRECATE_EOF) &&
      (thd->get_command() != COM_BINLOG_DUMP ))
  {
    error= net_send_ok(thd, server_status, statement_warn_count, 0, 0, NULL,
                       true);
    DBUG_RETURN(error);
  }

  /* Set to TRUE if no active vio, to work well in case of --init-file */
  if (net->vio != 0)
  {
    thd->get_stmt_da()->set_overwrite_status(true);
    error= write_eof_packet(thd, net, server_status, statement_warn_count);
    if (likely(!error))
      error= net_flush(net);
    thd->get_stmt_da()->set_overwrite_status(false);
    DBUG_PRINT("info", ("EOF sent, so no more error sending allowed"));
  }
  DBUG_RETURN(error);
}


/**
  Format EOF packet according to the current protocol and
  write it to the network output buffer.

  @param thd The thread handler
  @param net The network handler
  @param server_status The server status
  @param statement_warn_count The number of warnings


  @return
    @retval FALSE The message was sent successfully
    @retval TRUE An error occurred and the messages wasn't sent properly
*/

static bool write_eof_packet(THD *thd, NET *net,
                             uint server_status,
                             uint statement_warn_count)
{
  bool error;
  if (thd->client_capabilities & CLIENT_PROTOCOL_41)
  {
    uchar buff[5];
    /*
      Don't send warn count during SP execution, as the warn_list
      is cleared between substatements, and mysqltest gets confused
    */
    uint tmp= MY_MIN(statement_warn_count, 65535);
    buff[0]= 254;
    int2store(buff+1, tmp);
    /*
      The following test should never be true, but it's better to do it
      because if 'is_fatal_error' is set the server is not going to execute
      other queries (see the if test in dispatch_command / COM_QUERY)
    */
    if (unlikely(thd->is_fatal_error))
      server_status&= ~SERVER_MORE_RESULTS_EXISTS;
    int2store(buff + 3, server_status);
    error= my_net_write(net, buff, 5);
  }
  else
    error= my_net_write(net, eof_buff, 1);
  
  return error;
}

/**
  @param thd Thread handler
  @param sql_errno The error code to send
  @param err A pointer to the error message

  @return
   @retval FALSE The message was successfully sent
   @retval TRUE  An error occurred and the messages wasn't sent properly
*/

bool Protocol::net_send_error_packet(THD *thd, uint sql_errno, const char *err,
                                     const char* sqlstate)

{
  NET *net= &thd->net;
  uint length;
  /*
    buff[]: sql_errno:2 + ('#':1 + SQLSTATE_LENGTH:5) + MYSQL_ERRMSG_SIZE:512
  */
  uint error;
  char converted_err[MYSQL_ERRMSG_SIZE];
  char buff[2+1+SQLSTATE_LENGTH+MYSQL_ERRMSG_SIZE], *pos;
  my_bool ret;
  uint8 save_compress;
  DBUG_ENTER("Protocol::send_error_packet");

  if (net->vio == 0)
  {
    if (thd->bootstrap)
    {
      /* In bootstrap it's ok to print on stderr */
      fprintf(stderr,"ERROR: %d  %s\n",sql_errno,err);
    }
    DBUG_RETURN(FALSE);
  }

  int2store(buff,sql_errno);
  pos= buff+2;
  if (thd->client_capabilities & CLIENT_PROTOCOL_41)
  {
    /* The first # is to make the protocol backward compatible */
    buff[2]= '#';
    pos= strmov(buff+3, sqlstate);
  }

  convert_error_message(converted_err, sizeof(converted_err),
                        thd->variables.character_set_results,
                        err, strlen(err), system_charset_info, &error);
  /* Converted error message is always null-terminated. */
  length= (uint) (strmake(pos, converted_err, MYSQL_ERRMSG_SIZE - 1) - buff);

  /*
    Ensure that errors are not compressed. This is to ensure we can
    detect out of bands error messages in the client
  */
  if ((save_compress= net->compress))
    net->compress= 2;

  /*
    Sometimes, we send errors "out-of-band", e.g ER_CONNECTION_KILLED
    on an idle connection. The current protocol "sequence number" is 0,
    however some client drivers would however always   expect packets
    coming from server to have seq_no > 0, due to missing awareness
    of "out-of-band" operations. Make these clients happy.
  */
  if (!net->pkt_nr)
   net->pkt_nr= 1;

  ret= net_write_command(net,(uchar) 255, (uchar*) "", 0, (uchar*) buff,
                         length);
  net->compress= save_compress;
  DBUG_RETURN(ret);
}

#endif /* EMBEDDED_LIBRARY */

/**
  Faster net_store_length when we know that length is less than 65536.
  We keep a separate version for that range because it's widely used in
  libmysql.

  uint is used as agrument type because of MySQL type conventions:
  - uint for 0..65536
  - ulong for 0..4294967296
  - ulonglong for bigger numbers.
*/

static uchar *net_store_length_fast(uchar *packet, size_t length)
{
  DBUG_ASSERT(length < UINT_MAX16);
  if (length < 251)
  {
    *packet=(uchar) length;
    return packet+1;
  }
  *packet++=252;
  int2store(packet,(uint) length);
  return packet+2;
}

/**
  Send the status of the current statement execution over network.

  @param  thd   in fact, carries two parameters, NET for the transport and
                Diagnostics_area as the source of status information.

  In MySQL, there are two types of SQL statements: those that return
  a result set and those that return status information only.

  If a statement returns a result set, it consists of 3 parts:
  - result set meta-data
  - variable number of result set rows (can be 0)
  - followed and terminated by EOF or ERROR packet

  Once the  client has seen the meta-data information, it always
  expects an EOF or ERROR to terminate the result set. If ERROR is
  received, the result set rows are normally discarded (this is up
  to the client implementation, libmysql at least does discard them).
  EOF, on the contrary, means "successfully evaluated the entire
  result set". Since we don't know how many rows belong to a result
  set until it's evaluated, EOF/ERROR is the indicator of the end
  of the row stream. Note, that we can not buffer result set rows
  on the server -- there may be an arbitrary number of rows. But
  we do buffer the last packet (EOF/ERROR) in the Diagnostics_area and
  delay sending it till the very end of execution (here), to be able to
  change EOF to an ERROR if commit failed or some other error occurred
  during the last cleanup steps taken after execution.

  A statement that does not return a result set doesn't send result
  set meta-data either. Instead it returns one of:
  - OK packet
  - ERROR packet.
  Similarly to the EOF/ERROR of the previous statement type, OK/ERROR
  packet is "buffered" in the diagnostics area and sent to the client
  in the end of statement.

  @note This method defines a template, but delegates actual 
  sending of data to virtual Protocol::send_{ok,eof,error}. This
  allows for implementation of protocols that "intercept" ok/eof/error
  messages, and store them in memory, etc, instead of sending to
  the client.

  @pre  The diagnostics area is assigned or disabled. It can not be empty
        -- we assume that every SQL statement or COM_* command
        generates OK, ERROR, or EOF status.

  @post The status information is encoded to protocol format and sent to the
        client.

  @return We conventionally return void, since the only type of error
          that can happen here is a NET (transport) error, and that one
          will become visible when we attempt to read from the NET the
          next command.
          Diagnostics_area::is_sent is set for debugging purposes only.
*/

void Protocol::end_statement()
{
#ifdef WITH_WSREP
  /*
    Commented out: This sanity check does not hold in general.
    Thd->LOCK_thd_data() must be unlocked before sending response
    to client, so BF abort may sneak in here.
    DBUG_ASSERT(!WSREP(thd) || thd->wsrep_conflict_state() == NO_CONFLICT);
  */

  /*
    sanity check, don't send end statement while replaying
  */
  DBUG_ASSERT(thd->wsrep_trx().state() != wsrep::transaction::s_replaying);
  if (WSREP(thd) && thd->wsrep_trx().state() ==
      wsrep::transaction::s_replaying)
  {
    WSREP_ERROR("attempting net_end_statement while replaying");
    return;
  }
#endif /* WITH_WSREP */

  DBUG_ENTER("Protocol::end_statement");
  DBUG_ASSERT(! thd->get_stmt_da()->is_sent());
  bool error= FALSE;

  /* Can not be true, but do not take chances in production. */
  if (thd->get_stmt_da()->is_sent())
    DBUG_VOID_RETURN;

  switch (thd->get_stmt_da()->status()) {
  case Diagnostics_area::DA_ERROR:
    /* The query failed, send error to log and abort bootstrap. */
    error= send_error(thd->get_stmt_da()->sql_errno(),
                      thd->get_stmt_da()->message(),
                      thd->get_stmt_da()->get_sqlstate());
    break;
  case Diagnostics_area::DA_EOF:
    error= send_eof(thd->server_status,
                    thd->get_stmt_da()->statement_warn_count());
    break;
  case Diagnostics_area::DA_OK:
  case Diagnostics_area::DA_OK_BULK:
    error= send_ok(thd->server_status,
                   thd->get_stmt_da()->statement_warn_count(),
                   thd->get_stmt_da()->affected_rows(),
                   thd->get_stmt_da()->last_insert_id(),
                   thd->get_stmt_da()->message());
    break;
  case Diagnostics_area::DA_DISABLED:
    break;
  case Diagnostics_area::DA_EMPTY:
  default:
    DBUG_ASSERT(0);
    error= send_ok(thd->server_status, 0, 0, 0, NULL);
    break;
  }
  if (likely(!error))
    thd->get_stmt_da()->set_is_sent(true);
  DBUG_VOID_RETURN;
}

/**
  A default implementation of "OK" packet response to the client.

  Currently this implementation is re-used by both network-oriented
  protocols -- the binary and text one. They do not differ
  in their OK packet format, which allows for a significant simplification
  on client side.
*/

bool Protocol::send_ok(uint server_status, uint statement_warn_count,
                       ulonglong affected_rows, ulonglong last_insert_id,
                       const char *message)
{
  DBUG_ENTER("Protocol::send_ok");
  const bool retval=
    net_send_ok(thd, server_status, statement_warn_count,
                affected_rows, last_insert_id, message, false);
  DBUG_RETURN(retval);
}


/**
  A default implementation of "EOF" packet response to the client.

  Binary and text protocol do not differ in their EOF packet format.
*/

bool Protocol::send_eof(uint server_status, uint statement_warn_count)
{
  DBUG_ENTER("Protocol::send_eof");
  bool retval= net_send_eof(thd, server_status, statement_warn_count);
  DBUG_RETURN(retval);
}


/**
  A default implementation of "ERROR" packet response to the client.

  Binary and text protocol do not differ in ERROR packet format.
*/

bool Protocol::send_error(uint sql_errno, const char *err_msg,
                          const char *sql_state)
{
  DBUG_ENTER("Protocol::send_error");
  const bool retval= net_send_error_packet(thd, sql_errno, err_msg, sql_state);
  DBUG_RETURN(retval);
}


/**
   Send a progress report to the client

   What we send is:
   header (255,255,255,1)
   stage, max_stage as on byte integers
   percentage withing the stage as percentage*1000
   (that is, ratio*100000) as a 3 byte integer
   proc_info as a string
*/

const uchar progress_header[2]= {(uchar) 255, (uchar) 255 };

void net_send_progress_packet(THD *thd)
{
  uchar buff[200], *pos;
  const char *proc_info= thd->proc_info ? thd->proc_info : "";
  size_t length= strlen(proc_info);
  ulonglong progress;
  DBUG_ENTER("net_send_progress_packet");

  if (unlikely(!thd->net.vio))
    DBUG_VOID_RETURN;                           // Socket is closed

  pos= buff;
  /*
    Store number of strings first. This allows us to later expand the
    progress indicator if needed.
  */
  *pos++= (uchar) 1;                            // Number of strings
  *pos++= (uchar) thd->progress.stage + 1;
  /*
    We have the MY_MAX() here to avoid problems if max_stage is not set,
    which may happen during automatic repair of table
  */
  *pos++= (uchar) MY_MAX(thd->progress.max_stage, thd->progress.stage + 1);
  progress= 0;
  if (thd->progress.max_counter)
    progress= 100000ULL * thd->progress.counter / thd->progress.max_counter;
  int3store(pos, progress);                          // Between 0 & 100000
  pos+= 3;
  pos= net_store_data(pos, (const uchar*) proc_info,
                      MY_MIN(length, sizeof(buff)-7));
  net_write_command(&thd->net, (uchar) 255, progress_header,
                    sizeof(progress_header), (uchar*) buff,
                    (uint) (pos - buff));
  DBUG_VOID_RETURN;
}

  
/****************************************************************************
  Functions used by the protocol functions (like net_send_ok) to store
  strings and numbers in the header result packet.
****************************************************************************/

/* The following will only be used for short strings < 65K */

uchar *net_store_data(uchar *to, const uchar *from, size_t length)
{
  to=net_store_length_fast(to,length);
  memcpy(to,from,length);
  return to+length;
}

uchar *net_store_data(uchar *to,int32 from)
{
  char buff[22];
  uint length=(uint) (int10_to_str(from,buff,10)-buff);
  to=net_store_length_fast(to,length);
  memcpy(to,buff,length);
  return to+length;
}

uchar *net_store_data(uchar *to,longlong from)
{
  char buff[22];
  uint length=(uint) (longlong10_to_str(from,buff,10)-buff);
  to=net_store_length_fast(to,length);
  memcpy(to,buff,length);
  return to+length;
}


/*****************************************************************************
  Default Protocol functions
*****************************************************************************/

void Protocol::init(THD *thd_arg)
{
  thd=thd_arg;
  packet= &thd->packet;
  convert= &thd->convert_buffer;
#ifndef DBUG_OFF
  field_handlers= 0;
  field_pos= 0;
#endif
}

/**
  Finish the result set with EOF packet, as is expected by the client,
  if there is an error evaluating the next row and a continue handler
  for the error.
*/

void Protocol::end_partial_result_set(THD *thd_arg)
{
  net_send_eof(thd_arg, thd_arg->server_status,
               0 /* no warnings, we're inside SP */);
}


bool Protocol::flush()
{
#ifndef EMBEDDED_LIBRARY
  bool error;
  thd->get_stmt_da()->set_overwrite_status(true);
  error= net_flush(&thd->net);
  thd->get_stmt_da()->set_overwrite_status(false);
  return error;
#else
  return 0;
#endif
}

#ifndef EMBEDDED_LIBRARY


class Send_field_packed_extended_metadata: public Binary_string
{
public:
  bool append_chunk(mariadb_field_attr_t type, const LEX_CSTRING &value)
  {
    /*
      If we eventually support many metadata chunk types and long metadata
      values, we'll need to encode type and length using net_store_length()
      and do corresponding changes to the unpacking code in libmariadb.
      For now let's just assert that type and length fit into one byte.
    */
    DBUG_ASSERT(net_length_size(type) == 1);
    DBUG_ASSERT(net_length_size(value.length) == 1);
    size_t nbytes= 1/*type*/ + 1/*length*/ + value.length;
    if (reserve(nbytes))
      return true;
    qs_append((char) (uchar) type);
    qs_append((char) (uchar) value.length);
    qs_append(&value);
    return false;
  }
  bool pack(const Send_field_extended_metadata &src)
  {
    for (uint i= 0 ; i <= MARIADB_FIELD_ATTR_LAST; i++)
    {
      const LEX_CSTRING attr= src.attr(i);
      if (attr.str && append_chunk((mariadb_field_attr_t) i, attr))
        return true;
    }
    return false;
  }
};


bool Protocol_text::store_field_metadata(const THD * thd,
                                         const Send_field &field,
                                         CHARSET_INFO *charset_for_protocol,
                                         uint fieldnr)
{
  CHARSET_INFO *thd_charset= thd->variables.character_set_results;
  char *pos;
  DBUG_ASSERT(field.is_sane());

  if (thd->client_capabilities & CLIENT_PROTOCOL_41)
  {
    const LEX_CSTRING def= {STRING_WITH_LEN("def")};
    if (store_ident(def) ||
        store_ident(field.db_name) ||
        store_ident(field.table_name) ||
        store_ident(field.org_table_name) ||
        store_ident(field.col_name) ||
        store_ident(field.org_col_name))
      return true;
    if (thd->client_capabilities & MARIADB_CLIENT_EXTENDED_METADATA)
    {
      Send_field_packed_extended_metadata metadata;
      metadata.pack(field);

      /*
        Don't apply character set conversion:
        extended metadata is a binary encoded data.
      */
      if (store_binary_string(metadata.ptr(), metadata.length()))
        return true;
    }
    if (packet->realloc(packet->length() + 12))
      return true;
    /* Store fixed length fields */
    pos= (char*) packet->end();
    *pos++= 12;                                // Length of packed fields
    /* inject a NULL to test the client */
    DBUG_EXECUTE_IF("poison_rs_fields", pos[-1]= (char) 0xfb;);
    if (charset_for_protocol == &my_charset_bin || thd_charset == NULL)
    {
      /* No conversion */
      int2store(pos, charset_for_protocol->number);
      int4store(pos + 2, field.length);
    }
    else
    {
      /* With conversion */
      int2store(pos, thd_charset->number);
      uint32 field_length= field.max_octet_length(charset_for_protocol,
                                                  thd_charset);
      int4store(pos + 2, field_length);
    }
    pos[6]= field.type_handler()->type_code_for_protocol();
    int2store(pos + 7, field.flags);
    pos[9]= (char) field.decimals;
    pos[10]= 0;                                // For the future
    pos[11]= 0;                                // For the future
    pos+= 12;
  }
  else
  {
    if (store_ident(field.table_name) ||
        store_ident(field.col_name) ||
        packet->realloc(packet->length() + 10))
      return true;
    pos= (char*) packet->end();
    pos[0]= 3;
    int3store(pos + 1, field.length);
    pos[4]= 1;
    pos[5]= field.type_handler()->type_code_for_protocol();
    pos[6]= 3;
    int2store(pos + 7, field.flags);
    pos[9]= (char) field.decimals;
    pos+= 10;
  }
  packet->length((uint) (pos - packet->ptr()));
  return false;
}


/**
  Send name and type of result to client.

  Sum fields has table name empty and field_name.

  @param THD		Thread data object
  @param list	        List of items to send to client
  @param flag	        Bit mask with the following functions:
                        - 1 send number of rows
                        - 2 send default values
                        - 4 don't write eof packet

  @retval
    0	ok
  @retval
    1	Error  (Note that in this case the error is not sent to the
    client)
*/
bool Protocol::send_result_set_metadata(List<Item> *list, uint flags)
{
  List_iterator_fast<Item> it(*list);
  Item *item;
  Protocol_text prot(thd, thd->variables.net_buffer_length);
  DBUG_ENTER("Protocol::send_result_set_metadata");

  if (flags & SEND_NUM_ROWS)
  {				// Packet with number of elements
    uchar buff[MAX_INT_WIDTH];
    uchar *pos= net_store_length(buff, list->elements);
    DBUG_ASSERT(pos <= buff + sizeof(buff));
    if (my_net_write(&thd->net, buff, (size_t) (pos-buff)))
      DBUG_RETURN(1);
  }

#ifndef DBUG_OFF
  field_handlers= (const Type_handler**) thd->alloc(sizeof(field_handlers[0]) *
                                                    list->elements);
#endif

  for (uint pos= 0; (item=it++); pos++)
  {
    prot.prepare_for_resend();
    if (prot.store_item_metadata(thd, item, pos))
      goto err;
    if (prot.write())
      DBUG_RETURN(1);
#ifndef DBUG_OFF
    field_handlers[pos]= item->type_handler();
#endif
  }

  if (flags & SEND_EOF)
  {

    /* if it is new client do not send EOF packet */
    if (!(thd->client_capabilities & CLIENT_DEPRECATE_EOF))
    {
      /*
        Mark the end of meta-data result set, and store thd->server_status,
        to show that there is no cursor.
        Send no warning information, as it will be sent at statement end.
      */
      if (write_eof_packet(thd, &thd->net, thd->server_status,
                           thd->get_stmt_da()->current_statement_warn_count()))
        DBUG_RETURN(1);
    }
  }
  DBUG_RETURN(prepare_for_send(list->elements));

err:
  my_message(ER_OUT_OF_RESOURCES, ER_THD(thd, ER_OUT_OF_RESOURCES),
             MYF(0));	/* purecov: inspected */
  DBUG_RETURN(1);				/* purecov: inspected */
}


bool Protocol::send_list_fields(List<Field> *list, const TABLE_LIST *table_list)
{
  DBUG_ENTER("Protocol::send_list_fields");
  List_iterator_fast<Field> it(*list);
  Field *fld;
  Protocol_text prot(thd, thd->variables.net_buffer_length);

#ifndef DBUG_OFF
  field_handlers= (const Type_handler **) thd->alloc(sizeof(field_handlers[0]) *
                                                     list->elements);
#endif

  for (uint pos= 0; (fld= it++); pos++)
  {
    prot.prepare_for_resend();
    if (prot.store_field_metadata_for_list_fields(thd, fld, table_list, pos))
      goto err;
    prot.store(fld);   // Send default value
    if (prot.write())
      DBUG_RETURN(1);
#ifndef DBUG_OFF
    /*
      Historically all BLOB variant Fields are displayed as
      MYSQL_TYPE_BLOB in metadata.
      See Field_blob::make_send_field() for more comments.
    */
    field_handlers[pos]= Send_field(fld).type_handler();
#endif
  }
  DBUG_RETURN(prepare_for_send(list->elements));

err:
  my_message(ER_OUT_OF_RESOURCES, ER_THD(thd, ER_OUT_OF_RESOURCES), MYF(0));
  DBUG_RETURN(1);
}


bool Protocol::write()
{
  DBUG_ENTER("Protocol::write");
  DBUG_RETURN(my_net_write(&thd->net, (uchar*) packet->ptr(),
                           packet->length()));
}
#endif /* EMBEDDED_LIBRARY */


bool Protocol_text::store_item_metadata(THD *thd, Item *item, uint pos)
{
  Send_field field(thd, item);
  return store_field_metadata(thd, field, item->charset_for_protocol(), pos);
}


bool Protocol_text::store_field_metadata_for_list_fields(const THD *thd,
                                                         Field *fld,
                                                         const TABLE_LIST *tl,
                                                         uint pos)
{
  Send_field field= tl->view ?
                    Send_field(fld, tl->view_db, tl->view_name) :
                    Send_field(fld);
  return store_field_metadata(thd, field, fld->charset_for_protocol(), pos);
}


/**
  Send one result set row.

  @param row_items a collection of column values for that row

  @return Error status.
    @retval TRUE  Error.
    @retval FALSE Success.
*/

bool Protocol::send_result_set_row(List<Item> *row_items)
{
  List_iterator_fast<Item> it(*row_items);

  DBUG_ENTER("Protocol::send_result_set_row");

  for (Item *item= it++; item; item= it++)
  {
    /*
      ValueBuffer::m_string can be altered during Item::send().
      It's important to declare value_buffer inside the loop,
      to have ValueBuffer::m_string point to ValueBuffer::buffer
      on every iteration.
    */
    ValueBuffer<MAX_FIELD_WIDTH> value_buffer;
    if (item->send(this, &value_buffer))
    {
      // If we're out of memory, reclaim some, to help us recover.
      this->free();
      DBUG_RETURN(TRUE);
    }
    /* Item::send() may generate an error. If so, abort the loop. */
    if (unlikely(thd->is_error()))
      DBUG_RETURN(TRUE);
  }

  DBUG_RETURN(FALSE);
}


/**
  Send \\0 end terminated string.

  @param from	NullS or \\0 terminated string

  @note
    In most cases one should use store(from, length) instead of this function

  @retval
    0		ok
  @retval
    1		error
*/

bool Protocol::store(const char *from, CHARSET_INFO *cs)
{
  if (!from)
    return store_null();
  size_t length= strlen(from);
  return store(from, length, cs);
}


/**
  Send a set of strings as one long string with ',' in between.
*/

bool Protocol::store(I_List<i_string>* str_list)
{
  char buf[256];
  String tmp(buf, sizeof(buf), &my_charset_bin);
  uint32 len;
  I_List_iterator<i_string> it(*str_list);
  i_string* s;

  tmp.length(0);
  while ((s=it++))
  {
    tmp.append(s->ptr);
    tmp.append(',');
  }
  if ((len= tmp.length()))
    len--;					// Remove last ','
  return store((char*) tmp.ptr(), len,  tmp.charset());
}

/****************************************************************************
  Functions to handle the simple (default) protocol where everything is
  This protocol is the one that is used by default between the MySQL server
  and client when you are not using prepared statements.

  All data are sent as 'packed-string-length' followed by 'string-data'
****************************************************************************/

#ifndef EMBEDDED_LIBRARY
void Protocol_text::prepare_for_resend()
{
  packet->length(0);
#ifndef DBUG_OFF
  field_pos= 0;
#endif
}

bool Protocol_text::store_null()
{
#ifndef DBUG_OFF
  field_pos++;
#endif
  char buff[1];
  buff[0]= (char)251;
  return packet->append(buff, sizeof(buff), PACKET_BUFFER_EXTRA_ALLOC);
}
#endif


/**
  Auxilary function to convert string to the given character set
  and store in network buffer.
*/

bool Protocol::store_string_aux(const char *from, size_t length,
                                CHARSET_INFO *fromcs, CHARSET_INFO *tocs)
{
  /* 'tocs' is set 0 when client issues SET character_set_results=NULL */
  if (needs_conversion(fromcs, tocs))
  {
    /* Store with conversion */
    return net_store_data_cs((uchar*) from, length, fromcs, tocs);
  }
  /* Store without conversion */
  return net_store_data((uchar*) from, length);
}


bool Protocol_text::store_numeric_string_aux(const char *from, size_t length)
{
  CHARSET_INFO *tocs= thd->variables.character_set_results;
  // 'tocs' is NULL when the client issues SET character_set_results=NULL
  if (tocs && (tocs->state & MY_CS_NONASCII))   // Conversion needed
    return net_store_data_cs((uchar*) from, length, &my_charset_latin1, tocs);
  return net_store_data((uchar*) from, length); // No conversion
}


bool Protocol::store_warning(const char *from, size_t length)
{
  BinaryStringBuffer<MYSQL_ERRMSG_SIZE> tmp;
  CHARSET_INFO *cs= thd->variables.character_set_results;
  if (!cs || cs == &my_charset_bin)
    cs= system_charset_info;
  if (tmp.copy_printable_hhhh(cs, system_charset_info, from, length))
    return net_store_data((const uchar*)"", 0);
  return net_store_data((const uchar *) tmp.ptr(), tmp.length());
}


bool Protocol_text::store_str(const char *from, size_t length,
                              CHARSET_INFO *fromcs, CHARSET_INFO *tocs)
{
#ifndef DBUG_OFF
  DBUG_PRINT("info", ("Protocol_text::store field %u : %.*b", field_pos,
                      (int) length, (length == 0 ? "" : from)));
  DBUG_ASSERT(field_handlers == 0 || field_pos < field_count);
  DBUG_ASSERT(valid_handler(field_pos, PROTOCOL_SEND_STRING));
  field_pos++;
#endif
  return store_string_aux(from, length, fromcs, tocs);
}


bool Protocol_text::store_numeric_zerofill_str(const char *from,
                                               size_t length,
                                               protocol_send_type_t send_type)
{
#ifndef DBUG_OFF
  DBUG_PRINT("info",
       ("Protocol_text::store_numeric_zerofill_str field %u : %.*b",
        field_pos, (int) length, (length == 0 ? "" : from)));
  DBUG_ASSERT(field_handlers == 0 || field_pos < field_count);
  DBUG_ASSERT(valid_handler(field_pos, send_type));
  field_pos++;
#endif
  return store_numeric_string_aux(from, length);
}


bool Protocol_text::store_tiny(longlong from)
{
#ifndef DBUG_OFF
  DBUG_ASSERT(valid_handler(field_pos, PROTOCOL_SEND_TINY));
  field_pos++;
#endif
  char buff[22];
  size_t length= (size_t) (int10_to_str((int) from, buff, -10) - buff);
  return store_numeric_string_aux(buff, length);
}


bool Protocol_text::store_short(longlong from)
{
#ifndef DBUG_OFF
  DBUG_ASSERT(valid_handler(field_pos, PROTOCOL_SEND_SHORT));
  field_pos++;
#endif
  char buff[22];
  size_t length= (size_t) (int10_to_str((int) from, buff, -10) - buff);
  return store_numeric_string_aux(buff, length);
}


bool Protocol_text::store_long(longlong from)
{
#ifndef DBUG_OFF
  DBUG_ASSERT(valid_handler(field_pos, PROTOCOL_SEND_LONG));
  field_pos++;
#endif
  char buff[22];
  size_t length= (size_t) (int10_to_str((long int)from, buff,
                                        (from < 0) ? - 10 : 10) - buff);
  return store_numeric_string_aux(buff, length);
}


bool Protocol_text::store_longlong(longlong from, bool unsigned_flag)
{
#ifndef DBUG_OFF
  DBUG_ASSERT(valid_handler(field_pos, PROTOCOL_SEND_LONGLONG));
  field_pos++;
#endif
  char buff[22];
  size_t length= (size_t) (longlong10_to_str(from, buff,
                                             unsigned_flag ? 10 : -10) -
                           buff);
  return store_numeric_string_aux(buff, length);
}


bool Protocol_text::store_decimal(const my_decimal *d)
{
#ifndef DBUG_OFF
  DBUG_ASSERT(0); // This method is not used yet
  field_pos++;
#endif
  StringBuffer<DECIMAL_MAX_STR_LENGTH> str;
  (void) d->to_string(&str);
  return store_numeric_string_aux(str.ptr(), str.length());
}


bool Protocol_text::store_float(float from, uint32 decimals)
{
#ifndef DBUG_OFF
  DBUG_ASSERT(valid_handler(field_pos, PROTOCOL_SEND_FLOAT));
  field_pos++;
#endif
  Float(from).to_string(&buffer, decimals);
  return store_numeric_string_aux(buffer.ptr(), buffer.length());
}


bool Protocol_text::store_double(double from, uint32 decimals)
{
#ifndef DBUG_OFF
  DBUG_ASSERT(valid_handler(field_pos, PROTOCOL_SEND_DOUBLE));
  field_pos++;
#endif
  buffer.set_real(from, decimals, thd->charset());
  return store_numeric_string_aux(buffer.ptr(), buffer.length());
}


bool Protocol_text::store(Field *field)
{
  if (field->is_null())
    return store_null();
#ifdef DBUG_ASSERT_EXISTS
  TABLE *table= field->table;
  my_bitmap_map *old_map= 0;
  if (table->file)
    old_map= dbug_tmp_use_all_columns(table, table->read_set);
#endif

  bool rc= field->send(this);

#ifdef DBUG_ASSERT_EXISTS
  if (old_map)
    dbug_tmp_restore_column_map(table->read_set, old_map);
#endif

  return rc;
}


bool Protocol_text::store(MYSQL_TIME *tm, int decimals)
{
#ifndef DBUG_OFF
  DBUG_ASSERT(valid_handler(field_pos, PROTOCOL_SEND_DATETIME));
  field_pos++;
#endif
  char buff[MAX_DATE_STRING_REP_LENGTH];
  uint length= my_datetime_to_str(tm, buff, decimals);
  return store_numeric_string_aux(buff, length);
}


bool Protocol_text::store_date(MYSQL_TIME *tm)
{
#ifndef DBUG_OFF
  DBUG_ASSERT(valid_handler(field_pos, PROTOCOL_SEND_DATE));
  field_pos++;
#endif
  char buff[MAX_DATE_STRING_REP_LENGTH];
  size_t length= my_date_to_str(tm, buff);
  return store_numeric_string_aux(buff, length);
}


bool Protocol_text::store_time(MYSQL_TIME *tm, int decimals)
{
#ifndef DBUG_OFF
  DBUG_ASSERT(valid_handler(field_pos, PROTOCOL_SEND_TIME));
  field_pos++;
#endif
  char buff[MAX_DATE_STRING_REP_LENGTH];
  uint length= my_time_to_str(tm, buff, decimals);
  return store_numeric_string_aux(buff, length);
}

/**
  Assign OUT-parameters to user variables.

  @param sp_params  List of PS/SP parameters (both input and output).

  @return Error status.
    @retval FALSE Success.
    @retval TRUE  Error.
*/

bool Protocol_text::send_out_parameters(List<Item_param> *sp_params)
{
  DBUG_ASSERT(sp_params->elements == thd->lex->prepared_stmt.param_count());

  List_iterator_fast<Item_param> item_param_it(*sp_params);
  List_iterator_fast<Item> param_it(thd->lex->prepared_stmt.params());

  while (true)
  {
    Item_param *item_param= item_param_it++;
    Item *param= param_it++;
    Settable_routine_parameter *sparam;

    if (!item_param || !param)
      break;

    if (!item_param->get_out_param_info())
      continue; // It's an IN-parameter.

    if (!(sparam= param->get_settable_routine_parameter()))
    {
      DBUG_ASSERT(0);
      continue;
    }

    DBUG_ASSERT(sparam->get_item_param() == NULL);
    sparam->set_value(thd, thd->spcont, reinterpret_cast<Item **>(&item_param));
  }

  return FALSE;
}

/****************************************************************************
  Functions to handle the binary protocol used with prepared statements

  Data format:

   [ok:1]                            reserved ok packet
   [null_field:(field_count+7+2)/8]  reserved to send null data. The size is
                                     calculated using:
                                     bit_fields= (field_count+7+2)/8; 
                                     2 bits are reserved for identifying type
				     of package.
   [[length]data]                    data field (the length applies only for 
                                     string/binary/time/timestamp fields and 
                                     rest of them are not sent as they have 
                                     the default length that client understands
                                     based on the field type
   [..]..[[length]data]              data
****************************************************************************/

bool Protocol_binary::prepare_for_send(uint num_columns)
{
  Protocol::prepare_for_send(num_columns);
  bit_fields= (field_count+9)/8;
  return packet->alloc(bit_fields+1);

  /* prepare_for_resend will be called after this one */
}


void Protocol_binary::prepare_for_resend()
{
  packet->length(bit_fields+1);
  bzero((uchar*) packet->ptr(), 1+bit_fields);
  field_pos=0;
}


bool Protocol_binary::store_str(const char *from, size_t length,
                                CHARSET_INFO *fromcs, CHARSET_INFO *tocs)
{
  field_pos++;
  return store_string_aux(from, length, fromcs, tocs);
}

bool Protocol_binary::store_null()
{
  uint offset= (field_pos+2)/8+1, bit= (1 << ((field_pos+2) & 7));
  /* Room for this as it's allocated in prepare_for_send */
  char *to= (char*) packet->ptr()+offset;
  *to= (char) ((uchar) *to | (uchar) bit);
  field_pos++;
  return 0;
}


bool Protocol_binary::store_tiny(longlong from)
{
  char buff[1];
  field_pos++;
  buff[0]= (uchar) from;
  return packet->append(buff, sizeof(buff), PACKET_BUFFER_EXTRA_ALLOC);
}


bool Protocol_binary::store_short(longlong from)
{
  field_pos++;
  char *to= packet->prep_append(2, PACKET_BUFFER_EXTRA_ALLOC);
  if (!to)
    return 1;
  int2store(to, (int) from);
  return 0;
}


bool Protocol_binary::store_long(longlong from)
{
  field_pos++;
  char *to= packet->prep_append(4, PACKET_BUFFER_EXTRA_ALLOC);
  if (!to)
    return 1;
  int4store(to, from);
  return 0;
}


bool Protocol_binary::store_longlong(longlong from, bool unsigned_flag)
{
  field_pos++;
  char *to= packet->prep_append(8, PACKET_BUFFER_EXTRA_ALLOC);
  if (!to)
    return 1;
  int8store(to, from);
  return 0;
}

bool Protocol_binary::store_decimal(const my_decimal *d)
{
#ifndef DBUG_OFF
  DBUG_ASSERT(0); // This method is not used yet
#endif
  StringBuffer<DECIMAL_MAX_STR_LENGTH> str;
  (void) d->to_string(&str);
  return store_str(str.ptr(), str.length(), str.charset(),
                   thd->variables.character_set_results);
}

bool Protocol_binary::store_float(float from, uint32 decimals)
{
  field_pos++;
  char *to= packet->prep_append(4, PACKET_BUFFER_EXTRA_ALLOC);
  if (!to)
    return 1;
  float4store(to, from);
  return 0;
}


bool Protocol_binary::store_double(double from, uint32 decimals)
{
  field_pos++;
  char *to= packet->prep_append(8, PACKET_BUFFER_EXTRA_ALLOC);
  if (!to)
    return 1;
  float8store(to, from);
  return 0;
}


bool Protocol_binary::store(Field *field)
{
  /*
    We should not increment field_pos here as send() will call another
    protocol function to do this for us
  */
  if (field->is_null())
    return store_null();
  return field->send(this);
}


bool Protocol_binary::store(MYSQL_TIME *tm, int decimals)
{
  char buff[12],*pos;
  uint length;
  field_pos++;
  pos= buff+1;

  int2store(pos, tm->year);
  pos[2]= (uchar) tm->month;
  pos[3]= (uchar) tm->day;
  pos[4]= (uchar) tm->hour;
  pos[5]= (uchar) tm->minute;
  pos[6]= (uchar) tm->second;
  DBUG_ASSERT(decimals == AUTO_SEC_PART_DIGITS ||
              (decimals >= 0 && decimals <= TIME_SECOND_PART_DIGITS));
  if (decimals != AUTO_SEC_PART_DIGITS)
    my_datetime_trunc(tm, decimals);
  int4store(pos+7, tm->second_part);
  if (tm->second_part)
    length=11;
  else if (tm->hour || tm->minute || tm->second)
    length=7;
  else if (tm->year || tm->month || tm->day)
    length=4;
  else
    length=0;
  buff[0]=(char) length;			// Length is stored first
  return packet->append(buff, length+1, PACKET_BUFFER_EXTRA_ALLOC);
}

bool Protocol_binary::store_date(MYSQL_TIME *tm)
{
  tm->hour= tm->minute= tm->second=0;
  tm->second_part= 0;
  return Protocol_binary::store(tm, 0);
}


bool Protocol_binary::store_time(MYSQL_TIME *tm, int decimals)
{
  char buff[13], *pos;
  uint length;
  field_pos++;
  pos= buff+1;
  pos[0]= tm->neg ? 1 : 0;
  if (tm->hour >= 24)
  {
    uint days= tm->hour/24;
    tm->hour-= days*24;
    tm->day+= days;
  }
  int4store(pos+1, tm->day);
  pos[5]= (uchar) tm->hour;
  pos[6]= (uchar) tm->minute;
  pos[7]= (uchar) tm->second;
  DBUG_ASSERT(decimals == AUTO_SEC_PART_DIGITS ||
              (decimals >= 0 && decimals <= TIME_SECOND_PART_DIGITS));
  if (decimals != AUTO_SEC_PART_DIGITS)
    my_time_trunc(tm, decimals);
  int4store(pos+8, tm->second_part);
  if (tm->second_part)
    length=12;
  else if (tm->hour || tm->minute || tm->second || tm->day)
    length=8;
  else
    length=0;
  buff[0]=(char) length;			// Length is stored first
  return packet->append(buff, length+1, PACKET_BUFFER_EXTRA_ALLOC);
}

/**
  Send a result set with OUT-parameter values by means of PS-protocol.

  @param sp_params  List of PS/SP parameters (both input and output).

  @return Error status.
    @retval FALSE Success.
    @retval TRUE  Error.
*/

bool Protocol_binary::send_out_parameters(List<Item_param> *sp_params)
{
  bool ret;
  if (!(thd->client_capabilities & CLIENT_PS_MULTI_RESULTS))
  {
    /* The client does not support OUT-parameters. */
    return FALSE;
  }

  List<Item> out_param_lst;

  {
    List_iterator_fast<Item_param> item_param_it(*sp_params);

    while (true)
    {
      Item_param *item_param= item_param_it++;

      if (!item_param)
        break;

      if (!item_param->get_out_param_info())
        continue; // It's an IN-parameter.

      if (out_param_lst.push_back(item_param, thd->mem_root))
        return TRUE;
    }
  }

  if (!out_param_lst.elements)
    return FALSE;

  /*
    We have to set SERVER_PS_OUT_PARAMS in THD::server_status, because it
    is used in send_result_set_metadata().
  */

  thd->server_status|= SERVER_PS_OUT_PARAMS | SERVER_MORE_RESULTS_EXISTS;

  /* Send meta-data. */
  if (send_result_set_metadata(&out_param_lst, SEND_NUM_ROWS | SEND_EOF))
    return TRUE;

  /* Send data. */

  prepare_for_resend();

  if (send_result_set_row(&out_param_lst))
    return TRUE;

  if (write())
    return TRUE;

  ret= net_send_eof(thd, thd->server_status, 0);

  /*
    Reset server_status:
    - SERVER_MORE_RESULTS_EXISTS bit, because this is the last packet for sure.
    - Restore SERVER_PS_OUT_PARAMS status.
  */
  thd->server_status&= ~(SERVER_PS_OUT_PARAMS | SERVER_MORE_RESULTS_EXISTS);

  return ret ? FALSE : TRUE;
}<|MERGE_RESOLUTION|>--- conflicted
+++ resolved
@@ -32,16 +32,6 @@
 #include <stdarg.h>
 
 static const unsigned int PACKET_BUFFER_EXTRA_ALLOC= 1024;
-<<<<<<< HEAD
-/* Declared non-static only because of the embedded library. */
-bool net_send_error_packet(THD *, uint, const char *, const char *);
-/* Declared non-static only because of the embedded library. */
-bool net_send_ok(THD *, uint, uint, ulonglong, ulonglong, const char *,
-                 bool);
-/* Declared non-static only because of the embedded library. */
-bool net_send_eof(THD *thd, uint server_status, uint statement_warn_count);
-=======
->>>>>>> c58e184b
 #ifndef EMBEDDED_LIBRARY
 static bool write_eof_packet(THD *, NET *, uint, uint);
 #endif
@@ -217,18 +207,10 @@
 
 #ifndef EMBEDDED_LIBRARY
 bool
-<<<<<<< HEAD
-net_send_ok(THD *thd,
-            uint server_status, uint statement_warn_count,
-            ulonglong affected_rows, ulonglong id, const char *message,
-            bool is_eof)
-=======
 Protocol::net_send_ok(THD *thd,
                       uint server_status, uint statement_warn_count,
                       ulonglong affected_rows, ulonglong id,
-                      const char *message, bool is_eof,
-                      bool skip_flush)
->>>>>>> c58e184b
+                      const char *message, bool is_eof)
 {
   NET *net= &thd->net;
   StringBuffer<MYSQL_ERRMSG_SIZE + 10> store;
