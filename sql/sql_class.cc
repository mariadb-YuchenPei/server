/*
   Copyright (c) 2000, 2015, Oracle and/or its affiliates.
   Copyright (c) 2008, 2020, MariaDB Corporation.

   This program is free software; you can redistribute it and/or modify
   it under the terms of the GNU General Public License as published by
   the Free Software Foundation; version 2 of the License.

   This program is distributed in the hope that it will be useful,
   but WITHOUT ANY WARRANTY; without even the implied warranty of
   MERCHANTABILITY or FITNESS FOR A PARTICULAR PURPOSE.  See the
   GNU General Public License for more details.

   You should have received a copy of the GNU General Public License
   along with this program; if not, write to the Free Software
   Foundation, Inc., 51 Franklin St, Fifth Floor, Boston, MA 02110-1335  USA
*/


/*****************************************************************************
**
** This file implements classes defined in sql_class.h
** Especially the classes to handle a result from a select
**
*****************************************************************************/

#ifdef USE_PRAGMA_IMPLEMENTATION
#pragma implementation				// gcc: Class implementation
#endif

#include "mariadb.h"
#include "sql_priv.h"
#include "sql_class.h"
#include "sql_cache.h"                          // query_cache_abort
#include "sql_base.h"                           // close_thread_tables
#include "sql_time.h"                         // date_time_format_copy
#include "tztime.h"                           // MYSQL_TIME <-> my_time_t
#include "sql_acl.h"                          // NO_ACL,
                                              // acl_getroot_no_password
#include "sql_base.h"
#include "sql_handler.h"                      // mysql_ha_cleanup
#include "rpl_rli.h"
#include "rpl_filter.h"
#include "rpl_record.h"
#include "slave.h"
#include <my_bitmap.h>
#include "log_event.h"
#include "sql_audit.h"
#include <m_ctype.h>
#include <sys/stat.h>
#include <thr_alarm.h>
#ifdef	__WIN__0
#include <io.h>
#endif
#include <mysys_err.h>
#include <limits.h>

#include "sp_head.h"
#include "sp_rcontext.h"
#include "sp_cache.h"
#include "sql_show.h"                           // append_identifier
#include "transaction.h"
#include "sql_select.h" /* declares create_tmp_table() */
#include "debug_sync.h"
#include "sql_parse.h"                          // is_update_query
#include "sql_callback.h"
#include "lock.h"
#include "wsrep_mysqld.h"
#include "sql_connect.h"
#ifdef WITH_WSREP
#include "wsrep_thd.h"
#include "wsrep_trans_observer.h"
#endif /* WITH_WSREP */
#include "opt_trace.h"
#include <mysql/psi/mysql_transaction.h>

#ifdef HAVE_SYS_SYSCALL_H
#include <sys/syscall.h>
#endif

/*
  The following is used to initialise Table_ident with a internal
  table name
*/
char internal_table_name[2]= "*";
char empty_c_string[1]= {0};    /* used for not defined db */

const char * const THD::DEFAULT_WHERE= "field list";

/****************************************************************************
** User variables
****************************************************************************/

extern "C" uchar *get_var_key(user_var_entry *entry, size_t *length,
                              my_bool not_used __attribute__((unused)))
{
  *length= entry->name.length;
  return (uchar*) entry->name.str;
}

extern "C" void free_user_var(user_var_entry *entry)
{
  char *pos= (char*) entry+ALIGN_SIZE(sizeof(*entry));
  if (entry->value && entry->value != pos)
    my_free(entry->value);
  my_free(entry);
}

/* Functions for last-value-from-sequence hash */

extern "C" uchar *get_sequence_last_key(SEQUENCE_LAST_VALUE *entry,
                                        size_t *length,
                                        my_bool not_used
                                        __attribute__((unused)))
{
  *length= entry->length;
  return (uchar*) entry->key;
}

extern "C" void free_sequence_last(SEQUENCE_LAST_VALUE *entry)
{
  delete entry;
}


bool Key_part_spec::operator==(const Key_part_spec& other) const
{
  return length == other.length &&
         !lex_string_cmp(system_charset_info, &field_name,
                         &other.field_name);
}


bool Key_part_spec::check_key_for_blob(const handler *file) const
{
  if (!(file->ha_table_flags() & HA_CAN_INDEX_BLOBS))
  {
    my_error(ER_BLOB_USED_AS_KEY, MYF(0), field_name.str, file->table_type());
    return true;
  }
  return false;
}


bool Key_part_spec::check_key_length_for_blob() const
{
  if (!length)
  {
    my_error(ER_BLOB_KEY_WITHOUT_LENGTH, MYF(0), field_name.str);
    return true;
  }
  return false;
}


bool Key_part_spec::init_multiple_key_for_blob(const handler *file)
{
  if (check_key_for_blob(file))
    return true;
  if (!length)
    length= file->max_key_length() + 1;
  return false;
}


/**
  Construct an (almost) deep copy of this key. Only those
  elements that are known to never change are not copied.
  If out of memory, a partial copy is returned and an error is set
  in THD.
*/

Key::Key(const Key &rhs, MEM_ROOT *mem_root)
  :DDL_options(rhs),type(rhs.type),
  key_create_info(rhs.key_create_info),
  columns(rhs.columns, mem_root),
  name(rhs.name),
  option_list(rhs.option_list),
  generated(rhs.generated), invisible(false),
  without_overlaps(rhs.without_overlaps), period(rhs.period)
{
  list_copy_and_replace_each_value(columns, mem_root);
}

/**
  Construct an (almost) deep copy of this foreign key. Only those
  elements that are known to never change are not copied.
  If out of memory, a partial copy is returned and an error is set
  in THD.
*/

Foreign_key::Foreign_key(const Foreign_key &rhs, MEM_ROOT *mem_root)
  :Key(rhs,mem_root),
  constraint_name(rhs.constraint_name),
  ref_db(rhs.ref_db),
  ref_table(rhs.ref_table),
  ref_columns(rhs.ref_columns,mem_root),
  delete_opt(rhs.delete_opt),
  update_opt(rhs.update_opt),
  match_opt(rhs.match_opt)
{
  list_copy_and_replace_each_value(ref_columns, mem_root);
}

/*
  Test if a foreign key (= generated key) is a prefix of the given key
  (ignoring key name, key type and order of columns)

  NOTES:
    This is only used to test if an index for a FOREIGN KEY exists

  IMPLEMENTATION
    We only compare field names

  RETURN
    0	Generated key is a prefix of other key
    1	Not equal
*/

bool foreign_key_prefix(Key *a, Key *b)
{
  /* Ensure that 'a' is the generated key */
  if (a->generated)
  {
    if (b->generated && a->columns.elements > b->columns.elements)
      swap_variables(Key*, a, b);               // Put shorter key in 'a'
  }
  else
  {
    if (!b->generated)
      return TRUE;                              // No foreign key
    swap_variables(Key*, a, b);                 // Put generated key in 'a'
  }

  /* Test if 'a' is a prefix of 'b' */
  if (a->columns.elements > b->columns.elements)
    return TRUE;                                // Can't be prefix

  List_iterator<Key_part_spec> col_it1(a->columns);
  List_iterator<Key_part_spec> col_it2(b->columns);
  const Key_part_spec *col1, *col2;

#ifdef ENABLE_WHEN_INNODB_CAN_HANDLE_SWAPED_FOREIGN_KEY_COLUMNS
  while ((col1= col_it1++))
  {
    bool found= 0;
    col_it2.rewind();
    while ((col2= col_it2++))
    {
      if (*col1 == *col2)
      {
        found= TRUE;
	break;
      }
    }
    if (!found)
      return TRUE;                              // Error
  }
  return FALSE;                                 // Is prefix
#else
  while ((col1= col_it1++))
  {
    col2= col_it2++;
    if (!(*col1 == *col2))
      return TRUE;
  }
  return FALSE;                                 // Is prefix
#endif
}

/*
  @brief
  Check if the foreign key options are compatible with the specification
  of the columns on which the key is created

  @retval
    FALSE   The foreign key options are compatible with key columns
  @retval
    TRUE    Otherwise
*/
bool Foreign_key::validate(List<Create_field> &table_fields)
{
  Create_field  *sql_field;
  Key_part_spec *column;
  List_iterator<Key_part_spec> cols(columns);
  List_iterator<Create_field> it(table_fields);
  DBUG_ENTER("Foreign_key::validate");
  while ((column= cols++))
  {
    it.rewind();
    while ((sql_field= it++) &&
           lex_string_cmp(system_charset_info,
                          &column->field_name,
                          &sql_field->field_name)) {}
    if (!sql_field)
    {
      my_error(ER_KEY_COLUMN_DOES_NOT_EXITS, MYF(0), column->field_name.str);
      DBUG_RETURN(TRUE);
    }
    if (type == Key::FOREIGN_KEY && sql_field->vcol_info)
    {
      if (delete_opt == FK_OPTION_SET_NULL)
      {
        my_error(ER_WRONG_FK_OPTION_FOR_VIRTUAL_COLUMN, MYF(0), 
                 "ON DELETE SET NULL");
        DBUG_RETURN(TRUE);
      }
      if (update_opt == FK_OPTION_SET_NULL)
      {
        my_error(ER_WRONG_FK_OPTION_FOR_VIRTUAL_COLUMN, MYF(0), 
                 "ON UPDATE SET NULL");
        DBUG_RETURN(TRUE);
      }
      if (update_opt == FK_OPTION_CASCADE)
      {
        my_error(ER_WRONG_FK_OPTION_FOR_VIRTUAL_COLUMN, MYF(0), 
                 "ON UPDATE CASCADE");
        DBUG_RETURN(TRUE);
      }
    }
  }
  DBUG_RETURN(FALSE);
}

/****************************************************************************
** Thread specific functions
****************************************************************************/

/**
  Get current THD object from thread local data

  @retval     The THD object for the thread, NULL if not connection thread
*/
THD *thd_get_current_thd()
{
  return current_thd;
}

/**
  Clear errors from the previous THD

  @param thd              THD object
*/
void thd_clear_errors(THD *thd)
{
  my_errno= 0;
  thd->mysys_var->abort= 0;
}


extern "C" unsigned long long thd_query_id(const MYSQL_THD thd)
{
  return((unsigned long long)thd->query_id);
}


/**
  Get thread attributes for connection threads

  @retval      Reference to thread attribute for connection threads
*/
pthread_attr_t *get_connection_attrib(void)
{
  return &connection_attrib;
}

/**
  Get max number of connections

  @retval         Max number of connections for MySQL Server
*/
ulong get_max_connections(void)
{
  return max_connections;
}

/*
  The following functions form part of the C plugin API
*/

extern "C" int mysql_tmpfile(const char *prefix)
{
  char filename[FN_REFLEN];
  File fd= create_temp_file(filename, mysql_tmpdir, prefix,
                            O_BINARY | O_SEQUENTIAL,
                            MYF(MY_WME | MY_TEMPORARY));
  return fd;
}


extern "C"
int thd_in_lock_tables(const THD *thd)
{
  return MY_TEST(thd->in_lock_tables);
}


extern "C"
int thd_tablespace_op(const THD *thd)
{
  return MY_TEST(thd->tablespace_op);
}

extern "C"
const char *set_thd_proc_info(THD *thd_arg, const char *info,
                              const char *calling_function,
                              const char *calling_file,
                              const unsigned int calling_line)
{
  PSI_stage_info old_stage;
  PSI_stage_info new_stage;

  new_stage.m_key= 0;
  new_stage.m_name= info;

  set_thd_stage_info(thd_arg, & new_stage, & old_stage,
                     calling_function, calling_file, calling_line);

  return old_stage.m_name;
}

extern "C"
void set_thd_stage_info(void *thd_arg,
                        const PSI_stage_info *new_stage,
                        PSI_stage_info *old_stage,
                        const char *calling_func,
                        const char *calling_file,
                        const unsigned int calling_line)
{
  THD *thd= (THD*) thd_arg;
  if (thd == NULL)
    thd= current_thd;

  if (old_stage)
    thd->backup_stage(old_stage);

  if (new_stage)
    thd->enter_stage(new_stage, calling_func, calling_file, calling_line);
}

void thd_enter_cond(MYSQL_THD thd, mysql_cond_t *cond, mysql_mutex_t *mutex,
                    const PSI_stage_info *stage, PSI_stage_info *old_stage,
                    const char *src_function, const char *src_file,
                    int src_line)
{
  if (!thd)
    thd= current_thd;

  return thd->enter_cond(cond, mutex, stage, old_stage, src_function, src_file,
                         src_line);
}

void thd_exit_cond(MYSQL_THD thd, const PSI_stage_info *stage,
                   const char *src_function, const char *src_file,
                   int src_line)
{
  if (!thd)
    thd= current_thd;

  thd->exit_cond(stage, src_function, src_file, src_line);
  return;
}

extern "C"
void thd_storage_lock_wait(THD *thd, long long value)
{
  thd->utime_after_lock+= value;
}

/**
  Provide a handler data getter to simplify coding
*/
extern "C"
void *thd_get_ha_data(const THD *thd, const struct handlerton *hton)
{
  return thd->ha_data[hton->slot].ha_ptr;
}


/**
  Provide a handler data setter to simplify coding
  @see thd_set_ha_data() definition in plugin.h
*/
extern "C"
void thd_set_ha_data(THD *thd, const struct handlerton *hton,
                     const void *ha_data)
{
  plugin_ref *lock= &thd->ha_data[hton->slot].lock;
  thd->ha_data[hton->slot].ha_ptr= const_cast<void*>(ha_data);
  if (ha_data && !*lock)
    *lock= ha_lock_engine(NULL, (handlerton*) hton);
  else if (!ha_data && *lock)
  {
    plugin_unlock(NULL, *lock);
    *lock= NULL;
  }
}


/**
  Allow storage engine to wakeup commits waiting in THD::wait_for_prior_commit.
  @see thd_wakeup_subsequent_commits() definition in plugin.h
*/
extern "C"
void thd_wakeup_subsequent_commits(THD *thd, int wakeup_error)
{
  thd->wakeup_subsequent_commits(wakeup_error);
}


extern "C"
long long thd_test_options(const THD *thd, long long test_options)
{
  return thd->variables.option_bits & test_options;
}

extern "C"
int thd_sql_command(const THD *thd)
{
  return (int) thd->lex->sql_command;
}

extern "C"
int thd_tx_isolation(const THD *thd)
{
  return (int) thd->tx_isolation;
}

extern "C"
int thd_tx_is_read_only(const THD *thd)
{
  return (int) thd->tx_read_only;
}


extern "C"
{ /* Functions for thd_error_context_service */

  const char *thd_get_error_message(const THD *thd)
  {
    return thd->get_stmt_da()->message();
  }

  uint thd_get_error_number(const THD *thd)
  {
    return thd->get_stmt_da()->sql_errno();
  }

  ulong thd_get_error_row(const THD *thd)
  {
    return thd->get_stmt_da()->current_row_for_warning();
  }

  void thd_inc_error_row(THD *thd)
  {
    thd->get_stmt_da()->inc_current_row_for_warning();
  }
}


#if MARIA_PLUGIN_INTERFACE_VERSION < 0x0200
/**
  TODO: This function is for API compatibility, remove it eventually.
  All engines should switch to use thd_get_error_context_description()
  plugin service function.
*/
extern "C"
char *thd_security_context(THD *thd,
                           char *buffer, unsigned int length,
                           unsigned int max_query_len)
{
  return thd_get_error_context_description(thd, buffer, length, max_query_len);
}
#endif

/**
  Implementation of Drop_table_error_handler::handle_condition().
  The reason in having this implementation is to silence technical low-level
  warnings during DROP TABLE operation. Currently we don't want to expose
  the following warnings during DROP TABLE:
    - Some of table files are missed or invalid (the table is going to be
      deleted anyway, so why bother that something was missed);
    - A trigger associated with the table does not have DEFINER (One of the
      MySQL specifics now is that triggers are loaded for the table being
      dropped. So, we may have a warning that trigger does not have DEFINER
      attribute during DROP TABLE operation).

  @return TRUE if the condition is handled.
*/
bool Drop_table_error_handler::handle_condition(THD *thd,
                                                uint sql_errno,
                                                const char* sqlstate,
                                                Sql_condition::enum_warning_level *level,
                                                const char* msg,
                                                Sql_condition ** cond_hdl)
{
  *cond_hdl= NULL;
  return ((sql_errno == EE_DELETE && my_errno == ENOENT) ||
          sql_errno == ER_TRG_NO_DEFINER);
}


/**
  Handle an error from MDL_context::upgrade_lock() and mysql_lock_tables().
  Ignore ER_LOCK_ABORTED and ER_LOCK_DEADLOCK errors.
*/

bool
MDL_deadlock_and_lock_abort_error_handler::
handle_condition(THD *thd,
                 uint sql_errno,
                 const char *sqlstate,
                 Sql_condition::enum_warning_level *level,
                 const char* msg,
                 Sql_condition **cond_hdl)
{
  *cond_hdl= NULL;
  if (sql_errno == ER_LOCK_ABORTED || sql_errno == ER_LOCK_DEADLOCK)
    m_need_reopen= true;

  return m_need_reopen;
}


/**
   Send timeout to thread.

   Note that this is always safe as the thread will always remove it's
   timeouts at end of query (and thus before THD is destroyed)
*/

extern "C" void thd_kill_timeout(THD* thd)
{
  thd->status_var.max_statement_time_exceeded++;
  /* Kill queries that can't cause data corruptions */
  thd->awake(KILL_TIMEOUT);
}

THD::THD(my_thread_id id, bool is_wsrep_applier)
  :Statement(&main_lex, &main_mem_root, STMT_CONVENTIONAL_EXECUTION,
             /* statement id */ 0),
   rli_fake(0), rgi_fake(0), rgi_slave(NULL),
   protocol_text(this), protocol_binary(this), initial_status_var(0),
   m_current_stage_key(0), m_psi(0),
   in_sub_stmt(0), log_all_errors(0),
   binlog_unsafe_warning_flags(0),
   current_stmt_binlog_format(BINLOG_FORMAT_MIXED),
   bulk_param(0),
   table_map_for_update(0),
   m_examined_row_count(0),
   accessed_rows_and_keys(0),
   m_digest(NULL),
   m_statement_psi(NULL),
   m_transaction_psi(NULL),
   m_idle_psi(NULL),
   col_access(NO_ACL),
   thread_id(id),
   thread_dbug_id(id),
   os_thread_id(0),
   global_disable_checkpoint(0),
   failed_com_change_user(0),
   is_fatal_error(0),
   transaction_rollback_request(0),
   is_fatal_sub_stmt_error(false),
   rand_used(0),
   time_zone_used(0),
   in_lock_tables(0),
   bootstrap(0),
   derived_tables_processing(FALSE),
   waiting_on_group_commit(FALSE), has_waiter(FALSE),
   spcont(NULL),
   m_parser_state(NULL),
#ifndef EMBEDDED_LIBRARY
   audit_plugin_version(-1),
#endif
#if defined(ENABLED_DEBUG_SYNC)
   debug_sync_control(0),
#endif /* defined(ENABLED_DEBUG_SYNC) */
   wait_for_commit_ptr(0),
   m_internal_handler(0),
   main_da(0, false, false),
   m_stmt_da(&main_da),
   tdc_hash_pins(0),
   xid_hash_pins(0),
   m_tmp_tables_locked(false)
#ifdef HAVE_REPLICATION
   ,
   current_linfo(0),
   slave_info(0)
#endif
#ifdef WITH_WSREP
   ,
   wsrep_applier(is_wsrep_applier),
   wsrep_applier_closing(false),
   wsrep_client_thread(false),
   wsrep_retry_counter(0),
   wsrep_PA_safe(true),
   wsrep_retry_query(NULL),
   wsrep_retry_query_len(0),
   wsrep_retry_command(COM_CONNECT),
   wsrep_consistency_check(NO_CONSISTENCY_CHECK),
   wsrep_mysql_replicated(0),
   wsrep_TOI_pre_query(NULL),
   wsrep_TOI_pre_query_len(0),
   wsrep_po_handle(WSREP_PO_INITIALIZER),
   wsrep_po_cnt(0),
   wsrep_apply_format(0),
   wsrep_rbr_buf(NULL),
   wsrep_sync_wait_gtid(WSREP_GTID_UNDEFINED),
   wsrep_last_written_gtid_seqno(0),
   wsrep_current_gtid_seqno(0),
   wsrep_affected_rows(0),
   wsrep_has_ignored_error(false),
   wsrep_ignore_table(false),
   wsrep_aborter(0),

/* wsrep-lib */
   m_wsrep_next_trx_id(WSREP_UNDEFINED_TRX_ID),
   m_wsrep_mutex(LOCK_thd_data),
   m_wsrep_cond(COND_wsrep_thd),
   m_wsrep_client_service(this, m_wsrep_client_state),
   m_wsrep_client_state(this,
                        m_wsrep_mutex,
                        m_wsrep_cond,
                        Wsrep_server_state::instance(),
                        m_wsrep_client_service,
                        wsrep::client_id(thread_id)),
   wsrep_applier_service(NULL),
   wsrep_wfc()
#endif /*WITH_WSREP */
{
  ulong tmp;
  bzero(&variables, sizeof(variables));

  /*
    We set THR_THD to temporally point to this THD to register all the
    variables that allocates memory for this THD
  */
  THD *old_THR_THD= current_thd;
  set_current_thd(this);
  status_var.local_memory_used= sizeof(THD);
  status_var.max_local_memory_used= status_var.local_memory_used;
  status_var.global_memory_used= 0;
  variables.pseudo_thread_id= thread_id;
  variables.max_mem_used= global_system_variables.max_mem_used;
  main_da.init();

  mdl_context.init(this);
  mdl_backup_lock= 0;

  /*
    Pass nominal parameters to init_alloc_root only to ensure that
    the destructor works OK in case of an error. The main_mem_root
    will be re-initialized in init_for_queries().
  */
  init_sql_alloc(key_memory_thd_main_mem_root,
                 &main_mem_root, ALLOC_ROOT_MIN_BLOCK_SIZE, 0,
                 MYF(MY_THREAD_SPECIFIC));

  /*
    Allocation of user variables for binary logging is always done with main
    mem root
  */
  user_var_events_alloc= mem_root;

  stmt_arena= this;
  thread_stack= 0;
  scheduler= thread_scheduler;                 // Will be fixed later
  event_scheduler.data= 0;
  skip_wait_timeout= false;
  catalog= (char*)"std"; // the only catalog we have for now
  main_security_ctx.init();
  security_ctx= &main_security_ctx;
  no_errors= 0;
  password= 0;
  query_start_sec_part_used= 0;
  count_cuted_fields= CHECK_FIELD_IGNORE;
  killed= NOT_KILLED;
  killed_err= 0;
  is_slave_error= thread_specific_used= FALSE;
  my_hash_clear(&handler_tables_hash);
  my_hash_clear(&ull_hash);
  tmp_table=0;
  cuted_fields= 0L;
  m_sent_row_count= 0L;
  limit_found_rows= 0;
  m_row_count_func= -1;
  statement_id_counter= 0UL;
  // Must be reset to handle error with THD's created for init of mysqld
  lex->current_select= 0;
  start_utime= utime_after_query= 0;
  system_time.start.val= system_time.sec= system_time.sec_part= 0;
  utime_after_lock= 0L;
  progress.arena= 0;
  progress.report_to_client= 0;
  progress.max_counter= 0;
  slave_thread = 0;
  connection_name.str= 0;
  connection_name.length= 0;

  file_id = 0;
  query_id= 0;
  query_name_consts= 0;
  semisync_info= 0;
  db_charset= global_system_variables.collation_database;
  bzero((void*) ha_data, sizeof(ha_data));
  mysys_var=0;
  binlog_evt_union.do_union= FALSE;
  binlog_table_maps= FALSE;
  enable_slow_log= 0;
  durability_property= HA_REGULAR_DURABILITY;

#ifdef DBUG_ASSERT_EXISTS
  dbug_sentry=THD_SENTRY_MAGIC;
#endif
  mysql_audit_init_thd(this);
  net.vio=0;
  net.buff= 0;
  net.reading_or_writing= 0;
  client_capabilities= 0;                       // minimalistic client
  system_thread= NON_SYSTEM_THREAD;
  cleanup_done= free_connection_done= abort_on_warning= 0;
  peer_port= 0;					// For SHOW PROCESSLIST
  transaction= &default_transaction;
  transaction->m_pending_rows_event= 0;
  transaction->on= 1;
  wt_thd_lazy_init(&transaction->wt,
                   &variables.wt_deadlock_search_depth_short,
                   &variables.wt_timeout_short,
                   &variables.wt_deadlock_search_depth_long,
                   &variables.wt_timeout_long);
#ifdef SIGNAL_WITH_VIO_CLOSE
  active_vio = 0;
#endif
  mysql_mutex_init(key_LOCK_thd_data, &LOCK_thd_data, MY_MUTEX_INIT_FAST);
  mysql_mutex_init(key_LOCK_wakeup_ready, &LOCK_wakeup_ready, MY_MUTEX_INIT_FAST);
  mysql_mutex_init(key_LOCK_thd_kill, &LOCK_thd_kill, MY_MUTEX_INIT_FAST);
  mysql_cond_init(key_COND_wakeup_ready, &COND_wakeup_ready, 0);

  /* Variables with default values */
  proc_info="login";
  where= THD::DEFAULT_WHERE;
  slave_net = 0;
  m_command=COM_CONNECT;
  *scramble= '\0';

#ifdef WITH_WSREP
  mysql_cond_init(key_COND_wsrep_thd, &COND_wsrep_thd, NULL);
  wsrep_info[sizeof(wsrep_info) - 1] = '\0'; /* make sure it is 0-terminated */
#endif
  /* Call to init() below requires fully initialized Open_tables_state. */
  reset_open_tables_state(this);

  init();
  debug_sync_init_thread(this);
#if defined(ENABLED_PROFILING)
  profiling.set_thd(this);
#endif
  user_connect=(USER_CONN *)0;
  my_hash_init(key_memory_user_var_entry, &user_vars, system_charset_info,
               USER_VARS_HASH_SIZE, 0, 0, (my_hash_get_key) get_var_key,
               (my_hash_free_key) free_user_var, HASH_THREAD_SPECIFIC);
  my_hash_init(PSI_INSTRUMENT_ME, &sequences, system_charset_info,
               SEQUENCES_HASH_SIZE, 0, 0, (my_hash_get_key)
               get_sequence_last_key, (my_hash_free_key) free_sequence_last,
               HASH_THREAD_SPECIFIC);

  sp_proc_cache= NULL;
  sp_func_cache= NULL;
  sp_package_spec_cache= NULL;
  sp_package_body_cache= NULL;

  /* For user vars replication*/
  if (opt_bin_log)
    my_init_dynamic_array(key_memory_user_var_entry, &user_var_events,
			  sizeof(BINLOG_USER_VAR_EVENT *), 16, 16, MYF(0));
  else
    bzero((char*) &user_var_events, sizeof(user_var_events));

  /* Protocol */
  protocol= &protocol_text;			// Default protocol
  protocol_text.init(this);
  protocol_binary.init(this);

  thr_timer_init(&query_timer, (void (*)(void*)) thd_kill_timeout, this);

  tablespace_op=FALSE;

  /*
    Initialize the random generator. We call my_rnd() without a lock as
    it's not really critical if two threads modifies the structure at the
    same time.  We ensure that we have an unique number foreach thread
    by adding the address of the stack.
  */
  tmp= (ulong) (my_rnd(&sql_rand) * 0xffffffff);
  my_rnd_init(&rand, tmp + (ulong)((size_t) &rand), tmp + (ulong) ::global_query_id);
  substitute_null_with_insert_id = FALSE;
  lock_info.mysql_thd= (void *)this;

  m_token_array= NULL;
  if (max_digest_length > 0)
  {
    m_token_array= (unsigned char*) my_malloc(PSI_INSTRUMENT_ME,
                                              max_digest_length,
                                              MYF(MY_WME|MY_THREAD_SPECIFIC));
  }

  m_binlog_invoker= INVOKER_NONE;
  invoker.init();
  prepare_derived_at_open= FALSE;
  create_tmp_table_for_derived= FALSE;
  save_prep_leaf_list= FALSE;
  org_charset= 0;
  /* Restore THR_THD */
  set_current_thd(old_THR_THD);
}


void THD::push_internal_handler(Internal_error_handler *handler)
{
  DBUG_ENTER("THD::push_internal_handler");
  if (m_internal_handler)
  {
    handler->m_prev_internal_handler= m_internal_handler;
    m_internal_handler= handler;
  }
  else
  {
    m_internal_handler= handler;
  }
  DBUG_VOID_RETURN;
}

bool THD::handle_condition(uint sql_errno,
                           const char* sqlstate,
                           Sql_condition::enum_warning_level *level,
                           const char* msg,
                           Sql_condition ** cond_hdl)
{
  if (!m_internal_handler)
  {
    *cond_hdl= NULL;
    return FALSE;
  }

  for (Internal_error_handler *error_handler= m_internal_handler;
       error_handler;
       error_handler= error_handler->m_prev_internal_handler)
  {
    if (error_handler->handle_condition(this, sql_errno, sqlstate, level, msg,
					cond_hdl))
    {
      return TRUE;
    }
  }
  return FALSE;
}


Internal_error_handler *THD::pop_internal_handler()
{
  DBUG_ENTER("THD::pop_internal_handler");
  DBUG_ASSERT(m_internal_handler != NULL);
  Internal_error_handler *popped_handler= m_internal_handler;
  m_internal_handler= m_internal_handler->m_prev_internal_handler;
  DBUG_RETURN(popped_handler);
}


void THD::raise_error(uint sql_errno)
{
  const char* msg= ER_THD(this, sql_errno);
  (void) raise_condition(sql_errno,
                         NULL,
                         Sql_condition::WARN_LEVEL_ERROR,
                         msg);
}

void THD::raise_error_printf(uint sql_errno, ...)
{
  va_list args;
  char ebuff[MYSQL_ERRMSG_SIZE];
  DBUG_ENTER("THD::raise_error_printf");
  DBUG_PRINT("my", ("nr: %d  errno: %d", sql_errno, errno));
  const char* format= ER_THD(this, sql_errno);
  va_start(args, sql_errno);
  my_vsnprintf(ebuff, sizeof(ebuff), format, args);
  va_end(args);
  (void) raise_condition(sql_errno,
                         NULL,
                         Sql_condition::WARN_LEVEL_ERROR,
                         ebuff);
  DBUG_VOID_RETURN;
}

void THD::raise_warning(uint sql_errno)
{
  const char* msg= ER_THD(this, sql_errno);
  (void) raise_condition(sql_errno,
                         NULL,
                         Sql_condition::WARN_LEVEL_WARN,
                         msg);
}

void THD::raise_warning_printf(uint sql_errno, ...)
{
  va_list args;
  char    ebuff[MYSQL_ERRMSG_SIZE];
  DBUG_ENTER("THD::raise_warning_printf");
  DBUG_PRINT("enter", ("warning: %u", sql_errno));
  const char* format= ER_THD(this, sql_errno);
  va_start(args, sql_errno);
  my_vsnprintf(ebuff, sizeof(ebuff), format, args);
  va_end(args);
  (void) raise_condition(sql_errno,
                         NULL,
                         Sql_condition::WARN_LEVEL_WARN,
                         ebuff);
  DBUG_VOID_RETURN;
}

void THD::raise_note(uint sql_errno)
{
  DBUG_ENTER("THD::raise_note");
  DBUG_PRINT("enter", ("code: %d", sql_errno));
  if (!(variables.option_bits & OPTION_SQL_NOTES))
    DBUG_VOID_RETURN;
  const char* msg= ER_THD(this, sql_errno);
  (void) raise_condition(sql_errno,
                         NULL,
                         Sql_condition::WARN_LEVEL_NOTE,
                         msg);
  DBUG_VOID_RETURN;
}

void THD::raise_note_printf(uint sql_errno, ...)
{
  va_list args;
  char    ebuff[MYSQL_ERRMSG_SIZE];
  DBUG_ENTER("THD::raise_note_printf");
  DBUG_PRINT("enter",("code: %u", sql_errno));
  if (!(variables.option_bits & OPTION_SQL_NOTES))
    DBUG_VOID_RETURN;
  const char* format= ER_THD(this, sql_errno);
  va_start(args, sql_errno);
  my_vsnprintf(ebuff, sizeof(ebuff), format, args);
  va_end(args);
  (void) raise_condition(sql_errno,
                         NULL,
                         Sql_condition::WARN_LEVEL_NOTE,
                         ebuff);
  DBUG_VOID_RETURN;
}

Sql_condition* THD::raise_condition(uint sql_errno,
                                    const char* sqlstate,
                                    Sql_condition::enum_warning_level level,
                                    const Sql_user_condition_identity &ucid,
                                    const char* msg)
{
  Diagnostics_area *da= get_stmt_da();
  Sql_condition *cond= NULL;
  DBUG_ENTER("THD::raise_condition");
  DBUG_ASSERT(level < Sql_condition::WARN_LEVEL_END);

  if (!(variables.option_bits & OPTION_SQL_NOTES) &&
      (level == Sql_condition::WARN_LEVEL_NOTE))
    DBUG_RETURN(NULL);
#ifdef WITH_WSREP
  /*
    Suppress warnings/errors if the wsrep THD is going to replay. The
    deadlock/interrupted errors may be transitient and should not be
    reported to the client.
  */
  if (wsrep_must_replay(this))
    DBUG_RETURN(NULL);
#endif /* WITH_WSREP */

  da->opt_clear_warning_info(query_id);

  /*
    TODO: replace by DBUG_ASSERT(sql_errno != 0) once all bugs similar to
    Bug#36768 are fixed: a SQL condition must have a real (!=0) error number
    so that it can be caught by handlers.
  */
  if (sql_errno == 0)
    sql_errno= ER_UNKNOWN_ERROR;
  if (msg == NULL)
    msg= ER_THD(this, sql_errno);
  if (sqlstate == NULL)
   sqlstate= mysql_errno_to_sqlstate(sql_errno);

  if ((level == Sql_condition::WARN_LEVEL_WARN) &&
      really_abort_on_warning())
  {
    /*
      FIXME:
      push_warning and strict SQL_MODE case.
    */
    level= Sql_condition::WARN_LEVEL_ERROR;
  }

  if (!is_fatal_error &&
      handle_condition(sql_errno, sqlstate, &level, msg, &cond))
    DBUG_RETURN(cond);

  switch (level) {
  case Sql_condition::WARN_LEVEL_NOTE:
  case Sql_condition::WARN_LEVEL_WARN:
    got_warning= 1;
    break;
  case Sql_condition::WARN_LEVEL_ERROR:
    break;
  case Sql_condition::WARN_LEVEL_END:
    /* Impossible */
    break;
  }

  if (level == Sql_condition::WARN_LEVEL_ERROR)
  {
    mysql_audit_general(this, MYSQL_AUDIT_GENERAL_ERROR, sql_errno, msg);

    is_slave_error=  1; // needed to catch query errors during replication

#ifdef WITH_WSREP
    /*
      With wsrep we allow converting BF abort error to warning if
      errors are ignored.
     */
    if (!is_fatal_error &&
        no_errors       &&
        (wsrep_trx().bf_aborted() || wsrep_retry_counter))
    {
      WSREP_DEBUG("BF abort error converted to warning");
    }
    else
#endif /* WITH_WSREP */
    {
      if (!da->is_error())
      {
	set_row_count_func(-1);
	da->set_error_status(sql_errno, msg, sqlstate, ucid, cond);
      }
    }
  }

  query_cache_abort(this, &query_cache_tls);

  /* 
     Avoid pushing a condition for fatal out of memory errors as this will 
     require memory allocation and therefore might fail. Non fatal out of 
     memory errors can occur if raised by SIGNAL/RESIGNAL statement.
  */
  if (likely(!(is_fatal_error && (sql_errno == EE_OUTOFMEMORY ||
                                  sql_errno == ER_OUTOFMEMORY))))
  {
    cond= da->push_warning(this, sql_errno, sqlstate, level, ucid, msg);
  }
  DBUG_RETURN(cond);
}

extern "C"
void *thd_alloc(MYSQL_THD thd, size_t size)
{
  return thd->alloc(size);
}

extern "C"
void *thd_calloc(MYSQL_THD thd, size_t size)
{
  return thd->calloc(size);
}

extern "C"
char *thd_strdup(MYSQL_THD thd, const char *str)
{
  return thd->strdup(str);
}

extern "C"
char *thd_strmake(MYSQL_THD thd, const char *str, size_t size)
{
  return thd->strmake(str, size);
}

extern "C"
LEX_CSTRING *thd_make_lex_string(THD *thd, LEX_CSTRING *lex_str,
                                const char *str, size_t size,
                                int allocate_lex_string)
{
  return allocate_lex_string ? thd->make_clex_string(str, size)
                             : thd->make_lex_string(lex_str, str, size);
}

extern "C"
void *thd_memdup(MYSQL_THD thd, const void* str, size_t size)
{
  return thd->memdup(str, size);
}

extern "C"
void thd_get_xid(const MYSQL_THD thd, MYSQL_XID *xid)
{
  *xid = *(MYSQL_XID *) thd->get_xid();
}

extern "C"
my_time_t thd_TIME_to_gmt_sec(MYSQL_THD thd, const MYSQL_TIME *ltime,
                              unsigned int *errcode)
{
  Time_zone *tz= thd ? thd->variables.time_zone :
                       global_system_variables.time_zone;
  return tz->TIME_to_gmt_sec(ltime, errcode);
}


extern "C"
void thd_gmt_sec_to_TIME(MYSQL_THD thd, MYSQL_TIME *ltime, my_time_t t)
{
  Time_zone *tz= thd ? thd->variables.time_zone :
                       global_system_variables.time_zone;
  tz->gmt_sec_to_TIME(ltime, t);
}


#ifdef _WIN32
extern "C" my_thread_id next_thread_id_noinline()
{
#undef next_thread_id
  return next_thread_id();
}
#endif


const Type_handler *THD::type_handler_for_datetime() const
{
  if (opt_mysql56_temporal_format)
    return &type_handler_datetime2;
  return &type_handler_datetime;
}


/*
  Init common variables that has to be reset on start and on change_user
*/

void THD::init()
{
  DBUG_ENTER("thd::init");
  mysql_mutex_lock(&LOCK_global_system_variables);
  plugin_thdvar_init(this);
  /*
    plugin_thd_var_init() sets variables= global_system_variables, which
    has reset variables.pseudo_thread_id to 0. We need to correct it here to
    avoid temporary tables replication failure.
  */
  variables.pseudo_thread_id= thread_id;

  variables.default_master_connection.str= default_master_connection_buff;
  ::strmake(default_master_connection_buff,
            global_system_variables.default_master_connection.str,
            variables.default_master_connection.length);
  mysql_mutex_unlock(&LOCK_global_system_variables);

  user_time.val= start_time= start_time_sec_part= 0;

  server_status= SERVER_STATUS_AUTOCOMMIT;
  if (variables.sql_mode & MODE_NO_BACKSLASH_ESCAPES)
    server_status|= SERVER_STATUS_NO_BACKSLASH_ESCAPES;
  if (variables.sql_mode & MODE_ANSI_QUOTES)
    server_status|= SERVER_STATUS_ANSI_QUOTES;

  transaction->all.modified_non_trans_table=
    transaction->stmt.modified_non_trans_table= FALSE;
  transaction->all.m_unsafe_rollback_flags=
    transaction->stmt.m_unsafe_rollback_flags= 0;

  open_options=ha_open_options;
  update_lock_default= (variables.low_priority_updates ?
			TL_WRITE_LOW_PRIORITY :
			TL_WRITE);
  tx_isolation= (enum_tx_isolation) variables.tx_isolation;
  tx_read_only= variables.tx_read_only;
  update_charset();             // plugin_thd_var() changed character sets
  reset_current_stmt_binlog_format_row();
  reset_binlog_local_stmt_filter();
  set_status_var_init();
  status_var.max_local_memory_used= status_var.local_memory_used;
  bzero((char *) &org_status_var, sizeof(org_status_var));
  status_in_global= 0;
  start_bytes_received= 0;
  m_last_commit_gtid.seq_no= 0;
  last_stmt= NULL;
  /* Reset status of last insert id */
  arg_of_last_insert_id_function= FALSE;
  stmt_depends_on_first_successful_insert_id_in_prev_stmt= FALSE;
  first_successful_insert_id_in_prev_stmt= 0;
  first_successful_insert_id_in_prev_stmt_for_binlog= 0;
  first_successful_insert_id_in_cur_stmt= 0;
  current_backup_stage= BACKUP_FINISHED;
  backup_commit_lock= 0;
#ifdef WITH_WSREP
  wsrep_last_query_id= 0;
  wsrep_xid.null();
  wsrep_skip_locking= FALSE;
  wsrep_converted_lock_session= false;
  wsrep_retry_counter= 0;
  wsrep_rgi= NULL;
  wsrep_PA_safe= true;
  wsrep_consistency_check = NO_CONSISTENCY_CHECK;
  wsrep_mysql_replicated  = 0;
  wsrep_TOI_pre_query     = NULL;
  wsrep_TOI_pre_query_len = 0;
  wsrep_rbr_buf           = NULL;
  wsrep_affected_rows     = 0;
  m_wsrep_next_trx_id     = WSREP_UNDEFINED_TRX_ID;
  wsrep_aborter           = 0;
#endif /* WITH_WSREP */

  if (variables.sql_log_bin)
    variables.option_bits|= OPTION_BIN_LOG;
  else
    variables.option_bits&= ~OPTION_BIN_LOG;

  select_commands= update_commands= other_commands= 0;
  /* Set to handle counting of aborted connections */
  userstat_running= opt_userstat_running;
  last_global_update_time= current_connect_time= time(NULL);
#ifndef EMBEDDED_LIBRARY
  session_tracker.enable(this);
#endif //EMBEDDED_LIBRARY

  apc_target.init(&LOCK_thd_kill);
  gap_tracker_data.init();
  DBUG_VOID_RETURN;
}


bool THD::restore_from_local_lex_to_old_lex(LEX *oldlex)
{
  DBUG_ASSERT(lex->sphead);
  if (lex->sphead->merge_lex(this, oldlex, lex))
    return true;
  lex= oldlex;
  return false;
}


/* Updates some status variables to be used by update_global_user_stats */

void THD::update_stats(void)
{
  /* sql_command == SQLCOM_END in case of parse errors or quit */
  if (lex->sql_command != SQLCOM_END)
  {
    /* A SQL query. */
    if (lex->sql_command == SQLCOM_SELECT)
      select_commands++;
    else if (sql_command_flags[lex->sql_command] & CF_STATUS_COMMAND)
    {
      /* Ignore 'SHOW ' commands */
    }
    else if (is_update_query(lex->sql_command))
      update_commands++;
    else
      other_commands++;
  }
}


void THD::update_all_stats()
{
  ulonglong end_cpu_time, end_utime;
  double busy_time, cpu_time;

  /* This is set at start of query if opt_userstat_running was set */
  if (!userstat_running)
    return;

  end_cpu_time= my_getcputime();
  end_utime=    microsecond_interval_timer();
  busy_time= (end_utime - start_utime) / 1000000.0;
  cpu_time=  (end_cpu_time - start_cpu_time) / 10000000.0;
  /* In case there are bad values, 2629743 is the #seconds in a month. */
  if (cpu_time > 2629743.0)
    cpu_time= 0;
  status_var_add(status_var.cpu_time, cpu_time);
  status_var_add(status_var.busy_time, busy_time);

  update_global_user_stats(this, TRUE, my_time(0));
  // Has to be updated after update_global_user_stats()
  userstat_running= 0;
}


/*
  Init THD for query processing.
  This has to be called once before we call mysql_parse.
  See also comments in sql_class.h.
*/

void THD::init_for_queries()
{
<<<<<<< HEAD
  DBUG_ASSERT(transaction->on);
  DBUG_ASSERT(m_transaction_psi == NULL);
=======
  set_time(); 
  /*
    We don't need to call ha_enable_transaction() as we can't have
    any active transactions that has to be committed
  */
  DBUG_ASSERT(transaction.is_empty());
  transaction.on= TRUE;
>>>>>>> 9868253b

  /* Set time for --init-file queries */
  set_time();
  reset_root_defaults(mem_root, variables.query_alloc_block_size,
                      variables.query_prealloc_size);
  reset_root_defaults(&transaction->mem_root,
                      variables.trans_alloc_block_size,
                      variables.trans_prealloc_size);
  DBUG_ASSERT(!transaction->xid_state.is_explicit_XA());
  DBUG_ASSERT(transaction->implicit_xid.is_null());
}


/*
  Do what's needed when one invokes change user

  SYNOPSIS
    change_user()

  IMPLEMENTATION
    Reset all resources that are connection specific
*/


void THD::change_user(void)
{
  if (!status_in_global)                        // Reset in init()
    add_status_to_global();

  if (!cleanup_done)
    cleanup();
  cleanup_done= 0;
  reset_killed();
  thd_clear_errors(this);

  /* Clear warnings. */
  if (!get_stmt_da()->is_warning_info_empty())
    get_stmt_da()->clear_warning_info(0);

  init();
  stmt_map.reset();
  my_hash_init(key_memory_user_var_entry, &user_vars, system_charset_info,
               USER_VARS_HASH_SIZE, 0, 0, (my_hash_get_key) get_var_key,
               (my_hash_free_key) free_user_var, HASH_THREAD_SPECIFIC);
  my_hash_init(key_memory_user_var_entry, &sequences, system_charset_info,
               SEQUENCES_HASH_SIZE, 0, 0, (my_hash_get_key)
               get_sequence_last_key, (my_hash_free_key) free_sequence_last,
               HASH_THREAD_SPECIFIC);
  sp_cache_clear(&sp_proc_cache);
  sp_cache_clear(&sp_func_cache);
  sp_cache_clear(&sp_package_spec_cache);
  sp_cache_clear(&sp_package_body_cache);
  opt_trace.delete_traces();
}

/**
   Change default database

   @note This is coded to have as few instructions as possible under
   LOCK_thd_data
*/

bool THD::set_db(const LEX_CSTRING *new_db)
{
  bool result= 0;
  /*
    Acquiring mutex LOCK_thd_data as we either free the memory allocated
    for the database and reallocating the memory for the new db or memcpy
    the new_db to the db.
  */
  /* Do not reallocate memory if current chunk is big enough. */
  if (db.str && new_db->str && db.length >= new_db->length)
  {
    mysql_mutex_lock(&LOCK_thd_data);
    db.length= new_db->length;
    memcpy((char*) db.str, new_db->str, new_db->length+1);
    mysql_mutex_unlock(&LOCK_thd_data);
  }
  else
  {
    const char *org_db= db.str;
    const char *tmp= NULL;
    if (new_db->str)
    {
      if (!(tmp= my_strndup(key_memory_THD_db, new_db->str, new_db->length,
                            MYF(MY_WME | ME_FATAL))))
        result= 1;
    }

    mysql_mutex_lock(&LOCK_thd_data);
    db.str= tmp;
    db.length= tmp ? new_db->length : 0;
    mysql_mutex_unlock(&LOCK_thd_data);
    my_free((char*) org_db);
  }
  PSI_CALL_set_thread_db(db.str, (int) db.length);
  return result;
}


/**
   Set the current database

   @param new_db     a pointer to the new database name.
   @param new_db_len length of the new database name.

   @note This operation just sets {db, db_length}. Switching the current
   database usually involves other actions, like switching other database
   attributes including security context. In the future, this operation
   will be made private and more convenient interface will be provided.
*/

void THD::reset_db(const LEX_CSTRING *new_db)
{
  if (new_db->str != db.str || new_db->length != db.length)
  {
    if (db.str != 0)
      DBUG_PRINT("QQ", ("Overwriting: %p", db.str));
    mysql_mutex_lock(&LOCK_thd_data);
    db= *new_db;
    mysql_mutex_unlock(&LOCK_thd_data);
    PSI_CALL_set_thread_db(db.str, (int) db.length);
  }
}


/* Do operations that may take a long time */

void THD::cleanup(void)
{
  DBUG_ENTER("THD::cleanup");
  DBUG_ASSERT(cleanup_done == 0);

  set_killed(KILL_CONNECTION);
#ifdef WITH_WSREP
  if (wsrep_cs().state() != wsrep::client_state::s_none)
  {
    wsrep_cs().cleanup();
  }
  wsrep_client_thread= false;
#endif /* WITH_WSREP */

  mysql_ha_cleanup(this);
  locked_tables_list.unlock_locked_tables(this);

  delete_dynamic(&user_var_events);
  close_temporary_tables();

  if (transaction->xid_state.is_explicit_XA())
    trans_xa_detach(this);
  else
    trans_rollback(this);

  DBUG_ASSERT(open_tables == NULL);
  DBUG_ASSERT(m_transaction_psi == NULL);

  /*
    If the thread was in the middle of an ongoing transaction (rolled
    back a few lines above) or under LOCK TABLES (unlocked the tables
    and left the mode a few lines above), there will be outstanding
    metadata locks. Release them.
  */
  mdl_context.release_transactional_locks();

  backup_end(this);
  backup_unlock(this);

  /* Release the global read lock, if acquired. */
  if (global_read_lock.is_acquired())
    global_read_lock.unlock_global_read_lock(this);

  if (user_connect)
  {
    decrease_user_connections(user_connect);
    user_connect= 0;                            // Safety
  }
  wt_thd_destroy(&transaction->wt);

  my_hash_free(&user_vars);
  my_hash_free(&sequences);
  sp_cache_clear(&sp_proc_cache);
  sp_cache_clear(&sp_func_cache);
  sp_cache_clear(&sp_package_spec_cache);
  sp_cache_clear(&sp_package_body_cache);
  auto_inc_intervals_forced.empty();
  auto_inc_intervals_in_cur_stmt_for_binlog.empty();

  mysql_ull_cleanup(this);
  stmt_map.reset();
  /* All metadata locks must have been released by now. */
  DBUG_ASSERT(!mdl_context.has_locks());

  apc_target.destroy();
#ifdef HAVE_REPLICATION
  unregister_slave();
#endif
  cleanup_done=1;
  DBUG_VOID_RETURN;
}


/*
  Free all connection related resources associated with a THD.
  This is used when we put a thread into the thread cache.
  After this call should either call ~THD or reset_for_reuse() depending on
  circumstances.
*/

void THD::free_connection()
{
  DBUG_ASSERT(free_connection_done == 0);
  my_free((char*) db.str);
  db= null_clex_str;
#ifndef EMBEDDED_LIBRARY
  if (net.vio)
    vio_delete(net.vio);
  net.vio= 0;
  net_end(&net);
#endif
 if (!cleanup_done)
   cleanup();
  ha_close_connection(this);
  plugin_thdvar_cleanup(this);
  mysql_audit_free_thd(this);
  main_security_ctx.destroy();
  /* close all prepared statements, to save memory */
  stmt_map.reset();
  free_connection_done= 1;
#if defined(ENABLED_PROFILING)
  profiling.restart();                          // Reset profiling
#endif
  debug_sync_reset_thread(this);
}

/*
  Reset thd for reuse by another connection
  This is only used for user connections, so the following variables doesn't
  have to be reset:
  - Replication (slave) variables.
  - Variables not reset between each statements. See reset_for_next_command.
*/

void THD::reset_for_reuse()
{
  mysql_audit_init_thd(this);
  change_user();                                // Calls cleanup() & init()
  get_stmt_da()->reset_diagnostics_area();
  main_security_ctx.init();  
  failed_com_change_user= 0;
  is_fatal_error= 0;
  client_capabilities= 0;
  peer_port= 0;
  query_name_consts= 0;                         // Safety
  abort_on_warning= 0;
  free_connection_done= 0;
  m_command= COM_CONNECT;
<<<<<<< HEAD
  transaction->on= 1;
=======
  transaction.on= 1;
>>>>>>> 9868253b
#if defined(ENABLED_PROFILING)
  profiling.reset();
#endif
#ifdef SIGNAL_WITH_VIO_CLOSE
  active_vio = 0;
#endif
#ifdef WITH_WSREP
  wsrep_free_status(this);
#endif /* WITH_WSREP */
}


THD::~THD()
{
  THD *orig_thd= current_thd;
  THD_CHECK_SENTRY(this);
  DBUG_ENTER("~THD()");
  /* Make sure threads are not available via server_threads.  */
  assert_not_linked();
  if (m_psi)
    PSI_CALL_set_thread_THD(m_psi, 0);

  /*
    In error cases, thd may not be current thd. We have to fix this so
    that memory allocation counting is done correctly
  */
  set_current_thd(this);
  if (!status_in_global)
    add_status_to_global();

  /*
    Other threads may have a lock on LOCK_thd_kill to ensure that this
    THD is not deleted while they access it. The following mutex_lock
    ensures that no one else is using this THD and it's now safe to delete
  */
  if (WSREP_NNULL(this)) mysql_mutex_lock(&LOCK_thd_data);
  mysql_mutex_lock(&LOCK_thd_kill);
  mysql_mutex_unlock(&LOCK_thd_kill);
  if (WSREP_NNULL(this)) mysql_mutex_unlock(&LOCK_thd_data);

  if (!free_connection_done)
    free_connection();

#ifdef WITH_WSREP
  if (wsrep_rgi != NULL) {
    delete wsrep_rgi;
    wsrep_rgi = NULL;
  }
  mysql_cond_destroy(&COND_wsrep_thd);
#endif
  mdl_context.destroy();

  transaction->free();
  mysql_cond_destroy(&COND_wakeup_ready);
  mysql_mutex_destroy(&LOCK_wakeup_ready);
  mysql_mutex_destroy(&LOCK_thd_data);
  mysql_mutex_destroy(&LOCK_thd_kill);
#ifdef DBUG_ASSERT_EXISTS
  dbug_sentry= THD_SENTRY_GONE;
#endif  
#ifndef EMBEDDED_LIBRARY
  if (rgi_fake)
  {
    delete rgi_fake;
    rgi_fake= NULL;
  }
  if (rli_fake)
  {
    delete rli_fake;
    rli_fake= NULL;
  }
  
  if (rgi_slave)
    rgi_slave->cleanup_after_session();
  my_free(semisync_info);
#endif
  main_lex.free_set_stmt_mem_root();
  free_root(&main_mem_root, MYF(0));
  my_free(m_token_array);
  main_da.free_memory();
  if (tdc_hash_pins)
    lf_hash_put_pins(tdc_hash_pins);
  if (xid_hash_pins)
    lf_hash_put_pins(xid_hash_pins);
  debug_sync_end_thread(this);
  /* Ensure everything is freed */
  status_var.local_memory_used-= sizeof(THD);

  /* trick to make happy memory accounting system */
#ifndef EMBEDDED_LIBRARY
  session_tracker.sysvars.deinit();
#ifdef USER_VAR_TRACKING
  session_tracker.user_variables.deinit();
#endif // USER_VAR_TRACKING
#endif //EMBEDDED_LIBRARY

  if (status_var.local_memory_used != 0)
  {
    DBUG_PRINT("error", ("memory_used: %lld", status_var.local_memory_used));
    SAFEMALLOC_REPORT_MEMORY(thread_id);
    DBUG_ASSERT(status_var.local_memory_used == 0 ||
                !debug_assert_on_not_freed_memory);
  }
  update_global_memory_status(status_var.global_memory_used);
  set_current_thd(orig_thd == this ? 0 : orig_thd);
  DBUG_VOID_RETURN;
}


/*
  Add all status variables to another status variable array

  SYNOPSIS
   add_to_status()
   to_var       add to this array
   from_var     from this array

  NOTES
    This function assumes that all variables at start are long/ulong and
    other types are handled explicitly
*/

void add_to_status(STATUS_VAR *to_var, STATUS_VAR *from_var)
{
  ulong *end= (ulong*) ((uchar*) to_var +
                        offsetof(STATUS_VAR, last_system_status_var) +
			sizeof(ulong));
  ulong *to= (ulong*) to_var, *from= (ulong*) from_var;

  while (to != end)
    *(to++)+= *(from++);

  /* Handle the not ulong variables. See end of system_status_var */
  to_var->bytes_received+=      from_var->bytes_received;
  to_var->bytes_sent+=          from_var->bytes_sent;
  to_var->rows_read+=           from_var->rows_read;
  to_var->rows_sent+=           from_var->rows_sent;
  to_var->rows_tmp_read+=       from_var->rows_tmp_read;
  to_var->binlog_bytes_written+= from_var->binlog_bytes_written;
  to_var->cpu_time+=            from_var->cpu_time;
  to_var->busy_time+=           from_var->busy_time;
  to_var->table_open_cache_hits+= from_var->table_open_cache_hits;
  to_var->table_open_cache_misses+= from_var->table_open_cache_misses;
  to_var->table_open_cache_overflows+= from_var->table_open_cache_overflows;

  /*
    Update global_memory_used. We have to do this with atomic_add as the
    global value can change outside of LOCK_status.
  */
  if (to_var == &global_status_var)
  {
    DBUG_PRINT("info", ("global memory_used: %lld  size: %lld",
                        (longlong) global_status_var.global_memory_used,
                        (longlong) from_var->global_memory_used));
    update_global_memory_status(from_var->global_memory_used);
  }
  else
   to_var->global_memory_used+= from_var->global_memory_used;
}

/*
  Add the difference between two status variable arrays to another one.

  SYNOPSIS
    add_diff_to_status
    to_var       add to this array
    from_var     from this array
    dec_var      minus this array
  
  NOTE
    This function assumes that all variables at start are long/ulong and
    other types are handled explicitly
*/

void add_diff_to_status(STATUS_VAR *to_var, STATUS_VAR *from_var,
                        STATUS_VAR *dec_var)
{
  ulong *end= (ulong*) ((uchar*) to_var + offsetof(STATUS_VAR,
						  last_system_status_var) +
			sizeof(ulong));
  ulong *to= (ulong*) to_var, *from= (ulong*) from_var, *dec= (ulong*) dec_var;

  while (to != end)
    *(to++)+= *(from++) - *(dec++);

  to_var->bytes_received+=       from_var->bytes_received -
                                 dec_var->bytes_received;
  to_var->bytes_sent+=           from_var->bytes_sent - dec_var->bytes_sent;
  to_var->rows_read+=            from_var->rows_read - dec_var->rows_read;
  to_var->rows_sent+=            from_var->rows_sent - dec_var->rows_sent;
  to_var->rows_tmp_read+=        from_var->rows_tmp_read - dec_var->rows_tmp_read;
  to_var->binlog_bytes_written+= from_var->binlog_bytes_written -
                                 dec_var->binlog_bytes_written;
  to_var->cpu_time+=             from_var->cpu_time - dec_var->cpu_time;
  to_var->busy_time+=            from_var->busy_time - dec_var->busy_time;
  to_var->table_open_cache_hits+= from_var->table_open_cache_hits -
                                  dec_var->table_open_cache_hits;
  to_var->table_open_cache_misses+= from_var->table_open_cache_misses -
                                    dec_var->table_open_cache_misses;
  to_var->table_open_cache_overflows+= from_var->table_open_cache_overflows -
                                       dec_var->table_open_cache_overflows;

  /*
    We don't need to accumulate memory_used as these are not reset or used by
    the calling functions.  See execute_show_status().
  */
}

#define SECONDS_TO_WAIT_FOR_KILL 2
#if !defined(__WIN__) && defined(HAVE_SELECT)
/* my_sleep() can wait for sub second times */
#define WAIT_FOR_KILL_TRY_TIMES 20
#else
#define WAIT_FOR_KILL_TRY_TIMES 2
#endif


/**
  Awake a thread.

  @param[in]  state_to_set    value for THD::killed

  This is normally called from another thread's THD object.

  @note Do always call this while holding LOCK_thd_kill.
        NOT_KILLED is used to awake a thread for a slave
*/

void THD::awake_no_mutex(killed_state state_to_set)
{
  DBUG_ENTER("THD::awake");
  DBUG_PRINT("enter", ("this: %p current_thd: %p  state: %d",
                       this, current_thd, (int) state_to_set));
  THD_CHECK_SENTRY(this);
  if (WSREP_NNULL(this)) mysql_mutex_assert_owner(&LOCK_thd_data);
  mysql_mutex_assert_owner(&LOCK_thd_kill);

  print_aborted_warning(3, "KILLED");

  /*
    Don't degrade killed state, for example from a KILL_CONNECTION to
    STATEMENT TIMEOUT
  */
  if (killed >= KILL_CONNECTION)
    state_to_set= killed;

  set_killed_no_mutex(state_to_set);

  if (state_to_set >= KILL_CONNECTION || state_to_set == NOT_KILLED)
  {
#ifdef SIGNAL_WITH_VIO_CLOSE
    if (this != current_thd)
    {
      if(active_vio)
        vio_shutdown(active_vio, SHUT_RDWR);
    }
#endif

    /* Mark the target thread's alarm request expired, and signal alarm. */
    thr_alarm_kill(thread_id);

    /* Send an event to the scheduler that a thread should be killed. */
    if (!slave_thread)
      MYSQL_CALLBACK(scheduler, post_kill_notification, (this));
  }

  /* Interrupt target waiting inside a storage engine. */
  if (IF_WSREP(state_to_set != NOT_KILLED  && !wsrep_is_bf_aborted(this),
               state_to_set != NOT_KILLED))
    ha_kill_query(this, thd_kill_level(this));

  /* Broadcast a condition to kick the target if it is waiting on it. */
  if (mysys_var)
  {
    mysql_mutex_lock(&mysys_var->mutex);
    if (!system_thread)		// Don't abort locks
      mysys_var->abort=1;

    /*
      This broadcast could be up in the air if the victim thread
      exits the cond in the time between read and broadcast, but that is
      ok since all we want to do is to make the victim thread get out
      of waiting on current_cond.
      If we see a non-zero current_cond: it cannot be an old value (because
      then exit_cond() should have run and it can't because we have mutex); so
      it is the true value but maybe current_mutex is not yet non-zero (we're
      in the middle of enter_cond() and there is a "memory order
      inversion"). So we test the mutex too to not lock 0.

      Note that there is a small chance we fail to kill. If victim has locked
      current_mutex, but hasn't yet entered enter_cond() (which means that
      current_cond and current_mutex are 0), then the victim will not get
      a signal and it may wait "forever" on the cond (until
      we issue a second KILL or the status it's waiting for happens).
      It's true that we have set its thd->killed but it may not
      see it immediately and so may have time to reach the cond_wait().

      However, where possible, we test for killed once again after
      enter_cond(). This should make the signaling as safe as possible.
      However, there is still a small chance of failure on platforms with
      instruction or memory write reordering.

      We have to do the loop with trylock, because if we would use
      pthread_mutex_lock(), we can cause a deadlock as we are here locking
      the mysys_var->mutex and mysys_var->current_mutex in a different order
      than in the thread we are trying to kill.
      We only sleep for 2 seconds as we don't want to have LOCK_thd_data
      locked too long time.

      There is a small change we may not succeed in aborting a thread that
      is not yet waiting for a mutex, but as this happens only for a
      thread that was doing something else when the kill was issued and
      which should detect the kill flag before it starts to wait, this
      should be good enough.
    */
    if (mysys_var->current_cond && mysys_var->current_mutex)
    {
      uint i;
      for (i= 0; i < WAIT_FOR_KILL_TRY_TIMES * SECONDS_TO_WAIT_FOR_KILL; i++)
      {
        int ret= mysql_mutex_trylock(mysys_var->current_mutex);
        mysql_cond_broadcast(mysys_var->current_cond);
        if (!ret)
        {
          /* Signal is sure to get through */
          mysql_mutex_unlock(mysys_var->current_mutex);
          break;
        }
        my_sleep(1000000L / WAIT_FOR_KILL_TRY_TIMES);
      }
    }
    mysql_mutex_unlock(&mysys_var->mutex);
  }
  DBUG_VOID_RETURN;
}


/**
  Close the Vio associated this session.

  @remark LOCK_thd_data is taken due to the fact that
          the Vio might be disassociated concurrently.
*/

void THD::disconnect()
{
  Vio *vio= NULL;

  set_killed(KILL_CONNECTION);

  mysql_mutex_lock(&LOCK_thd_data);

#ifdef SIGNAL_WITH_VIO_CLOSE
  /*
    Since a active vio might might have not been set yet, in
    any case save a reference to avoid closing a inexistent
    one or closing the vio twice if there is a active one.
  */
  vio= active_vio;
  close_active_vio();
#endif

  /* Disconnect even if a active vio is not associated. */
  if (net.vio != vio)
    vio_close(net.vio);
  net.thd= 0;                                   // Don't collect statistics

  mysql_mutex_unlock(&LOCK_thd_data);
}


bool THD::notify_shared_lock(MDL_context_owner *ctx_in_use,
                             bool needs_thr_lock_abort)
{
  THD *in_use= ctx_in_use->get_thd();
  bool signalled= FALSE;
  DBUG_ENTER("THD::notify_shared_lock");
  DBUG_PRINT("enter",("needs_thr_lock_abort: %d", needs_thr_lock_abort));

  if ((in_use->system_thread & SYSTEM_THREAD_DELAYED_INSERT) &&
      !in_use->killed)
  {
    /* This code is similar to kill_delayed_threads() */
    DBUG_PRINT("info", ("kill delayed thread"));
    mysql_mutex_lock(&in_use->LOCK_thd_kill);
    if (in_use->killed < KILL_CONNECTION)
      in_use->set_killed_no_mutex(KILL_CONNECTION);
    if (in_use->mysys_var)
    {
      mysql_mutex_lock(&in_use->mysys_var->mutex);
      if (in_use->mysys_var->current_cond)
        mysql_cond_broadcast(in_use->mysys_var->current_cond);

      /* Abort if about to wait in thr_upgrade_write_delay_lock */
      in_use->mysys_var->abort= 1;
      mysql_mutex_unlock(&in_use->mysys_var->mutex);
    }
    mysql_mutex_unlock(&in_use->LOCK_thd_kill);
    signalled= TRUE;
  }

  if (needs_thr_lock_abort)
  {
    mysql_mutex_lock(&in_use->LOCK_thd_data);
    /* If not already dying */
    if (in_use->killed != KILL_CONNECTION_HARD)
    {
      for (TABLE *thd_table= in_use->open_tables;
           thd_table ;
           thd_table= thd_table->next)
      {
        /*
          Check for TABLE::needs_reopen() is needed since in some
          places we call handler::close() for table instance (and set
          TABLE::db_stat to 0) and do not remove such instances from
          the THD::open_tables for some time, during which other
          thread can see those instances (e.g. see partitioning code).
        */
        if (!thd_table->needs_reopen())
        {
          signalled|= mysql_lock_abort_for_thread(this, thd_table);
        }
      }
    }
    mysql_mutex_unlock(&in_use->LOCK_thd_data);
  }
  DBUG_RETURN(signalled);
}


/*
  Get error number for killed state
  Note that the error message can't have any parameters.
  If one needs parameters, one should use THD::killed_err_msg
  See thd::kill_message()
*/

int THD::killed_errno()
{
  DBUG_ENTER("killed_errno");
  DBUG_PRINT("enter", ("killed: %d  killed_errno: %d",
                       killed, killed_err ? killed_err->no: 0));

  /* Ensure that killed_err is not set if we are not killed */
  DBUG_ASSERT(!killed_err || killed != NOT_KILLED);

  if (killed_err)
    DBUG_RETURN(killed_err->no);

  switch (killed) {
  case NOT_KILLED:
  case KILL_HARD_BIT:
    DBUG_RETURN(0);                            // Probably wrong usage
  case KILL_BAD_DATA:
  case KILL_BAD_DATA_HARD:
  case ABORT_QUERY_HARD:
  case ABORT_QUERY:
    DBUG_RETURN(0);                             // Not a real error
  case KILL_CONNECTION:
  case KILL_CONNECTION_HARD:
  case KILL_SYSTEM_THREAD:
  case KILL_SYSTEM_THREAD_HARD:
    DBUG_RETURN(ER_CONNECTION_KILLED);
  case KILL_QUERY:
  case KILL_QUERY_HARD:
    DBUG_RETURN(ER_QUERY_INTERRUPTED);
  case KILL_TIMEOUT:
  case KILL_TIMEOUT_HARD:
    DBUG_RETURN(ER_STATEMENT_TIMEOUT);
  case KILL_SERVER:
  case KILL_SERVER_HARD:
    DBUG_RETURN(ER_SERVER_SHUTDOWN);
  case KILL_SLAVE_SAME_ID:
    DBUG_RETURN(ER_SLAVE_SAME_ID);
  case KILL_WAIT_TIMEOUT:
  case KILL_WAIT_TIMEOUT_HARD:
    DBUG_RETURN(ER_NET_READ_INTERRUPTED);
  }
  DBUG_RETURN(0);                               // Keep compiler happy
}


void THD::reset_killed()
{
  /*
    Resetting killed has to be done under a mutex to ensure
    its not done during an awake() call.
  */
  DBUG_ENTER("reset_killed");
  if (killed != NOT_KILLED)
  {
    mysql_mutex_assert_not_owner(&LOCK_thd_kill);
    mysql_mutex_lock(&LOCK_thd_kill);
    killed= NOT_KILLED;
    killed_err= 0;
    mysql_mutex_unlock(&LOCK_thd_kill);
  }
#ifdef WITH_WSREP
  mysql_mutex_assert_not_owner(&LOCK_thd_data);
  mysql_mutex_lock(&LOCK_thd_data);
  wsrep_aborter= 0;
  mysql_mutex_unlock(&LOCK_thd_data);
#endif /* WITH_WSREP */

  DBUG_VOID_RETURN;
}

/*
  Remember the location of thread info, the structure needed for
  the structure for the net buffer
*/

void THD::store_globals()
{
  /*
    Assert that thread_stack is initialized: it's necessary to be able
    to track stack overrun.
  */
  DBUG_ASSERT(thread_stack);

  set_current_thd(this);
  /*
    mysys_var is concurrently readable by a killer thread.
    It is protected by LOCK_thd_kill, it is not needed to lock while the
    pointer is changing from NULL not non-NULL. If the kill thread reads
    NULL it doesn't refer to anything, but if it is non-NULL we need to
    ensure that the thread doesn't proceed to assign another thread to
    have the mysys_var reference (which in fact refers to the worker
    threads local storage with key THR_KEY_mysys. 
  */
  mysys_var=my_thread_var;
  /*
    Let mysqld define the thread id (not mysys)
    This allows us to move THD to different threads if needed.
  */
  mysys_var->id=      thread_id;

  /* thread_dbug_id should not change for a THD */
  if (!thread_dbug_id)
    thread_dbug_id= mysys_var->dbug_id;
  else
  {
    /* This only changes if we are using pool-of-threads */
    mysys_var->dbug_id= thread_dbug_id;
  }
#ifdef __NR_gettid
  os_thread_id= (uint32)syscall(__NR_gettid);
#else
  os_thread_id= 0;
#endif
  real_id= pthread_self();                      // For debugging
  mysys_var->stack_ends_here= thread_stack +    // for consistency, see libevent_thread_proc
                              STACK_DIRECTION * (long)my_thread_stack_size;
  if (net.vio)
  {
    net.thd= this;
  }
  /*
    We have to call thr_lock_info_init() again here as THD may have been
    created in another thread
  */
  thr_lock_info_init(&lock_info, mysys_var);
}

/**
   Untie THD from current thread

   Used when using --thread-handling=pool-of-threads
*/

void THD::reset_globals()
{
  mysql_mutex_lock(&LOCK_thd_kill);
  mysys_var= 0;
  mysql_mutex_unlock(&LOCK_thd_kill);

  /* Undocking the thread specific data. */
  set_current_thd(0);
  net.thd= 0;
}

/*
  Cleanup after query.

  SYNOPSIS
    THD::cleanup_after_query()

  DESCRIPTION
    This function is used to reset thread data to its default state.

  NOTE
    This function is not suitable for setting thread data to some
    non-default values, as there is only one replication thread, so
    different master threads may overwrite data of each other on
    slave.
*/

void THD::cleanup_after_query()
{
  DBUG_ENTER("THD::cleanup_after_query");

  thd_progress_end(this);

  /*
    Reset rand_used so that detection of calls to rand() will save random 
    seeds if needed by the slave.

    Do not reset rand_used if inside a stored function or trigger because 
    only the call to these operations is logged. Thus only the calling 
    statement needs to detect rand() calls made by its substatements. These
    substatements must not set rand_used to 0 because it would remove the
    detection of rand() by the calling statement. 
  */
  if (!in_sub_stmt) /* stored functions and triggers are a special case */
  {
    /* Forget those values, for next binlogger: */
    stmt_depends_on_first_successful_insert_id_in_prev_stmt= 0;
    auto_inc_intervals_in_cur_stmt_for_binlog.empty();
    rand_used= 0;
#ifndef EMBEDDED_LIBRARY
    /*
      Clean possible unused INSERT_ID events by current statement.
      is_update_query() is needed to ignore SET statements:
        Statements that don't update anything directly and don't
        used stored functions. This is mostly necessary to ignore
        statements in binlog between SET INSERT_ID and DML statement
        which is intended to consume its event (there can be other
        SET statements between them).
    */
    if ((rgi_slave || rli_fake) && is_update_query(lex->sql_command))
      auto_inc_intervals_forced.empty();
#endif
  }
  /*
    Forget the binlog stmt filter for the next query.
    There are some code paths that:
    - do not call THD::decide_logging_format()
    - do call THD::binlog_query(),
    making this reset necessary.
  */
  reset_binlog_local_stmt_filter();
  if (first_successful_insert_id_in_cur_stmt > 0)
  {
    /* set what LAST_INSERT_ID() will return */
    first_successful_insert_id_in_prev_stmt= 
      first_successful_insert_id_in_cur_stmt;
    first_successful_insert_id_in_cur_stmt= 0;
    substitute_null_with_insert_id= TRUE;
  }
  arg_of_last_insert_id_function= 0;
  /* Free Items that were created during this execution */
  free_items();
  /* Reset where. */
  where= THD::DEFAULT_WHERE;
  /* reset table map for multi-table update */
  table_map_for_update= 0;
  m_binlog_invoker= INVOKER_NONE;

#ifndef EMBEDDED_LIBRARY
  if (rgi_slave)
    rgi_slave->cleanup_after_query();
#endif

#ifdef WITH_WSREP
  if (!in_active_multi_stmt_transaction())
    wsrep_affected_rows= 0;
#endif /* WITH_WSREP */

  DBUG_VOID_RETURN;
}


/*
  Convert a string to another character set

  SYNOPSIS
    convert_string()
    to				Store new allocated string here
    to_cs			New character set for allocated string
    from			String to convert
    from_length			Length of string to convert
    from_cs			Original character set

  NOTES
    to will be 0-terminated to make it easy to pass to system funcs

  RETURN
    0	ok
    1	End of memory.
        In this case to->str will point to 0 and to->length will be 0.
*/

bool THD::convert_string(LEX_STRING *to, CHARSET_INFO *to_cs,
			 const char *from, size_t from_length,
			 CHARSET_INFO *from_cs)
{
  DBUG_ENTER("THD::convert_string");
  size_t new_length= to_cs->mbmaxlen * from_length;
  uint errors;
  if (unlikely(alloc_lex_string(to, new_length + 1)))
    DBUG_RETURN(true);                          // EOM
  to->length= copy_and_convert((char*) to->str, new_length, to_cs,
			       from, from_length, from_cs, &errors);
  to->str[to->length]= 0;                       // Safety
  if (unlikely(errors) && lex->parse_vcol_expr)
  {
    my_error(ER_BAD_DATA, MYF(0),
             ErrConvString(from, from_length, from_cs).ptr(),
             to_cs->csname);
    DBUG_RETURN(true);
  }
  DBUG_RETURN(false);
}


/*
  Convert a string between two character sets.
  dstcs and srccs cannot be &my_charset_bin.
*/
bool THD::convert_fix(CHARSET_INFO *dstcs, LEX_STRING *dst,
                      CHARSET_INFO *srccs, const char *src, size_t src_length,
                      String_copier *status)
{
  DBUG_ENTER("THD::convert_fix");
  size_t dst_length= dstcs->mbmaxlen * src_length;
  if (alloc_lex_string(dst, dst_length + 1))
    DBUG_RETURN(true);                           // EOM
  dst->length= status->convert_fix(dstcs, (char*) dst->str, dst_length,
                                   srccs, src, src_length, src_length);
  dst->str[dst->length]= 0;                      // Safety
  DBUG_RETURN(false);
}


/*
  Copy or convert a string.
*/
bool THD::copy_fix(CHARSET_INFO *dstcs, LEX_STRING *dst,
                   CHARSET_INFO *srccs, const char *src, size_t src_length,
                   String_copier *status)
{
  DBUG_ENTER("THD::copy_fix");
  size_t dst_length= dstcs->mbmaxlen * src_length;
  if (alloc_lex_string(dst, dst_length + 1))
    DBUG_RETURN(true);                          // EOM
  dst->length= status->well_formed_copy(dstcs, dst->str, dst_length,
                                        srccs, src, src_length, src_length);
  dst->str[dst->length]= '\0';
  DBUG_RETURN(false);
}


class String_copier_with_error: public String_copier
{
public:
  bool check_errors(CHARSET_INFO *srccs, const char *src, size_t src_length)
  {
    if (most_important_error_pos())
    {
      ErrConvString err(src, src_length, &my_charset_bin);
      my_error(ER_INVALID_CHARACTER_STRING, MYF(0), srccs->csname, err.ptr());
      return true;
    }
    return false;
  }
};


bool THD::convert_with_error(CHARSET_INFO *dstcs, LEX_STRING *dst,
                             CHARSET_INFO *srccs,
                             const char *src, size_t src_length)
{
  String_copier_with_error status;
  return convert_fix(dstcs, dst, srccs, src, src_length, &status) ||
         status.check_errors(srccs, src, src_length);
}


bool THD::copy_with_error(CHARSET_INFO *dstcs, LEX_STRING *dst,
                          CHARSET_INFO *srccs,
                          const char *src, size_t src_length)
{
  String_copier_with_error status;
  return copy_fix(dstcs, dst, srccs, src, src_length, &status) ||
         status.check_errors(srccs, src, src_length);
}


/*
  Convert string from source character set to target character set inplace.

  SYNOPSIS
    THD::convert_string

  DESCRIPTION
    Convert string using convert_buffer - buffer for character set 
    conversion shared between all protocols.

  RETURN
    0   ok
   !0   out of memory
*/

bool THD::convert_string(String *s, CHARSET_INFO *from_cs, CHARSET_INFO *to_cs)
{
  uint dummy_errors;
  if (unlikely(convert_buffer.copy(s->ptr(), s->length(), from_cs, to_cs,
                                   &dummy_errors)))
    return TRUE;
  /* If convert_buffer >> s copying is more efficient long term */
  if (convert_buffer.alloced_length() >= convert_buffer.length() * 2 ||
      !s->is_alloced())
  {
    return s->copy(convert_buffer);
  }
  s->swap(convert_buffer);
  return FALSE;
}


bool THD::check_string_for_wellformedness(const char *str,
                                          size_t length,
                                          CHARSET_INFO *cs) const
{
  size_t wlen= Well_formed_prefix(cs, str, length).length();
  if (wlen < length)
  {
    ErrConvString err(str, length, &my_charset_bin);
    my_error(ER_INVALID_CHARACTER_STRING, MYF(0), cs->csname, err.ptr());
    return true;
  }
  return false;
}


bool THD::to_ident_sys_alloc(Lex_ident_sys_st *to, const Lex_ident_cli_st *ident)
{
  if (ident->is_quoted())
  {
    LEX_CSTRING unquoted;
    if (quote_unescape(&unquoted, ident, ident->quote()))
      return true;
    return charset_is_system_charset ?
           to->copy_sys(this, &unquoted) :
           to->convert(this, &unquoted, charset());
  }
  return charset_is_system_charset ?
         to->copy_sys(this, ident) :
         to->copy_or_convert(this, ident, charset());
}


Item_basic_constant *
THD::make_string_literal(const char *str, size_t length,
                         my_repertoire_t repertoire)
{
  if (!length && (variables.sql_mode & MODE_EMPTY_STRING_IS_NULL))
    return new (mem_root) Item_null(this, 0, variables.collation_connection);
  if (!charset_is_collation_connection &&
      (repertoire != MY_REPERTOIRE_ASCII ||
       !my_charset_is_ascii_based(variables.collation_connection)))
  {
    LEX_STRING to;
    if (convert_string(&to, variables.collation_connection,
                       str, length, variables.character_set_client))
      return NULL;
    str= to.str;
    length= to.length;
  }
  return new (mem_root) Item_string(this, str, (uint)length,
                                    variables.collation_connection,
                                    DERIVATION_COERCIBLE, repertoire);
}


Item_basic_constant *
THD::make_string_literal_nchar(const Lex_string_with_metadata_st &str)
{
  DBUG_ASSERT(my_charset_is_ascii_based(national_charset_info));
  if (!str.length && (variables.sql_mode & MODE_EMPTY_STRING_IS_NULL))
    return new (mem_root) Item_null(this, 0, national_charset_info);

  return new (mem_root) Item_string(this, str.str, (uint)str.length,
                                    national_charset_info,
                                    DERIVATION_COERCIBLE,
                                    str.repertoire());
}


Item_basic_constant *
THD::make_string_literal_charset(const Lex_string_with_metadata_st &str,
                                 CHARSET_INFO *cs)
{
  if (!str.length && (variables.sql_mode & MODE_EMPTY_STRING_IS_NULL))
    return new (mem_root) Item_null(this, 0, cs);
  return new (mem_root) Item_string_with_introducer(this, str, cs);
}


/*
  Update some cache variables when character set changes
*/

void THD::update_charset()
{
  uint32 not_used;
  charset_is_system_charset=
    !String::needs_conversion(0,
                              variables.character_set_client,
                              system_charset_info,
                              &not_used);
  charset_is_collation_connection= 
    !String::needs_conversion(0,
                              variables.character_set_client,
                              variables.collation_connection,
                              &not_used);
  charset_is_character_set_filesystem= 
    !String::needs_conversion(0,
                              variables.character_set_client,
                              variables.character_set_filesystem,
                              &not_used);
}

void THD::give_protection_error()
{
  if (current_backup_stage != BACKUP_FINISHED)
    my_error(ER_BACKUP_LOCK_IS_ACTIVE, MYF(0));
  else
  {
    DBUG_ASSERT(global_read_lock.is_acquired() || mdl_backup_lock);
    my_error(ER_CANT_UPDATE_WITH_READLOCK, MYF(0));
  }
}

/* routings to adding tables to list of changed in transaction tables */

inline static void list_include(CHANGED_TABLE_LIST** prev,
				CHANGED_TABLE_LIST* curr,
				CHANGED_TABLE_LIST* new_table)
{
  if (new_table)
  {
    *prev = new_table;
    (*prev)->next = curr;
  }
}

/* add table to list of changed in transaction tables */

void THD::add_changed_table(TABLE *table)
{
  DBUG_ENTER("THD::add_changed_table(table)");

  DBUG_ASSERT(in_multi_stmt_transaction_mode() &&
              table->file->has_transactions());
  add_changed_table(table->s->table_cache_key.str,
                    (long) table->s->table_cache_key.length);
  DBUG_VOID_RETURN;
}


void THD::add_changed_table(const char *key, size_t key_length)
{
  DBUG_ENTER("THD::add_changed_table(key)");
  CHANGED_TABLE_LIST **prev_changed = &transaction->changed_tables;
  CHANGED_TABLE_LIST *curr = transaction->changed_tables;

  for (; curr; prev_changed = &(curr->next), curr = curr->next)
  {
    int cmp =  (long)curr->key_length - (long)key_length;
    if (cmp < 0)
    {
      list_include(prev_changed, curr, changed_table_dup(key, key_length));
      DBUG_PRINT("info", 
		 ("key_length: %zu  %zu", key_length,
                  (*prev_changed)->key_length));
      DBUG_VOID_RETURN;
    }
    else if (cmp == 0)
    {
      cmp = memcmp(curr->key, key, curr->key_length);
      if (cmp < 0)
      {
	list_include(prev_changed, curr, changed_table_dup(key, key_length));
	DBUG_PRINT("info", 
		   ("key_length:  %zu  %zu", key_length,
		    (*prev_changed)->key_length));
	DBUG_VOID_RETURN;
      }
      else if (cmp == 0)
      {
	DBUG_PRINT("info", ("already in list"));
	DBUG_VOID_RETURN;
      }
    }
  }
  *prev_changed = changed_table_dup(key, key_length);
  DBUG_PRINT("info", ("key_length: %zu  %zu", key_length,
		      (*prev_changed)->key_length));
  DBUG_VOID_RETURN;
}


CHANGED_TABLE_LIST* THD::changed_table_dup(const char *key, size_t key_length)
{
  CHANGED_TABLE_LIST* new_table = 
    (CHANGED_TABLE_LIST*) trans_alloc(ALIGN_SIZE(sizeof(CHANGED_TABLE_LIST))+
				      key_length + 1);
  if (!new_table)
  {
    my_error(EE_OUTOFMEMORY, MYF(ME_FATAL),
             ALIGN_SIZE(sizeof(TABLE_LIST)) + key_length + 1);
    set_killed(KILL_CONNECTION);
    return 0;
  }

  new_table->key= ((char*)new_table)+ ALIGN_SIZE(sizeof(CHANGED_TABLE_LIST));
  new_table->next = 0;
  new_table->key_length = key_length;
  ::memcpy(new_table->key, key, key_length);
  return new_table;
}


int THD::prepare_explain_fields(select_result *result, List<Item> *field_list,
                                 uint8 explain_flags, bool is_analyze)
{
  if (lex->explain_json)
    make_explain_json_field_list(*field_list, is_analyze);
  else
    make_explain_field_list(*field_list, explain_flags, is_analyze);

  return result->prepare(*field_list, NULL);
}


int THD::send_explain_fields(select_result *result,
                             uint8 explain_flags,
                             bool is_analyze)
{
  List<Item> field_list;
  int rc;
  rc= prepare_explain_fields(result, &field_list, explain_flags, is_analyze) ||
      result->send_result_set_metadata(field_list, Protocol::SEND_NUM_ROWS |
                                                   Protocol::SEND_EOF);
  return rc;
}


void THD::make_explain_json_field_list(List<Item> &field_list, bool is_analyze)
{
  Item *item= new (mem_root) Item_empty_string(this, (is_analyze ?
                                                      "ANALYZE" :
                                                      "EXPLAIN"),
                                              78, system_charset_info);
  field_list.push_back(item, mem_root);
}


/*
  Populate the provided field_list with EXPLAIN output columns.
  this->lex->describe has the EXPLAIN flags

  The set/order of columns must be kept in sync with 
  Explain_query::print_explain and co.
*/

void THD::make_explain_field_list(List<Item> &field_list, uint8 explain_flags,
                                  bool is_analyze)
{
  Item *item;
  CHARSET_INFO *cs= system_charset_info;
  field_list.push_back(item= new (mem_root)
                       Item_return_int(this, "id", 3,
                                       MYSQL_TYPE_LONGLONG), mem_root);
  item->maybe_null= 1;
  field_list.push_back(new (mem_root)
                       Item_empty_string(this, "select_type", 19, cs),
                       mem_root);
  field_list.push_back(item= new (mem_root)
                       Item_empty_string(this, "table", NAME_CHAR_LEN, cs),
                       mem_root);
  item->maybe_null= 1;
  if (explain_flags & DESCRIBE_PARTITIONS)
  {
    /* Maximum length of string that make_used_partitions_str() can produce */
    item= new (mem_root) Item_empty_string(this, "partitions",
                                           MAX_PARTITIONS * (1 + FN_LEN), cs);
    field_list.push_back(item, mem_root);
    item->maybe_null= 1;
  }
  field_list.push_back(item= new (mem_root)
                       Item_empty_string(this, "type", 10, cs),
                       mem_root);
  item->maybe_null= 1;
  field_list.push_back(item= new (mem_root)
                       Item_empty_string(this, "possible_keys",
                                         NAME_CHAR_LEN*MAX_KEY, cs),
                       mem_root);
  item->maybe_null=1;
  field_list.push_back(item=new (mem_root)
                       Item_empty_string(this, "key", NAME_CHAR_LEN, cs),
                       mem_root);
  item->maybe_null=1;
  field_list.push_back(item=new (mem_root)
                       Item_empty_string(this, "key_len",
                                         NAME_CHAR_LEN*MAX_KEY),
                       mem_root);
  item->maybe_null=1;
  field_list.push_back(item=new (mem_root)
                       Item_empty_string(this, "ref",
                                         NAME_CHAR_LEN*MAX_REF_PARTS, cs),
                       mem_root);
  item->maybe_null=1;
  field_list.push_back(item=new (mem_root)
                       Item_empty_string(this, "rows", NAME_CHAR_LEN, cs),
                       mem_root);
  if (is_analyze)
  {
    field_list.push_back(item= new (mem_root)
                         Item_empty_string(this, "r_rows", NAME_CHAR_LEN, cs),
                         mem_root);
    item->maybe_null=1;
  }

  if (is_analyze || (explain_flags & DESCRIBE_EXTENDED))
  {
    field_list.push_back(item= new (mem_root)
                         Item_float(this, "filtered", 0.1234, 2, 4),
                         mem_root);
    item->maybe_null=1;
  }

  if (is_analyze)
  {
    field_list.push_back(item= new (mem_root)
                         Item_float(this, "r_filtered", 0.1234, 2, 4),
                         mem_root);
    item->maybe_null=1;
  }

  item->maybe_null= 1;
  field_list.push_back(new (mem_root)
                       Item_empty_string(this, "Extra", 255, cs),
                       mem_root);
}


#ifdef SIGNAL_WITH_VIO_CLOSE
void THD::close_active_vio()
{
  DBUG_ENTER("close_active_vio");
  mysql_mutex_assert_owner(&LOCK_thd_data);
#ifndef EMBEDDED_LIBRARY
  if (active_vio)
  {
    vio_close(active_vio);
    active_vio = 0;
  }
#endif
  DBUG_VOID_RETURN;
}
#endif


struct Item_change_record: public ilink
{
  Item **place;
  Item *old_value;
  /* Placement new was hidden by `new' in ilink (TODO: check): */
  static void *operator new(size_t size, void *mem) { return mem; }
  static void operator delete(void *ptr, size_t size) {}
  static void operator delete(void *ptr, void *mem) { /* never called */ }
};


/*
  Register an item tree tree transformation, performed by the query
  optimizer. We need a pointer to runtime_memroot because it may be !=
  thd->mem_root (due to possible set_n_backup_active_arena called for thd).
*/

void
Item_change_list::nocheck_register_item_tree_change(Item **place,
                                                    Item *old_value,
                                                    MEM_ROOT *runtime_memroot)
{
  Item_change_record *change;
  DBUG_ENTER("THD::nocheck_register_item_tree_change");
  DBUG_PRINT("enter", ("Register %p <- %p", old_value, (*place)));
  /*
    Now we use one node per change, which adds some memory overhead,
    but still is rather fast as we use alloc_root for allocations.
    A list of item tree changes of an average query should be short.
  */
  void *change_mem= alloc_root(runtime_memroot, sizeof(*change));
  if (change_mem == 0)
  {
    /*
      OOM, thd->fatal_error() is called by the error handler of the
      memroot. Just return.
    */
    DBUG_VOID_RETURN;
  }
  change= new (change_mem) Item_change_record;
  change->place= place;
  change->old_value= old_value;
  change_list.append(change);
  DBUG_VOID_RETURN;
}

/**
  Check and register item change if needed

  @param place           place where we should assign new value
  @param new_value       place of the new value

  @details
    Let C be a reference to an item that changed the reference A
    at the location (occurrence) L1 and this change has been registered.
    If C is substituted for reference A another location (occurrence) L2
    that is to be registered as well than this change has to be
    consistent with the first change in order the procedure that rollback
    changes to substitute the same reference at both locations L1 and L2.
*/

void
Item_change_list::check_and_register_item_tree_change(Item **place,
                                                      Item **new_value,
                                                      MEM_ROOT *runtime_memroot)
{
  Item_change_record *change;
  DBUG_ENTER("THD::check_and_register_item_tree_change");
  DBUG_PRINT("enter", ("Register: %p (%p) <- %p (%p)",
                       *place, place, *new_value, new_value));
  I_List_iterator<Item_change_record> it(change_list);
  while ((change= it++))
  {
    if (change->place == new_value)
      break; // we need only very first value
  }
  if (change)
    nocheck_register_item_tree_change(place, change->old_value,
                                      runtime_memroot);
  DBUG_VOID_RETURN;
}


void Item_change_list::rollback_item_tree_changes()
{
  DBUG_ENTER("THD::rollback_item_tree_changes");
  I_List_iterator<Item_change_record> it(change_list);
  Item_change_record *change;

  while ((change= it++))
  {
    DBUG_PRINT("info", ("Rollback: %p (%p) <- %p",
                        *change->place, change->place, change->old_value));
    *change->place= change->old_value;
  }
  /* We can forget about changes memory: it's allocated in runtime memroot */
  change_list.empty();
  DBUG_VOID_RETURN;
}


/*****************************************************************************
** Functions to provide a interface to select results
*****************************************************************************/

void select_result::cleanup()
{
  /* do nothing */
}

bool select_result::check_simple_select() const
{
  my_error(ER_SP_BAD_CURSOR_QUERY, MYF(0));
  return TRUE;
}


static String default_line_term("\n",default_charset_info);
static String default_escaped("\\",default_charset_info);
static String default_field_term("\t",default_charset_info);
static String default_enclosed_and_line_start("", default_charset_info);
static String default_xml_row_term("<row>", default_charset_info);

sql_exchange::sql_exchange(const char *name, bool flag,
                           enum enum_filetype filetype_arg)
  :file_name(name), opt_enclosed(0), dumpfile(flag), skip_lines(0)
{
  filetype= filetype_arg;
  field_term= &default_field_term;
  enclosed=   line_start= &default_enclosed_and_line_start;
  line_term=  filetype == FILETYPE_CSV ?
              &default_line_term : &default_xml_row_term;
  escaped=    &default_escaped;
  cs= NULL;
}

bool sql_exchange::escaped_given(void) const
{
  return escaped != &default_escaped;
}


bool select_send::send_result_set_metadata(List<Item> &list, uint flags)
{
  bool res;
#ifdef WITH_WSREP
  if (WSREP(thd) && thd->wsrep_retry_query)
  {
    WSREP_DEBUG("skipping select metadata");
    return FALSE;
  }
#endif /* WITH_WSREP */
  if (!(res= thd->protocol->send_result_set_metadata(&list, flags)))
    is_result_set_started= 1;
  return res;
}

void select_send::abort_result_set()
{
  DBUG_ENTER("select_send::abort_result_set");

  if (is_result_set_started && thd->spcont)
  {
    /*
      We're executing a stored procedure, have an open result
      set and an SQL exception condition. In this situation we
      must abort the current statement, silence the error and
      start executing the continue/exit handler if one is found.
      Before aborting the statement, let's end the open result set, as
      otherwise the client will hang due to the violation of the
      client/server protocol.
    */
    thd->spcont->end_partial_result_set= TRUE;
  }
  DBUG_VOID_RETURN;
}


/** 
  Cleanup an instance of this class for re-use
  at next execution of a prepared statement/
  stored procedure statement.
*/

void select_send::cleanup()
{
  is_result_set_started= FALSE;
}

/* Send data to client. Returns 0 if ok */

int select_send::send_data(List<Item> &items)
{
  Protocol *protocol= thd->protocol;
  DBUG_ENTER("select_send::send_data");

  protocol->prepare_for_resend();
  if (protocol->send_result_set_row(&items))
  {
    protocol->remove_last_row();
    DBUG_RETURN(TRUE);
  }

  thd->inc_sent_row_count(1);

  /* Don't return error if disconnected, only if write fails */
  if (likely(thd->vio_ok()))
    DBUG_RETURN(protocol->write());

  DBUG_RETURN(0);
}


bool select_send::send_eof()
{
  /* 
    Don't send EOF if we're in error condition (which implies we've already
    sent or are sending an error)
  */
  if (unlikely(thd->is_error()))
    return TRUE;
  ::my_eof(thd);
  is_result_set_started= 0;
  return FALSE;
}


/************************************************************************
  Handling writing to file
************************************************************************/

bool select_to_file::send_eof()
{
  int error= MY_TEST(end_io_cache(&cache));
  if (unlikely(mysql_file_close(file, MYF(MY_WME))) ||
      unlikely(thd->is_error()))
    error= true;

  if (likely(!error) && !suppress_my_ok)
  {
    ::my_ok(thd,row_count);
  }
  file= -1;
  return error;
}


void select_to_file::cleanup()
{
  /* In case of error send_eof() may be not called: close the file here. */
  if (file >= 0)
  {
    (void) end_io_cache(&cache);
    mysql_file_close(file, MYF(0));
    file= -1;
  }
  path[0]= '\0';
  row_count= 0;
}


select_to_file::~select_to_file()
{
  if (file >= 0)
  {					// This only happens in case of error
    (void) end_io_cache(&cache);
    mysql_file_close(file, MYF(0));
    file= -1;
  }
}

/***************************************************************************
** Export of select to textfile
***************************************************************************/

select_export::~select_export()
{
  thd->set_sent_row_count(row_count);
}


/*
  Create file with IO cache

  SYNOPSIS
    create_file()
    thd			Thread handle
    path		File name
    exchange		Excange class
    cache		IO cache

  RETURN
    >= 0 	File handle
   -1		Error
*/


static File create_file(THD *thd, char *path, sql_exchange *exchange,
			IO_CACHE *cache)
{
  File file;
  uint option= MY_UNPACK_FILENAME | MY_RELATIVE_PATH;

#ifdef DONT_ALLOW_FULL_LOAD_DATA_PATHS
  option|= MY_REPLACE_DIR;			// Force use of db directory
#endif

  if (!dirname_length(exchange->file_name))
  {
    strxnmov(path, FN_REFLEN-1, mysql_real_data_home, thd->get_db(), NullS);
    (void) fn_format(path, exchange->file_name, path, "", option);
  }
  else
    (void) fn_format(path, exchange->file_name, mysql_real_data_home, "", option);

  if (!is_secure_file_path(path))
  {
    /* Write only allowed to dir or subdir specified by secure_file_priv */
    my_error(ER_OPTION_PREVENTS_STATEMENT, MYF(0), "--secure-file-priv");
    return -1;
  }

  if (!access(path, F_OK))
  {
    my_error(ER_FILE_EXISTS_ERROR, MYF(0), exchange->file_name);
    return -1;
  }
  /* Create the file world readable */
  if ((file= mysql_file_create(key_select_to_file,
                               path, 0666, O_WRONLY|O_EXCL, MYF(MY_WME))) < 0)
    return file;
#ifdef HAVE_FCHMOD
  (void) fchmod(file, 0666);			// Because of umask()
#else
  (void) chmod(path, 0666);
#endif
  if (init_io_cache(cache, file, 0L, WRITE_CACHE, 0L, 1, MYF(MY_WME)))
  {
    mysql_file_close(file, MYF(0));
    /* Delete file on error, it was just created */
    mysql_file_delete(key_select_to_file, path, MYF(0));
    return -1;
  }
  return file;
}


int
select_export::prepare(List<Item> &list, SELECT_LEX_UNIT *u)
{
  bool blob_flag=0;
  bool string_results= FALSE, non_string_results= FALSE;
  unit= u;
  if ((uint) strlen(exchange->file_name) + NAME_LEN >= FN_REFLEN)
    strmake_buf(path,exchange->file_name);

  write_cs= exchange->cs ? exchange->cs : &my_charset_bin;

  if ((file= create_file(thd, path, exchange, &cache)) < 0)
    return 1;
  /* Check if there is any blobs in data */
  {
    List_iterator_fast<Item> li(list);
    Item *item;
    while ((item=li++))
    {
      if (item->max_length >= MAX_BLOB_WIDTH)
      {
	blob_flag=1;
	break;
      }
      if (item->result_type() == STRING_RESULT)
        string_results= TRUE;
      else
        non_string_results= TRUE;
    }
  }
  if (exchange->escaped->numchars() > 1 || exchange->enclosed->numchars() > 1)
  {
    my_error(ER_WRONG_FIELD_TERMINATORS, MYF(0));
    return TRUE;
  }
  if (exchange->escaped->length() > 1 || exchange->enclosed->length() > 1 ||
      !my_isascii(exchange->escaped->ptr()[0]) ||
      !my_isascii(exchange->enclosed->ptr()[0]) ||
      !exchange->field_term->is_ascii() || !exchange->line_term->is_ascii() ||
      !exchange->line_start->is_ascii())
  {
    /*
      Current LOAD DATA INFILE recognizes field/line separators "as is" without
      converting from client charset to data file charset. So, it is supposed,
      that input file of LOAD DATA INFILE consists of data in one charset and
      separators in other charset. For the compatibility with that [buggy]
      behaviour SELECT INTO OUTFILE implementation has been saved "as is" too,
      but the new warning message has been added:

        Non-ASCII separator arguments are not fully supported
    */
    push_warning(thd, Sql_condition::WARN_LEVEL_WARN,
                 WARN_NON_ASCII_SEPARATOR_NOT_IMPLEMENTED,
                 ER_THD(thd, WARN_NON_ASCII_SEPARATOR_NOT_IMPLEMENTED));
  }
  field_term_length=exchange->field_term->length();
  field_term_char= field_term_length ?
                   (int) (uchar) (*exchange->field_term)[0] : INT_MAX;
  if (!exchange->line_term->length())
    exchange->line_term=exchange->field_term;	// Use this if it exists
  field_sep_char= (exchange->enclosed->length() ?
                  (int) (uchar) (*exchange->enclosed)[0] : field_term_char);
  if (exchange->escaped->length() && (exchange->escaped_given() ||
      !(thd->variables.sql_mode & MODE_NO_BACKSLASH_ESCAPES)))
    escape_char= (int) (uchar) (*exchange->escaped)[0];
  else
    escape_char= -1;
  is_ambiguous_field_sep= MY_TEST(strchr(ESCAPE_CHARS, field_sep_char));
  is_unsafe_field_sep= MY_TEST(strchr(NUMERIC_CHARS, field_sep_char));
  line_sep_char= (exchange->line_term->length() ?
                 (int) (uchar) (*exchange->line_term)[0] : INT_MAX);
  if (!field_term_length)
    exchange->opt_enclosed=0;
  if (!exchange->enclosed->length())
    exchange->opt_enclosed=1;			// A little quicker loop
  fixed_row_size= (!field_term_length && !exchange->enclosed->length() &&
		   !blob_flag);
  if ((is_ambiguous_field_sep && exchange->enclosed->is_empty() &&
       (string_results || is_unsafe_field_sep)) ||
      (exchange->opt_enclosed && non_string_results &&
       field_term_length && strchr(NUMERIC_CHARS, field_term_char)))
  {
    push_warning(thd, Sql_condition::WARN_LEVEL_WARN,
                 ER_AMBIGUOUS_FIELD_TERM,
                 ER_THD(thd, ER_AMBIGUOUS_FIELD_TERM));
    is_ambiguous_field_term= TRUE;
  }
  else
    is_ambiguous_field_term= FALSE;

  return 0;
}


#define NEED_ESCAPING(x) ((int) (uchar) (x) == escape_char    || \
                          (enclosed ? (int) (uchar) (x) == field_sep_char      \
                                    : (int) (uchar) (x) == field_term_char) || \
                          (int) (uchar) (x) == line_sep_char  || \
                          !(x))

int select_export::send_data(List<Item> &items)
{

  DBUG_ENTER("select_export::send_data");
  char buff[MAX_FIELD_WIDTH],null_buff[2],space[MAX_FIELD_WIDTH];
  char cvt_buff[MAX_FIELD_WIDTH];
  String cvt_str(cvt_buff, sizeof(cvt_buff), write_cs);
  bool space_inited=0;
  String tmp(buff,sizeof(buff),&my_charset_bin),*res;
  tmp.length(0);

  row_count++;
  Item *item;
  uint used_length=0,items_left=items.elements;
  List_iterator_fast<Item> li(items);

  if (my_b_write(&cache,(uchar*) exchange->line_start->ptr(),
		 exchange->line_start->length()))
    goto err;
  while ((item=li++))
  {
    Item_result result_type=item->result_type();
    bool enclosed = (exchange->enclosed->length() &&
                     (!exchange->opt_enclosed || result_type == STRING_RESULT));
    res=item->str_result(&tmp);
    if (res && !my_charset_same(write_cs, res->charset()) &&
        !my_charset_same(write_cs, &my_charset_bin))
    {
      String_copier copier;
      const char *error_pos;
      uint32 bytes;
      uint64 estimated_bytes=
        ((uint64) res->length() / res->charset()->mbminlen + 1) *
        write_cs->mbmaxlen + 1;
      set_if_smaller(estimated_bytes, UINT_MAX32);
      if (cvt_str.alloc((uint32) estimated_bytes))
      {
        my_error(ER_OUTOFMEMORY, MYF(ME_FATAL), (uint32) estimated_bytes);
        goto err;
      }

      bytes= copier.well_formed_copy(write_cs, (char *) cvt_str.ptr(),
                                     cvt_str.alloced_length(),
                                     res->charset(),
                                     res->ptr(), res->length());
      error_pos= copier.most_important_error_pos();
      if (unlikely(error_pos))
      {
        /*
          TODO: 
             add new error message that will show user this printable_buff

        char printable_buff[32];
        convert_to_printable(printable_buff, sizeof(printable_buff),
                             error_pos, res->ptr() + res->length() - error_pos,
                             res->charset(), 6);
        push_warning_printf(thd, Sql_condition::WARN_LEVEL_WARN,
                            ER_TRUNCATED_WRONG_VALUE_FOR_FIELD,
                            ER_THD(thd, ER_TRUNCATED_WRONG_VALUE_FOR_FIELD),
                            "string", printable_buff,
                            item->name.str, static_cast<long>(row_count));
        */
        push_warning_printf(thd, Sql_condition::WARN_LEVEL_WARN,
                            ER_TRUNCATED_WRONG_VALUE_FOR_FIELD,
                            ER_THD(thd, WARN_DATA_TRUNCATED),
                            item->name.str, static_cast<long>(row_count));
      }
      else if (copier.source_end_pos() < res->ptr() + res->length())
      { 
        /*
          result is longer than UINT_MAX32 and doesn't fit into String
        */
        push_warning_printf(thd, Sql_condition::WARN_LEVEL_WARN,
                            WARN_DATA_TRUNCATED,
                            ER_THD(thd, WARN_DATA_TRUNCATED),
                            item->full_name(), static_cast<long>(row_count));
      }
      cvt_str.length(bytes);
      res= &cvt_str;
    }
    if (res && enclosed)
    {
      if (my_b_write(&cache,(uchar*) exchange->enclosed->ptr(),
		     exchange->enclosed->length()))
	goto err;
    }
    if (!res)
    {						// NULL
      if (!fixed_row_size)
      {
	if (escape_char != -1)			// Use \N syntax
	{
	  null_buff[0]=escape_char;
	  null_buff[1]='N';
	  if (my_b_write(&cache,(uchar*) null_buff,2))
	    goto err;
	}
	else if (my_b_write(&cache,(uchar*) "NULL",4))
	  goto err;
      }
      else
      {
	used_length=0;				// Fill with space
      }
    }
    else
    {
      if (fixed_row_size)
	used_length=MY_MIN(res->length(),item->max_length);
      else
	used_length=res->length();
      if ((result_type == STRING_RESULT || is_unsafe_field_sep) &&
           escape_char != -1)
      {
        char *pos, *start, *end;
        CHARSET_INFO *res_charset= res->charset();
        CHARSET_INFO *character_set_client= thd->variables.
                                            character_set_client;
        bool check_second_byte= (res_charset == &my_charset_bin) &&
                                 character_set_client->
                                 escape_with_backslash_is_dangerous;
        DBUG_ASSERT(character_set_client->mbmaxlen == 2 ||
                    !character_set_client->escape_with_backslash_is_dangerous);
	for (start=pos=(char*) res->ptr(),end=pos+used_length ;
	     pos != end ;
	     pos++)
	{
#ifdef USE_MB
	  if (res_charset->use_mb())
	  {
	    int l;
	    if ((l=my_ismbchar(res_charset, pos, end)))
	    {
	      pos += l-1;
	      continue;
	    }
	  }
#endif

          /*
            Special case when dumping BINARY/VARBINARY/BLOB values
            for the clients with character sets big5, cp932, gbk and sjis,
            which can have the escape character (0x5C "\" by default)
            as the second byte of a multi-byte sequence.
            
            If
            - pos[0] is a valid multi-byte head (e.g 0xEE) and
            - pos[1] is 0x00, which will be escaped as "\0",
            
            then we'll get "0xEE + 0x5C + 0x30" in the output file.
            
            If this file is later loaded using this sequence of commands:
            
            mysql> create table t1 (a varchar(128)) character set big5;
            mysql> LOAD DATA INFILE 'dump.txt' INTO TABLE t1;
            
            then 0x5C will be misinterpreted as the second byte
            of a multi-byte character "0xEE + 0x5C", instead of
            escape character for 0x00.
            
            To avoid this confusion, we'll escape the multi-byte
            head character too, so the sequence "0xEE + 0x00" will be
            dumped as "0x5C + 0xEE + 0x5C + 0x30".
            
            Note, in the condition below we only check if
            mbcharlen is equal to 2, because there are no
            character sets with mbmaxlen longer than 2
            and with escape_with_backslash_is_dangerous set.
            DBUG_ASSERT before the loop makes that sure.
          */

          if ((NEED_ESCAPING(*pos) ||
               (check_second_byte &&
                ((uchar) *pos) > 0x7F /* a potential MB2HEAD */ &&
                pos + 1 < end &&
                NEED_ESCAPING(pos[1]))) &&
              /*
               Don't escape field_term_char by doubling - doubling is only
               valid for ENCLOSED BY characters:
              */
              (enclosed || !is_ambiguous_field_term ||
               (int) (uchar) *pos != field_term_char))
          {
	    char tmp_buff[2];
            tmp_buff[0]= ((int) (uchar) *pos == field_sep_char &&
                          is_ambiguous_field_sep) ?
                          field_sep_char : escape_char;
	    tmp_buff[1]= *pos ? *pos : '0';
	    if (my_b_write(&cache,(uchar*) start,(uint) (pos-start)) ||
		my_b_write(&cache,(uchar*) tmp_buff,2))
	      goto err;
	    start=pos+1;
	  }
	}
	if (my_b_write(&cache,(uchar*) start,(uint) (pos-start)))
	  goto err;
      }
      else if (my_b_write(&cache,(uchar*) res->ptr(),used_length))
	goto err;
    }
    if (fixed_row_size)
    {						// Fill with space
      if (item->max_length > used_length)
      {
	if (!space_inited)
	{
	  space_inited=1;
	  bfill(space,sizeof(space),' ');
	}
	uint length=item->max_length-used_length;
	for (; length > sizeof(space) ; length-=sizeof(space))
	{
	  if (my_b_write(&cache,(uchar*) space,sizeof(space)))
	    goto err;
	}
	if (my_b_write(&cache,(uchar*) space,length))
	  goto err;
      }
    }
    if (res && enclosed)
    {
      if (my_b_write(&cache, (uchar*) exchange->enclosed->ptr(),
                     exchange->enclosed->length()))
        goto err;
    }
    if (--items_left)
    {
      if (my_b_write(&cache, (uchar*) exchange->field_term->ptr(),
                     field_term_length))
        goto err;
    }
  }
  if (my_b_write(&cache,(uchar*) exchange->line_term->ptr(),
		 exchange->line_term->length()))
    goto err;
  DBUG_RETURN(0);
err:
  DBUG_RETURN(1);
}


/***************************************************************************
** Dump  of select to a binary file
***************************************************************************/


int
select_dump::prepare(List<Item> &list __attribute__((unused)),
		     SELECT_LEX_UNIT *u)
{
  unit= u;
  return (int) ((file= create_file(thd, path, exchange, &cache)) < 0);
}


int select_dump::send_data(List<Item> &items)
{
  List_iterator_fast<Item> li(items);
  char buff[MAX_FIELD_WIDTH];
  String tmp(buff,sizeof(buff),&my_charset_bin),*res;
  tmp.length(0);
  Item *item;
  DBUG_ENTER("select_dump::send_data");

  if (row_count++ > 1) 
  {
    my_message(ER_TOO_MANY_ROWS, ER_THD(thd, ER_TOO_MANY_ROWS), MYF(0));
    goto err;
  }
  while ((item=li++))
  {
    res=item->str_result(&tmp);
    if (!res)					// If NULL
    {
      if (my_b_write(&cache,(uchar*) "",1))
	goto err;
    }
    else if (my_b_write(&cache,(uchar*) res->ptr(),res->length()))
    {
      my_error(ER_ERROR_ON_WRITE, MYF(0), path, my_errno);
      goto err;
    }
  }
  DBUG_RETURN(0);
err:
  DBUG_RETURN(1);
}


int select_singlerow_subselect::send_data(List<Item> &items)
{
  DBUG_ENTER("select_singlerow_subselect::send_data");
  Item_singlerow_subselect *it= (Item_singlerow_subselect *)item;
  if (it->assigned())
  {
    my_message(ER_SUBQUERY_NO_1_ROW, ER_THD(thd, ER_SUBQUERY_NO_1_ROW),
               MYF(current_thd->lex->ignore ? ME_WARNING : 0));
    DBUG_RETURN(1);
  }
  List_iterator_fast<Item> li(items);
  Item *val_item;
  for (uint i= 0; (val_item= li++); i++)
    it->store(i, val_item);
  it->assigned(1);
  DBUG_RETURN(0);
}


void select_max_min_finder_subselect::cleanup()
{
  DBUG_ENTER("select_max_min_finder_subselect::cleanup");
  cache= 0;
  DBUG_VOID_RETURN;
}


int select_max_min_finder_subselect::send_data(List<Item> &items)
{
  DBUG_ENTER("select_max_min_finder_subselect::send_data");
  Item_maxmin_subselect *it= (Item_maxmin_subselect *)item;
  List_iterator_fast<Item> li(items);
  Item *val_item= li++;
  it->register_value();
  if (it->assigned())
  {
    cache->store(val_item);
    if ((this->*op)())
      it->store(0, cache);
  }
  else
  {
    if (!cache)
    {
      cache= val_item->get_cache(thd);
      switch (val_item->result_type()) {
      case REAL_RESULT:
	op= &select_max_min_finder_subselect::cmp_real;
	break;
      case INT_RESULT:
	op= &select_max_min_finder_subselect::cmp_int;
	break;
      case STRING_RESULT:
	op= &select_max_min_finder_subselect::cmp_str;
	break;
      case DECIMAL_RESULT:
        op= &select_max_min_finder_subselect::cmp_decimal;
        break;
      case ROW_RESULT:
      case TIME_RESULT:
        // This case should never be choosen
	DBUG_ASSERT(0);
	op= 0;
      }
    }
    cache->store(val_item);
    it->store(0, cache);
  }
  it->assigned(1);
  DBUG_RETURN(0);
}

bool select_max_min_finder_subselect::cmp_real()
{
  Item *maxmin= ((Item_singlerow_subselect *)item)->element_index(0);
  double val1= cache->val_real(), val2= maxmin->val_real();

  /* Ignore NULLs for ANY and keep them for ALL subqueries */
  if (cache->null_value)
    return (is_all && !maxmin->null_value) || (!is_all && maxmin->null_value);
  if (maxmin->null_value)
    return !is_all;

  if (fmax)
    return(val1 > val2);
  return (val1 < val2);
}

bool select_max_min_finder_subselect::cmp_int()
{
  Item *maxmin= ((Item_singlerow_subselect *)item)->element_index(0);
  longlong val1= cache->val_int(), val2= maxmin->val_int();

  /* Ignore NULLs for ANY and keep them for ALL subqueries */
  if (cache->null_value)
    return (is_all && !maxmin->null_value) || (!is_all && maxmin->null_value);
  if (maxmin->null_value)
    return !is_all;

  if (fmax)
    return(val1 > val2);
  return (val1 < val2);
}

bool select_max_min_finder_subselect::cmp_decimal()
{
  Item *maxmin= ((Item_singlerow_subselect *)item)->element_index(0);
  VDec cvalue(cache), mvalue(maxmin);

  /* Ignore NULLs for ANY and keep them for ALL subqueries */
  if (cvalue.is_null())
    return (is_all && !mvalue.is_null()) || (!is_all && mvalue.is_null());
  if (mvalue.is_null())
    return !is_all;

  return fmax ? cvalue.cmp(mvalue) > 0 : cvalue.cmp(mvalue) < 0;
}

bool select_max_min_finder_subselect::cmp_str()
{
  String *val1, *val2, buf1, buf2;
  Item *maxmin= ((Item_singlerow_subselect *)item)->element_index(0);
  /*
    as far as both operand is Item_cache buf1 & buf2 will not be used,
    but added for safety
  */
  val1= cache->val_str(&buf1);
  val2= maxmin->val_str(&buf1);

  /* Ignore NULLs for ANY and keep them for ALL subqueries */
  if (cache->null_value)
    return (is_all && !maxmin->null_value) || (!is_all && maxmin->null_value);
  if (maxmin->null_value)
    return !is_all;

  if (fmax)
    return (sortcmp(val1, val2, cache->collation.collation) > 0) ;
  return (sortcmp(val1, val2, cache->collation.collation) < 0);
}

int select_exists_subselect::send_data(List<Item> &items)
{
  DBUG_ENTER("select_exists_subselect::send_data");
  Item_exists_subselect *it= (Item_exists_subselect *)item;
  it->value= 1;
  it->assigned(1);
  DBUG_RETURN(0);
}


/***************************************************************************
  Dump of select to variables
***************************************************************************/

int select_dumpvar::prepare(List<Item> &list, SELECT_LEX_UNIT *u)
{
  my_var_sp *mvsp;
  unit= u;
  m_var_sp_row= NULL;

  if (var_list.elements == 1 &&
      (mvsp= var_list.head()->get_my_var_sp()) &&
      mvsp->type_handler() == &type_handler_row)
  {
    // SELECT INTO row_type_sp_variable
    if (mvsp->get_rcontext(thd->spcont)->get_variable(mvsp->offset)->cols() !=
        list.elements)
      goto error;
    m_var_sp_row= mvsp;
    return 0;
  }

  // SELECT INTO variable list
  if (var_list.elements == list.elements)
    return 0;

error:
  my_message(ER_WRONG_NUMBER_OF_COLUMNS_IN_SELECT,
             ER_THD(thd, ER_WRONG_NUMBER_OF_COLUMNS_IN_SELECT), MYF(0));
  return 1;
}


bool select_dumpvar::check_simple_select() const
{
  my_error(ER_SP_BAD_CURSOR_SELECT, MYF(0));
  return TRUE;
}


void select_dumpvar::cleanup()
{
  row_count= 0;
}


Query_arena::Type Query_arena::type() const
{
  return STATEMENT;
}


void Query_arena::free_items()
{
  Item *next;
  DBUG_ENTER("Query_arena::free_items");
  /* This works because items are allocated on THD::mem_root */
  for (; free_list; free_list= next)
  {
    next= free_list->next;
    DBUG_ASSERT(free_list != next);
    DBUG_PRINT("info", ("free item: %p", free_list));
    free_list->delete_self();
  }
  /* Postcondition: free_list is 0 */
  DBUG_VOID_RETURN;
}


void Query_arena::set_query_arena(Query_arena *set)
{
  mem_root=  set->mem_root;
  free_list= set->free_list;
  state= set->state;
}


void Query_arena::cleanup_stmt()
{
  DBUG_ASSERT(! "Query_arena::cleanup_stmt() not implemented");
}

/*
  Statement functions
*/

Statement::Statement(LEX *lex_arg, MEM_ROOT *mem_root_arg,
                     enum enum_state state_arg, ulong id_arg)
  :Query_arena(mem_root_arg, state_arg),
  id(id_arg),
  column_usage(MARK_COLUMNS_READ),
  lex(lex_arg),
  db(null_clex_str)
{
  name= null_clex_str;
}


Query_arena::Type Statement::type() const
{
  return STATEMENT;
}


void Statement::set_statement(Statement *stmt)
{
  id=             stmt->id;
  column_usage=   stmt->column_usage;
  lex=            stmt->lex;
  query_string=   stmt->query_string;
}


void
Statement::set_n_backup_statement(Statement *stmt, Statement *backup)
{
  DBUG_ENTER("Statement::set_n_backup_statement");
  backup->set_statement(this);
  set_statement(stmt);
  DBUG_VOID_RETURN;
}


void Statement::restore_backup_statement(Statement *stmt, Statement *backup)
{
  DBUG_ENTER("Statement::restore_backup_statement");
  stmt->set_statement(this);
  set_statement(backup);
  DBUG_VOID_RETURN;
}


void THD::end_statement()
{
  DBUG_ENTER("THD::end_statement");
  /* Cleanup SQL processing state to reuse this statement in next query. */
  lex_end(lex);
  delete lex->result;
  lex->result= 0;
  /* Note that free_list is freed in cleanup_after_query() */

  /*
    Don't free mem_root, as mem_root is freed in the end of dispatch_command
    (once for any command).
  */
  DBUG_VOID_RETURN;
}


/*
  Start using arena specified by @set. Current arena data will be saved to
  *backup.
*/
void THD::set_n_backup_active_arena(Query_arena *set, Query_arena *backup)
{
  DBUG_ENTER("THD::set_n_backup_active_arena");
  DBUG_ASSERT(backup->is_backup_arena == FALSE);

  backup->set_query_arena(this);
  set_query_arena(set);
#ifdef DBUG_ASSERT_EXISTS
  backup->is_backup_arena= TRUE;
#endif
  DBUG_VOID_RETURN;
}


/*
  Stop using the temporary arena, and start again using the arena that is 
  specified in *backup.
  The temporary arena is returned back into *set.
*/

void THD::restore_active_arena(Query_arena *set, Query_arena *backup)
{
  DBUG_ENTER("THD::restore_active_arena");
  DBUG_ASSERT(backup->is_backup_arena);
  set->set_query_arena(this);
  set_query_arena(backup);
#ifdef DBUG_ASSERT_EXISTS
  backup->is_backup_arena= FALSE;
#endif
  DBUG_VOID_RETURN;
}

Statement::~Statement()
{
}

C_MODE_START

static uchar *
get_statement_id_as_hash_key(const uchar *record, size_t *key_length,
                             my_bool not_used __attribute__((unused)))
{
  const Statement *statement= (const Statement *) record; 
  *key_length= sizeof(statement->id);
  return (uchar *) &((const Statement *) statement)->id;
}

static void delete_statement_as_hash_key(void *key)
{
  delete (Statement *) key;
}

static uchar *get_stmt_name_hash_key(Statement *entry, size_t *length,
                                    my_bool not_used __attribute__((unused)))
{
  *length= entry->name.length;
  return (uchar*) entry->name.str;
}

C_MODE_END

Statement_map::Statement_map() :
  last_found_statement(0)
{
  enum
  {
    START_STMT_HASH_SIZE = 16,
    START_NAME_HASH_SIZE = 16
  };
  my_hash_init(key_memory_prepared_statement_map, &st_hash, &my_charset_bin,
               START_STMT_HASH_SIZE, 0, 0, get_statement_id_as_hash_key,
               delete_statement_as_hash_key, MYF(0));
  my_hash_init(key_memory_prepared_statement_map, &names_hash, system_charset_info, START_NAME_HASH_SIZE, 0, 0,
               (my_hash_get_key) get_stmt_name_hash_key,
               NULL, MYF(0));
}


/*
  Insert a new statement to the thread-local statement map.

  DESCRIPTION
    If there was an old statement with the same name, replace it with the
    new one. Otherwise, check if max_prepared_stmt_count is not reached yet,
    increase prepared_stmt_count, and insert the new statement. It's okay
    to delete an old statement and fail to insert the new one.

  POSTCONDITIONS
    All named prepared statements are also present in names_hash.
    Statement names in names_hash are unique.
    The statement is added only if prepared_stmt_count < max_prepard_stmt_count
    last_found_statement always points to a valid statement or is 0

  RETURN VALUE
    0  success
    1  error: out of resources or max_prepared_stmt_count limit has been
       reached. An error is sent to the client, the statement is deleted.
*/

int Statement_map::insert(THD *thd, Statement *statement)
{
  if (my_hash_insert(&st_hash, (uchar*) statement))
  {
    /*
      Delete is needed only in case of an insert failure. In all other
      cases hash_delete will also delete the statement.
    */
    delete statement;
    my_error(ER_OUT_OF_RESOURCES, MYF(0));
    goto err_st_hash;
  }
  if (statement->name.str && my_hash_insert(&names_hash, (uchar*) statement))
  {
    my_error(ER_OUT_OF_RESOURCES, MYF(0));
    goto err_names_hash;
  }
  mysql_mutex_lock(&LOCK_prepared_stmt_count);
  /*
    We don't check that prepared_stmt_count is <= max_prepared_stmt_count
    because we would like to allow to lower the total limit
    of prepared statements below the current count. In that case
    no new statements can be added until prepared_stmt_count drops below
    the limit.
  */
  if (prepared_stmt_count >= max_prepared_stmt_count)
  {
    mysql_mutex_unlock(&LOCK_prepared_stmt_count);
    my_error(ER_MAX_PREPARED_STMT_COUNT_REACHED, MYF(0),
             max_prepared_stmt_count);
    goto err_max;
  }
  prepared_stmt_count++;
  mysql_mutex_unlock(&LOCK_prepared_stmt_count);

  last_found_statement= statement;
  return 0;

err_max:
  if (statement->name.str)
    my_hash_delete(&names_hash, (uchar*) statement);
err_names_hash:
  my_hash_delete(&st_hash, (uchar*) statement);
err_st_hash:
  return 1;
}


void Statement_map::close_transient_cursors()
{
#ifdef TO_BE_IMPLEMENTED
  Statement *stmt;
  while ((stmt= transient_cursor_list.head()))
    stmt->close_cursor();                 /* deletes itself from the list */
#endif
}


void Statement_map::erase(Statement *statement)
{
  if (statement == last_found_statement)
    last_found_statement= 0;
  if (statement->name.str)
    my_hash_delete(&names_hash, (uchar *) statement);

  my_hash_delete(&st_hash, (uchar *) statement);
  mysql_mutex_lock(&LOCK_prepared_stmt_count);
  DBUG_ASSERT(prepared_stmt_count > 0);
  prepared_stmt_count--;
  mysql_mutex_unlock(&LOCK_prepared_stmt_count);
}


void Statement_map::reset()
{
  /* Must be first, hash_free will reset st_hash.records */
  if (st_hash.records)
  {
    mysql_mutex_lock(&LOCK_prepared_stmt_count);
    DBUG_ASSERT(prepared_stmt_count >= st_hash.records);
    prepared_stmt_count-= st_hash.records;
    mysql_mutex_unlock(&LOCK_prepared_stmt_count);
  }
  my_hash_reset(&names_hash);
  my_hash_reset(&st_hash);
  last_found_statement= 0;
}


Statement_map::~Statement_map()
{
  /* Statement_map::reset() should be called prior to destructor. */
  DBUG_ASSERT(!st_hash.records);
  my_hash_free(&names_hash);
  my_hash_free(&st_hash);
}

bool my_var_user::set(THD *thd, Item *item)
{
  Item_func_set_user_var *suv= new (thd->mem_root) Item_func_set_user_var(thd, &name, item);
  suv->save_item_result(item);
  return suv->fix_fields(thd, 0) || suv->update();
}


sp_rcontext *my_var_sp::get_rcontext(sp_rcontext *local_ctx) const
{
  return m_rcontext_handler->get_rcontext(local_ctx);
}


bool my_var_sp::set(THD *thd, Item *item)
{
  return get_rcontext(thd->spcont)->set_variable(thd, offset, &item);
}

bool my_var_sp_row_field::set(THD *thd, Item *item)
{
  return get_rcontext(thd->spcont)->
           set_variable_row_field(thd, offset, m_field_offset, &item);
}


bool select_dumpvar::send_data_to_var_list(List<Item> &items)
{
  DBUG_ENTER("select_dumpvar::send_data_to_var_list");
  List_iterator_fast<my_var> var_li(var_list);
  List_iterator<Item> it(items);
  Item *item;
  my_var *mv;
  while ((mv= var_li++) && (item= it++))
  {
    if (mv->set(thd, item))
      DBUG_RETURN(true);
  }
  DBUG_RETURN(false);
}


int select_dumpvar::send_data(List<Item> &items)
{
  DBUG_ENTER("select_dumpvar::send_data");

  if (row_count++)
  {
    my_message(ER_TOO_MANY_ROWS, ER_THD(thd, ER_TOO_MANY_ROWS), MYF(0));
    DBUG_RETURN(1);
  }
  if (m_var_sp_row ?
      m_var_sp_row->get_rcontext(thd->spcont)->
        set_variable_row(thd, m_var_sp_row->offset, items) :
      send_data_to_var_list(items))
    DBUG_RETURN(1);

  DBUG_RETURN(thd->is_error());
}

bool select_dumpvar::send_eof()
{
  if (! row_count)
    push_warning(thd, Sql_condition::WARN_LEVEL_WARN,
                 ER_SP_FETCH_NO_DATA, ER_THD(thd, ER_SP_FETCH_NO_DATA));
  /*
    Don't send EOF if we're in error condition (which implies we've already
    sent or are sending an error)
  */
  if (unlikely(thd->is_error()))
    return true;

  if (!suppress_my_ok)
    ::my_ok(thd,row_count);

  return 0;
}



bool
select_materialize_with_stats::
create_result_table(THD *thd_arg, List<Item> *column_types,
                    bool is_union_distinct, ulonglong options,
                    const LEX_CSTRING *table_alias, bool bit_fields_as_long,
                    bool create_table,
                    bool keep_row_order,
                    uint hidden)
{
  DBUG_ASSERT(table == 0);
  tmp_table_param.field_count= column_types->elements;
  tmp_table_param.bit_fields_as_long= bit_fields_as_long;

  if (! (table= create_tmp_table(thd_arg, &tmp_table_param, *column_types,
                                 (ORDER*) 0, is_union_distinct, 1,
                                 options, HA_POS_ERROR, table_alias,
                                 !create_table, keep_row_order)))
    return TRUE;

  col_stat= (Column_statistics*) table->in_use->alloc(table->s->fields *
                                                      sizeof(Column_statistics));
  if (!col_stat)
    return TRUE;

  reset();
  table->file->extra(HA_EXTRA_WRITE_CACHE);
  table->file->extra(HA_EXTRA_IGNORE_DUP_KEY);
  return FALSE;
}


void select_materialize_with_stats::reset()
{
  memset(col_stat, 0, table->s->fields * sizeof(Column_statistics));
  max_nulls_in_row= 0;
  count_rows= 0;
}


void select_materialize_with_stats::cleanup()
{
  reset();
  select_unit::cleanup();
}


/**
  Override select_unit::send_data to analyze each row for NULLs and to
  update null_statistics before sending data to the client.

  @return TRUE if fatal error when sending data to the client
  @return FALSE on success
*/

int select_materialize_with_stats::send_data(List<Item> &items)
{
  List_iterator_fast<Item> item_it(items);
  Item *cur_item;
  Column_statistics *cur_col_stat= col_stat;
  uint nulls_in_row= 0;
  int res;

  if ((res= select_unit::send_data(items)))
    return res;
  if (table->null_catch_flags & REJECT_ROW_DUE_TO_NULL_FIELDS)
  {
    table->null_catch_flags&= ~REJECT_ROW_DUE_TO_NULL_FIELDS;
    return 0;
  }
  /* Skip duplicate rows. */
  if (write_err == HA_ERR_FOUND_DUPP_KEY ||
      write_err == HA_ERR_FOUND_DUPP_UNIQUE)
    return 0;

  ++count_rows;

  while ((cur_item= item_it++))
  {
    if (cur_item->is_null_result())
    {
      ++cur_col_stat->null_count;
      cur_col_stat->max_null_row= count_rows;
      if (!cur_col_stat->min_null_row)
        cur_col_stat->min_null_row= count_rows;
      ++nulls_in_row;
    }
    ++cur_col_stat;
  }
  if (nulls_in_row > max_nulls_in_row)
    max_nulls_in_row= nulls_in_row;

  return 0;
}


/****************************************************************************
  TMP_TABLE_PARAM
****************************************************************************/

void TMP_TABLE_PARAM::init()
{
  DBUG_ENTER("TMP_TABLE_PARAM::init");
  DBUG_PRINT("enter", ("this: %p", this));
  field_count= sum_func_count= func_count= hidden_field_count= 0;
  group_parts= group_length= group_null_parts= 0;
  quick_group= 1;
  table_charset= 0;
  precomputed_group_by= 0;
  bit_fields_as_long= 0;
  materialized_subquery= 0;
  force_not_null_cols= 0;
  skip_create_table= 0;
  DBUG_VOID_RETURN;
}


void thd_increment_bytes_sent(void *thd, size_t length)
{
  /* thd == 0 when close_connection() calls net_send_error() */
  if (likely(thd != 0))
  {
    ((THD*) thd)->status_var.bytes_sent+= length;
  }
}

my_bool thd_net_is_killed(THD *thd)
{
  return thd && thd->killed ? 1 : 0;
}


void thd_increment_bytes_received(void *thd, size_t length)
{
  if (thd != NULL) // MDEV-13073 Ack collector having NULL
    ((THD*) thd)->status_var.bytes_received+= length;
}


void THD::set_status_var_init()
{
  bzero((char*) &status_var, offsetof(STATUS_VAR,
                                      last_cleared_system_status_var));
  /*
    Session status for Threads_running is always 1. It can only be queried
    by thread itself via INFORMATION_SCHEMA.SESSION_STATUS or SHOW [SESSION]
    STATUS. And at this point thread is guaranteed to be running.
  */
  status_var.threads_running= 1;
}


void Security_context::init()
{
  host= user= ip= external_user= 0;
  host_or_ip= "connecting host";
  priv_user[0]= priv_host[0]= proxy_user[0]= priv_role[0]= '\0';
  master_access= NO_ACL;
  password_expired= false;
#ifndef NO_EMBEDDED_ACCESS_CHECKS
  db_access= NO_ACL;
#endif
}


void Security_context::destroy()
{
  DBUG_PRINT("info", ("freeing security context"));
  // If not pointer to constant
  if (host != my_localhost)
  {
    my_free((char*) host);
    host= NULL;
  }
  if (user != delayed_user)
  {
    my_free((char*) user);
    user= NULL;
  }

  if (external_user)
  {
    my_free(external_user);
    external_user= NULL;
  }

  my_free((char*) ip);
  ip= NULL;
}


void Security_context::skip_grants()
{
  /* privileges for the user are unknown everything is allowed */
  host_or_ip= (char *)"";
  master_access= ALL_KNOWN_ACL;
  *priv_user= *priv_host= '\0';
  password_expired= false;
}


bool Security_context::set_user(char *user_arg)
{
  my_free(const_cast<char*>(user));
  user= my_strdup(key_memory_MPVIO_EXT_auth_info, user_arg, MYF(0));
  return user == 0;
}

bool Security_context::check_access(const privilege_t want_access,
                                    bool match_any)
{
  DBUG_ENTER("Security_context::check_access");
  DBUG_RETURN((match_any ? (master_access & want_access) != NO_ACL
                         : ((master_access & want_access) == want_access)));
}

#ifndef NO_EMBEDDED_ACCESS_CHECKS
/**
  Initialize this security context from the passed in credentials
  and activate it in the current thread.

  @param       thd
  @param       definer_user
  @param       definer_host
  @param       db
  @param[out]  backup  Save a pointer to the current security context
                       in the thread. In case of success it points to the
                       saved old context, otherwise it points to NULL.


  During execution of a statement, multiple security contexts may
  be needed:
  - the security context of the authenticated user, used as the
    default security context for all top-level statements
  - in case of a view or a stored program, possibly the security
    context of the definer of the routine, if the object is
    defined with SQL SECURITY DEFINER option.

  The currently "active" security context is parameterized in THD
  member security_ctx. By default, after a connection is
  established, this member points at the "main" security context
  - the credentials of the authenticated user.

  Later, if we would like to execute some sub-statement or a part
  of a statement under credentials of a different user, e.g.
  definer of a procedure, we authenticate this user in a local
  instance of Security_context by means of this method (and
  ultimately by means of acl_getroot), and make the
  local instance active in the thread by re-setting
  thd->security_ctx pointer.

  Note, that the life cycle and memory management of the "main" and
  temporary security contexts are different.
  For the main security context, the memory for user/host/ip is
  allocated on system heap, and the THD class frees this memory in
  its destructor. The only case when contents of the main security
  context may change during its life time is when someone issued
  CHANGE USER command.
  Memory management of a "temporary" security context is
  responsibility of the module that creates it.

  @retval TRUE  there is no user with the given credentials. The erro
                is reported in the thread.
  @retval FALSE success
*/

bool
Security_context::
change_security_context(THD *thd,
                        LEX_CSTRING *definer_user,
                        LEX_CSTRING *definer_host,
                        LEX_CSTRING *db,
                        Security_context **backup)
{
  bool needs_change;

  DBUG_ENTER("Security_context::change_security_context");

  DBUG_ASSERT(definer_user->str && definer_host->str);

  *backup= NULL;
  needs_change= (strcmp(definer_user->str, thd->security_ctx->priv_user) ||
                 my_strcasecmp(system_charset_info, definer_host->str,
                               thd->security_ctx->priv_host));
  if (needs_change)
  {
    if (acl_getroot(this, definer_user->str, definer_host->str,
                                definer_host->str, db->str))
    {
      my_error(ER_NO_SUCH_USER, MYF(0), definer_user->str,
               definer_host->str);
      DBUG_RETURN(TRUE);
    }
    *backup= thd->security_ctx;
    thd->security_ctx= this;
  }

  DBUG_RETURN(FALSE);
}


void
Security_context::restore_security_context(THD *thd,
                                           Security_context *backup)
{
  if (backup)
    thd->security_ctx= backup;
}
#endif


bool Security_context::user_matches(Security_context *them)
{
  return ((user != NULL) && (them->user != NULL) &&
          !strcmp(user, them->user));
}

bool Security_context::is_priv_user(const char *user, const char *host)
{
  return ((user != NULL) && (host != NULL) &&
          !strcmp(user, priv_user) &&
          !my_strcasecmp(system_charset_info, host,priv_host));
}


/****************************************************************************
  Handling of open and locked tables states.

  This is used when we want to open/lock (and then close) some tables when
  we already have a set of tables open and locked. We use these methods for
  access to mysql.proc table to find definitions of stored routines.
****************************************************************************/

void THD::reset_n_backup_open_tables_state(Open_tables_backup *backup)
{
  DBUG_ENTER("reset_n_backup_open_tables_state");
  backup->set_open_tables_state(this);
  backup->mdl_system_tables_svp= mdl_context.mdl_savepoint();
  reset_open_tables_state(this);
  state_flags|= Open_tables_state::BACKUPS_AVAIL;
  DBUG_VOID_RETURN;
}


void THD::restore_backup_open_tables_state(Open_tables_backup *backup)
{
  DBUG_ENTER("restore_backup_open_tables_state");
  mdl_context.rollback_to_savepoint(backup->mdl_system_tables_svp);
  /*
    Before we will throw away current open tables state we want
    to be sure that it was properly cleaned up.
  */
  DBUG_ASSERT(open_tables == 0 &&
              temporary_tables == 0 &&
              derived_tables == 0 &&
              lock == 0 &&
              locked_tables_mode == LTM_NONE &&
              m_reprepare_observer == NULL);

  set_open_tables_state(backup);
  DBUG_VOID_RETURN;
}

#if MARIA_PLUGIN_INTERFACE_VERSION < 0x0200
/**
  This is a backward compatibility method, made obsolete
  by the thd_kill_statement service. Keep it here to avoid breaking the
  ABI in case some binary plugins still use it.
*/
#undef thd_killed
extern "C" int thd_killed(const MYSQL_THD thd)
{
  return thd_kill_level(thd) > THD_ABORT_SOFTLY;
}
#else
#error now thd_killed() function can go away
#endif

/*
  return thd->killed status to the client,
  mapped to the API enum thd_kill_levels values.

  @note Since this function is called quite frequently thd_kill_level(NULL) is
  forbidden for performance reasons (saves one conditional branch). If your ever
  need to call thd_kill_level() when THD is not available, you options are (most
  to least preferred):
  - try to pass THD through to thd_kill_level()
  - add current_thd to some service and use thd_killed(current_thd)
  - add thd_killed_current() function to kill statement service
  - add if (!thd) thd= current_thd here
*/
extern "C" enum thd_kill_levels thd_kill_level(const MYSQL_THD thd)
{
  DBUG_ASSERT(thd);

  if (likely(thd->killed == NOT_KILLED))
  {
    Apc_target *apc_target= (Apc_target*) &thd->apc_target;
    if (unlikely(apc_target->have_apc_requests()))
    {
      if (thd == current_thd)
        apc_target->process_apc_requests();
    }
    return THD_IS_NOT_KILLED;
  }

  return thd->killed & KILL_HARD_BIT ? THD_ABORT_ASAP : THD_ABORT_SOFTLY;
}


/**
   Send an out-of-band progress report to the client

   The report is sent every 'thd->...progress_report_time' second,
   however not more often than global.progress_report_time.
   If global.progress_report_time is 0, then don't send progress reports, but
   check every second if the value has changed

  We clear any errors that we get from sending the progress packet to
  the client as we don't want to set an error without the caller knowing
  about it.
*/

static void thd_send_progress(THD *thd)
{
  /* Check if we should send the client a progress report */
  ulonglong report_time= my_interval_timer();
  if (report_time > thd->progress.next_report_time)
  {
    uint seconds_to_next= MY_MAX(thd->variables.progress_report_time,
                              global_system_variables.progress_report_time);
    if (seconds_to_next == 0)             // Turned off
      seconds_to_next= 1;                 // Check again after 1 second

    thd->progress.next_report_time= (report_time +
                                     seconds_to_next * 1000000000ULL);
    if (global_system_variables.progress_report_time &&
        thd->variables.progress_report_time && !thd->is_error())
    {
      net_send_progress_packet(thd);
      if (thd->is_error())
        thd->clear_error();
    }
  }
}


/** Initialize progress report handling **/

extern "C" void thd_progress_init(MYSQL_THD thd, uint max_stage)
{
  DBUG_ASSERT(thd->stmt_arena != thd->progress.arena);
  if (thd->progress.arena)
    return; // already initialized
  /*
    Send progress reports to clients that supports it, if the command
    is a high level command (like ALTER TABLE) and we are not in a
    stored procedure
  */
  thd->progress.report= ((thd->client_capabilities & MARIADB_CLIENT_PROGRESS) &&
                         thd->progress.report_to_client &&
                         !thd->in_sub_stmt);
  thd->progress.next_report_time= 0;
  thd->progress.stage= 0;
  thd->progress.counter= thd->progress.max_counter= 0;
  thd->progress.max_stage= max_stage;
  thd->progress.arena= thd->stmt_arena;
}


/* Inform processlist and the client that some progress has been made */

extern "C" void thd_progress_report(MYSQL_THD thd,
                                    ulonglong progress, ulonglong max_progress)
{
  if (thd->stmt_arena != thd->progress.arena)
    return;
  if (thd->progress.max_counter != max_progress)        // Simple optimization
  {
    mysql_mutex_lock(&thd->LOCK_thd_data);
    thd->progress.counter= progress;
    thd->progress.max_counter= max_progress;
    mysql_mutex_unlock(&thd->LOCK_thd_data);
  }
  else
    thd->progress.counter= progress;

  if (thd->progress.report)
    thd_send_progress(thd);
}

/**
  Move to next stage in process list handling

  This will reset the timer to ensure the progress is sent to the client
  if client progress reports are activated.
*/

extern "C" void thd_progress_next_stage(MYSQL_THD thd)
{
  if (thd->stmt_arena != thd->progress.arena)
    return;
  mysql_mutex_lock(&thd->LOCK_thd_data);
  thd->progress.stage++;
  thd->progress.counter= 0;
  DBUG_ASSERT(thd->progress.stage < thd->progress.max_stage);
  mysql_mutex_unlock(&thd->LOCK_thd_data);
  if (thd->progress.report)
  {
    thd->progress.next_report_time= 0;          // Send new stage info
    thd_send_progress(thd);
  }
}

/**
  Disable reporting of progress in process list.

  @note
  This function is safe to call even if one has not called thd_progress_init.

  This function should be called by all parts that does progress
  reporting to ensure that progress list doesn't contain 100 % done
  forever.
*/


extern "C" void thd_progress_end(MYSQL_THD thd)
{
  if (thd->stmt_arena != thd->progress.arena)
    return;
  /*
    It's enough to reset max_counter to set disable progress indicator
    in processlist.
  */
  thd->progress.max_counter= 0;
  thd->progress.arena= 0;
}


/**
  Return the thread id of a user thread
  @param thd user thread
  @return thread id
*/
extern "C" unsigned long thd_get_thread_id(const MYSQL_THD thd)
{
  return((unsigned long)thd->thread_id);
}

/**
  Check if THD socket is still connected.
 */
extern "C" int thd_is_connected(MYSQL_THD thd)
{
  return thd->is_connected();
}


extern "C" double thd_rnd(MYSQL_THD thd)
{
  return my_rnd(&thd->rand);
}


/**
  Generate string of printable random characters of requested length.

  @param to[out]      Buffer for generation; must be at least length+1 bytes
                      long; result string is always null-terminated
  @param length[in]   How many random characters to put in buffer
*/
extern "C" void thd_create_random_password(MYSQL_THD thd,
                                           char *to, size_t length)
{
  for (char *end= to + length; to < end; to++)
    *to= (char) (my_rnd(&thd->rand)*94 + 33);
  *to= '\0';
}


#ifdef INNODB_COMPATIBILITY_HOOKS

/** open a table and add it to thd->open_tables

  @note At the moment this is used in innodb background purge threads
  *only*.There should be no table locks, because the background purge does not
  change the table as far as LOCK TABLES is concerned. MDL locks are
  still needed, though.

  To make sure no table stays open for long, this helper allows the thread to
  have only one table open at any given time.
*/
TABLE *open_purge_table(THD *thd, const char *db, size_t dblen,
                        const char *tb, size_t tblen)
{
  DBUG_ENTER("open_purge_table");
  DBUG_ASSERT(thd->open_tables == NULL);
  DBUG_ASSERT(thd->locked_tables_mode < LTM_PRELOCKED);

  /* Purge already hold the MDL for the table */
  Open_table_context ot_ctx(thd, MYSQL_OPEN_HAS_MDL_LOCK);
  TABLE_LIST *tl= (TABLE_LIST*)thd->alloc(sizeof(TABLE_LIST));
  LEX_CSTRING db_name= {db, dblen };
  LEX_CSTRING table_name= { tb, tblen };

  tl->init_one_table(&db_name, &table_name, 0, TL_READ);
  tl->i_s_requested_object= OPEN_TABLE_ONLY;

  bool error= open_table(thd, tl, &ot_ctx);

  /* we don't recover here */
  DBUG_ASSERT(!error || !ot_ctx.can_recover_from_failed_open());

  if (unlikely(error))
    close_thread_tables(thd);

  DBUG_RETURN(error ? NULL : tl->table);
}

TABLE *get_purge_table(THD *thd)
{
  /* see above, at most one table can be opened */
  DBUG_ASSERT(thd->open_tables == NULL || thd->open_tables->next == NULL);
  return thd->open_tables;
}

/** Find an open table in the list of prelocked tabled

  Used for foreign key actions, for example, in UPDATE t1 SET a=1;
  where a child table t2 has a KB on t1.a.

  But only when virtual columns are involved, otherwise InnoDB
  does not need an open TABLE.
*/
TABLE *find_fk_open_table(THD *thd, const char *db, size_t db_len,
                       const char *table, size_t table_len)
{
  for (TABLE *t= thd->open_tables; t; t= t->next)
  {
    if (t->s->db.length == db_len && t->s->table_name.length == table_len &&
        !strcmp(t->s->db.str, db) && !strcmp(t->s->table_name.str, table) &&
        t->pos_in_table_list->prelocking_placeholder == TABLE_LIST::PRELOCK_FK)
      return t;
  }
  return NULL;
}

/* the following three functions are used in background purge threads */

MYSQL_THD create_thd()
{
  THD *thd= new THD(next_thread_id());
  thd->thread_stack= (char*) &thd;
  thd->store_globals();
  thd->set_command(COM_DAEMON);
  thd->system_thread= SYSTEM_THREAD_GENERIC;
  thd->security_ctx->host_or_ip="";
  server_threads.insert(thd);
  return thd;
}

void destroy_thd(MYSQL_THD thd)
{
  thd->add_status_to_global();
  server_threads.erase(thd);
  delete thd;
}

/**
  Create a THD that only has auxilliary functions
  It will never be added to the global connection list
  server_threads. It does not represent any client connection.

  It should never be counted, because it will stall the
  shutdown. It is solely for engine's internal use,
  like for example, evaluation of virtual function in innodb
  purge.
*/
extern "C" pthread_key(struct st_my_thread_var *, THR_KEY_mysys);
MYSQL_THD create_background_thd()
{
  DBUG_ASSERT(!current_thd);
  auto save_mysysvar= pthread_getspecific(THR_KEY_mysys);

  /*
    Allocate new mysys_var specifically this THD,
    so that e.g safemalloc, DBUG etc are happy.
  */
  pthread_setspecific(THR_KEY_mysys, 0);
  my_thread_init();
  auto thd_mysysvar= pthread_getspecific(THR_KEY_mysys);
  auto thd= new THD(0);
  pthread_setspecific(THR_KEY_mysys, save_mysysvar);
  thd->set_psi(PSI_CALL_get_thread());

  /*
    Workaround the adverse effect of incrementing thread_count
    in THD constructor. We do not want these THDs to be counted,
    or waited for on shutdown.
  */
  thread_count--;

  thd->mysys_var= (st_my_thread_var *) thd_mysysvar;
  thd->set_command(COM_DAEMON);
  thd->system_thread= SYSTEM_THREAD_GENERIC;
  thd->security_ctx->host_or_ip= "";
  return thd;
}


/*
  Attach a background THD.

  Changes current value THR_KEY_mysys TLS variable,
  and returns the original value.
*/
void *thd_attach_thd(MYSQL_THD thd)
{
  DBUG_ASSERT(!current_thd);
  DBUG_ASSERT(thd && thd->mysys_var);

  auto save_mysysvar= pthread_getspecific(THR_KEY_mysys);
  pthread_setspecific(THR_KEY_mysys, thd->mysys_var);
  thd->thread_stack= (char *) &thd;
  thd->store_globals();
  return save_mysysvar;
}

/*
  Restore THR_KEY_mysys TLS variable,
  which was changed thd_attach_thd().
*/
void thd_detach_thd(void *mysysvar)
{
  /* Restore mysys_var that is changed when THD was attached.*/
  pthread_setspecific(THR_KEY_mysys, mysysvar);
  /* Restore the THD (we assume it was NULL during attach).*/
  set_current_thd(0);
}

/*
  Destroy a THD that was previously created by
  create_background_thd()
*/
void destroy_background_thd(MYSQL_THD thd)
{
  DBUG_ASSERT(!current_thd);
  auto thd_mysys_var= thd->mysys_var;
  auto save_mysys_var= thd_attach_thd(thd);
  DBUG_ASSERT(thd_mysys_var != save_mysys_var);
  /*
    Workaround the adverse effect decrementing thread_count on THD()
    destructor.
    As we decremented it in create_background_thd(), in order for it
    not to go negative, we have to increment it before destructor.
  */
  thread_count++;
  delete thd;

  thd_detach_thd(save_mysys_var);
  /*
     Delete THD-specific my_thread_var, that was
     allocated in create_background_thd().
     Also preserve current PSI context, since my_thread_end()
     would kill it, if we're not careful.
  */
#ifdef HAVE_PSI_THREAD_INTERFACE
  auto save_psi_thread= PSI_CALL_get_thread();
#endif
  PSI_CALL_set_thread(0);
  pthread_setspecific(THR_KEY_mysys, thd_mysys_var);
  my_thread_end();
  pthread_setspecific(THR_KEY_mysys, save_mysys_var);
  PSI_CALL_set_thread(save_psi_thread);
}


void reset_thd(MYSQL_THD thd)
{
  close_thread_tables(thd);
  thd->mdl_context.release_transactional_locks();
  thd->free_items();
  free_root(thd->mem_root, MYF(MY_KEEP_PREALLOC));
}

unsigned long long thd_get_query_id(const MYSQL_THD thd)
{
  return((unsigned long long)thd->query_id);
}

void thd_clear_error(MYSQL_THD thd)
{
  thd->clear_error();
}

extern "C" const struct charset_info_st *thd_charset(MYSQL_THD thd)
{
  return(thd->charset());
}


/**
  Get the current query string for the thread.

  This function is not thread safe and can be used only by thd owner thread.

  @param The MySQL internal thread pointer
  @return query string and length. May be non-null-terminated.
*/
extern "C" LEX_STRING * thd_query_string (MYSQL_THD thd)
{
  DBUG_ASSERT(thd == current_thd);
  return(&thd->query_string.string);
}


/**
  Get the current query string for the thread.

  @param thd     The MySQL internal thread pointer
  @param buf     Buffer where the query string will be copied
  @param buflen  Length of the buffer

  @return Length of the query
  @retval 0 if LOCK_thd_data cannot be acquired without waiting

  @note This function is thread safe as the query string is
        accessed under mutex protection and the string is copied
        into the provided buffer. @see thd_query_string().
*/

extern "C" size_t thd_query_safe(MYSQL_THD thd, char *buf, size_t buflen)
{
  size_t len= 0;
  /* InnoDB invokes this function while holding internal mutexes.
  THD::awake() will hold LOCK_thd_data while invoking an InnoDB
  function that would acquire the internal mutex. Because this
  function is a non-essential part of information_schema view output,
  we will break the deadlock by avoiding a mutex wait here
  and returning the empty string if a wait would be needed. */
  if (!mysql_mutex_trylock(&thd->LOCK_thd_data))
  {
    len= MY_MIN(buflen - 1, thd->query_length());
    memcpy(buf, thd->query(), len);
    mysql_mutex_unlock(&thd->LOCK_thd_data);
  }
  buf[len]= '\0';
  return len;
}


extern "C" const char *thd_user_name(MYSQL_THD thd)
{
  if (!thd->security_ctx)
    return 0;

  return thd->security_ctx->user;
}


extern "C" const char *thd_client_host(MYSQL_THD thd)
{
  if (!thd->security_ctx)
    return 0;

  return thd->security_ctx->host;
}


extern "C" const char *thd_client_ip(MYSQL_THD thd)
{
  if (!thd->security_ctx)
    return 0;

  return thd->security_ctx->ip;
}


extern "C" LEX_CSTRING *thd_current_db(MYSQL_THD thd)
{
  return &thd->db;
}


extern "C" int thd_current_status(MYSQL_THD thd)
{
  Diagnostics_area *da= thd->get_stmt_da();
  if (!da)
    return 0;

  return da->is_error() ? da->sql_errno() : 0;
}


extern "C" enum enum_server_command thd_current_command(MYSQL_THD thd)
{
  return thd->get_command();
}


extern "C" int thd_slave_thread(const MYSQL_THD thd)
{
  return(thd->slave_thread);
}




/* Returns high resolution timestamp for the start
  of the current query. */
extern "C" unsigned long long thd_start_utime(const MYSQL_THD thd)
{
  return thd->start_time * 1000000 + thd->start_time_sec_part;
}


/*
  This function can optionally be called to check if thd_rpl_deadlock_check()
  needs to be called for waits done by a given transaction.

  If this function returns false for a given thd, there is no need to do
  any calls to thd_rpl_deadlock_check() on that thd.

  This call is optional; it is safe to call thd_rpl_deadlock_check() in
  any case. This call can be used to save some redundant calls to
  thd_rpl_deadlock_check() if desired. (This is unlikely to matter much
  unless there are _lots_ of waits to report, as the overhead of
  thd_rpl_deadlock_check() is small).
*/
extern "C" int
thd_need_wait_reports(const MYSQL_THD thd)
{
  rpl_group_info *rgi;

  if (mysql_bin_log.is_open())
    return true;
  if (!thd)
    return false;
  rgi= thd->rgi_slave;
  if (!rgi)
    return false;
  return rgi->is_parallel_exec;
}

/*
  Used by storage engines (currently TokuDB and InnoDB) to report that
  one transaction THD is about to go to wait for a transactional lock held by
  another transactions OTHER_THD.

  This is used for parallel replication, where transactions are required to
  commit in the same order on the slave as they did on the master. If the
  transactions on the slave encounter lock conflicts on the slave that did not
  exist on the master, this can cause deadlocks. This is primarily used in
  optimistic (and aggressive) modes.

  Normally, such conflicts will not occur in conservative mode, because the
  same conflict would have prevented the two transactions from committing in
  parallel on the master, thus preventing them from running in parallel on the
  slave in the first place. However, it is possible in case when the optimizer
  chooses a different plan on the slave than on the master (eg. table scan
  instead of index scan).

  Storage engines report lock waits using this call. If a lock wait causes a
  deadlock with the pre-determined commit order, we kill the later
  transaction, and later re-try it, to resolve the deadlock.

  This call need only receive reports about waits for locks that will remain
  until the holding transaction commits. InnoDB auto-increment locks,
  for example, are released earlier, and so need not be reported. (Such false
  positives are not harmful, but could lead to unnecessary kill and retry, so
  best avoided).

  Returns 1 if the OTHER_THD will be killed to resolve deadlock, 0 if not. The
  actual kill will happen later, asynchronously from another thread. The
  caller does not need to take any actions on the return value if the
  handlerton kill_query method is implemented to abort the to-be-killed
  transaction.
*/
extern "C" int
thd_rpl_deadlock_check(MYSQL_THD thd, MYSQL_THD other_thd)
{
  rpl_group_info *rgi;
  rpl_group_info *other_rgi;

  if (!thd)
    return 0;
  DEBUG_SYNC(thd, "thd_report_wait_for");
  thd->transaction->stmt.mark_trans_did_wait();
  if (!other_thd)
    return 0;
  binlog_report_wait_for(thd, other_thd);
  rgi= thd->rgi_slave;
  other_rgi= other_thd->rgi_slave;
  if (!rgi || !other_rgi)
    return 0;
  if (!rgi->is_parallel_exec)
    return 0;
  if (rgi->rli != other_rgi->rli)
    return 0;
  if (!rgi->gtid_sub_id || !other_rgi->gtid_sub_id)
    return 0;
  if (rgi->current_gtid.domain_id != other_rgi->current_gtid.domain_id)
    return 0;
  if (rgi->gtid_sub_id > other_rgi->gtid_sub_id)
    return 0;
  /*
    This transaction is about to wait for another transaction that is required
    by replication binlog order to commit after. This would cause a deadlock.

    So send a kill to the other transaction, with a temporary error; this will
    cause replication to rollback (and later re-try) the other transaction,
    releasing the lock for this transaction so replication can proceed.
  */
#ifdef HAVE_REPLICATION
  slave_background_kill_request(other_thd);
#endif
  return 1;
}

/*
  This function is called from InnoDB to check if the commit order of
  two transactions has already been decided by the upper layer. This happens
  in parallel replication, where the commit order is forced to be the same on
  the slave as it was originally on the master.

  If this function returns false, it means that such commit order will be
  enforced. This allows the storage engine to optionally omit gap lock waits
  or similar measures that would otherwise be needed to ensure that
  transactions would be serialised in a way that would cause a commit order
  that is correct for binlogging for statement-based replication.

  Since transactions are only run in parallel on the slave if they ran without
  lock conflicts on the master, normally no lock conflicts on the slave happen
  during parallel replication. However, there are a couple of corner cases
  where it can happen, like these secondary-index operations:

    T1: INSERT INTO t1 VALUES (7, NULL);
    T2: DELETE FROM t1 WHERE b <= 3;

    T1: UPDATE t1 SET secondary=NULL WHERE primary=1
    T2: DELETE t1 WHERE secondary <= 3

  The DELETE takes a gap lock that can block the INSERT/UPDATE, but the row
  locks set by INSERT/UPDATE do not block the DELETE. Thus, the execution
  order of the transactions determine whether a lock conflict occurs or
  not. Thus a lock conflict can occur on the slave where it did not on the
  master.

  If this function returns true, normal locking should be done as required by
  the binlogging and transaction isolation level in effect. But if it returns
  false, the correct order will be enforced anyway, and InnoDB can
  avoid taking the gap lock, preventing the lock conflict.

  Calling this function is just an optimisation to avoid unnecessary
  deadlocks. If it was not used, a gap lock would be set that could eventually
  cause a deadlock; the deadlock would be caught by thd_rpl_deadlock_check()
  and the transaction T2 killed and rolled back (and later re-tried).
*/
extern "C" int
thd_need_ordering_with(const MYSQL_THD thd, const MYSQL_THD other_thd)
{
  rpl_group_info *rgi, *other_rgi;

  DBUG_EXECUTE_IF("disable_thd_need_ordering_with", return 1;);
  if (!thd || !other_thd)
    return 1;
  rgi= thd->rgi_slave;
  other_rgi= other_thd->rgi_slave;
  if (!rgi || !other_rgi)
    return 1;
  if (!rgi->is_parallel_exec)
    return 1;
  if (rgi->rli != other_rgi->rli)
    return 1;
  if (rgi->current_gtid.domain_id != other_rgi->current_gtid.domain_id)
    return 1;
  if (!rgi->commit_id || rgi->commit_id != other_rgi->commit_id)
    return 1;
  DBUG_EXECUTE_IF("thd_need_ordering_with_force", return 1;);
  /*
    Otherwise, these two threads are doing parallel replication within the same
    replication domain. Their commit order is already fixed, so we do not need
    gap locks or similar to otherwise enforce ordering (and in fact such locks
    could lead to unnecessary deadlocks and transaction retry).
  */
  return 0;
}

extern "C" int thd_non_transactional_update(const MYSQL_THD thd)
{
  return(thd->transaction->all.modified_non_trans_table);
}

extern "C" int thd_binlog_format(const MYSQL_THD thd)
{
  if (WSREP(thd))
  {
    /* for wsrep binlog format is meaningful also when binlogging is off */
    return (int) WSREP_BINLOG_FORMAT(thd->variables.binlog_format);
  }

  if (mysql_bin_log.is_open() && (thd->variables.option_bits & OPTION_BIN_LOG))
    return (int) thd->variables.binlog_format;
  return BINLOG_FORMAT_UNSPEC;
}

extern "C" void thd_mark_transaction_to_rollback(MYSQL_THD thd, bool all)
{
  DBUG_ASSERT(thd);
  thd->mark_transaction_to_rollback(all);
}

extern "C" bool thd_binlog_filter_ok(const MYSQL_THD thd)
{
  return binlog_filter->db_ok(thd->db.str);
}

/*
  This is similar to sqlcom_can_generate_row_events, with the expection
  that we only return 1 if we are going to generate row events in a
  transaction.
  CREATE OR REPLACE is always safe to do as this will run in it's own
  transaction.
*/

extern "C" bool thd_sqlcom_can_generate_row_events(const MYSQL_THD thd)
{
  return (sqlcom_can_generate_row_events(thd) && thd->lex->sql_command !=
          SQLCOM_CREATE_TABLE);
}


extern "C" enum durability_properties thd_get_durability_property(const MYSQL_THD thd)
{
  enum durability_properties ret= HA_REGULAR_DURABILITY;
  
  if (thd != NULL)
    ret= thd->durability_property;

  return ret;
}

/** Get the auto_increment_offset auto_increment_increment.
Exposed by thd_autoinc_service.
Needed by InnoDB.
@param thd	Thread object
@param off	auto_increment_offset
@param inc	auto_increment_increment */
extern "C" void thd_get_autoinc(const MYSQL_THD thd, ulong* off, ulong* inc)
{
  *off = thd->variables.auto_increment_offset;
  *inc = thd->variables.auto_increment_increment;
}


/**
  Is strict sql_mode set.
  Needed by InnoDB.
  @param thd	Thread object
  @return True if sql_mode has strict mode (all or trans).
    @retval true  sql_mode has strict mode (all or trans).
    @retval false sql_mode has not strict mode (all or trans).
*/
extern "C" bool thd_is_strict_mode(const MYSQL_THD thd)
{
  return thd->is_strict_mode();
}


/**
  Get query start time as SQL field data.
  Needed by InnoDB.
  @param thd	Thread object
  @param buf	Buffer to hold start time data
*/
void thd_get_query_start_data(THD *thd, char *buf)
{
  LEX_CSTRING field_name;
  Field_timestampf f((uchar *)buf, NULL, 0, Field::NONE, &field_name, NULL, 6);
  f.store_TIME(thd->query_start(), thd->query_start_sec_part());
}


/*
  Interface for MySQL Server, plugins and storage engines to report
  when they are going to sleep/stall.
  
  SYNOPSIS
  thd_wait_begin()
  thd                     Thread object
                          Can be NULL, in this case current THD is used.
  wait_type               Type of wait
                          1 -- short wait (e.g. for mutex)
                          2 -- medium wait (e.g. for disk io)
                          3 -- large wait (e.g. for locked row/table)
  NOTES
    This is used by the threadpool to have better knowledge of which
    threads that currently are actively running on CPUs. When a thread
    reports that it's going to sleep/stall, the threadpool scheduler is
    free to start another thread in the pool most likely. The expected wait
    time is simply an indication of how long the wait is expected to
    become, the real wait time could be very different.

  thd_wait_end MUST be called immediately after waking up again.
*/
extern "C" void thd_wait_begin(MYSQL_THD thd, int wait_type)
{
  if (!thd)
  {
    thd= current_thd;
    if (unlikely(!thd))
      return;
  }
  MYSQL_CALLBACK(thd->scheduler, thd_wait_begin, (thd, wait_type));
}

/**
  Interface for MySQL Server, plugins and storage engines to report
  when they waking up from a sleep/stall.

  @param  thd   Thread handle
  Can be NULL, in this case current THD is used.
*/
extern "C" void thd_wait_end(MYSQL_THD thd)
{
  if (!thd)
  {
    thd= current_thd;
    if (unlikely(!thd))
      return;
  }
  MYSQL_CALLBACK(thd->scheduler, thd_wait_end, (thd));
}

#endif // INNODB_COMPATIBILITY_HOOKS */


/**
  MDL_context accessor
  @param thd   the current session
  @return pointer to thd->mdl_context
*/
extern "C" void *thd_mdl_context(MYSQL_THD thd)
{
  return &thd->mdl_context;
}


/****************************************************************************
  Handling of statement states in functions and triggers.

  This is used to ensure that the function/trigger gets a clean state
  to work with and does not cause any side effects of the calling statement.

  It also allows most stored functions and triggers to replicate even
  if they are used items that would normally be stored in the binary
  replication (like last_insert_id() etc...)

  The following things is done
  - Disable binary logging for the duration of the statement
  - Disable multi-result-sets for the duration of the statement
  - Value of last_insert_id() is saved and restored
  - Value set by 'SET INSERT_ID=#' is reset and restored
  - Value for found_rows() is reset and restored
  - examined_row_count is added to the total
  - cuted_fields is added to the total
  - new savepoint level is created and destroyed

  NOTES:
    Seed for random() is saved for the first! usage of RAND()
    We reset examined_row_count and cuted_fields and add these to the
    result to ensure that if we have a bug that would reset these within
    a function, we are not loosing any rows from the main statement.

    We do not reset value of last_insert_id().
****************************************************************************/

void THD::reset_sub_statement_state(Sub_statement_state *backup,
                                    uint new_state)
{
#ifndef EMBEDDED_LIBRARY
  /* BUG#33029, if we are replicating from a buggy master, reset
     auto_inc_intervals_forced to prevent substatement
     (triggers/functions) from using erroneous INSERT_ID value
   */
  if (rpl_master_erroneous_autoinc(this))
  {
    DBUG_ASSERT(backup->auto_inc_intervals_forced.nb_elements() == 0);
    auto_inc_intervals_forced.swap(&backup->auto_inc_intervals_forced);
  }
#endif
  
  backup->option_bits=     variables.option_bits;
  backup->count_cuted_fields= count_cuted_fields;
  backup->in_sub_stmt=     in_sub_stmt;
  backup->enable_slow_log= enable_slow_log;
  backup->limit_found_rows= limit_found_rows;
  backup->cuted_fields=     cuted_fields;
  backup->client_capabilities= client_capabilities;
  backup->savepoints= transaction->savepoints;
  backup->first_successful_insert_id_in_prev_stmt= 
    first_successful_insert_id_in_prev_stmt;
  backup->first_successful_insert_id_in_cur_stmt= 
    first_successful_insert_id_in_cur_stmt;
  store_slow_query_state(backup);

  if ((!lex->requires_prelocking() || is_update_query(lex->sql_command)) &&
      !is_current_stmt_binlog_format_row())
  {
    variables.option_bits&= ~OPTION_BIN_LOG;
  }

  if ((backup->option_bits & OPTION_BIN_LOG) &&
       is_update_query(lex->sql_command) &&
       !is_current_stmt_binlog_format_row())
    mysql_bin_log.start_union_events(this, this->query_id);

  /* Disable result sets */
  client_capabilities &= ~CLIENT_MULTI_RESULTS;
  in_sub_stmt|= new_state;
  cuted_fields= 0;
  transaction->savepoints= 0;
  first_successful_insert_id_in_cur_stmt= 0;
  reset_slow_query_state();
}

void THD::restore_sub_statement_state(Sub_statement_state *backup)
{
  DBUG_ENTER("THD::restore_sub_statement_state");
#ifndef EMBEDDED_LIBRARY
  /* BUG#33029, if we are replicating from a buggy master, restore
     auto_inc_intervals_forced so that the top statement can use the
     INSERT_ID value set before this statement.
   */
  if (rpl_master_erroneous_autoinc(this))
  {
    backup->auto_inc_intervals_forced.swap(&auto_inc_intervals_forced);
    DBUG_ASSERT(backup->auto_inc_intervals_forced.nb_elements() == 0);
  }
#endif

  /*
    To save resources we want to release savepoints which were created
    during execution of function or trigger before leaving their savepoint
    level. It is enough to release first savepoint set on this level since
    all later savepoints will be released automatically.
  */
  if (transaction->savepoints)
  {
    SAVEPOINT *sv;
    for (sv= transaction->savepoints; sv->prev; sv= sv->prev)
    {}
    /* ha_release_savepoint() never returns error. */
    (void)ha_release_savepoint(this, sv);
  }
  count_cuted_fields= backup->count_cuted_fields;
  transaction->savepoints= backup->savepoints;
  variables.option_bits= backup->option_bits;
  in_sub_stmt=      backup->in_sub_stmt;
  enable_slow_log=  backup->enable_slow_log;
  first_successful_insert_id_in_prev_stmt= 
    backup->first_successful_insert_id_in_prev_stmt;
  first_successful_insert_id_in_cur_stmt= 
    backup->first_successful_insert_id_in_cur_stmt;
  limit_found_rows= backup->limit_found_rows;
  set_sent_row_count(backup->sent_row_count);
  client_capabilities= backup->client_capabilities;

  /* Restore statistic needed for slow log */
  add_slow_query_state(backup);

  /*
    If we've left sub-statement mode, reset the fatal error flag.
    Otherwise keep the current value, to propagate it up the sub-statement
    stack.

    NOTE: is_fatal_sub_stmt_error can be set only if we've been in the
    sub-statement mode.
  */
  if (!in_sub_stmt)
    is_fatal_sub_stmt_error= false;

  if ((variables.option_bits & OPTION_BIN_LOG) && is_update_query(lex->sql_command) &&
       !is_current_stmt_binlog_format_row())
    mysql_bin_log.stop_union_events(this);

  /*
    The following is added to the old values as we are interested in the
    total complexity of the query
  */
  inc_examined_row_count(backup->examined_row_count);
  cuted_fields+=       backup->cuted_fields;
  DBUG_VOID_RETURN;
}

/*
  Store slow query state at start of a stored procedure statment
*/

void THD::store_slow_query_state(Sub_statement_state *backup)
{
  backup->affected_rows=           affected_rows;
  backup->bytes_sent_old=          bytes_sent_old;
  backup->examined_row_count=      m_examined_row_count;
  backup->query_plan_flags=        query_plan_flags;
  backup->query_plan_fsort_passes= query_plan_fsort_passes;
  backup->sent_row_count=          m_sent_row_count;
  backup->tmp_tables_disk_used=    tmp_tables_disk_used;
  backup->tmp_tables_size=         tmp_tables_size;
  backup->tmp_tables_used=         tmp_tables_used;
}

/* Reset variables related to slow query log */

void THD::reset_slow_query_state()
{
  affected_rows=                0;
  bytes_sent_old=               status_var.bytes_sent;
  m_examined_row_count=         0;
  m_sent_row_count=             0;
  query_plan_flags=             QPLAN_INIT;
  query_plan_fsort_passes=      0;
  tmp_tables_disk_used=         0;
  tmp_tables_size=              0;
  tmp_tables_used=              0;
}

/*
  Add back the stored values to the current counters to be able to get
  right status for 'call procedure_name'
*/

void THD::add_slow_query_state(Sub_statement_state *backup)
{
  affected_rows+=                backup->affected_rows;
  bytes_sent_old=                backup->bytes_sent_old;
  m_examined_row_count+=         backup->examined_row_count;
  m_sent_row_count+=             backup->sent_row_count;
  query_plan_flags|=             backup->query_plan_flags;
  query_plan_fsort_passes+=      backup->query_plan_fsort_passes;
  tmp_tables_disk_used+=         backup->tmp_tables_disk_used;
  tmp_tables_size+=              backup->tmp_tables_size;
  tmp_tables_used+=              backup->tmp_tables_used;
}


void THD::set_statement(Statement *stmt)
{
  mysql_mutex_lock(&LOCK_thd_data);
  Statement::set_statement(stmt);
  mysql_mutex_unlock(&LOCK_thd_data);
}

void THD::set_sent_row_count(ha_rows count)
{
  m_sent_row_count= count;
  MYSQL_SET_STATEMENT_ROWS_SENT(m_statement_psi, m_sent_row_count);
}

void THD::set_examined_row_count(ha_rows count)
{
  m_examined_row_count= count;
  MYSQL_SET_STATEMENT_ROWS_EXAMINED(m_statement_psi, m_examined_row_count);
}

void THD::inc_sent_row_count(ha_rows count)
{
  m_sent_row_count+= count;
  MYSQL_SET_STATEMENT_ROWS_SENT(m_statement_psi, m_sent_row_count);
}

void THD::inc_examined_row_count(ha_rows count)
{
  m_examined_row_count+= count;
  MYSQL_SET_STATEMENT_ROWS_EXAMINED(m_statement_psi, m_examined_row_count);
}

void THD::inc_status_created_tmp_disk_tables()
{
  tmp_tables_disk_used++;
  query_plan_flags|= QPLAN_TMP_DISK;
  status_var_increment(status_var.created_tmp_disk_tables_);
#ifdef HAVE_PSI_STATEMENT_INTERFACE
  PSI_STATEMENT_CALL(inc_statement_created_tmp_disk_tables)(m_statement_psi, 1);
#endif
}

void THD::inc_status_created_tmp_tables()
{
  tmp_tables_used++;
  query_plan_flags|= QPLAN_TMP_TABLE;
  status_var_increment(status_var.created_tmp_tables_);
#ifdef HAVE_PSI_STATEMENT_INTERFACE
  PSI_STATEMENT_CALL(inc_statement_created_tmp_tables)(m_statement_psi, 1);
#endif
}

void THD::inc_status_select_full_join()
{
  status_var_increment(status_var.select_full_join_count_);
#ifdef HAVE_PSI_STATEMENT_INTERFACE
  PSI_STATEMENT_CALL(inc_statement_select_full_join)(m_statement_psi, 1);
#endif
}

void THD::inc_status_select_full_range_join()
{
  status_var_increment(status_var.select_full_range_join_count_);
#ifdef HAVE_PSI_STATEMENT_INTERFACE
  PSI_STATEMENT_CALL(inc_statement_select_full_range_join)(m_statement_psi, 1);
#endif
}

void THD::inc_status_select_range()
{
  status_var_increment(status_var.select_range_count_);
#ifdef HAVE_PSI_STATEMENT_INTERFACE
  PSI_STATEMENT_CALL(inc_statement_select_range)(m_statement_psi, 1);
#endif
}

void THD::inc_status_select_range_check()
{
  status_var_increment(status_var.select_range_check_count_);
#ifdef HAVE_PSI_STATEMENT_INTERFACE
  PSI_STATEMENT_CALL(inc_statement_select_range_check)(m_statement_psi, 1);
#endif
}

void THD::inc_status_select_scan()
{
  status_var_increment(status_var.select_scan_count_);
#ifdef HAVE_PSI_STATEMENT_INTERFACE
  PSI_STATEMENT_CALL(inc_statement_select_scan)(m_statement_psi, 1);
#endif
}

void THD::inc_status_sort_merge_passes()
{
  status_var_increment(status_var.filesort_merge_passes_);
#ifdef HAVE_PSI_STATEMENT_INTERFACE
  PSI_STATEMENT_CALL(inc_statement_sort_merge_passes)(m_statement_psi, 1);
#endif
}

void THD::inc_status_sort_range()
{
  status_var_increment(status_var.filesort_range_count_);
#ifdef HAVE_PSI_STATEMENT_INTERFACE
  PSI_STATEMENT_CALL(inc_statement_sort_range)(m_statement_psi, 1);
#endif
}

void THD::inc_status_sort_rows(ha_rows count)
{
  statistic_add(status_var.filesort_rows_, (ulong)count, &LOCK_status);
#ifdef HAVE_PSI_STATEMENT_INTERFACE
  PSI_STATEMENT_CALL(inc_statement_sort_rows)(m_statement_psi, (ulong)count);
#endif
}

void THD::inc_status_sort_scan()
{
  status_var_increment(status_var.filesort_scan_count_);
#ifdef HAVE_PSI_STATEMENT_INTERFACE
  PSI_STATEMENT_CALL(inc_statement_sort_scan)(m_statement_psi, 1);
#endif
}

void THD::set_status_no_index_used()
{
  server_status|= SERVER_QUERY_NO_INDEX_USED;
#ifdef HAVE_PSI_STATEMENT_INTERFACE
  PSI_STATEMENT_CALL(set_statement_no_index_used)(m_statement_psi);
#endif
}

void THD::set_status_no_good_index_used()
{
  server_status|= SERVER_QUERY_NO_GOOD_INDEX_USED;
#ifdef HAVE_PSI_STATEMENT_INTERFACE
  PSI_STATEMENT_CALL(set_statement_no_good_index_used)(m_statement_psi);
#endif
}

/** Assign a new value to thd->query and thd->query_id.  */

void THD::set_query_and_id(char *query_arg, uint32 query_length_arg,
                           CHARSET_INFO *cs,
                           query_id_t new_query_id)
{
  mysql_mutex_lock(&LOCK_thd_data);
  set_query_inner(query_arg, query_length_arg, cs);
  mysql_mutex_unlock(&LOCK_thd_data);
  query_id= new_query_id;
#ifdef WITH_WSREP
  set_wsrep_next_trx_id(query_id);
  WSREP_DEBUG("assigned new next query and  trx id: %" PRIu64, wsrep_next_trx_id());
#endif /* WITH_WSREP */
}

/** Assign a new value to thd->mysys_var.  */
void THD::set_mysys_var(struct st_my_thread_var *new_mysys_var)
{
  mysql_mutex_lock(&LOCK_thd_kill);
  mysys_var= new_mysys_var;
  mysql_mutex_unlock(&LOCK_thd_kill);
}

/**
  Leave explicit LOCK TABLES or prelocked mode and restore value of
  transaction sentinel in MDL subsystem.
*/

void THD::leave_locked_tables_mode()
{
  if (locked_tables_mode == LTM_LOCK_TABLES)
  {
    DBUG_ASSERT(current_backup_stage == BACKUP_FINISHED);
    /*
      When leaving LOCK TABLES mode we have to change the duration of most
      of the metadata locks being held, except for HANDLER and GRL locks,
      to transactional for them to be properly released at UNLOCK TABLES.
    */
    mdl_context.set_transaction_duration_for_all_locks();
    /*
      Make sure we don't release the global read lock and commit blocker
      when leaving LTM.
    */
    global_read_lock.set_explicit_lock_duration(this);
    /* Also ensure that we don't release metadata locks for open HANDLERs. */
    if (handler_tables_hash.records)
      mysql_ha_set_explicit_lock_duration(this);
    if (ull_hash.records)
      mysql_ull_set_explicit_lock_duration(this);
  }
  locked_tables_mode= LTM_NONE;
}

void THD::get_definer(LEX_USER *definer, bool role)
{
  binlog_invoker(role);
#if !defined(MYSQL_CLIENT) && defined(HAVE_REPLICATION)
#ifdef WITH_WSREP
  if ((wsrep_applier || slave_thread) && has_invoker())
#else
  if (slave_thread && has_invoker())
#endif
  {
    definer->user= invoker.user;
    definer->host= invoker.host;
    definer->auth= NULL;
  }
  else
#endif
    get_default_definer(this, definer, role);
}


/**
  Mark transaction to rollback and mark error as fatal to a sub-statement.

  @param  all   TRUE <=> rollback main transaction.
*/

void THD::mark_transaction_to_rollback(bool all)
{
  /*
    There is no point in setting is_fatal_sub_stmt_error unless
    we are actually in_sub_stmt.
  */
  if (in_sub_stmt)
    is_fatal_sub_stmt_error= true;
  transaction_rollback_request= all;
}


/**
  Commit the whole transaction (both statment and all)

  This is used mainly to commit an independent transaction,
  like reading system tables.

  @return  0  0k
  @return <>0 error code. my_error() has been called()
*/

int THD::commit_whole_transaction_and_close_tables()
{
  int error, error2;
  DBUG_ENTER("THD::commit_whole_transaction_and_close_tables");

  /*
    This can only happened if we failed to open any table in the
    new transaction
  */
  DBUG_ASSERT(open_tables);

  if (!open_tables)                             // Safety for production usage
    DBUG_RETURN(0);

  /*
    Ensure table was locked (opened with open_and_lock_tables()). If not
    the THD can't be part of any transactions and doesn't have to call
    this function.
  */
  DBUG_ASSERT(lock);

  error= ha_commit_trans(this, FALSE);
  /* This will call external_lock to unlock all tables */
  if ((error2= mysql_unlock_tables(this, lock)))
  {
    my_error(ER_ERROR_DURING_COMMIT, MYF(0), error2);
    error= error2;
  }
  lock= 0;
  if ((error2= ha_commit_trans(this, TRUE)))
    error= error2;
  close_thread_tables(this);
  DBUG_RETURN(error);
}

/**
   Start a new independent transaction
*/

start_new_trans::start_new_trans(THD *thd)
{
  org_thd= thd;
  mdl_savepoint= thd->mdl_context.mdl_savepoint();
  memcpy(old_ha_data, thd->ha_data, sizeof(old_ha_data));
  thd->reset_n_backup_open_tables_state(&open_tables_state_backup);
  for (auto &data : thd->ha_data)
    data.reset();
  old_transaction= thd->transaction;
  thd->transaction= &new_transaction;
  new_transaction.on= 1;
  in_sub_stmt= thd->in_sub_stmt;
  thd->in_sub_stmt= 0;
  server_status= thd->server_status;
  m_transaction_psi= thd->m_transaction_psi;
  thd->m_transaction_psi= 0;
  wsrep_on= thd->variables.wsrep_on;
  thd->variables.wsrep_on= 0;
  thd->server_status&= ~(SERVER_STATUS_IN_TRANS |
                         SERVER_STATUS_IN_TRANS_READONLY);
  thd->server_status|= SERVER_STATUS_AUTOCOMMIT;
}


void start_new_trans::restore_old_transaction()
{
  org_thd->transaction= old_transaction;
  org_thd->restore_backup_open_tables_state(&open_tables_state_backup);
  ha_close_connection(org_thd);
  memcpy(org_thd->ha_data, old_ha_data, sizeof(old_ha_data));
  org_thd->mdl_context.rollback_to_savepoint(mdl_savepoint);
  org_thd->in_sub_stmt= in_sub_stmt;
  org_thd->server_status= server_status;
  if (org_thd->m_transaction_psi)
    MYSQL_COMMIT_TRANSACTION(org_thd->m_transaction_psi);
  org_thd->m_transaction_psi= m_transaction_psi;
  org_thd->variables.wsrep_on= wsrep_on;
  org_thd= 0;
}


/**
  Decide on logging format to use for the statement and issue errors
  or warnings as needed.  The decision depends on the following
  parameters:

  - The logging mode, i.e., the value of binlog_format.  Can be
    statement, mixed, or row.

  - The type of statement.  There are three types of statements:
    "normal" safe statements; unsafe statements; and row injections.
    An unsafe statement is one that, if logged in statement format,
    might produce different results when replayed on the slave (e.g.,
    INSERT DELAYED).  A row injection is either a BINLOG statement, or
    a row event executed by the slave's SQL thread.

  - The capabilities of tables modified by the statement.  The
    *capabilities vector* for a table is a set of flags associated
    with the table.  Currently, it only includes two flags: *row
    capability flag* and *statement capability flag*.

    The row capability flag is set if and only if the engine can
    handle row-based logging. The statement capability flag is set if
    and only if the table can handle statement-based logging.

  Decision table for logging format
  ---------------------------------

  The following table summarizes how the format and generated
  warning/error depends on the tables' capabilities, the statement
  type, and the current binlog_format.

     Row capable        N NNNNNNNNN YYYYYYYYY YYYYYYYYY
     Statement capable  N YYYYYYYYY NNNNNNNNN YYYYYYYYY

     Statement type     * SSSUUUIII SSSUUUIII SSSUUUIII

     binlog_format      * SMRSMRSMR SMRSMRSMR SMRSMRSMR

     Logged format      - SS-S----- -RR-RR-RR SRRSRR-RR
     Warning/Error      1 --2732444 5--5--6-- ---7--6--

  Legend
  ------

  Row capable:    N - Some table not row-capable, Y - All tables row-capable
  Stmt capable:   N - Some table not stmt-capable, Y - All tables stmt-capable
  Statement type: (S)afe, (U)nsafe, or Row (I)njection
  binlog_format:  (S)TATEMENT, (M)IXED, or (R)OW
  Logged format:  (S)tatement or (R)ow
  Warning/Error:  Warnings and error messages are as follows:

  1. Error: Cannot execute statement: binlogging impossible since both
     row-incapable engines and statement-incapable engines are
     involved.

  2. Error: Cannot execute statement: binlogging impossible since
     BINLOG_FORMAT = ROW and at least one table uses a storage engine
     limited to statement-logging.

  3. Error: Cannot execute statement: binlogging of unsafe statement
     is impossible when storage engine is limited to statement-logging
     and BINLOG_FORMAT = MIXED.

  4. Error: Cannot execute row injection: binlogging impossible since
     at least one table uses a storage engine limited to
     statement-logging.

  5. Error: Cannot execute statement: binlogging impossible since
     BINLOG_FORMAT = STATEMENT and at least one table uses a storage
     engine limited to row-logging.

  6. Warning: Unsafe statement binlogged in statement format since
     BINLOG_FORMAT = STATEMENT.

  In addition, we can produce the following error (not depending on
  the variables of the decision diagram):

  7. Error: Cannot execute statement: binlogging impossible since more
     than one engine is involved and at least one engine is
     self-logging.

  For each error case above, the statement is prevented from being
  logged, we report an error, and roll back the statement.  For
  warnings, we set the thd->binlog_flags variable: the warning will be
  printed only if the statement is successfully logged.

  @see THD::binlog_query

  @param[in] thd    Client thread
  @param[in] tables Tables involved in the query

  @retval 0 No error; statement can be logged.
  @retval -1 One of the error conditions above applies (1, 2, 4, 5, or 6).
*/

int THD::decide_logging_format(TABLE_LIST *tables)
{
  DBUG_ENTER("THD::decide_logging_format");
  DBUG_PRINT("info", ("Query: %.*s", (uint) query_length(), query()));
  DBUG_PRINT("info", ("binlog_format: %lu", (ulong) variables.binlog_format));
  DBUG_PRINT("info", ("current_stmt_binlog_format: %lu",
                      (ulong) current_stmt_binlog_format));
  DBUG_PRINT("info", ("lex->get_stmt_unsafe_flags(): 0x%x",
                      lex->get_stmt_unsafe_flags()));

  reset_binlog_local_stmt_filter();

  /*
    We should not decide logging format if the binlog is closed or
    binlogging is off, or if the statement is filtered out from the
    binlog by filtering rules.
  */
#ifdef WITH_WSREP
  if (WSREP_CLIENT_NNULL(this) &&
      wsrep_thd_is_local(this) &&
      wsrep_is_active(this) &&
      variables.wsrep_trx_fragment_size > 0)
  {
    if (!is_current_stmt_binlog_format_row())
    {
      my_message(ER_NOT_SUPPORTED_YET,
                 "Streaming replication not supported with "
                 "binlog_format=STATEMENT", MYF(0));
      DBUG_RETURN(-1);
    }
  }
#endif /* WITH_WSREP */

  if (WSREP_EMULATE_BINLOG_NNULL(this) ||
      binlog_table_should_be_logged(&db))
  {
    if (is_bulk_op())
    {
      if (wsrep_binlog_format() == BINLOG_FORMAT_STMT)
      {
        my_error(ER_BINLOG_NON_SUPPORTED_BULK, MYF(0));
        DBUG_PRINT("info",
                   ("decision: no logging since an error was generated"));
        DBUG_RETURN(-1);
      }
    }
    /*
      Compute one bit field with the union of all the engine
      capabilities, and one with the intersection of all the engine
      capabilities.
    */
    handler::Table_flags flags_write_some_set= 0;
    handler::Table_flags flags_access_some_set= 0;
    handler::Table_flags flags_write_all_set=
      HA_BINLOG_ROW_CAPABLE | HA_BINLOG_STMT_CAPABLE;

    /* 
       If different types of engines are about to be updated.
       For example: Innodb and Falcon; Innodb and MyIsam.
    */
    bool multi_write_engine= FALSE;
    /*
       If different types of engines are about to be accessed 
       and any of them is about to be updated. For example:
       Innodb and Falcon; Innodb and MyIsam.
    */
    bool multi_access_engine= FALSE;
    /*
      Identifies if a table is changed.
    */
    bool is_write= FALSE;                        // If any write tables
    bool has_read_tables= FALSE;                 // If any read only tables
    bool has_auto_increment_write_tables= FALSE; // Write with auto-increment
    /* If a write table that doesn't have auto increment part first */
    bool has_write_table_auto_increment_not_first_in_pk= FALSE;
    bool has_auto_increment_write_tables_not_first= FALSE;
    bool found_first_not_own_table= FALSE;
    bool has_write_tables_with_unsafe_statements= FALSE;
    bool blackhole_table_found= 0;

    /*
      A pointer to a previous table that was changed.
    */
    TABLE* prev_write_table= NULL;
    /*
      A pointer to a previous table that was accessed.
    */
    TABLE* prev_access_table= NULL;
    /**
      The number of tables used in the current statement,
      that should be replicated.
    */
    uint replicated_tables_count= 0;
    /**
      The number of tables written to in the current statement,
      that should not be replicated.
      A table should not be replicated when it is considered
      'local' to a MySQL instance.
      Currently, these tables are:
      - mysql.slow_log
      - mysql.general_log
      - mysql.slave_relay_log_info
      - mysql.slave_master_info
      - mysql.slave_worker_info
      - performance_schema.*
      - TODO: information_schema.*
      In practice, from this list, only performance_schema.* tables
      are written to by user queries.
    */
    uint non_replicated_tables_count= 0;

#ifndef DBUG_OFF
    {
      static const char *prelocked_mode_name[] = {
        "NON_PRELOCKED",
        "LOCK_TABLES",
        "PRELOCKED",
        "PRELOCKED_UNDER_LOCK_TABLES",
      };
      compile_time_assert(array_elements(prelocked_mode_name) == LTM_always_last);
      DBUG_PRINT("debug", ("prelocked_mode: %s",
                           prelocked_mode_name[locked_tables_mode]));
    }
#endif

    /*
      Get the capabilities vector for all involved storage engines and
      mask out the flags for the binary log.
    */
    for (TABLE_LIST *tbl= tables; tbl; tbl= tbl->next_global)
    {
      TABLE *table;
      TABLE_SHARE *share;
      handler::Table_flags flags;
      if (tbl->placeholder())
        continue;

      table= tbl->table;
      share= table->s;
      flags= table->file->ha_table_flags();
      if (!share->table_creation_was_logged)
      {
        /*
          This is a temporary table which was not logged in the binary log.
          Disable statement logging to enforce row level logging.
        */
        DBUG_ASSERT(share->tmp_table);
        flags&= ~HA_BINLOG_STMT_CAPABLE;
        /* We can only use row logging */
        set_current_stmt_binlog_format_row();
      }

      DBUG_PRINT("info", ("table: %s; ha_table_flags: 0x%llx",
                          tbl->table_name.str, flags));

      if (share->no_replicate)
      {
        /*
          The statement uses a table that is not replicated.
          The following properties about the table:
          - persistent / transient
          - transactional / non transactional
          - temporary / permanent
          - read or write
          - multiple engines involved because of this table
          are not relevant, as this table is completely ignored.
          Because the statement uses a non replicated table,
          using STATEMENT format in the binlog is impossible.
          Either this statement will be discarded entirely,
          or it will be logged (possibly partially) in ROW format.
        */
        lex->set_stmt_unsafe(LEX::BINLOG_STMT_UNSAFE_SYSTEM_TABLE);

        if (tbl->lock_type >= TL_WRITE_ALLOW_WRITE)
        {
          non_replicated_tables_count++;
          continue;
        }
      }
      if (tbl == lex->first_not_own_table())
        found_first_not_own_table= true;

      replicated_tables_count++;

      if (tbl->prelocking_placeholder != TABLE_LIST::PRELOCK_FK)
      {
        if (tbl->lock_type <= TL_READ_NO_INSERT)
          has_read_tables= true;
        else if (table->found_next_number_field &&
                 (tbl->lock_type >= TL_WRITE_ALLOW_WRITE))
        {
          has_auto_increment_write_tables= true;
          has_auto_increment_write_tables_not_first= found_first_not_own_table;
          if (share->next_number_keypart != 0)
            has_write_table_auto_increment_not_first_in_pk= true;
        }
      }

      if (tbl->lock_type >= TL_WRITE_ALLOW_WRITE)
      {
        bool trans;
        if (prev_write_table && prev_write_table->file->ht !=
            table->file->ht)
          multi_write_engine= TRUE;

        if (table->file->ht->db_type == DB_TYPE_BLACKHOLE_DB)
          blackhole_table_found= 1;

        if (share->non_determinstic_insert &&
            !(sql_command_flags[lex->sql_command] & CF_SCHEMA_CHANGE))
          has_write_tables_with_unsafe_statements= true;

        trans= table->file->has_transactions();

        if (share->tmp_table)
          lex->set_stmt_accessed_table(trans ? LEX::STMT_WRITES_TEMP_TRANS_TABLE :
                                               LEX::STMT_WRITES_TEMP_NON_TRANS_TABLE);
        else
          lex->set_stmt_accessed_table(trans ? LEX::STMT_WRITES_TRANS_TABLE :
                                               LEX::STMT_WRITES_NON_TRANS_TABLE);

        flags_write_all_set &= flags;
        flags_write_some_set |= flags;
        is_write= TRUE;

        prev_write_table= table;

      }
      flags_access_some_set |= flags;

      if (lex->sql_command != SQLCOM_CREATE_TABLE || lex->tmp_table())
      {
        my_bool trans= table->file->has_transactions();

        if (share->tmp_table)
          lex->set_stmt_accessed_table(trans ? LEX::STMT_READS_TEMP_TRANS_TABLE :
                                               LEX::STMT_READS_TEMP_NON_TRANS_TABLE);
        else
          lex->set_stmt_accessed_table(trans ? LEX::STMT_READS_TRANS_TABLE :
                                               LEX::STMT_READS_NON_TRANS_TABLE);
      }

      if (prev_access_table && prev_access_table->file->ht !=
          table->file->ht)
        multi_access_engine= TRUE;

      prev_access_table= table;
    }

    if (wsrep_binlog_format() != BINLOG_FORMAT_ROW)
    {
      /*
        DML statements that modify a table with an auto_increment
        column based on rows selected from a table are unsafe as the
        order in which the rows are fetched fron the select tables
        cannot be determined and may differ on master and slave.
      */
      if (has_auto_increment_write_tables && has_read_tables)
        lex->set_stmt_unsafe(LEX::BINLOG_STMT_UNSAFE_WRITE_AUTOINC_SELECT);

      if (has_write_table_auto_increment_not_first_in_pk)
        lex->set_stmt_unsafe(LEX::BINLOG_STMT_UNSAFE_AUTOINC_NOT_FIRST);

      if (has_write_tables_with_unsafe_statements)
        lex->set_stmt_unsafe(LEX::BINLOG_STMT_UNSAFE_SYSTEM_FUNCTION);

      /*
        A query that modifies autoinc column in sub-statement can make the
        master and slave inconsistent.
        We can solve these problems in mixed mode by switching to binlogging
        if at least one updated table is used by sub-statement
      */
      if (lex->requires_prelocking() &&
          has_auto_increment_write_tables_not_first)
        lex->set_stmt_unsafe(LEX::BINLOG_STMT_UNSAFE_AUTOINC_COLUMNS);
    }

    DBUG_PRINT("info", ("flags_write_all_set: 0x%llx", flags_write_all_set));
    DBUG_PRINT("info", ("flags_write_some_set: 0x%llx", flags_write_some_set));
    DBUG_PRINT("info", ("flags_access_some_set: 0x%llx", flags_access_some_set));
    DBUG_PRINT("info", ("multi_write_engine: %d", multi_write_engine));
    DBUG_PRINT("info", ("multi_access_engine: %d", multi_access_engine));

    int error= 0;
    int unsafe_flags;

    bool multi_stmt_trans= in_multi_stmt_transaction_mode();
    bool trans_table= trans_has_updated_trans_table(this);
    bool binlog_direct= variables.binlog_direct_non_trans_update;

    if (lex->is_mixed_stmt_unsafe(multi_stmt_trans, binlog_direct,
                                  trans_table, tx_isolation))
      lex->set_stmt_unsafe(LEX::BINLOG_STMT_UNSAFE_MIXED_STATEMENT);
    else if (multi_stmt_trans && trans_table && !binlog_direct &&
             lex->stmt_accessed_table(LEX::STMT_WRITES_NON_TRANS_TABLE))
      lex->set_stmt_unsafe(LEX::BINLOG_STMT_UNSAFE_NONTRANS_AFTER_TRANS);

    /*
      If more than one engine is involved in the statement and at
      least one is doing it's own logging (is *self-logging*), the
      statement cannot be logged atomically, so we generate an error
      rather than allowing the binlog to become corrupt.
    */
    if (multi_write_engine &&
        (flags_write_some_set & HA_HAS_OWN_BINLOGGING))
      my_error((error= ER_BINLOG_MULTIPLE_ENGINES_AND_SELF_LOGGING_ENGINE),
               MYF(0));
    else if (multi_access_engine && flags_access_some_set & HA_HAS_OWN_BINLOGGING)
      lex->set_stmt_unsafe(LEX::BINLOG_STMT_UNSAFE_MULTIPLE_ENGINES_AND_SELF_LOGGING_ENGINE);

    /* both statement-only and row-only engines involved */
    if ((flags_write_all_set & (HA_BINLOG_STMT_CAPABLE | HA_BINLOG_ROW_CAPABLE)) == 0)
    {
      /*
        1. Error: Binary logging impossible since both row-incapable
           engines and statement-incapable engines are involved
      */
      my_error((error= ER_BINLOG_ROW_ENGINE_AND_STMT_ENGINE), MYF(0));
    }
    /* statement-only engines involved */
    else if ((flags_write_all_set & HA_BINLOG_ROW_CAPABLE) == 0)
    {
      if (lex->is_stmt_row_injection())
      {
        /*
          4. Error: Cannot execute row injection since table uses
             storage engine limited to statement-logging
        */
        my_error((error= ER_BINLOG_ROW_INJECTION_AND_STMT_ENGINE), MYF(0));
      }
      else if ((wsrep_binlog_format() == BINLOG_FORMAT_ROW || is_bulk_op()) &&
               sqlcom_can_generate_row_events(this))
      {
        /*
          2. Error: Cannot modify table that uses a storage engine
             limited to statement-logging when BINLOG_FORMAT = ROW
        */
        my_error((error= ER_BINLOG_ROW_MODE_AND_STMT_ENGINE), MYF(0));
      }
      else if ((unsafe_flags= lex->get_stmt_unsafe_flags()) != 0)
      {
        /*
          3. Error: Cannot execute statement: binlogging of unsafe
             statement is impossible when storage engine is limited to
             statement-logging and BINLOG_FORMAT = MIXED.
        */
        for (int unsafe_type= 0;
             unsafe_type < LEX::BINLOG_STMT_UNSAFE_COUNT;
             unsafe_type++)
          if (unsafe_flags & (1 << unsafe_type))
            my_error((error= ER_BINLOG_UNSAFE_AND_STMT_ENGINE), MYF(0),
                     ER_THD(this,
                            LEX::binlog_stmt_unsafe_errcode[unsafe_type]));
      }
      /* log in statement format! */
    }
    /* no statement-only engines */
    else
    {
      /* binlog_format = STATEMENT */
      if (wsrep_binlog_format() == BINLOG_FORMAT_STMT)
      {
        if (lex->is_stmt_row_injection())
        {
          /*
            We have to log the statement as row or give an error.
            Better to accept what master gives us than stopping replication.
          */
          set_current_stmt_binlog_format_row();
        }
        else if ((flags_write_all_set & HA_BINLOG_STMT_CAPABLE) == 0 &&
                 sqlcom_can_generate_row_events(this))
        {
          /*
            5. Error: Cannot modify table that uses a storage engine
               limited to row-logging when binlog_format = STATEMENT, except
               if all tables that are updated are temporary tables
          */
          if (!lex->stmt_writes_to_non_temp_table())
          {
            /* As all updated tables are temporary, nothing will be logged */
            set_current_stmt_binlog_format_row();
          }
          else if (IF_WSREP((!WSREP_NNULL(this) ||
                             wsrep_cs().mode() ==
                             wsrep::client_state::m_local),1))
	  {
            my_error((error= ER_BINLOG_STMT_MODE_AND_ROW_ENGINE), MYF(0), "");
	  }
        }
        else if (is_write && (unsafe_flags= lex->get_stmt_unsafe_flags()) != 0)
        {
          /*
            7. Warning: Unsafe statement logged as statement due to
               binlog_format = STATEMENT
          */
          binlog_unsafe_warning_flags|= unsafe_flags;

          DBUG_PRINT("info", ("Scheduling warning to be issued by "
                              "binlog_query: '%s'",
                              ER_THD(this, ER_BINLOG_UNSAFE_STATEMENT)));
          DBUG_PRINT("info", ("binlog_unsafe_warning_flags: 0x%x",
                              binlog_unsafe_warning_flags));
        }
        /* log in statement format (or row if row event)! */
      }
      /* No statement-only engines and binlog_format != STATEMENT.
         I.e., nothing prevents us from row logging if needed. */
      else
      {
        if (lex->is_stmt_unsafe() || lex->is_stmt_row_injection()
            || (flags_write_all_set & HA_BINLOG_STMT_CAPABLE) == 0 ||
            is_bulk_op())
        {
          /* log in row format! */
          set_current_stmt_binlog_format_row_if_mixed();
        }
      }
    }

    if (non_replicated_tables_count > 0)
    {
      if ((replicated_tables_count == 0) || ! is_write)
      {
        DBUG_PRINT("info", ("decision: no logging, no replicated table affected"));
        set_binlog_local_stmt_filter();
      }
      else
      {
        if (! is_current_stmt_binlog_format_row())
        {
          my_error((error= ER_BINLOG_STMT_MODE_AND_NO_REPL_TABLES), MYF(0));
        }
        else
        {
          clear_binlog_local_stmt_filter();
        }
      }
    }
    else
    {
      clear_binlog_local_stmt_filter();
    }

    if (unlikely(error))
    {
      DBUG_PRINT("info", ("decision: no logging since an error was generated"));
      DBUG_RETURN(-1);
    }
    DBUG_PRINT("info", ("decision: logging in %s format",
                        is_current_stmt_binlog_format_row() ?
                        "ROW" : "STATEMENT"));

    if (blackhole_table_found &&
        variables.binlog_format == BINLOG_FORMAT_ROW &&
        (sql_command_flags[lex->sql_command] &
         (CF_UPDATES_DATA | CF_DELETES_DATA)))
    {
      String table_names;
      /*
        Generate a warning for UPDATE/DELETE statements that modify a
        BLACKHOLE table, as row events are not logged in row format.
      */
      for (TABLE_LIST *table= tables; table; table= table->next_global)
      {
        if (table->placeholder())
          continue;
        if (table->table->file->ht->db_type == DB_TYPE_BLACKHOLE_DB &&
            table->lock_type >= TL_WRITE_ALLOW_WRITE)
        {
          table_names.append(&table->table_name);
          table_names.append(",");
        }
      }
      if (!table_names.is_empty())
      {
        bool is_update= MY_TEST(sql_command_flags[lex->sql_command] &
                                CF_UPDATES_DATA);
        /*
          Replace the last ',' with '.' for table_names
        */
        table_names.replace(table_names.length()-1, 1, ".", 1);
        push_warning_printf(this, Sql_condition::WARN_LEVEL_WARN,
                            ER_UNKNOWN_ERROR,
                            "Row events are not logged for %s statements "
                            "that modify BLACKHOLE tables in row format. "
                            "Table(s): '%-.192s'",
                            is_update ? "UPDATE" : "DELETE",
                            table_names.c_ptr());
      }
    }

    if (is_write && is_current_stmt_binlog_format_row())
      binlog_prepare_for_row_logging();
  }
  else
  {
    DBUG_PRINT("info", ("decision: no logging since "
                        "mysql_bin_log.is_open() = %d "
                        "and (options & OPTION_BIN_LOG) = 0x%llx "
                        "and binlog_format = %u "
                        "and binlog_filter->db_ok(db) = %d",
                        mysql_bin_log.is_open(),
                        (variables.option_bits & OPTION_BIN_LOG),
                        (uint) wsrep_binlog_format(),
                        binlog_filter->db_ok(db.str)));
    if (WSREP_NNULL(this) && is_current_stmt_binlog_format_row())
      binlog_prepare_for_row_logging();
  }
  DBUG_RETURN(0);
}

int THD::decide_logging_format_low(TABLE *table)
{
  DBUG_ENTER("decide_logging_format_low");
  /*
    INSERT...ON DUPLICATE KEY UPDATE on a table with more than one unique keys
    can be unsafe.
  */
  if (wsrep_binlog_format() <= BINLOG_FORMAT_STMT &&
      !is_current_stmt_binlog_format_row() &&
      !lex->is_stmt_unsafe() &&
      lex->duplicates == DUP_UPDATE)
  {
    uint unique_keys= 0;
    uint keys= table->s->keys, i= 0;
    Field *field;
    for (KEY* keyinfo= table->s->key_info;
             i < keys && unique_keys <= 1; i++, keyinfo++)
      if (keyinfo->flags & HA_NOSAME &&
         !(keyinfo->key_part->field->flags & AUTO_INCREMENT_FLAG &&
             //User given auto inc can be unsafe
             !keyinfo->key_part->field->val_int()))
      {
        for (uint j= 0; j < keyinfo->user_defined_key_parts; j++)
        {
          field= keyinfo->key_part[j].field;
          if(!bitmap_is_set(table->write_set,field->field_index))
            goto exit;
        }
        unique_keys++;
exit:;
      }

    if (unique_keys > 1)
    {
      lex->set_stmt_unsafe(LEX::BINLOG_STMT_UNSAFE_INSERT_TWO_KEYS);
      binlog_unsafe_warning_flags|= lex->get_stmt_unsafe_flags();
      set_current_stmt_binlog_format_row_if_mixed();
      if (is_current_stmt_binlog_format_row())
        binlog_prepare_for_row_logging();
      DBUG_RETURN(1);
    }
  }
  DBUG_RETURN(0);
}

#ifndef MYSQL_CLIENT
/**
  Check if we should log a table DDL to the binlog

  @retval true  yes
  @retval false no
*/

bool THD::binlog_table_should_be_logged(const LEX_CSTRING *db)
{
  return (mysql_bin_log.is_open() &&
          (variables.option_bits & OPTION_BIN_LOG) &&
          (wsrep_binlog_format() != BINLOG_FORMAT_STMT ||
           binlog_filter->db_ok(db->str)));
}

/*
  Template member function for ensuring that there is an rows log
  event of the apropriate type before proceeding.

  PRE CONDITION:
    - Events of type 'RowEventT' have the type code 'type_code'.

  POST CONDITION:
    If a non-NULL pointer is returned, the pending event for thread 'thd' will
    be an event of type 'RowEventT' (which have the type code 'type_code')
    will either empty or have enough space to hold 'needed' bytes.  In
    addition, the columns bitmap will be correct for the row, meaning that
    the pending event will be flushed if the columns in the event differ from
    the columns suppled to the function.

  RETURNS
    If no error, a non-NULL pending event (either one which already existed or
    the newly created one).
    If error, NULL.
 */

template <class RowsEventT> Rows_log_event*
THD::binlog_prepare_pending_rows_event(TABLE* table, uint32 serv_id,
                                       size_t needed,
                                       bool is_transactional,
                                       RowsEventT *hint __attribute__((unused)))
{
  DBUG_ENTER("binlog_prepare_pending_rows_event");
  /* Pre-conditions */
  DBUG_ASSERT(table->s->table_map_id != ~0UL);

  /* Fetch the type code for the RowsEventT template parameter */
  int const general_type_code= RowsEventT::TYPE_CODE;

  /* Ensure that all events in a GTID group are in the same cache */
  if (variables.option_bits & OPTION_GTID_BEGIN)
    is_transactional= 1;

  /*
    There is no good place to set up the transactional data, so we
    have to do it here.
  */
  if (binlog_setup_trx_data() == NULL)
    DBUG_RETURN(NULL);

  Rows_log_event* pending= binlog_get_pending_rows_event(is_transactional);

  if (unlikely(pending && !pending->is_valid()))
    DBUG_RETURN(NULL);

  /*
    Check if the current event is non-NULL and a write-rows
    event. Also check if the table provided is mapped: if it is not,
    then we have switched to writing to a new table.
    If there is no pending event, we need to create one. If there is a pending
    event, but it's not about the same table id, or not of the same type
    (between Write, Update and Delete), or not the same affected columns, or
    going to be too big, flush this event to disk and create a new pending
    event.
  */
  if (!pending ||
      pending->server_id != serv_id ||
      pending->get_table_id() != table->s->table_map_id ||
      pending->get_general_type_code() != general_type_code ||
      pending->get_data_size() + needed > opt_binlog_rows_event_max_size ||
      pending->read_write_bitmaps_cmp(table) == FALSE)
  {
    /* Create a new RowsEventT... */
    Rows_log_event* const
        ev= new RowsEventT(this, table, table->s->table_map_id,
                           is_transactional);
    if (unlikely(!ev))
      DBUG_RETURN(NULL);
    ev->server_id= serv_id; // I don't like this, it's too easy to forget.
    /*
      flush the pending event and replace it with the newly created
      event...
    */
    if (unlikely(
        mysql_bin_log.flush_and_set_pending_rows_event(this, ev,
                                                       is_transactional)))
    {
      delete ev;
      DBUG_RETURN(NULL);
    }

    DBUG_RETURN(ev);               /* This is the new pending event */
  }
  DBUG_RETURN(pending);        /* This is the current pending event */
}

/* Declare in unnamed namespace. */
CPP_UNNAMED_NS_START
  /**
     Class to handle temporary allocation of memory for row data.

     The responsibilities of the class is to provide memory for
     packing one or two rows of packed data (depending on what
     constructor is called).

     In order to make the allocation more efficient for "simple" rows,
     i.e., rows that do not contain any blobs, a pointer to the
     allocated memory is of memory is stored in the table structure
     for simple rows.  If memory for a table containing a blob field
     is requested, only memory for that is allocated, and subsequently
     released when the object is destroyed.

   */
  class Row_data_memory {
  public:
    /**
      Build an object to keep track of a block-local piece of memory
      for storing a row of data.

      @param table
      Table where the pre-allocated memory is stored.

      @param length
      Length of data that is needed, if the record contain blobs.
     */
    Row_data_memory(TABLE *table, size_t const len1)
      : m_memory(0)
    {
#ifndef DBUG_OFF
      m_alloc_checked= FALSE;
#endif
      allocate_memory(table, len1);
      m_ptr[0]= has_memory() ? m_memory : 0;
      m_ptr[1]= 0;
    }

    Row_data_memory(TABLE *table, size_t const len1, size_t const len2)
      : m_memory(0)
    {
#ifndef DBUG_OFF
      m_alloc_checked= FALSE;
#endif
      allocate_memory(table, len1 + len2);
      m_ptr[0]= has_memory() ? m_memory        : 0;
      m_ptr[1]= has_memory() ? m_memory + len1 : 0;
    }

    ~Row_data_memory()
    {
      if (m_memory != 0 && m_release_memory_on_destruction)
        my_free(m_memory);
    }

    /**
       Is there memory allocated?

       @retval true There is memory allocated
       @retval false Memory allocation failed
     */
    bool has_memory() const {
#ifndef DBUG_OFF
      m_alloc_checked= TRUE;
#endif
      return m_memory != 0;
    }

    uchar *slot(uint s)
    {
      DBUG_ASSERT(s < sizeof(m_ptr)/sizeof(*m_ptr));
      DBUG_ASSERT(m_ptr[s] != 0);
      DBUG_SLOW_ASSERT(m_alloc_checked == TRUE);
      return m_ptr[s];
    }

  private:
    void allocate_memory(TABLE *const table, size_t const total_length)
    {
      if (table->s->blob_fields == 0)
      {
        /*
          The maximum length of a packed record is less than this
          length. We use this value instead of the supplied length
          when allocating memory for records, since we don't know how
          the memory will be used in future allocations.

          Since table->s->reclength is for unpacked records, we have
          to add two bytes for each field, which can potentially be
          added to hold the length of a packed field.
        */
        size_t const maxlen= table->s->reclength + 2 * table->s->fields;

        /*
          Allocate memory for two records if memory hasn't been
          allocated. We allocate memory for two records so that it can
          be used when processing update rows as well.
        */
        if (table->write_row_record == 0)
          table->write_row_record=
            (uchar *) alloc_root(&table->mem_root, 2 * maxlen);
        m_memory= table->write_row_record;
        m_release_memory_on_destruction= FALSE;
      }
      else
      {
        m_memory= (uchar *) my_malloc(key_memory_Row_data_memory_memory,
                                      total_length, MYF(MY_WME));
        m_release_memory_on_destruction= TRUE;
      }
    }

#ifndef DBUG_OFF
    mutable bool m_alloc_checked;
#endif
    bool m_release_memory_on_destruction;
    uchar *m_memory;
    uchar *m_ptr[2];
  };

CPP_UNNAMED_NS_END

int THD::binlog_write_row(TABLE* table, bool is_trans,
                          uchar const *record)
{

  DBUG_ASSERT(is_current_stmt_binlog_format_row());
  DBUG_ASSERT((WSREP_NNULL(this) && wsrep_emulate_bin_log) ||
              mysql_bin_log.is_open());
  /*
    Pack records into format for transfer. We are allocating more
    memory than needed, but that doesn't matter.
  */
  Row_data_memory memory(table, max_row_length(table, table->rpl_write_set,
                                               record));
  if (!memory.has_memory())
    return HA_ERR_OUT_OF_MEM;

  uchar *row_data= memory.slot(0);

  size_t const len= pack_row(table, table->rpl_write_set, row_data, record);

  /* Ensure that all events in a GTID group are in the same cache */
  if (variables.option_bits & OPTION_GTID_BEGIN)
    is_trans= 1;

  Rows_log_event* ev;
  if (binlog_should_compress(len))
    ev =
    binlog_prepare_pending_rows_event(table, variables.server_id,
                                      len, is_trans,
                                      static_cast<Write_rows_compressed_log_event*>(0));
  else
    ev =
    binlog_prepare_pending_rows_event(table, variables.server_id,
                                      len, is_trans,
                                      static_cast<Write_rows_log_event*>(0));

  if (unlikely(ev == 0))
    return HA_ERR_OUT_OF_MEM;

  return ev->add_row_data(row_data, len);
}

int THD::binlog_update_row(TABLE* table, bool is_trans,
                           const uchar *before_record,
                           const uchar *after_record)
{
  DBUG_ASSERT(is_current_stmt_binlog_format_row());
  DBUG_ASSERT((WSREP_NNULL(this) && wsrep_emulate_bin_log) ||
              mysql_bin_log.is_open());

  /**
    Save a reference to the original read bitmaps
    We will need this to restore the bitmaps at the end as
    binlog_prepare_row_images() may change table->read_set.
    table->read_set is used by pack_row and deep in
    binlog_prepare_pending_events().
  */
  MY_BITMAP *old_read_set= table->read_set;

  /**
     This will remove spurious fields required during execution but
     not needed for binlogging. This is done according to the:
     binlog-row-image option.
   */
  binlog_prepare_row_images(table);

  size_t const before_maxlen= max_row_length(table, table->read_set,
                                             before_record);
  size_t const after_maxlen=  max_row_length(table, table->rpl_write_set,
                                             after_record);

  Row_data_memory row_data(table, before_maxlen, after_maxlen);
  if (!row_data.has_memory())
    return HA_ERR_OUT_OF_MEM;

  uchar *before_row= row_data.slot(0);
  uchar *after_row= row_data.slot(1);

  size_t const before_size= pack_row(table, table->read_set, before_row,
                                     before_record);
  size_t const after_size= pack_row(table, table->rpl_write_set, after_row,
                                    after_record);

  /* Ensure that all events in a GTID group are in the same cache */
  if (variables.option_bits & OPTION_GTID_BEGIN)
    is_trans= 1;

  /*
    Don't print debug messages when running valgrind since they can
    trigger false warnings.
   */
#ifndef HAVE_valgrind
  DBUG_DUMP("before_record", before_record, table->s->reclength);
  DBUG_DUMP("after_record",  after_record, table->s->reclength);
  DBUG_DUMP("before_row",    before_row, before_size);
  DBUG_DUMP("after_row",     after_row, after_size);
#endif

  Rows_log_event* ev;
  if(binlog_should_compress(before_size + after_size))
    ev =
      binlog_prepare_pending_rows_event(table, variables.server_id,
                                      before_size + after_size, is_trans,
                                      static_cast<Update_rows_compressed_log_event*>(0));
  else
    ev =
      binlog_prepare_pending_rows_event(table, variables.server_id,
                                      before_size + after_size, is_trans,
                                      static_cast<Update_rows_log_event*>(0));

  if (unlikely(ev == 0))
    return HA_ERR_OUT_OF_MEM;

  int error=  ev->add_row_data(before_row, before_size) ||
              ev->add_row_data(after_row, after_size);

  /* restore read set for the rest of execution */
  table->column_bitmaps_set_no_signal(old_read_set,
                                      table->write_set);
  return error;

}

int THD::binlog_delete_row(TABLE* table, bool is_trans, 
                           uchar const *record)
{
  DBUG_ASSERT(is_current_stmt_binlog_format_row());
  DBUG_ASSERT((WSREP_NNULL(this) && wsrep_emulate_bin_log) ||
              mysql_bin_log.is_open());
  /**
    Save a reference to the original read bitmaps
    We will need this to restore the bitmaps at the end as
    binlog_prepare_row_images() may change table->read_set.
    table->read_set is used by pack_row and deep in
    binlog_prepare_pending_events().
  */
  MY_BITMAP *old_read_set= table->read_set;

  /** 
     This will remove spurious fields required during execution but
     not needed for binlogging. This is done according to the:
     binlog-row-image option.
   */
  binlog_prepare_row_images(table);

  /*
     Pack records into format for transfer. We are allocating more
     memory than needed, but that doesn't matter.
  */
  Row_data_memory memory(table, max_row_length(table, table->read_set,
                                               record));
  if (unlikely(!memory.has_memory()))
    return HA_ERR_OUT_OF_MEM;

  uchar *row_data= memory.slot(0);

  DBUG_DUMP("table->read_set", (uchar*) table->read_set->bitmap, (table->s->fields + 7) / 8);
  size_t const len= pack_row(table, table->read_set, row_data, record);

  /* Ensure that all events in a GTID group are in the same cache */
  if (variables.option_bits & OPTION_GTID_BEGIN)
    is_trans= 1;

  Rows_log_event* ev;
  if(binlog_should_compress(len))
    ev =
      binlog_prepare_pending_rows_event(table, variables.server_id,
                                      len, is_trans,
                                      static_cast<Delete_rows_compressed_log_event*>(0));
  else
    ev =
      binlog_prepare_pending_rows_event(table, variables.server_id,
                                      len, is_trans,
                                      static_cast<Delete_rows_log_event*>(0));

  if (unlikely(ev == 0))
    return HA_ERR_OUT_OF_MEM;


  int error= ev->add_row_data(row_data, len);

  /* restore read set for the rest of execution */
  table->column_bitmaps_set_no_signal(old_read_set,
                                      table->write_set);

  return error;
}


/**
   Remove from read_set spurious columns. The write_set has been
   handled before in table->mark_columns_needed_for_update.
*/

void THD::binlog_prepare_row_images(TABLE *table)
{
  DBUG_ENTER("THD::binlog_prepare_row_images");

  DBUG_PRINT_BITSET("debug", "table->read_set (before preparing): %s",
                    table->read_set);
  THD *thd= table->in_use;

  /**
    if there is a primary key in the table (ie, user declared PK or a
    non-null unique index) and we don't want to ship the entire image,
    and the handler involved supports this.
   */
  if (table->s->primary_key < MAX_KEY &&
      (thd->variables.binlog_row_image < BINLOG_ROW_IMAGE_FULL) &&
      !ha_check_storage_engine_flag(table->s->db_type(),
                                    HTON_NO_BINLOG_ROW_OPT))
  {
    /**
      Just to be sure that tmp_set is currently not in use as
      the read_set already.
    */
    DBUG_ASSERT(table->read_set != &table->tmp_set);

    switch (thd->variables.binlog_row_image)
    {
      case BINLOG_ROW_IMAGE_MINIMAL:
        /* MINIMAL: Mark only PK */
        table->mark_columns_used_by_index(table->s->primary_key,
                                          &table->tmp_set);
        break;
      case BINLOG_ROW_IMAGE_NOBLOB:
        /**
          NOBLOB: Remove unnecessary BLOB fields from read_set
                  (the ones that are not part of PK).
         */
        bitmap_copy(&table->tmp_set, table->read_set);
        for (Field **ptr=table->field ; *ptr ; ptr++)
        {
          Field *field= (*ptr);
          if ((field->type() == MYSQL_TYPE_BLOB) &&
              !(field->flags & PRI_KEY_FLAG))
            bitmap_clear_bit(&table->tmp_set, field->field_index);
        }
        break;
      default:
        DBUG_ASSERT(0); // impossible.
    }

    /* set the temporary read_set */
    table->column_bitmaps_set_no_signal(&table->tmp_set,
                                        table->write_set);
  }

  DBUG_PRINT_BITSET("debug", "table->read_set (after preparing): %s",
                    table->read_set);
  DBUG_VOID_RETURN;
}



int THD::binlog_remove_pending_rows_event(bool reset_stmt,
                                          bool is_transactional)
{
  DBUG_ENTER("THD::binlog_remove_pending_rows_event");

  if(!WSREP_EMULATE_BINLOG_NNULL(this) && !mysql_bin_log.is_open())
    DBUG_RETURN(0);

  /* Ensure that all events in a GTID group are in the same cache */
  if (variables.option_bits & OPTION_GTID_BEGIN)
    is_transactional= 1;

  mysql_bin_log.remove_pending_rows_event(this, is_transactional);

  if (reset_stmt)
    reset_binlog_for_next_statement();
  DBUG_RETURN(0);
}


int THD::binlog_flush_pending_rows_event(bool stmt_end, bool is_transactional)
{
  DBUG_ENTER("THD::binlog_flush_pending_rows_event");
  /*
    We shall flush the pending event even if we are not in row-based
    mode: it might be the case that we left row-based mode before
    flushing anything (e.g., if we have explicitly locked tables).
   */
  if (!WSREP_EMULATE_BINLOG_NNULL(this) && !mysql_bin_log.is_open())
    DBUG_RETURN(0);

  /* Ensure that all events in a GTID group are in the same cache */
  if (variables.option_bits & OPTION_GTID_BEGIN)
    is_transactional= 1;

  /*
    Mark the event as the last event of a statement if the stmt_end
    flag is set.
  */
  int error= 0;
  if (Rows_log_event *pending= binlog_get_pending_rows_event(is_transactional))
  {
    if (stmt_end)
    {
      pending->set_flags(Rows_log_event::STMT_END_F);
      reset_binlog_for_next_statement();
    }
    error= mysql_bin_log.flush_and_set_pending_rows_event(this, 0,
                                                          is_transactional);
  }

  DBUG_RETURN(error);
}


#if !defined(DBUG_OFF) && !defined(_lint)
static const char *
show_query_type(THD::enum_binlog_query_type qtype)
{
  switch (qtype) {
  case THD::ROW_QUERY_TYPE:
    return "ROW";
  case THD::STMT_QUERY_TYPE:
    return "STMT";
  case THD::QUERY_TYPE_COUNT:
  default:
    DBUG_ASSERT(0 <= qtype && qtype < THD::QUERY_TYPE_COUNT);
  }
  static char buf[64];
  sprintf(buf, "UNKNOWN#%d", qtype);
  return buf;
}
#endif

/*
  Constants required for the limit unsafe warnings suppression
*/
//seconds after which the limit unsafe warnings suppression will be activated
#define LIMIT_UNSAFE_WARNING_ACTIVATION_TIMEOUT 5*60
//number of limit unsafe warnings after which the suppression will be activated
#define LIMIT_UNSAFE_WARNING_ACTIVATION_THRESHOLD_COUNT 10

static ulonglong unsafe_suppression_start_time= 0;
static bool unsafe_warning_suppression_active[LEX::BINLOG_STMT_UNSAFE_COUNT];
static ulong unsafe_warnings_count[LEX::BINLOG_STMT_UNSAFE_COUNT];
static ulong total_unsafe_warnings_count;

/**
  Auxiliary function to reset the limit unsafety warning suppression.
  This is done without mutex protection, but this should be good
  enough as it doesn't matter if we loose a couple of suppressed
  messages or if this is called multiple times.
*/

static void reset_binlog_unsafe_suppression(ulonglong now)
{
  uint i;
  DBUG_ENTER("reset_binlog_unsafe_suppression");

  unsafe_suppression_start_time= now;
  total_unsafe_warnings_count= 0;

  for (i= 0 ; i < LEX::BINLOG_STMT_UNSAFE_COUNT ; i++)
  {
    unsafe_warnings_count[i]= 0;
    unsafe_warning_suppression_active[i]= 0;
  }
  DBUG_VOID_RETURN;
}

/**
  Auxiliary function to print warning in the error log.
*/
static void print_unsafe_warning_to_log(THD *thd, int unsafe_type, char* buf,
                                        char* query)
{
  DBUG_ENTER("print_unsafe_warning_in_log");
  sprintf(buf, ER_THD(thd, ER_BINLOG_UNSAFE_STATEMENT),
          ER_THD(thd, LEX::binlog_stmt_unsafe_errcode[unsafe_type]));
  sql_print_warning(ER_THD(thd, ER_MESSAGE_AND_STATEMENT), buf, query);
  DBUG_VOID_RETURN;
}

/**
  Auxiliary function to check if the warning for unsafe repliction statements
  should be thrown or suppressed.

  Logic is:
  - If we get more than LIMIT_UNSAFE_WARNING_ACTIVATION_THRESHOLD_COUNT errors
    of one type, that type of errors will be suppressed for
    LIMIT_UNSAFE_WARNING_ACTIVATION_TIMEOUT.
  - When the time limit has been reached, all suppression is reset.

  This means that if one gets many different types of errors, some of them
  may be reset less than LIMIT_UNSAFE_WARNING_ACTIVATION_TIMEOUT. However at
  least one error is disable for this time.

  SYNOPSIS:
  @params
   unsafe_type - The type of unsafety.

  RETURN:
    0   0k to log
    1   Message suppressed
*/

static bool protect_against_unsafe_warning_flood(int unsafe_type)
{
  ulong count;
  ulonglong now= my_interval_timer()/1000000000ULL;
  DBUG_ENTER("protect_against_unsafe_warning_flood");

  count= ++unsafe_warnings_count[unsafe_type];
  total_unsafe_warnings_count++;

  /*
    INITIALIZING:
    If this is the first time this function is called with log warning
    enabled, the monitoring the unsafe warnings should start.
  */
  if (unsafe_suppression_start_time == 0)
  {
    reset_binlog_unsafe_suppression(now);
    DBUG_RETURN(0);
  }

  /*
    The following is true if we got too many errors or if the error was
    already suppressed
  */
  if (count >= LIMIT_UNSAFE_WARNING_ACTIVATION_THRESHOLD_COUNT)
  {
    ulonglong diff_time= (now - unsafe_suppression_start_time);

    if (!unsafe_warning_suppression_active[unsafe_type])
    {
      /*
        ACTIVATION:
        We got LIMIT_UNSAFE_WARNING_ACTIVATION_THRESHOLD_COUNT warnings in
        less than LIMIT_UNSAFE_WARNING_ACTIVATION_TIMEOUT we activate the
        suppression.
      */
      if (diff_time <= LIMIT_UNSAFE_WARNING_ACTIVATION_TIMEOUT)
      {
        unsafe_warning_suppression_active[unsafe_type]= 1;
        sql_print_information("Suppressing warnings of type '%s' for up to %d seconds because of flooding",
                              ER(LEX::binlog_stmt_unsafe_errcode[unsafe_type]),
                              LIMIT_UNSAFE_WARNING_ACTIVATION_TIMEOUT);
      }
      else
      {
        /*
          There is no flooding till now, therefore we restart the monitoring
        */
        reset_binlog_unsafe_suppression(now);
      }
    }
    else
    {
      /* This type of warnings was suppressed */
      if (diff_time > LIMIT_UNSAFE_WARNING_ACTIVATION_TIMEOUT)
      {
        ulong save_count= total_unsafe_warnings_count;
        /* Print a suppression note and remove the suppression */
        reset_binlog_unsafe_suppression(now);
        sql_print_information("Suppressed %lu unsafe warnings during "
                              "the last %d seconds",
                              save_count, (int) diff_time);
      }
    }
  }
  DBUG_RETURN(unsafe_warning_suppression_active[unsafe_type]);
}

MYSQL_TIME THD::query_start_TIME()
{
  MYSQL_TIME res;
  variables.time_zone->gmt_sec_to_TIME(&res, query_start());
  res.second_part= query_start_sec_part();
  time_zone_used= 1;
  return res;
}

/**
  Auxiliary method used by @c binlog_query() to raise warnings.

  The type of warning and the type of unsafeness is stored in
  THD::binlog_unsafe_warning_flags.
*/
void THD::issue_unsafe_warnings()
{
  char buf[MYSQL_ERRMSG_SIZE * 2];
  uint32 unsafe_type_flags;
  DBUG_ENTER("issue_unsafe_warnings");
  /*
    Ensure that binlog_unsafe_warning_flags is big enough to hold all
    bits.  This is actually a constant expression.
  */
  DBUG_ASSERT(LEX::BINLOG_STMT_UNSAFE_COUNT <=
              sizeof(binlog_unsafe_warning_flags) * CHAR_BIT);
  
  if (!(unsafe_type_flags= binlog_unsafe_warning_flags))
    DBUG_VOID_RETURN;                           // Nothing to do

  /*
    For each unsafe_type, check if the statement is unsafe in this way
    and issue a warning.
  */
  for (int unsafe_type=0;
       unsafe_type < LEX::BINLOG_STMT_UNSAFE_COUNT;
       unsafe_type++)
  {
    if ((unsafe_type_flags & (1 << unsafe_type)) != 0)
    {
      push_warning_printf(this, Sql_condition::WARN_LEVEL_NOTE,
                          ER_BINLOG_UNSAFE_STATEMENT,
                          ER_THD(this, ER_BINLOG_UNSAFE_STATEMENT),
                          ER_THD(this, LEX::binlog_stmt_unsafe_errcode[unsafe_type]));
      if (global_system_variables.log_warnings > 0 &&
          !protect_against_unsafe_warning_flood(unsafe_type))
        print_unsafe_warning_to_log(this, unsafe_type, buf, query());
    }
  }
  DBUG_VOID_RETURN;
}

/**
  Log the current query.

  The query will be logged in either row format or statement format
  depending on the value of @c current_stmt_binlog_format_row field and
  the value of the @c qtype parameter.

  This function must be called:

  - After the all calls to ha_*_row() functions have been issued.

  - After any writes to system tables. Rationale: if system tables
    were written after a call to this function, and the master crashes
    after the call to this function and before writing the system
    tables, then the master and slave get out of sync.

  - Before tables are unlocked and closed.

  @see decide_logging_format

  @retval < 0 No logging of query (ok)
  @retval 0 Success
  @retval > 0  If there is a failure when writing the query (e.g.,
               write failure), then the error code is returned.
*/

int THD::binlog_query(THD::enum_binlog_query_type qtype, char const *query_arg,
                      ulong query_len, bool is_trans, bool direct, 
                      bool suppress_use, int errcode)
{
  DBUG_ENTER("THD::binlog_query");
  DBUG_PRINT("enter", ("qtype: %s  query: '%-.*s'",
                       show_query_type(qtype), (int) query_len, query_arg));

  DBUG_ASSERT(query_arg);
  DBUG_ASSERT(WSREP_EMULATE_BINLOG_NNULL(this) || mysql_bin_log.is_open());

  /* If this is withing a BEGIN ... COMMIT group, don't log it */
  if (variables.option_bits & OPTION_GTID_BEGIN)
  {
    direct= 0;
    is_trans= 1;
  }
  DBUG_PRINT("info", ("is_trans: %d  direct: %d", is_trans, direct));

  if (get_binlog_local_stmt_filter() == BINLOG_FILTER_SET)
  {
    /*
      The current statement is to be ignored, and not written to
      the binlog. Do not call issue_unsafe_warnings().
    */
    DBUG_RETURN(-1);
  }

  /*
    If we are not in prelocked mode, mysql_unlock_tables() will be
    called after this binlog_query(), so we have to flush the pending
    rows event with the STMT_END_F set to unlock all tables at the
    slave side as well.

    If we are in prelocked mode, the flushing will be done inside the
    top-most close_thread_tables().
  */
  if (this->locked_tables_mode <= LTM_LOCK_TABLES)
  {
    int error;
    if (unlikely(error= binlog_flush_pending_rows_event(TRUE, is_trans)))
    {
      DBUG_ASSERT(error > 0);
      DBUG_RETURN(error);
    }
  }

  /*
    Warnings for unsafe statements logged in statement format are
    printed in three places instead of in decide_logging_format().
    This is because the warnings should be printed only if the statement
    is actually logged. When executing decide_logging_format(), we cannot
    know for sure if the statement will be logged:

    1 - sp_head::execute_procedure which prints out warnings for calls to
    stored procedures.

    2 - sp_head::execute_function which prints out warnings for calls
    involving functions.

    3 - THD::binlog_query (here) which prints warning for top level
    statements not covered by the two cases above: i.e., if not insided a
    procedure and a function.

    Besides, we should not try to print these warnings if it is not
    possible to write statements to the binary log as it happens when
    the execution is inside a function, or generaly speaking, when
    the variables.option_bits & OPTION_BIN_LOG is false.
    
  */
  if ((variables.option_bits & OPTION_BIN_LOG) &&
      spcont == NULL && !binlog_evt_union.do_union)
    issue_unsafe_warnings();

  switch (qtype) {
    /*
      ROW_QUERY_TYPE means that the statement may be logged either in
      row format or in statement format.  If
      current_stmt_binlog_format is row, it means that the
      statement has already been logged in row format and hence shall
      not be logged again.
    */
  case THD::ROW_QUERY_TYPE:
    DBUG_PRINT("debug",
               ("is_current_stmt_binlog_format_row: %d",
                is_current_stmt_binlog_format_row()));
    if (is_current_stmt_binlog_format_row())
      DBUG_RETURN(-1);
    /* Fall through */

    /*
      STMT_QUERY_TYPE means that the query must be logged in statement
      format; it cannot be logged in row format.  This is typically
      used by DDL statements.  It is an error to use this query type
      if current_stmt_binlog_format_row is row.

      @todo Currently there are places that call this method with
      STMT_QUERY_TYPE and current_stmt_binlog_format is row.  Fix those
      places and add assert to ensure correct behavior. /Sven
    */
  case THD::STMT_QUERY_TYPE:
    /*
      The MYSQL_LOG::write() function will set the STMT_END_F flag and
      flush the pending rows event if necessary.
    */
    {
      int error = 0;

      /*
        Binlog table maps will be irrelevant after a Query_log_event
        (they are just removed on the slave side) so after the query
        log event is written to the binary log, we pretend that no
        table maps were written.
      */
      if (binlog_should_compress(query_len))
      {
        Query_compressed_log_event qinfo(this, query_arg, query_len, is_trans,
                                         direct, suppress_use, errcode);
        error= mysql_bin_log.write(&qinfo);
      }
      else
      {
        Query_log_event qinfo(this, query_arg, query_len, is_trans, direct,
                              suppress_use, errcode);
        error= mysql_bin_log.write(&qinfo);
      }
      /*
        row logged binlog may not have been reset in the case of locked tables
      */
      reset_binlog_for_next_statement();

      DBUG_RETURN(error >= 0 ? error : 1);
    }

  case THD::QUERY_TYPE_COUNT:
  default:
    DBUG_ASSERT(qtype < QUERY_TYPE_COUNT);
  }
  DBUG_RETURN(0);
}


/**
  Binlog current query as a statement, ignoring the binlog filter setting.

  The filter is in decide_logging_format() to mark queries to not be stored
  in the binary log, for example by a shared distributed engine like S3.
  This function resets the filter to ensure the the query is logged if
  the binlog is active.

  Note that 'direct' is set to false, which means that the query will
  not be directly written to the binary log but instead to the cache.

  @retval false   ok
  @retval true    error
*/


bool THD::binlog_current_query_unfiltered()
{
  if (!mysql_bin_log.is_open())
    return 0;

  reset_binlog_local_stmt_filter();
  clear_binlog_local_stmt_filter();
  return binlog_query(THD::STMT_QUERY_TYPE, query(), query_length(),
                      /* is_trans */     FALSE,
                      /* direct */       FALSE,
                      /* suppress_use */ FALSE,
                      /* Error */        0) > 0;
}


void
THD::wait_for_wakeup_ready()
{
  mysql_mutex_lock(&LOCK_wakeup_ready);
  while (!wakeup_ready)
    mysql_cond_wait(&COND_wakeup_ready, &LOCK_wakeup_ready);
  mysql_mutex_unlock(&LOCK_wakeup_ready);
}

void
THD::signal_wakeup_ready()
{
  mysql_mutex_lock(&LOCK_wakeup_ready);
  wakeup_ready= true;
  mysql_mutex_unlock(&LOCK_wakeup_ready);
  mysql_cond_signal(&COND_wakeup_ready);
}

void THD::set_last_commit_gtid(rpl_gtid &gtid)
{
#ifndef EMBEDDED_LIBRARY
  bool changed_gtid= (m_last_commit_gtid.seq_no != gtid.seq_no);
#endif
  m_last_commit_gtid= gtid;
#ifndef EMBEDDED_LIBRARY
  if (changed_gtid)
  {
    DBUG_ASSERT(current_thd == this);
    session_tracker.sysvars.mark_as_changed(this, Sys_last_gtid_ptr);
  }
#endif
}

void
wait_for_commit::reinit()
{
  subsequent_commits_list= NULL;
  next_subsequent_commit= NULL;
  waitee.store(NULL, std::memory_order_relaxed);
  opaque_pointer= NULL;
  wakeup_error= 0;
  wakeup_subsequent_commits_running= false;
  commit_started= false;
#ifdef SAFE_MUTEX
  /*
    When using SAFE_MUTEX, the ordering between taking the LOCK_wait_commit
    mutexes is checked. This causes a problem when we re-use a mutex, as then
    the expected locking order may change.

    So in this case, do a re-init of the mutex. In release builds, we want to
    avoid the overhead of a re-init though.

    To ensure that no one is locking the mutex, we take a lock of it first.
    For full explanation, see wait_for_commit::~wait_for_commit()
  */
  mysql_mutex_lock(&LOCK_wait_commit);
  mysql_mutex_unlock(&LOCK_wait_commit);

  mysql_mutex_destroy(&LOCK_wait_commit);
  mysql_mutex_init(key_LOCK_wait_commit, &LOCK_wait_commit, MY_MUTEX_INIT_FAST);
#endif
}


wait_for_commit::wait_for_commit()
{
  mysql_mutex_init(key_LOCK_wait_commit, &LOCK_wait_commit, MY_MUTEX_INIT_FAST);
  mysql_cond_init(key_COND_wait_commit, &COND_wait_commit, 0);
  reinit();
}


wait_for_commit::~wait_for_commit()
{
  /*
    Since we do a dirty read of the waiting_for_commit flag in
    wait_for_prior_commit() and in unregister_wait_for_prior_commit(), we need
    to take extra care before freeing the wait_for_commit object.

    It is possible for the waitee to be pre-empted inside wakeup(), just after
    it has cleared the waiting_for_commit flag and before it has released the
    LOCK_wait_commit mutex. And then it is possible for the waiter to find the
    flag cleared in wait_for_prior_commit() and go finish up things and
    de-allocate the LOCK_wait_commit and COND_wait_commit objects before the
    waitee has time to be re-scheduled and finish unlocking the mutex and
    signalling the condition. This would lead to the waitee accessing no
    longer valid memory.

    To prevent this, we do an extra lock/unlock of the mutex here before
    deallocation; this makes certain that any waitee has completed wakeup()
    first.
  */
  mysql_mutex_lock(&LOCK_wait_commit);
  mysql_mutex_unlock(&LOCK_wait_commit);

  mysql_mutex_destroy(&LOCK_wait_commit);
  mysql_cond_destroy(&COND_wait_commit);
}


void
wait_for_commit::wakeup(int wakeup_error)
{
  /*
    We signal each waiter on their own condition and mutex (rather than using
    pthread_cond_broadcast() or something like that).

    Otherwise we would need to somehow ensure that they were done
    waking up before we could allow this THD to be destroyed, which would
    be annoying and unnecessary.

    Note that wakeup_subsequent_commits2() depends on this function being a
    full memory barrier (it is, because it takes a mutex lock).

  */
  mysql_mutex_lock(&LOCK_wait_commit);
  this->wakeup_error= wakeup_error;
  /* Memory barrier to make wakeup_error visible to the waiter thread. */
  waitee.store(NULL, std::memory_order_release);
  /*
    Note that it is critical that the mysql_cond_signal() here is done while
    still holding the mutex. As soon as we release the mutex, the waiter might
    deallocate the condition object.
  */
  mysql_cond_signal(&COND_wait_commit);
  mysql_mutex_unlock(&LOCK_wait_commit);
}


/*
  Register that the next commit of this THD should wait to complete until
  commit in another THD (the waitee) has completed.

  The wait may occur explicitly, with the waiter sitting in
  wait_for_prior_commit() until the waitee calls wakeup_subsequent_commits().

  Alternatively, the TC (eg. binlog) may do the commits of both waitee and
  waiter at once during group commit, resolving both of them in the right
  order.

  Only one waitee can be registered for a waiter; it must be removed by
  wait_for_prior_commit() or unregister_wait_for_prior_commit() before a new
  one is registered. But it is ok for several waiters to register a wait for
  the same waitee. It is also permissible for one THD to be both a waiter and
  a waitee at the same time.
*/
void
wait_for_commit::register_wait_for_prior_commit(wait_for_commit *waitee)
{
  DBUG_ASSERT(!this->waitee.load(std::memory_order_relaxed)
              /* No prior registration allowed */);
  wakeup_error= 0;
  this->waitee.store(waitee, std::memory_order_relaxed);

  mysql_mutex_lock(&waitee->LOCK_wait_commit);
  /*
    If waitee is in the middle of wakeup, then there is nothing to wait for,
    so we need not register. This is necessary to avoid a race in unregister,
    see comments on wakeup_subsequent_commits2() for details.
  */
  if (waitee->wakeup_subsequent_commits_running)
    this->waitee.store(NULL, std::memory_order_relaxed);
  else
  {
    /*
      Put ourself at the head of the waitee's list of transactions that must
      wait for it to commit first.
     */
    this->next_subsequent_commit= waitee->subsequent_commits_list;
    waitee->subsequent_commits_list= this;
  }
  mysql_mutex_unlock(&waitee->LOCK_wait_commit);
}


/**
  Waits for commit of another transaction to complete, as already registered
  with register_wait_for_prior_commit(). If the commit already completed,
  returns immediately.

  If thd->backup_commit_lock is set, release it while waiting for other threads
*/

int
wait_for_commit::wait_for_prior_commit2(THD *thd)
{
  PSI_stage_info old_stage;
  wait_for_commit *loc_waitee;
  bool backup_lock_released= 0;

  /*
    Release MDL_BACKUP_COMMIT LOCK while waiting for other threads to commit
    This is needed to avoid deadlock between the other threads (which not
    yet have the MDL_BACKUP_COMMIT_LOCK) and any threads using
    BACKUP LOCK BLOCK_COMMIT.
  */
  if (thd->backup_commit_lock && thd->backup_commit_lock->ticket)
  {
    backup_lock_released= 1;
    thd->mdl_context.release_lock(thd->backup_commit_lock->ticket);
    thd->backup_commit_lock->ticket= 0;
  }

  mysql_mutex_lock(&LOCK_wait_commit);
  DEBUG_SYNC(thd, "wait_for_prior_commit_waiting");
  thd->ENTER_COND(&COND_wait_commit, &LOCK_wait_commit,
                  &stage_waiting_for_prior_transaction_to_commit,
                  &old_stage);
  while ((loc_waitee= this->waitee.load(std::memory_order_relaxed)) &&
         likely(!thd->check_killed(1)))
    mysql_cond_wait(&COND_wait_commit, &LOCK_wait_commit);
  if (!loc_waitee)
  {
    if (wakeup_error)
      my_error(ER_PRIOR_COMMIT_FAILED, MYF(0));
    goto end;
  }
  /*
    Wait was interrupted by kill. We need to unregister our wait and give the
    error. But if a wakeup is already in progress, then we must ignore the
    kill and not give error, otherwise we get inconsistency between waitee and
    waiter as to whether we succeed or fail (eg. we may roll back but waitee
    might attempt to commit both us and any subsequent commits waiting for us).
  */
  mysql_mutex_lock(&loc_waitee->LOCK_wait_commit);
  if (loc_waitee->wakeup_subsequent_commits_running)
  {
    /* We are being woken up; ignore the kill and just wait. */
    mysql_mutex_unlock(&loc_waitee->LOCK_wait_commit);
    do
    {
      mysql_cond_wait(&COND_wait_commit, &LOCK_wait_commit);
    } while (this->waitee.load(std::memory_order_relaxed));
    if (wakeup_error)
      my_error(ER_PRIOR_COMMIT_FAILED, MYF(0));
    goto end;
  }
  remove_from_list(&loc_waitee->subsequent_commits_list);
  mysql_mutex_unlock(&loc_waitee->LOCK_wait_commit);
  this->waitee.store(NULL, std::memory_order_relaxed);

  wakeup_error= thd->killed_errno();
  if (!wakeup_error)
    wakeup_error= ER_QUERY_INTERRUPTED;
  my_message(wakeup_error, ER_THD(thd, wakeup_error), MYF(0));
  thd->EXIT_COND(&old_stage);
  /*
    Must do the DEBUG_SYNC() _after_ exit_cond(), as DEBUG_SYNC is not safe to
    use within enter_cond/exit_cond.
  */
  DEBUG_SYNC(thd, "wait_for_prior_commit_killed");
  if (backup_lock_released)
    thd->mdl_context.acquire_lock(thd->backup_commit_lock,
                                  thd->variables.lock_wait_timeout);
  return wakeup_error;

end:
  thd->EXIT_COND(&old_stage);
  if (backup_lock_released)
    thd->mdl_context.acquire_lock(thd->backup_commit_lock,
                                  thd->variables.lock_wait_timeout);
  return wakeup_error;
}


/*
  Wakeup anyone waiting for us to have committed.

  Note about locking:

  We have a potential race or deadlock between wakeup_subsequent_commits() in
  the waitee and unregister_wait_for_prior_commit() in the waiter.

  Both waiter and waitee needs to take their own lock before it is safe to take
  a lock on the other party - else the other party might disappear and invalid
  memory data could be accessed. But if we take the two locks in different
  order, we may end up in a deadlock.

  The waiter needs to lock the waitee to delete itself from the list in
  unregister_wait_for_prior_commit(). Thus wakeup_subsequent_commits() can not
  hold its own lock while locking waiters, as this could lead to deadlock.

  So we need to prevent unregister_wait_for_prior_commit() running while wakeup
  is in progress - otherwise the unregister could complete before the wakeup,
  leading to incorrect spurious wakeup or accessing invalid memory.

  However, if we are in the middle of running wakeup_subsequent_commits(), then
  there is no need for unregister_wait_for_prior_commit() in the first place -
  the waiter can just do a normal wait_for_prior_commit(), as it will be
  immediately woken up.

  So the solution to the potential race/deadlock is to set a flag in the waitee
  that wakeup_subsequent_commits() is in progress. When this flag is set,
  unregister_wait_for_prior_commit() becomes just wait_for_prior_commit().

  Then also register_wait_for_prior_commit() needs to check if
  wakeup_subsequent_commits() is running, and skip the registration if
  so. This is needed in case a new waiter manages to register itself and
  immediately try to unregister while wakeup_subsequent_commits() is
  running. Else the new waiter would also wait rather than unregister, but it
  would not be woken up until next wakeup, which could be potentially much
  later than necessary.
*/

void
wait_for_commit::wakeup_subsequent_commits2(int wakeup_error)
{
  wait_for_commit *waiter;

  mysql_mutex_lock(&LOCK_wait_commit);
  wakeup_subsequent_commits_running= true;
  waiter= subsequent_commits_list;
  subsequent_commits_list= NULL;
  mysql_mutex_unlock(&LOCK_wait_commit);

  while (waiter)
  {
    /*
      Important: we must grab the next pointer before waking up the waiter;
      once the wakeup is done, the field could be invalidated at any time.
    */
    wait_for_commit *next= waiter->next_subsequent_commit;
    waiter->wakeup(wakeup_error);
    waiter= next;
  }

  /*
    We need a full memory barrier between walking the list above, and clearing
    the flag wakeup_subsequent_commits_running below. This barrier is needed
    to ensure that no other thread will start to modify the list pointers
    before we are done traversing the list.

    But wait_for_commit::wakeup() does a full memory barrier already (it locks
    a mutex), so no extra explicit barrier is needed here.
  */
  wakeup_subsequent_commits_running= false;
  DBUG_EXECUTE_IF("inject_wakeup_subsequent_commits_sleep", my_sleep(21000););
}


/* Cancel a previously registered wait for another THD to commit before us. */
void
wait_for_commit::unregister_wait_for_prior_commit2()
{
  wait_for_commit *loc_waitee;

  mysql_mutex_lock(&LOCK_wait_commit);
  if ((loc_waitee= this->waitee.load(std::memory_order_relaxed)))
  {
    mysql_mutex_lock(&loc_waitee->LOCK_wait_commit);
    if (loc_waitee->wakeup_subsequent_commits_running)
    {
      /*
        When a wakeup is running, we cannot safely remove ourselves from the
        list without corrupting it. Instead we can just wait, as wakeup is
        already in progress and will thus be immediate.

        See comments on wakeup_subsequent_commits2() for more details.
      */
      mysql_mutex_unlock(&loc_waitee->LOCK_wait_commit);
      while (this->waitee.load(std::memory_order_relaxed))
        mysql_cond_wait(&COND_wait_commit, &LOCK_wait_commit);
    }
    else
    {
      /* Remove ourselves from the list in the waitee. */
      remove_from_list(&loc_waitee->subsequent_commits_list);
      mysql_mutex_unlock(&loc_waitee->LOCK_wait_commit);
      this->waitee.store(NULL, std::memory_order_relaxed);
    }
  }
  wakeup_error= 0;
  mysql_mutex_unlock(&LOCK_wait_commit);
}


bool Discrete_intervals_list::append(ulonglong start, ulonglong val,
                                 ulonglong incr)
{
  DBUG_ENTER("Discrete_intervals_list::append");
  /* first, see if this can be merged with previous */
  if ((head == NULL) || tail->merge_if_contiguous(start, val, incr))
  {
    /* it cannot, so need to add a new interval */
    Discrete_interval *new_interval= new Discrete_interval(start, val, incr);
    DBUG_RETURN(append(new_interval));
  }
  DBUG_RETURN(0);
}

bool Discrete_intervals_list::append(Discrete_interval *new_interval)
{
  DBUG_ENTER("Discrete_intervals_list::append");
  if (unlikely(new_interval == NULL))
    DBUG_RETURN(1);
  DBUG_PRINT("info",("adding new auto_increment interval"));
  if (head == NULL)
    head= current= new_interval;
  else
    tail->next= new_interval;
  tail= new_interval;
  elements++;
  DBUG_RETURN(0);
}


void AUTHID::copy(MEM_ROOT *mem_root, const LEX_CSTRING *user_name,
                                      const LEX_CSTRING *host_name)
{
  user.str= strmake_root(mem_root, user_name->str, user_name->length);
  user.length= user_name->length;

  host.str= strmake_root(mem_root, host_name->str, host_name->length);
  host.length= host_name->length;
}


/*
  Set from a string in 'user@host' format.
  This method resebmles parse_user(),
  but does not need temporary buffers.
*/
void AUTHID::parse(const char *str, size_t length)
{
  const char *p= strrchr(str, '@');
  if (!p)
  {
    user.str= str;
    user.length= length;
    host= null_clex_str;
  }
  else
  {
    user.str= str;
    user.length= (size_t) (p - str);
    host.str= p + 1;
    host.length= (size_t) (length - user.length - 1);
    if (user.length && !host.length)
      host= host_not_specified; // 'user@' -> 'user@%'
  }
  if (user.length > USERNAME_LENGTH)
    user.length= USERNAME_LENGTH;
  if (host.length > HOSTNAME_LENGTH)
    host.length= HOSTNAME_LENGTH;
}


void Database_qualified_name::copy(MEM_ROOT *mem_root,
                                   const LEX_CSTRING &db,
                                   const LEX_CSTRING &name)
{
  m_db.length= db.length;
  m_db.str= strmake_root(mem_root, db.str, db.length);
  m_name.length= name.length;
  m_name.str= strmake_root(mem_root, name.str, name.length);
}


bool Table_ident::append_to(THD *thd, String *str) const
{
  return (db.length &&
          (append_identifier(thd, str, db.str, db.length) ||
           str->append('.'))) ||
         append_identifier(thd, str, table.str, table.length);
}


bool Qualified_column_ident::append_to(THD *thd, String *str) const
{
  return Table_ident::append_to(thd, str) || str->append('.') ||
         append_identifier(thd, str, m_column.str, m_column.length);
}


#endif /* !defined(MYSQL_CLIENT) */


Query_arena_stmt::Query_arena_stmt(THD *_thd) :
  thd(_thd)
{
  arena= thd->activate_stmt_arena_if_needed(&backup);
}

Query_arena_stmt::~Query_arena_stmt()
{
  if (arena)
    thd->restore_active_arena(arena, &backup);
}


bool THD::timestamp_to_TIME(MYSQL_TIME *ltime, my_time_t ts,
                            ulong sec_part, date_mode_t fuzzydate)
{
  time_zone_used= 1;
  if (ts == 0 && sec_part == 0)
  {
    if (fuzzydate & TIME_NO_ZERO_DATE)
      return 1;
    set_zero_time(ltime, MYSQL_TIMESTAMP_DATETIME);
  }
  else
  {
    variables.time_zone->gmt_sec_to_TIME(ltime, ts);
    ltime->second_part= sec_part;
  }
  return 0;
}

THD_list_iterator *THD_list_iterator::iterator()
{
  return &server_threads;
}<|MERGE_RESOLUTION|>--- conflicted
+++ resolved
@@ -1401,18 +1401,8 @@
 
 void THD::init_for_queries()
 {
-<<<<<<< HEAD
   DBUG_ASSERT(transaction->on);
   DBUG_ASSERT(m_transaction_psi == NULL);
-=======
-  set_time(); 
-  /*
-    We don't need to call ha_enable_transaction() as we can't have
-    any active transactions that has to be committed
-  */
-  DBUG_ASSERT(transaction.is_empty());
-  transaction.on= TRUE;
->>>>>>> 9868253b
 
   /* Set time for --init-file queries */
   set_time();
@@ -1669,11 +1659,7 @@
   abort_on_warning= 0;
   free_connection_done= 0;
   m_command= COM_CONNECT;
-<<<<<<< HEAD
   transaction->on= 1;
-=======
-  transaction.on= 1;
->>>>>>> 9868253b
 #if defined(ENABLED_PROFILING)
   profiling.reset();
 #endif
