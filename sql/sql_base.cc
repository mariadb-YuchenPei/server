/* Copyright (c) 2000, 2016, Oracle and/or its affiliates.
   Copyright (c) 2010, 2016, MariaDB

   This program is free software; you can redistribute it and/or modify
   it under the terms of the GNU General Public License as published by
   the Free Software Foundation; version 2 of the License.

   This program is distributed in the hope that it will be useful,
   but WITHOUT ANY WARRANTY; without even the implied warranty of
   MERCHANTABILITY or FITNESS FOR A PARTICULAR PURPOSE.  See the
   GNU General Public License for more details.

   You should have received a copy of the GNU General Public License
   along with this program; if not, write to the Free Software
   Foundation, Inc., 51 Franklin Street, Fifth Floor, Boston, MA  02110-1301, USA */


/* Basic functions needed by many modules */

#include <my_global.h>
#include "sql_base.h"                           // setup_table_map
#include "sql_priv.h"
#include "unireg.h"
#include "debug_sync.h"
#include "lock.h"        // mysql_lock_remove,
                         // mysql_unlock_tables,
                         // mysql_lock_have_duplicate
#include "sql_show.h"    // append_identifier
#include "strfunc.h"     // find_type
#include "sql_view.h"    // mysql_make_view, VIEW_ANY_ACL
#include "sql_parse.h"   // check_table_access
#include "sql_insert.h"  // kill_delayed_threads
#include "sql_acl.h"     // *_ACL, check_grant_all_columns,
                         // check_column_grant_in_table_ref,
                         // get_column_grant
#include "sql_partition.h"               // ALTER_PARTITION_PARAM_TYPE
#include "sql_derived.h" // mysql_derived_prepare,
                         // mysql_handle_derived,
                         // mysql_derived_filling
#include "sql_handler.h" // mysql_ha_flush
#include "sql_test.h"
#include "sql_partition.h"                      // ALTER_PARTITION_PARAM_TYPE
#include "log_event.h"                          // Query_log_event
#include "sql_select.h"
#include "sp_head.h"
#include "sp.h"
#include "sp_cache.h"
#include "sql_trigger.h"
#include "transaction.h"
#include "sql_prepare.h"
#include "sql_statistics.h"
#include <m_ctype.h>
#include <my_dir.h>
#include <hash.h>
#include "rpl_filter.h"
#include "sql_table.h"                          // build_table_filename
#include "datadict.h"   // dd_frm_is_view()
#include "sql_hset.h"   // Hash_set
#include "rpl_rli.h"   // rpl_group_info
#ifdef  __WIN__
#include <io.h>
#endif
#include "wsrep_mysqld.h"
#include "wsrep_thd.h"

bool
No_such_table_error_handler::handle_condition(THD *,
                                              uint sql_errno,
                                              const char*,
                                              Sql_condition::enum_warning_level level,
                                              const char*,
                                              Sql_condition ** cond_hdl)
{
  *cond_hdl= NULL;
  if (sql_errno == ER_NO_SUCH_TABLE || sql_errno == ER_NO_SUCH_TABLE_IN_ENGINE)
  {
    m_handled_errors++;
    return TRUE;
  }

  if (level == Sql_condition::WARN_LEVEL_ERROR)
    m_unhandled_errors++;
  return FALSE;
}


bool No_such_table_error_handler::safely_trapped_errors()
{
  /*
    If m_unhandled_errors != 0, something else, unanticipated, happened,
    so the error is not trapped but returned to the caller.
    Multiple ER_NO_SUCH_TABLE can be raised in case of views.
  */
  return ((m_handled_errors > 0) && (m_unhandled_errors == 0));
}


/**
  This internal handler is used to trap ER_NO_SUCH_TABLE and
  ER_WRONG_MRG_TABLE errors during CHECK/REPAIR TABLE for MERGE
  tables.
*/

class Repair_mrg_table_error_handler : public Internal_error_handler
{
public:
  Repair_mrg_table_error_handler()
    : m_handled_errors(false), m_unhandled_errors(false)
  {}

  bool handle_condition(THD *thd,
                        uint sql_errno,
                        const char* sqlstate,
                        Sql_condition::enum_warning_level level,
                        const char* msg,
                        Sql_condition ** cond_hdl);

  /**
    Returns TRUE if there were ER_NO_SUCH_/WRONG_MRG_TABLE and there
    were no unhandled errors. FALSE otherwise.
  */
  bool safely_trapped_errors()
  {
    /*
      Check for m_handled_errors is here for extra safety.
      It can be useful in situation when call to open_table()
      fails because some error which was suppressed by another
      error handler (e.g. in case of MDL deadlock which we
      decided to solve by back-off and retry).
    */
    return (m_handled_errors && (! m_unhandled_errors));
  }

private:
  bool m_handled_errors;
  bool m_unhandled_errors;
};


bool
Repair_mrg_table_error_handler::handle_condition(THD *,
                                                 uint sql_errno,
                                                 const char*,
                                                 Sql_condition::enum_warning_level level,
                                                 const char*,
                                                 Sql_condition ** cond_hdl)
{
  *cond_hdl= NULL;
  if (sql_errno == ER_NO_SUCH_TABLE ||
      sql_errno == ER_NO_SUCH_TABLE_IN_ENGINE ||
      sql_errno == ER_WRONG_MRG_TABLE)
  {
    m_handled_errors= true;
    return TRUE;
  }

  m_unhandled_errors= true;
  return FALSE;
}


/**
  @defgroup Data_Dictionary Data Dictionary
  @{
*/

static bool check_and_update_table_version(THD *thd, TABLE_LIST *tables,
                                           TABLE_SHARE *table_share);
static bool open_table_entry_fini(THD *thd, TABLE_SHARE *share, TABLE *entry);
static bool auto_repair_table(THD *thd, TABLE_LIST *table_list);


/**
  Create a table cache/table definition cache key

  @param thd        Thread context
  @param key        Buffer for the key to be created (must be of
                    size MAX_DBKEY_LENGTH).
  @param db_name    Database name.
  @param table_name Table name.

  @note
    The table cache_key is created from:
    db_name + \0
    table_name + \0

    additionally we add the following to make each tmp table
    unique on the slave:

    4 bytes for master thread id
    4 bytes pseudo thread id

  @return Length of key.
*/

uint create_tmp_table_def_key(THD *thd, char *key,
                              const char *db, const char *table_name)
{
  uint key_length= tdc_create_key(key, db, table_name);
  int4store(key + key_length, thd->variables.server_id);
  int4store(key + key_length + 4, thd->variables.pseudo_thread_id);
  key_length+= TMP_TABLE_KEY_EXTRA;
  return key_length;
}


/**
  Get table cache key for a table list element.

  @param table_list[in]  Table list element.
  @param key[out]        On return points to table cache key for the table.

  @note Unlike create_table_def_key() call this function doesn't construct
        key in a buffer provider by caller. Instead it relies on the fact
        that table list element for which key is requested has properly
        initialized MDL_request object and the fact that table definition
        cache key is suffix of key used in MDL subsystem. So to get table
        definition key it simply needs to return pointer to appropriate
        part of MDL_key object nested in this table list element.
        Indeed, this means that lifetime of key produced by this call is
        limited by the lifetime of table list element which it got as
        parameter.

  @return Length of key.
*/

uint get_table_def_key(const TABLE_LIST *table_list, const char **key)
{
  /*
    This call relies on the fact that TABLE_LIST::mdl_request::key object
    is properly initialized, so table definition cache can be produced
    from key used by MDL subsystem.
  */
  DBUG_ASSERT(!strcmp(table_list->get_db_name(),
                      table_list->mdl_request.key.db_name()) &&
              !strcmp(table_list->get_table_name(),
                      table_list->mdl_request.key.name()));

  *key= (const char*)table_list->mdl_request.key.ptr() + 1;
  return table_list->mdl_request.key.length() - 1;
}



/*****************************************************************************
  Functions to handle table definition cache (TABLE_SHARE)
*****************************************************************************/

/*
  Create a list for all open tables matching SQL expression

  SYNOPSIS
    list_open_tables()
    thd			Thread THD
    wild		SQL like expression

  NOTES
    One gets only a list of tables for which one has any kind of privilege.
    db and table names are allocated in result struct, so one doesn't need
    a lock when traversing the return list.

  RETURN VALUES
    NULL	Error (Probably OOM)
    #		Pointer to list of names of open tables.
*/

struct list_open_tables_arg
{
  THD *thd;
  const char *db;
  const char *wild;
  TABLE_LIST table_list;
  OPEN_TABLE_LIST **start_list, *open_list;
};


static my_bool list_open_tables_callback(TDC_element *element,
                                         list_open_tables_arg *arg)
{
  char *db= (char*) element->m_key;
  char *table_name= (char*) element->m_key + strlen((char*) element->m_key) + 1;

  if (arg->db && my_strcasecmp(system_charset_info, arg->db, db))
    return FALSE;
  if (arg->wild && wild_compare(table_name, arg->wild, 0))
    return FALSE;

  /* Check if user has SELECT privilege for any column in the table */
  arg->table_list.db= db;
  arg->table_list.table_name= table_name;
  arg->table_list.grant.privilege= 0;

  if (check_table_access(arg->thd, SELECT_ACL, &arg->table_list, TRUE, 1, TRUE))
    return FALSE;

  if (!(*arg->start_list= (OPEN_TABLE_LIST *) arg->thd->alloc(
                    sizeof(**arg->start_list) + element->m_key_length)))
    return TRUE;

  strmov((*arg->start_list)->table=
         strmov(((*arg->start_list)->db= (char*) ((*arg->start_list) + 1)),
                db) + 1, table_name);
  (*arg->start_list)->in_use= 0;

  mysql_mutex_lock(&element->LOCK_table_share);
  TDC_element::All_share_tables_list::Iterator it(element->all_tables);
  TABLE *table;
  while ((table= it++))
    if (table->in_use)
      ++(*arg->start_list)->in_use;
  mysql_mutex_unlock(&element->LOCK_table_share);
  (*arg->start_list)->locked= 0;                   /* Obsolete. */
  arg->start_list= &(*arg->start_list)->next;
  *arg->start_list= 0;
  return FALSE;
}


OPEN_TABLE_LIST *list_open_tables(THD *thd, const char *db, const char *wild)
{
  list_open_tables_arg argument;
  DBUG_ENTER("list_open_tables");

  argument.thd= thd;
  argument.db= db;
  argument.wild= wild;
  bzero((char*) &argument.table_list, sizeof(argument.table_list));
  argument.start_list= &argument.open_list;
  argument.open_list= 0;

  if (tdc_iterate(thd, (my_hash_walk_action) list_open_tables_callback,
                  &argument, true))
    DBUG_RETURN(0);

  DBUG_RETURN(argument.open_list);
}

/*****************************************************************************
 *	 Functions to free open table cache
 ****************************************************************************/


void intern_close_table(TABLE *table)
{						// Free all structures
  DBUG_ENTER("intern_close_table");
  DBUG_PRINT("tcache", ("table: '%s'.'%s' 0x%lx",
                        table->s ? table->s->db.str : "?",
                        table->s ? table->s->table_name.str : "?",
                        (long) table));

  free_io_cache(table);
  delete table->triggers;
  if (table->file)                              // Not true if placeholder
    (void) closefrm(table, 1);			// close file
  table->alias.free();
  my_free(table);
  DBUG_VOID_RETURN;
}


/* Free resources allocated by filesort() and read_record() */

void free_io_cache(TABLE *table)
{
  DBUG_ENTER("free_io_cache");
  if (table->sort.io_cache)
  {
    close_cached_file(table->sort.io_cache);
    my_free(table->sort.io_cache);
    table->sort.io_cache=0;
  }
  DBUG_VOID_RETURN;
}


/**
   Auxiliary function which allows to kill delayed threads for
   particular table identified by its share.

   @param share Table share.

   @pre Caller should have TABLE_SHARE::tdc.LOCK_table_share mutex.
*/

void kill_delayed_threads_for_table(TDC_element *element)
{
  TDC_element::All_share_tables_list::Iterator it(element->all_tables);
  TABLE *tab;

  mysql_mutex_assert_owner(&element->LOCK_table_share);

  if (!delayed_insert_threads)
    return;

  while ((tab= it++))
  {
    THD *in_use= tab->in_use;

    DBUG_ASSERT(in_use && tab->s->tdc->flushed);
    if ((in_use->system_thread & SYSTEM_THREAD_DELAYED_INSERT) &&
        ! in_use->killed)
    {
      in_use->set_killed(KILL_SYSTEM_THREAD);
      mysql_mutex_lock(&in_use->mysys_var->mutex);
      if (in_use->mysys_var->current_cond)
      {
        mysql_mutex_lock(in_use->mysys_var->current_mutex);
        mysql_cond_broadcast(in_use->mysys_var->current_cond);
        mysql_mutex_unlock(in_use->mysys_var->current_mutex);
      }
      mysql_mutex_unlock(&in_use->mysys_var->mutex);
    }
  }
}


/*
  Close all tables which aren't in use by any thread

  @param thd Thread context
  @param tables List of tables to remove from the cache
  @param wait_for_refresh Wait for a impending flush
  @param timeout Timeout for waiting for flush to be completed.

  @note THD can be NULL, but then wait_for_refresh must be FALSE
        and tables must be NULL.

  @note When called as part of FLUSH TABLES WITH READ LOCK this function
        ignores metadata locks held by other threads. In order to avoid
        situation when FLUSH TABLES WITH READ LOCK sneaks in at the moment
        when some write-locked table is being reopened (by FLUSH TABLES or
        ALTER TABLE) we have to rely on additional global shared metadata
        lock taken by thread trying to obtain global read lock.
*/


struct close_cached_tables_arg
{
  ulong refresh_version;
  TDC_element *element;
};


static my_bool close_cached_tables_callback(TDC_element *element,
                                            close_cached_tables_arg *arg)
{
  mysql_mutex_lock(&element->LOCK_table_share);
  if (element->share && element->flushed &&
      element->version < arg->refresh_version)
  {
    /* wait_for_old_version() will unlock mutex and free share */
    arg->element= element;
    return TRUE;
  }
  mysql_mutex_unlock(&element->LOCK_table_share);
  return FALSE;
}


bool close_cached_tables(THD *thd, TABLE_LIST *tables,
                         bool wait_for_refresh, ulong timeout)
{
  bool result= FALSE;
  struct timespec abstime;
  ulong refresh_version;
  DBUG_ENTER("close_cached_tables");
  DBUG_ASSERT(thd || (!wait_for_refresh && !tables));

  refresh_version= tdc_increment_refresh_version();

  if (!tables)
  {
    /*
      Force close of all open tables.

      Note that code in TABLE_SHARE::wait_for_old_version() assumes that
      incrementing of refresh_version is followed by purge of unused table
      shares.
    */
    kill_delayed_threads();
    /*
      Get rid of all unused TABLE and TABLE_SHARE instances. By doing
      this we automatically close all tables which were marked as "old".
    */
    tc_purge(true);
    /* Free table shares which were not freed implicitly by loop above. */
    tdc_purge(true);
  }
  else
  {
    bool found=0;
    for (TABLE_LIST *table= tables; table; table= table->next_local)
    {
      /* tdc_remove_table() also sets TABLE_SHARE::version to 0. */
      found|= tdc_remove_table(thd, TDC_RT_REMOVE_UNUSED, table->db,
                               table->table_name, TRUE);
    }
    if (!found)
      wait_for_refresh=0;			// Nothing to wait for
  }

  DBUG_PRINT("info", ("open table definitions: %d",
                      (int) tdc_records()));

  if (!wait_for_refresh)
    DBUG_RETURN(result);

  if (thd->locked_tables_mode)
  {
    /*
      If we are under LOCK TABLES, we need to reopen the tables without
      opening a door for any concurrent threads to sneak in and get
      lock on our tables. To achieve this we use exclusive metadata
      locks.
    */
    TABLE_LIST *tables_to_reopen= (tables ? tables :
                                  thd->locked_tables_list.locked_tables());

    /* Close open HANDLER instances to avoid self-deadlock. */
    mysql_ha_flush_tables(thd, tables_to_reopen);

    for (TABLE_LIST *table_list= tables_to_reopen; table_list;
         table_list= table_list->next_global)
    {
      /* A check that the table was locked for write is done by the caller. */
      TABLE *table= find_table_for_mdl_upgrade(thd, table_list->db,
                                               table_list->table_name, TRUE);

      /* May return NULL if this table has already been closed via an alias. */
      if (! table)
        continue;

      if (wait_while_table_is_used(thd, table,
                                   HA_EXTRA_PREPARE_FOR_FORCED_CLOSE))
      {
        result= TRUE;
        goto err_with_reopen;
      }
      close_all_tables_for_name(thd, table->s, HA_EXTRA_NOT_USED, NULL);
    }
  }

  /* Wait until all threads have closed all the tables we are flushing. */
  DBUG_PRINT("info", ("Waiting for other threads to close their open tables"));

  /*
    To a self-deadlock or deadlocks with other FLUSH threads
    waiting on our open HANDLERs, we have to flush them.
  */
  mysql_ha_flush(thd);
  DEBUG_SYNC(thd, "after_flush_unlock");

  if (!tables)
  {
    int r= 0;
    close_cached_tables_arg argument;
    argument.refresh_version= refresh_version;
    set_timespec(abstime, timeout);

    while (!thd->killed &&
           (r= tdc_iterate(thd,
                           (my_hash_walk_action) close_cached_tables_callback,
                           &argument)) == 1 &&
           !argument.element->share->wait_for_old_version(thd, &abstime,
                                    MDL_wait_for_subgraph::DEADLOCK_WEIGHT_DDL))
      /* no-op */;

    if (r)
      result= TRUE;
  }
  else
  {
    for (TABLE_LIST *table= tables; table; table= table->next_local)
    {
      if (thd->killed)
        break;
      if (tdc_wait_for_old_version(thd, table->db, table->table_name, timeout,
                                   MDL_wait_for_subgraph::DEADLOCK_WEIGHT_DDL,
                                   refresh_version))
      {
        result= TRUE;
        break;
      }
    }
  }

err_with_reopen:
  if (thd->locked_tables_mode)
  {
    /*
      No other thread has the locked tables open; reopen them and get the
      old locks. This should always succeed (unless some external process
      has removed the tables)
    */
    thd->locked_tables_list.reopen_tables(thd, false);
    /*
      Since downgrade_lock() won't do anything with shared
      metadata lock it is much simpler to go through all open tables rather
      than picking only those tables that were flushed.
    */
    for (TABLE *tab= thd->open_tables; tab; tab= tab->next)
      tab->mdl_ticket->downgrade_lock(MDL_SHARED_NO_READ_WRITE);
  }
  DBUG_RETURN(result);
}


/**
  Close all tables which match specified connection string or
  if specified string is NULL, then any table with a connection string.
*/

struct close_cached_connection_tables_arg
{
  THD *thd;
  LEX_STRING *connection;
  TABLE_LIST *tables;
};


static my_bool close_cached_connection_tables_callback(
  TDC_element *element, close_cached_connection_tables_arg *arg)
{
  TABLE_LIST *tmp;

  mysql_mutex_lock(&element->LOCK_table_share);
  /* Ignore if table is not open or does not have a connect_string */
  if (!element->share || !element->share->connect_string.length ||
      !element->ref_count)
    goto end;

  /* Compare the connection string */
  if (arg->connection &&
      (arg->connection->length > element->share->connect_string.length ||
       (arg->connection->length < element->share->connect_string.length &&
        (element->share->connect_string.str[arg->connection->length] != '/' &&
         element->share->connect_string.str[arg->connection->length] != '\\')) ||
       strncasecmp(arg->connection->str, element->share->connect_string.str,
                   arg->connection->length)))
    goto end;

  /* close_cached_tables() only uses these elements */
  if (!(tmp= (TABLE_LIST*) alloc_root(arg->thd->mem_root, sizeof(TABLE_LIST))) ||
      !(tmp->db= strdup_root(arg->thd->mem_root, element->share->db.str)) ||
      !(tmp->table_name= strdup_root(arg->thd->mem_root,
                                     element->share->table_name.str)))
  {
    mysql_mutex_unlock(&element->LOCK_table_share);
    return TRUE;
  }

  tmp->next_local= arg->tables;
  arg->tables= tmp;

end:
  mysql_mutex_unlock(&element->LOCK_table_share);
  return FALSE;
}


bool close_cached_connection_tables(THD *thd, LEX_STRING *connection)
{
  close_cached_connection_tables_arg argument;
  DBUG_ENTER("close_cached_connections");
  DBUG_ASSERT(thd);

  argument.thd= thd;
  argument.connection= connection;
  argument.tables= NULL;

  if (tdc_iterate(thd,
                  (my_hash_walk_action) close_cached_connection_tables_callback,
                  &argument))
    DBUG_RETURN(true);

  DBUG_RETURN(argument.tables ?
              close_cached_tables(thd, argument.tables, FALSE, LONG_TIMEOUT) :
              false);
}


/**
  Mark all temporary tables which were used by the current statement or
  substatement as free for reuse, but only if the query_id can be cleared.

  @param thd thread context

  @remark For temp tables associated with a open SQL HANDLER the query_id
          is not reset until the HANDLER is closed.
*/

static void mark_temp_tables_as_free_for_reuse(THD *thd)
{
  DBUG_ENTER("mark_temp_tables_as_free_for_reuse");

  if (thd->query_id == 0)
  {
    /* Thread has not executed any statement and has not used any tmp tables */
    DBUG_VOID_RETURN;
  }
  
  if (thd->have_temporary_tables())
  {
    thd->lock_temporary_tables();
    for (TABLE *table= thd->temporary_tables ; table ; table= table->next)
    {
      if ((table->query_id == thd->query_id) && ! table->open_by_handler)
        mark_tmp_table_for_reuse(table);
    }
    thd->unlock_temporary_tables(1);
  }
  DBUG_VOID_RETURN;
}


/**
  Reset a single temporary table.
  Effectively this "closes" one temporary table,
  in a session.

  @param table     Temporary table.
*/

void mark_tmp_table_for_reuse(TABLE *table)
{
  DBUG_ENTER("mark_tmp_table_for_reuse");
  DBUG_ASSERT(table->s->tmp_table);

  table->query_id= 0;
  table->file->ha_reset();

  /* Detach temporary MERGE children from temporary parent. */
  DBUG_ASSERT(table->file);
  table->file->extra(HA_EXTRA_DETACH_CHILDREN);

  /*
    Reset temporary table lock type to it's default value (TL_WRITE).

    Statements such as INSERT INTO .. SELECT FROM tmp, CREATE TABLE
    .. SELECT FROM tmp and UPDATE may under some circumstances modify
    the lock type of the tables participating in the statement. This
    isn't a problem for non-temporary tables since their lock type is
    reset at every open, but the same does not occur for temporary
    tables for historical reasons.

    Furthermore, the lock type of temporary tables is not really that
    important because they can only be used by one query at a time and
    not even twice in a query -- a temporary table is represented by
    only one TABLE object. Nonetheless, it's safer from a maintenance
    point of view to reset the lock type of this singleton TABLE object
    as to not cause problems when the table is reused.

    Even under LOCK TABLES mode its okay to reset the lock type as
    LOCK TABLES is allowed (but ignored) for a temporary table.
  */
  table->reginfo.lock_type= TL_WRITE;
  DBUG_VOID_RETURN;
}


/*
  Mark all tables in the list which were used by current substatement
  as free for reuse.

  SYNOPSIS
    mark_used_tables_as_free_for_reuse()
      thd   - thread context
      table - head of the list of tables

  DESCRIPTION
    Marks all tables in the list which were used by current substatement
    (they are marked by its query_id) as free for reuse.

  NOTE
    The reason we reset query_id is that it's not enough to just test
    if table->query_id != thd->query_id to know if a table is in use.

    For example
    SELECT f1_that_uses_t1() FROM t1;
    In f1_that_uses_t1() we will see one instance of t1 where query_id is
    set to query_id of original query.
*/

static void mark_used_tables_as_free_for_reuse(THD *thd, TABLE *table)
{
  for (; table ; table= table->next)
  {
    DBUG_ASSERT(table->pos_in_locked_tables == NULL ||
                table->pos_in_locked_tables->table == table);
    if (table->query_id == thd->query_id)
    {
      table->query_id= 0;
      table->file->ha_reset();
    }
  }
}


/**
  Auxiliary function to close all tables in the open_tables list.

  @param thd Thread context.

  @remark It should not ordinarily be called directly.
*/

static void close_open_tables(THD *thd)
{
  DBUG_PRINT("info", ("thd->open_tables: 0x%lx", (long) thd->open_tables));

  while (thd->open_tables)
    (void) close_thread_table(thd, &thd->open_tables);
}


/**
  Close all open instances of the table but keep the MDL lock.

  Works both under LOCK TABLES and in the normal mode.
  Removes all closed instances of the table from the table cache.

  @param     thd     thread handle
  @param[in] share   table share, but is just a handy way to
                     access the table cache key

  @param[in] extra
                     HA_EXTRA_PREPARE_FOR_DROP
                        - The table is dropped
                     HA_EXTRA_PREPARE_FOR_RENAME
                        - The table is renamed
                     HA_EXTRA_NOT_USED
                        - The table is marked as closed in the
                          locked_table_list but kept there so one can call
                          locked_table_list->reopen_tables() to put it back.
                          
                     In case of drop/rename the documented behavior is to
                     implicitly remove the table from LOCK TABLES
                     list. 

  @pre Must be called with an X MDL lock on the table.
*/

void
close_all_tables_for_name(THD *thd, TABLE_SHARE *share,
                          ha_extra_function extra,
                          TABLE *skip_table)
{
  char key[MAX_DBKEY_LENGTH];
  uint key_length= share->table_cache_key.length;
  const char *db= key;
  const char *table_name= db + share->db.length + 1;

  memcpy(key, share->table_cache_key.str, key_length);

  for (TABLE **prev= &thd->open_tables; *prev; )
  {
    TABLE *table= *prev;

    if (table->s->table_cache_key.length == key_length &&
        !memcmp(table->s->table_cache_key.str, key, key_length) &&
        table != skip_table)
    {
      thd->locked_tables_list.unlink_from_list(thd,
                                               table->pos_in_locked_tables,
                                               extra != HA_EXTRA_NOT_USED);
      /* Inform handler that there is a drop table or a rename going on */
      if (extra != HA_EXTRA_NOT_USED && table->db_stat)
      {
        table->file->extra(extra);
        extra= HA_EXTRA_NOT_USED;               // Call extra once!
      }

      /*
        Does nothing if the table is not locked.
        This allows one to use this function after a table
        has been unlocked, e.g. in partition management.
      */
      mysql_lock_remove(thd, thd->lock, table);
      close_thread_table(thd, prev);
    }
    else
    {
      /* Step to next entry in open_tables list. */
      prev= &table->next;
    }
  }
  if (skip_table == NULL)
  {
    /* Remove the table share from the cache. */
    tdc_remove_table(thd, TDC_RT_REMOVE_ALL, db, table_name,
                     FALSE);
  }
}


/*
  Close all tables used by the current substatement, or all tables
  used by this thread if we are on the upper level.

  SYNOPSIS
    close_thread_tables()
    thd			Thread handler

  IMPLEMENTATION
    Unlocks tables and frees derived tables.
    Put all normal tables used by thread in free list.

    It will only close/mark as free for reuse tables opened by this
    substatement, it will also check if we are closing tables after
    execution of complete query (i.e. we are on upper level) and will
    leave prelocked mode if needed.
*/

void close_thread_tables(THD *thd)
{
  TABLE *table;
  DBUG_ENTER("close_thread_tables");

  THD_STAGE_INFO(thd, stage_closing_tables);

#ifdef EXTRA_DEBUG
  DBUG_PRINT("tcache", ("open tables:"));
  for (table= thd->open_tables; table; table= table->next)
    DBUG_PRINT("tcache", ("table: '%s'.'%s' 0x%lx", table->s->db.str,
                          table->s->table_name.str, (long) table));
#endif

#if defined(ENABLED_DEBUG_SYNC)
  /* debug_sync may not be initialized for some slave threads */
  if (thd->debug_sync_control)
    DEBUG_SYNC(thd, "before_close_thread_tables");
#endif

  DBUG_ASSERT(thd->transaction.stmt.is_empty() || thd->in_sub_stmt ||
              (thd->state_flags & Open_tables_state::BACKUPS_AVAIL));

  /* Detach MERGE children after every statement. Even under LOCK TABLES. */
  for (table= thd->open_tables; table; table= table->next)
  {
    /* Table might be in use by some outer statement. */
    DBUG_PRINT("tcache", ("table: '%s'  query_id: %lu",
                          table->s->table_name.str, (ulong) table->query_id));
    if (thd->locked_tables_mode <= LTM_LOCK_TABLES ||
        table->query_id == thd->query_id)
    {
      DBUG_ASSERT(table->file);
      table->file->extra(HA_EXTRA_DETACH_CHILDREN);
    }
  }

  /*
    We are assuming here that thd->derived_tables contains ONLY derived
    tables for this substatement. i.e. instead of approach which uses
    query_id matching for determining which of the derived tables belong
    to this substatement we rely on the ability of substatements to
    save/restore thd->derived_tables during their execution.

    TODO: Probably even better approach is to simply associate list of
          derived tables with (sub-)statement instead of thread and destroy
          them at the end of its execution.
  */
  if (thd->derived_tables)
  {
    TABLE *next;
    /*
      Close all derived tables generated in queries like
      SELECT * FROM (SELECT * FROM t1)
    */
    for (table= thd->derived_tables ; table ; table= next)
    {
      next= table->next;
      free_tmp_table(thd, table);
    }
    thd->derived_tables= 0;
  }

  /*
    Mark all temporary tables used by this statement as free for reuse.
  */
  mark_temp_tables_as_free_for_reuse(thd);

  if (thd->locked_tables_mode)
  {

    /* Ensure we are calling ha_reset() for all used tables */
    mark_used_tables_as_free_for_reuse(thd, thd->open_tables);

    /*
      We are under simple LOCK TABLES or we're inside a sub-statement
      of a prelocked statement, so should not do anything else.

      Note that even if we are in LTM_LOCK_TABLES mode and statement
      requires prelocking (e.g. when we are closing tables after
      failing ot "open" all tables required for statement execution)
      we will exit this function a few lines below.
    */
    if (! thd->lex->requires_prelocking())
      DBUG_VOID_RETURN;

    /*
      We are in the top-level statement of a prelocked statement,
      so we have to leave the prelocked mode now with doing implicit
      UNLOCK TABLES if needed.
    */
    if (thd->locked_tables_mode == LTM_PRELOCKED_UNDER_LOCK_TABLES)
      thd->locked_tables_mode= LTM_LOCK_TABLES;

    if (thd->locked_tables_mode == LTM_LOCK_TABLES)
      DBUG_VOID_RETURN;

    thd->leave_locked_tables_mode();

    /* Fallthrough */
  }

  if (thd->lock)
  {
    /*
      For RBR we flush the pending event just before we unlock all the
      tables.  This means that we are at the end of a topmost
      statement, so we ensure that the STMT_END_F flag is set on the
      pending event.  For statements that are *inside* stored
      functions, the pending event will not be flushed: that will be
      handled either before writing a query log event (inside
      binlog_query()) or when preparing a pending event.
     */
    (void)thd->binlog_flush_pending_rows_event(TRUE);
    mysql_unlock_tables(thd, thd->lock);
    thd->lock=0;
  }
  /*
    Closing a MERGE child before the parent would be fatal if the
    other thread tries to abort the MERGE lock in between.
  */
  if (thd->open_tables)
    close_open_tables(thd);

  DBUG_VOID_RETURN;
}


/* move one table to free list */

void close_thread_table(THD *thd, TABLE **table_ptr)
{
  TABLE *table= *table_ptr;
  DBUG_ENTER("close_thread_table");
  DBUG_PRINT("tcache", ("table: '%s'.'%s' 0x%lx", table->s->db.str,
                        table->s->table_name.str, (long) table));
  DBUG_ASSERT(table->key_read == 0);
  DBUG_ASSERT(!table->file || table->file->inited == handler::NONE);

  /*
    The metadata lock must be released after giving back
    the table to the table cache.
  */
  DBUG_ASSERT(thd->mdl_context.is_lock_owner(MDL_key::TABLE,
                                             table->s->db.str,
                                             table->s->table_name.str,
                                             MDL_SHARED));
  table->mdl_ticket= NULL;

  if (table->file)
  {
    table->file->update_global_table_stats();
    table->file->update_global_index_stats();
  }

  mysql_mutex_lock(&thd->LOCK_thd_data);
  *table_ptr=table->next;
  mysql_mutex_unlock(&thd->LOCK_thd_data);

  if (! table->needs_reopen())
  {
    /* Avoid having MERGE tables with attached children in table cache. */
    table->file->extra(HA_EXTRA_DETACH_CHILDREN);
    /* Free memory and reset for next loop. */
    free_field_buffers_larger_than(table, MAX_TDC_BLOB_SIZE);
    table->file->ha_reset();
  }

  /*
    Do this *before* entering the TABLE_SHARE::tdc.LOCK_table_share
    critical section.
  */
  if (table->file != NULL)
    MYSQL_UNBIND_TABLE(table->file);

  tc_release_table(table);
  DBUG_VOID_RETURN;
}


/* close_temporary_tables' internal, 4 is due to uint4korr definition */
static inline uint  tmpkeyval(THD *thd, TABLE *table)
{
  return uint4korr(table->s->table_cache_key.str + table->s->table_cache_key.length - 4);
}


/*
  Close all temporary tables created by 'CREATE TEMPORARY TABLE' for thread
  creates one DROP TEMPORARY TABLE binlog event for each pseudo-thread 

  Temporary tables created in a sql slave is closed by
  Relay_log_info::close_temporary_tables()

*/

bool close_temporary_tables(THD *thd)
{
  DBUG_ENTER("close_temporary_tables");
  TABLE *table;
  TABLE *next= NULL;
  TABLE *prev_table;
  /* Assume thd->variables.option_bits has OPTION_QUOTE_SHOW_CREATE */
  bool was_quote_show= TRUE;
  bool error= 0;

  if (!thd->temporary_tables)
    DBUG_RETURN(FALSE);
  DBUG_ASSERT(!thd->rgi_slave);

  /*
    Ensure we don't have open HANDLERs for tables we are about to close.
    This is necessary when close_temporary_tables() is called as part
    of execution of BINLOG statement (e.g. for format description event).
  */
  mysql_ha_rm_temporary_tables(thd);
  if (!mysql_bin_log.is_open())
  {
    TABLE *tmp_next;
    for (TABLE *t= thd->temporary_tables; t; t= tmp_next)
    {
      tmp_next= t->next;
      mysql_lock_remove(thd, thd->lock, t);
      close_temporary(t, 1, 1);
    }
    thd->temporary_tables= 0;
    DBUG_RETURN(FALSE);
  }

  /* Better add "if exists", in case a RESET MASTER has been done */
  const char stub[]= "DROP /*!40005 TEMPORARY */ TABLE IF EXISTS ";
  char buf[FN_REFLEN];
  String s_query(buf, sizeof(buf), system_charset_info);
  bool found_user_tables= FALSE;

  s_query.copy(stub, sizeof(stub)-1, system_charset_info);

  /*
    Insertion sort of temp tables by pseudo_thread_id to build ordered list
    of sublists of equal pseudo_thread_id
  */

  for (prev_table= thd->temporary_tables, table= prev_table->next;
       table;
       prev_table= table, table= table->next)
  {
    TABLE *prev_sorted /* same as for prev_table */, *sorted;
    if (is_user_table(table))
    {
      if (!found_user_tables)
        found_user_tables= true;
      for (prev_sorted= NULL, sorted= thd->temporary_tables; sorted != table;
           prev_sorted= sorted, sorted= sorted->next)
      {
        if (!is_user_table(sorted) ||
            tmpkeyval(thd, sorted) > tmpkeyval(thd, table))
        {
          /* move into the sorted part of the list from the unsorted */
          prev_table->next= table->next;
          table->next= sorted;
          if (prev_sorted)
          {
            prev_sorted->next= table;
          }
          else
          {
            thd->temporary_tables= table;
          }
          table= prev_table;
          break;
        }
      }
    }
  }

  /* We always quote db,table names though it is slight overkill */
  if (found_user_tables &&
      !(was_quote_show= MY_TEST(thd->variables.option_bits &
                                OPTION_QUOTE_SHOW_CREATE)))
  {
    thd->variables.option_bits |= OPTION_QUOTE_SHOW_CREATE;
  }

  /* scan sorted tmps to generate sequence of DROP */
  for (table= thd->temporary_tables; table; table= next)
  {
    if (is_user_table(table))
    {
      bool save_thread_specific_used= thd->thread_specific_used;
      my_thread_id save_pseudo_thread_id= thd->variables.pseudo_thread_id;
      char db_buf[FN_REFLEN];
      String db(db_buf, sizeof(db_buf), system_charset_info);

      /* Set pseudo_thread_id to be that of the processed table */
      thd->variables.pseudo_thread_id= tmpkeyval(thd, table);

      db.copy(table->s->db.str, table->s->db.length, system_charset_info);
      /* Reset s_query() if changed by previous loop */
      s_query.length(sizeof(stub)-1);

      /* Loop forward through all tables that belong to a common database
         within the sublist of common pseudo_thread_id to create single
         DROP query 
      */
      for (;
           table && is_user_table(table) &&
             tmpkeyval(thd, table) == thd->variables.pseudo_thread_id &&
             table->s->db.length == db.length() &&
             memcmp(table->s->db.str, db.ptr(), db.length()) == 0;
           table= next)
      {
        /*
          We are going to add ` around the table names and possible more
          due to special characters
        */
        append_identifier(thd, &s_query, table->s->table_name.str,
                          strlen(table->s->table_name.str));
        s_query.append(',');
        next= table->next;
        mysql_lock_remove(thd, thd->lock, table);
        close_temporary(table, 1, 1);
      }
      thd->clear_error();
      CHARSET_INFO *cs_save= thd->variables.character_set_client;
      thd->variables.character_set_client= system_charset_info;
      thd->thread_specific_used= TRUE;
      Query_log_event qinfo(thd, s_query.ptr(),
                            s_query.length() - 1 /* to remove trailing ',' */,
                            FALSE, TRUE, FALSE, 0);
      qinfo.db= db.ptr();
      qinfo.db_len= db.length();
      thd->variables.character_set_client= cs_save;

      thd->get_stmt_da()->set_overwrite_status(true);
      thd->transaction.stmt.mark_dropped_temp_table();
      if ((error= (mysql_bin_log.write(&qinfo) || error)))
      {
        /*
          If we're here following THD::cleanup, thence the connection
          has been closed already. So lets print a message to the
          error log instead of pushing yet another error into the
          stmt_da.

          Also, we keep the error flag so that we propagate the error
          up in the stack. This way, if we're the SQL thread we notice
          that close_temporary_tables failed. (Actually, the SQL
          thread only calls close_temporary_tables while applying old
          Start_log_event_v3 events.)
        */
        sql_print_error("Failed to write the DROP statement for "
                        "temporary tables to binary log");
      }
      thd->get_stmt_da()->set_overwrite_status(false);

      thd->variables.pseudo_thread_id= save_pseudo_thread_id;
      thd->thread_specific_used= save_thread_specific_used;
    }
    else
    {
      next= table->next;
      close_temporary(table, 1, 1);
    }
  }
  if (!was_quote_show)
    thd->variables.option_bits&= ~OPTION_QUOTE_SHOW_CREATE; /* restore option */
  thd->temporary_tables=0;

  DBUG_RETURN(error);
}

/*
  Find table in list.

  SYNOPSIS
    find_table_in_list()
    table		Pointer to table list
    offset		Offset to which list in table structure to use
    db_name		Data base name
    table_name		Table name

  NOTES:
    This is called by find_table_in_local_list() and
    find_table_in_global_list().

  RETURN VALUES
    NULL	Table not found
    #		Pointer to found table.
*/

TABLE_LIST *find_table_in_list(TABLE_LIST *table,
                               TABLE_LIST *TABLE_LIST::*link,
                               const char *db_name,
                               const char *table_name)
{
  for (; table; table= table->*link )
  {
    if ((table->table == 0 || table->table->s->tmp_table == NO_TMP_TABLE) &&
        strcmp(table->db, db_name) == 0 &&
        strcmp(table->table_name, table_name) == 0)
      break;
  }
  return table;
}


/**
  Test that table is unique (It's only exists once in the table list)

  @param  thd                   thread handle
  @param  table                 table which should be checked
  @param  table_list            list of tables
  @param  check_flag            whether to check tables' aliases
                                Currently this is only used by INSERT

  NOTE: to exclude derived tables from check we use following mechanism:
    a) during derived table processing set THD::derived_tables_processing
    b) JOIN::prepare set SELECT::exclude_from_table_unique_test if
       THD::derived_tables_processing set. (we can't use JOIN::execute
       because for PS we perform only JOIN::prepare, but we can't set this
       flag in JOIN::prepare if we are not sure that we are in derived table
       processing loop, because multi-update call fix_fields() for some its
       items (which mean JOIN::prepare for subqueries) before unique_table
       call to detect which tables should be locked for write).
    c) find_dup_table skip all tables which belong to SELECT with
       SELECT::exclude_from_table_unique_test set.
    Also SELECT::exclude_from_table_unique_test used to exclude from check
    tables of main SELECT of multi-delete and multi-update

    We also skip tables with TABLE_LIST::prelocking_placeholder set,
    because we want to allow SELECTs from them, and their modification
    will rise the error anyway.

    TODO: when we will have table/view change detection we can do this check
          only once for PS/SP

  @retval !=0  found duplicate
  @retval 0 if table is unique
*/

static
TABLE_LIST* find_dup_table(THD *thd, TABLE_LIST *table, TABLE_LIST *table_list,
                           uint check_flag)
{
  TABLE_LIST *res= 0;
  const char *d_name, *t_name, *t_alias;
  DBUG_ENTER("find_dup_table");
  DBUG_PRINT("enter", ("table alias: %s", table->alias));

  /*
    If this function called for query which update table (INSERT/UPDATE/...)
    then we have in table->table pointer to TABLE object which we are
    updating even if it is VIEW so we need TABLE_LIST of this TABLE object
    to get right names (even if lower_case_table_names used).

    If this function called for CREATE command that we have not opened table
    (table->table equal to 0) and right names is in current TABLE_LIST
    object.
  */
  if (table->table)
  {
    /* All MyISAMMRG children are plain MyISAM tables. */
    DBUG_ASSERT(table->table->file->ht->db_type != DB_TYPE_MRG_MYISAM);

    /* temporary table is always unique */
    if (table->table && table->table->s->tmp_table != NO_TMP_TABLE)
      DBUG_RETURN(0);
    table= table->find_underlying_table(table->table);
    /*
      as far as we have table->table we have to find real TABLE_LIST of
      it in underlying tables
    */
    DBUG_ASSERT(table);
  }
  d_name= table->db;
  t_name= table->table_name;
  t_alias= table->alias;

retry:
  DBUG_PRINT("info", ("real table: %s.%s", d_name, t_name));
  for (TABLE_LIST *tl= table_list; tl ; tl= tl->next_global, res= 0)
  {
    if (tl->select_lex && tl->select_lex->master_unit() &&
        tl->select_lex->master_unit()->executed)
    {
      /*
        There is no sense to check tables of already executed parts
        of the query
      */
      continue;
    }
    /*
      Table is unique if it is present only once in the global list
      of tables and once in the list of table locks.
    */
    if (! (res= find_table_in_global_list(tl, d_name, t_name)))
      break;
    tl= res;                       // We can continue search after this table

    /* Skip if same underlying table. */
    if (res->table && (res->table == table->table))
      continue;

    if (check_flag & CHECK_DUP_FOR_CREATE)
      DBUG_RETURN(res);

    /* Skip if table alias does not match. */
    if (check_flag & CHECK_DUP_ALLOW_DIFFERENT_ALIAS)
    {
      if (my_strcasecmp(table_alias_charset, t_alias, res->alias))
        continue;
    }

    /*
      If table is not excluded (could be a derived table) and table is not
      a prelocking placeholder then we found either a duplicate entry
      or a table that is part of a derived table (handled below).
      Examples are:
      INSERT INTO t1 SELECT * FROM t1;
      INSERT INTO t1 SELECT * FROM view_containing_t1;
    */
    if (res->select_lex &&
        !res->select_lex->exclude_from_table_unique_test &&
        !res->prelocking_placeholder)
      break;

    /*
      If we found entry of this table or table of SELECT which already
      processed in derived table or top select of multi-update/multi-delete
      (exclude_from_table_unique_test) or prelocking placeholder.
    */
    DBUG_PRINT("info",
               ("found same copy of table or table which we should skip"));
  }
  if (res && res->belong_to_derived)
  {
    /*
      We come here for queries of type:
      INSERT INTO t1 (SELECT tmp.a FROM (select * FROM t1) as tmp);

      Try to fix by materializing the derived table
    */
    TABLE_LIST *derived=  res->belong_to_derived;
    if (derived->is_merged_derived())
    {
      DBUG_PRINT("info",
                 ("convert merged to materialization to resolve the conflict"));
      derived->change_refs_to_fields();
      derived->set_materialized_derived();
      goto retry;
    }
  }
  DBUG_RETURN(res);
}


/**
  Test that the subject table of INSERT/UPDATE/DELETE/CREATE
  or (in case of MyISAMMRG) one of its children are not used later
  in the query.

  For MyISAMMRG tables, it is assumed that all the underlying
  tables of @c table (if any) are listed right after it and that
  their @c parent_l field points at the main table.


  @retval non-NULL The table list element for the table that
                   represents the duplicate. 
  @retval NULL     No duplicates found.
*/

TABLE_LIST*
unique_table(THD *thd, TABLE_LIST *table, TABLE_LIST *table_list,
             uint check_flag)
{
  TABLE_LIST *dup;

  table= table->find_table_for_update();

  if (table->table && table->table->file->ht->db_type == DB_TYPE_MRG_MYISAM)
  {
    TABLE_LIST *child;
    dup= NULL;
    /* Check duplicates of all merge children. */
    for (child= table->next_global; child && child->parent_l == table;
         child= child->next_global)
    {
      if ((dup= find_dup_table(thd, child, child->next_global, check_flag)))
        break;
    }
  }
  else
    dup= find_dup_table(thd, table, table_list, check_flag);
  return dup;
}
/*
  Issue correct error message in case we found 2 duplicate tables which
  prevent some update operation

  SYNOPSIS
    update_non_unique_table_error()
    update      table which we try to update
    operation   name of update operation
    duplicate   duplicate table which we found

  NOTE:
    here we hide view underlying tables if we have them
*/

void update_non_unique_table_error(TABLE_LIST *update,
                                   const char *operation,
                                   TABLE_LIST *duplicate)
{
  update= update->top_table();
  duplicate= duplicate->top_table();
  if (!update->view || !duplicate->view ||
      update->view == duplicate->view ||
      update->view_name.length != duplicate->view_name.length ||
      update->view_db.length != duplicate->view_db.length ||
      my_strcasecmp(table_alias_charset,
                    update->view_name.str, duplicate->view_name.str) != 0 ||
      my_strcasecmp(table_alias_charset,
                    update->view_db.str, duplicate->view_db.str) != 0)
  {
    /*
      it is not the same view repeated (but it can be parts of the same copy
      of view), so we have to hide underlying tables.
    */
    if (update->view)
    {
      /* Issue the ER_NON_INSERTABLE_TABLE error for an INSERT */
      if (update->view == duplicate->view)
        my_error(!strncmp(operation, "INSERT", 6) ?
                 ER_NON_INSERTABLE_TABLE : ER_NON_UPDATABLE_TABLE, MYF(0),
                 update->alias, operation);
      else
        my_error(ER_VIEW_PREVENT_UPDATE, MYF(0),
                 (duplicate->view ? duplicate->alias : update->alias),
                 operation, update->alias);
      return;
    }
    if (duplicate->view)
    {
      my_error(ER_VIEW_PREVENT_UPDATE, MYF(0), duplicate->alias, operation,
               update->alias);
      return;
    }
  }
  my_error(ER_UPDATE_TABLE_USED, MYF(0), update->alias, operation);
}


/**
  Find temporary table specified by database and table names in the
  THD::temporary_tables list.

  @return TABLE instance if a temporary table has been found; NULL otherwise.
*/

TABLE *find_temporary_table(THD *thd, const char *db, const char *table_name)
{
  char key[MAX_DBKEY_LENGTH];
  uint key_length= create_tmp_table_def_key(thd, key, db, table_name);
  return find_temporary_table(thd, key, key_length);
}


/**
  Find a temporary table specified by TABLE_LIST instance in the
  THD::temporary_tables list.

  @return TABLE instance if a temporary table has been found; NULL otherwise.
*/

TABLE *find_temporary_table(THD *thd, const TABLE_LIST *tl)
{
  const char *tmp_key;
  char key[MAX_DBKEY_LENGTH];
  uint key_length;

  key_length= get_table_def_key(tl, &tmp_key);
  memcpy(key, tmp_key, key_length);
  int4store(key + key_length, thd->variables.server_id);
  int4store(key + key_length + 4, thd->variables.pseudo_thread_id);

  return find_temporary_table(thd, key, key_length + TMP_TABLE_KEY_EXTRA);
}


static bool
use_temporary_table(THD *thd, TABLE *table, TABLE **out_table)
{
  *out_table= table;
  if (!table)
    return false;
  /*
    Temporary tables are not safe for parallel replication. They were
    designed to be visible to one thread only, so have no table locking.
    Thus there is no protection against two conflicting transactions
    committing in parallel and things like that.

    So for now, anything that uses temporary tables will be serialised
    with anything before it, when using parallel replication.

    ToDo: We might be able to introduce a reference count or something
    on temp tables, and have slave worker threads wait for it to reach
    zero before being allowed to use the temp table. Might not be worth
    it though, as statement-based replication using temporary tables is
    in any case rather fragile.
  */
  if (thd->rgi_slave && thd->rgi_slave->is_parallel_exec &&
      thd->wait_for_prior_commit())
    return true;
  /*
    We need to set the THD as it may be different in case of
    parallel replication
  */
  if (table->in_use != thd)
  {
    table->in_use= thd;
#ifdef REMOVE_AFTER_MERGE_WITH_10
    if (thd->rgi_slave)
    {
      /*
        We may be stealing an opened temporary tables from one slave
        thread to another, we need to let the performance schema know that,
        for aggregates per thread to work properly.
      */
      MYSQL_UNBIND_TABLE(table->file);
      MYSQL_REBIND_TABLE(table->file);
    }
#endif
  }
  return false;
}

bool
find_and_use_temporary_table(THD *thd, const char *db, const char *table_name,
                             TABLE **out_table)
{
  return use_temporary_table(thd, find_temporary_table(thd, db, table_name),
                             out_table);
}


bool
find_and_use_temporary_table(THD *thd, const TABLE_LIST *tl, TABLE **out_table)
{
  return use_temporary_table(thd, find_temporary_table(thd, tl), out_table);
}


/**
  Find a temporary table specified by a key in the THD::temporary_tables list.

  @return TABLE instance if a temporary table has been found; NULL otherwise.
*/

TABLE *find_temporary_table(THD *thd,
                            const char *table_key,
                            uint table_key_length)
{
  TABLE *result= 0;
  if (!thd->have_temporary_tables())
    return NULL;

  thd->lock_temporary_tables();
  for (TABLE *table= thd->temporary_tables; table; table= table->next)
  {
    if (table->s->table_cache_key.length == table_key_length &&
        !memcmp(table->s->table_cache_key.str, table_key, table_key_length))
    {
      result= table;
      break;
    }
  }
  thd->unlock_temporary_tables(0);
  return result;
}


/**
  Drop a temporary table.

  Try to locate the table in the list of thd->temporary_tables.
  If the table is found:
   - if the table is being used by some outer statement, fail.
   - if the table is locked with LOCK TABLES or by prelocking,
   unlock it and remove it from the list of locked tables
   (THD::lock). Currently only transactional temporary tables
   are locked.
   - Close the temporary table, remove its .FRM
   - remove the table from the list of temporary tables

  This function is used to drop user temporary tables, as well as
  internal tables created in CREATE TEMPORARY TABLE ... SELECT
  or ALTER TABLE. Even though part of the work done by this function
  is redundant when the table is internal, as long as we
  link both internal and user temporary tables into the same
  thd->temporary_tables list, it's impossible to tell here whether
  we're dealing with an internal or a user temporary table.

  @param thd      Thread handler
  @param table	  Temporary table to be deleted
  @param is_trans Is set to the type of the table:
                  transactional (e.g. innodb) as TRUE or non-transactional
                  (e.g. myisam) as FALSE.

  @retval  0  the table was found and dropped successfully.
  @retval -1  the table is in use by a outer query
*/

int drop_temporary_table(THD *thd, TABLE *table, bool *is_trans)
{
  DBUG_ENTER("drop_temporary_table");
  DBUG_PRINT("tmptable", ("closing table: '%s'.'%s'",
                          table->s->db.str, table->s->table_name.str));

  /* Table might be in use by some outer statement. */
  if (table->query_id && table->query_id != thd->query_id)
  {
    DBUG_PRINT("info", ("table->query_id: %lu  thd->query_id: %lu",
                        (ulong) table->query_id, (ulong) thd->query_id));
    
    my_error(ER_CANT_REOPEN_TABLE, MYF(0), table->alias.c_ptr());
    DBUG_RETURN(-1);
  }

  *is_trans= table->file->has_transactions();

  /*
    If LOCK TABLES list is not empty and contains this table,
    unlock the table and remove the table from this list.
  */
  mysql_lock_remove(thd, thd->lock, table);
  close_temporary_table(thd, table, 1, 1);
  DBUG_RETURN(0);
}


/*
  unlink from thd->temporary tables and close temporary table
*/

void close_temporary_table(THD *thd, TABLE *table,
                           bool free_share, bool delete_table)
{
  DBUG_ENTER("close_temporary_table");
  DBUG_PRINT("tmptable", ("closing table: '%s'.'%s' 0x%lx  alias: '%s'",
                          table->s->db.str, table->s->table_name.str,
                          (long) table, table->alias.c_ptr()));

  thd->lock_temporary_tables();
  if (table->prev)
  {
    table->prev->next= table->next;
    if (table->prev->next)
      table->next->prev= table->prev;
  }
  else
  {
    /* removing the item from the list */
    DBUG_ASSERT(table == thd->temporary_tables);
    /*
      slave must reset its temporary list pointer to zero to exclude
      passing non-zero value to end_slave via rli->save_temporary_tables
      when no temp tables opened, see an invariant below.
    */
    thd->temporary_tables= table->next;
    if (thd->temporary_tables)
      table->next->prev= 0;
  }
  if (thd->rgi_slave)
  {
    /* natural invariant of temporary_tables */
    DBUG_ASSERT(slave_open_temp_tables || !thd->temporary_tables);
    thread_safe_decrement32(&slave_open_temp_tables);
    table->in_use= 0;                           // No statistics
  }
  thd->unlock_temporary_tables(0);
  close_temporary(table, free_share, delete_table);
  DBUG_VOID_RETURN;
}


/*
  Close and delete a temporary table

  NOTE
    This dosn't unlink table from thd->temporary
    If this is needed, use close_temporary_table()
*/

void close_temporary(TABLE *table, bool free_share, bool delete_table)
{
  handlerton *table_type= table->s->db_type();
  DBUG_ENTER("close_temporary");
  DBUG_PRINT("tmptable", ("closing table: '%s'.'%s'",
                          table->s->db.str, table->s->table_name.str));

  free_io_cache(table);
  closefrm(table, 0);
  if (delete_table)
    rm_temporary_table(table_type, table->s->path.str);
  if (free_share)
  {
    free_table_share(table->s);
    my_free(table);
  }
  DBUG_VOID_RETURN;
}


/*
  Used by ALTER TABLE when the table is a temporary one. It changes something
  only if the ALTER contained a RENAME clause (otherwise, table_name is the old
  name).
  Prepares a table cache key, which is the concatenation of db, table_name and
  thd->slave_proxy_id, separated by '\0'.
*/

bool rename_temporary_table(THD* thd, TABLE *table, const char *db,
			    const char *table_name)
{
  char *key;
  uint key_length;
  TABLE_SHARE *share= table->s;
  DBUG_ENTER("rename_temporary_table");

  if (!(key=(char*) alloc_root(&share->mem_root, MAX_DBKEY_LENGTH)))
    DBUG_RETURN(1);				/* purecov: inspected */

  key_length= create_tmp_table_def_key(thd, key, db, table_name);
  share->set_table_cache_key(key, key_length);
  DBUG_RETURN(0);
}


/**
   Force all other threads to stop using the table by upgrading
   metadata lock on it and remove unused TABLE instances from cache.

   @param thd      Thread handler
   @param table    Table to remove from cache
   @param function HA_EXTRA_PREPARE_FOR_DROP if table is to be deleted
                   HA_EXTRA_FORCE_REOPEN if table is not be used
                   HA_EXTRA_PREPARE_FOR_RENAME if table is to be renamed
                   HA_EXTRA_NOT_USED             Don't call extra()

   @note When returning, the table will be unusable for other threads
         until metadata lock is downgraded.

   @retval FALSE Success.
   @retval TRUE  Failure (e.g. because thread was killed).
*/

bool wait_while_table_is_used(THD *thd, TABLE *table,
                              enum ha_extra_function function)
{
  DBUG_ENTER("wait_while_table_is_used");
  DBUG_PRINT("enter", ("table: '%s'  share: 0x%lx  db_stat: %u  version: %lu",
                       table->s->table_name.str, (ulong) table->s,
                       table->db_stat, table->s->tdc->version));

  if (thd->mdl_context.upgrade_shared_lock(
             table->mdl_ticket, MDL_EXCLUSIVE,
             thd->variables.lock_wait_timeout))
    DBUG_RETURN(TRUE);

  tdc_remove_table(thd, TDC_RT_REMOVE_NOT_OWN,
                   table->s->db.str, table->s->table_name.str,
                   FALSE);
  /* extra() call must come only after all instances above are closed */
  if (function != HA_EXTRA_NOT_USED)
    (void) table->file->extra(function);
  DBUG_RETURN(FALSE);
}


/**
  Close a and drop a just created table in CREATE TABLE ... SELECT.

  @param  thd         Thread handle
  @param  table       TABLE object for the table to be dropped
  @param  db_name     Name of database for this table
  @param  table_name  Name of this table

  This routine assumes that the table to be closed is open only
  by the calling thread, so we needn't wait until other threads
  close the table. It also assumes that the table is first
  in thd->open_ables and a data lock on it, if any, has been
  released. To sum up, it's tuned to work with
  CREATE TABLE ... SELECT and CREATE TABLE .. SELECT only.
  Note, that currently CREATE TABLE ... SELECT is not supported
  under LOCK TABLES. This function, still, can be called in
  prelocked mode, e.g. if we do CREATE TABLE .. SELECT f1();
*/

void drop_open_table(THD *thd, TABLE *table, const char *db_name,
                     const char *table_name)
{
  DBUG_ENTER("drop_open_table");
  if (table->s->tmp_table)
    close_temporary_table(thd, table, 1, 1);
  else
  {
    DBUG_ASSERT(table == thd->open_tables);

    handlerton *table_type= table->s->db_type();
    table->file->extra(HA_EXTRA_PREPARE_FOR_DROP);
    close_thread_table(thd, &thd->open_tables);
    /* Remove the table share from the table cache. */
    tdc_remove_table(thd, TDC_RT_REMOVE_ALL, db_name, table_name,
                     FALSE);
    /* Remove the table from the storage engine and rm the .frm. */
    quick_rm_table(thd, table_type, db_name, table_name, 0);
 }
  DBUG_VOID_RETURN;
}


/**
  An error handler which converts, if possible, ER_LOCK_DEADLOCK error
  that can occur when we are trying to acquire a metadata lock to
  a request for back-off and re-start of open_tables() process.
*/

class MDL_deadlock_handler : public Internal_error_handler
{
public:
  MDL_deadlock_handler(Open_table_context *ot_ctx_arg)
    : m_ot_ctx(ot_ctx_arg), m_is_active(FALSE)
  {}

  virtual ~MDL_deadlock_handler() {}

  virtual bool handle_condition(THD *thd,
                                uint sql_errno,
                                const char* sqlstate,
                                Sql_condition::enum_warning_level level,
                                const char* msg,
                                Sql_condition ** cond_hdl);

private:
  /** Open table context to be used for back-off request. */
  Open_table_context *m_ot_ctx;
  /**
    Indicates that we are already in the process of handling
    ER_LOCK_DEADLOCK error. Allows to re-emit the error from
    the error handler without falling into infinite recursion.
  */
  bool m_is_active;
};


bool MDL_deadlock_handler::handle_condition(THD *,
                                            uint sql_errno,
                                            const char*,
                                            Sql_condition::enum_warning_level,
                                            const char*,
                                            Sql_condition ** cond_hdl)
{
  *cond_hdl= NULL;
  if (! m_is_active && sql_errno == ER_LOCK_DEADLOCK)
  {
    /* Disable the handler to avoid infinite recursion. */
    m_is_active= TRUE;
    (void) m_ot_ctx->request_backoff_action(
             Open_table_context::OT_BACKOFF_AND_RETRY,
             NULL);
    m_is_active= FALSE;
    /*
      If the above back-off request failed, a new instance of
      ER_LOCK_DEADLOCK error was emitted. Thus the current
      instance of error condition can be treated as handled.
    */
    return TRUE;
  }
  return FALSE;
}


/**
  Try to acquire an MDL lock for a table being opened.

  @param[in,out] thd      Session context, to report errors.
  @param[out]    ot_ctx   Open table context, to hold the back off
                          state. If we failed to acquire a lock
                          due to a lock conflict, we add the
                          failed request to the open table context.
  @param[in,out] mdl_request A request for an MDL lock.
                          If we managed to acquire a ticket
                          (no errors or lock conflicts occurred),
                          contains a reference to it on
                          return. However, is not modified if MDL
                          lock type- modifying flags were provided.
  @param[in]    flags flags MYSQL_OPEN_FORCE_SHARED_MDL,
                          MYSQL_OPEN_FORCE_SHARED_HIGH_PRIO_MDL or
                          MYSQL_OPEN_FAIL_ON_MDL_CONFLICT
                          @sa open_table().
  @param[out]   mdl_ticket Only modified if there was no error.
                          If we managed to acquire an MDL
                          lock, contains a reference to the
                          ticket, otherwise is set to NULL.

  @retval TRUE  An error occurred.
  @retval FALSE No error, but perhaps a lock conflict, check mdl_ticket.
*/

static bool
open_table_get_mdl_lock(THD *thd, Open_table_context *ot_ctx,
                        MDL_request *mdl_request,
                        uint flags,
                        MDL_ticket **mdl_ticket)
{
  MDL_request mdl_request_shared;

  if (flags & (MYSQL_OPEN_FORCE_SHARED_MDL |
               MYSQL_OPEN_FORCE_SHARED_HIGH_PRIO_MDL))
  {
    /*
      MYSQL_OPEN_FORCE_SHARED_MDL flag means that we are executing
      PREPARE for a prepared statement and want to override
      the type-of-operation aware metadata lock which was set
      in the parser/during view opening with a simple shared
      metadata lock.
      This is necessary to allow concurrent execution of PREPARE
      and LOCK TABLES WRITE statement against the same table.

      MYSQL_OPEN_FORCE_SHARED_HIGH_PRIO_MDL flag means that we open
      the table in order to get information about it for one of I_S
      queries and also want to override the type-of-operation aware
      shared metadata lock which was set earlier (e.g. during view
      opening) with a high-priority shared metadata lock.
      This is necessary to avoid unnecessary waiting and extra
      ER_WARN_I_S_SKIPPED_TABLE warnings when accessing I_S tables.

      These two flags are mutually exclusive.
    */
    DBUG_ASSERT(!(flags & MYSQL_OPEN_FORCE_SHARED_MDL) ||
                !(flags & MYSQL_OPEN_FORCE_SHARED_HIGH_PRIO_MDL));

    mdl_request_shared.init(&mdl_request->key,
                            (flags & MYSQL_OPEN_FORCE_SHARED_MDL) ?
                            MDL_SHARED : MDL_SHARED_HIGH_PRIO,
                            MDL_TRANSACTION);
    mdl_request= &mdl_request_shared;
  }

  if (flags & MYSQL_OPEN_FAIL_ON_MDL_CONFLICT)
  {
    /*
      When table is being open in order to get data for I_S table,
      we might have some tables not only open but also locked (e.g. when
      this happens under LOCK TABLES or in a stored function).
      As a result by waiting on a conflicting metadata lock to go away
      we may create a deadlock which won't entirely belong to the
      MDL subsystem and thus won't be detectable by this subsystem's
      deadlock detector.
      To avoid such situation we skip the trouble-making table if
      there is a conflicting lock.
    */
    if (thd->mdl_context.try_acquire_lock(mdl_request))
      return TRUE;
    if (mdl_request->ticket == NULL)
    {
      my_error(ER_WARN_I_S_SKIPPED_TABLE, MYF(0),
               mdl_request->key.db_name(), mdl_request->key.name());
      return TRUE;
    }
  }
  else
  {
    /*
      We are doing a normal table open. Let us try to acquire a metadata
      lock on the table. If there is a conflicting lock, acquire_lock()
      will wait for it to go away. Sometimes this waiting may lead to a
      deadlock, with the following results:
      1) If a deadlock is entirely within MDL subsystem, it is
         detected by the deadlock detector of this subsystem.
         ER_LOCK_DEADLOCK error is produced. Then, the error handler
         that is installed prior to the call to acquire_lock() attempts
         to request a back-off and retry. Upon success, ER_LOCK_DEADLOCK
         error is suppressed, otherwise propagated up the calling stack.
      2) Otherwise, a deadlock may occur when the wait-for graph
         includes edges not visible to the MDL deadlock detector.
         One such example is a wait on an InnoDB row lock, e.g. when:
         conn C1 gets SR MDL lock on t1 with SELECT * FROM t1
         conn C2 gets a row lock on t2 with  SELECT * FROM t2 FOR UPDATE
         conn C3 gets in and waits on C1 with DROP TABLE t0, t1
         conn C2 continues and blocks on C3 with SELECT * FROM t0
         conn C1 deadlocks by waiting on C2 by issuing SELECT * FROM
         t2 LOCK IN SHARE MODE.
         Such circular waits are currently only resolved by timeouts,
         e.g. @@innodb_lock_wait_timeout or @@lock_wait_timeout.
    */
    MDL_deadlock_handler mdl_deadlock_handler(ot_ctx);

    thd->push_internal_handler(&mdl_deadlock_handler);
    bool result= thd->mdl_context.acquire_lock(mdl_request,
                                               ot_ctx->get_timeout());
    thd->pop_internal_handler();

    if (result && !ot_ctx->can_recover_from_failed_open())
      return TRUE;
  }
  *mdl_ticket= mdl_request->ticket;
  return FALSE;
}


/**
  Open a base table.

  @param thd            Thread context.
  @param table_list     Open first table in list.
  @param ot_ctx         Context with flags which modify how open works
                        and which is used to recover from a failed
                        open_table() attempt.
                        Some examples of flags:
                        MYSQL_OPEN_IGNORE_FLUSH - Open table even if
                        someone has done a flush. No version number
                        checking is done.
                        MYSQL_OPEN_HAS_MDL_LOCK - instead of acquiring
                        metadata locks rely on that caller already has
                        appropriate ones.

  Uses a cache of open tables to find a TABLE instance not in use.

  If TABLE_LIST::open_strategy is set to OPEN_IF_EXISTS, the table is
  opened only if it exists. If the open strategy is OPEN_STUB, the
  underlying table is never opened. In both cases, metadata locks are
  always taken according to the lock strategy.

  The function used to open temporary tables, but now it opens base tables
  only.

  @retval TRUE  Open failed. "action" parameter may contain type of action
                needed to remedy problem before retrying again.
  @retval FALSE Success. Members of TABLE_LIST structure are filled properly
                (e.g.  TABLE_LIST::table is set for real tables and
                TABLE_LIST::view is set for views).
*/

bool open_table(THD *thd, TABLE_LIST *table_list, Open_table_context *ot_ctx)
{
  TABLE *table;
  const char *key;
  uint	key_length;
  char	*alias= table_list->alias;
  uint flags= ot_ctx->get_flags();
  MDL_ticket *mdl_ticket;
  TABLE_SHARE *share;
  uint gts_flags;
  DBUG_ENTER("open_table");

  /*
    The table must not be opened already. The table can be pre-opened for
    some statements if it is a temporary table.

    open_temporary_table() must be used to open temporary tables.
  */
  DBUG_ASSERT(!table_list->table);

  /* an open table operation needs a lot of the stack space */
  if (check_stack_overrun(thd, STACK_MIN_SIZE_FOR_OPEN, (uchar *)&alias))
    DBUG_RETURN(TRUE);

  if (!(flags & MYSQL_OPEN_IGNORE_KILLED) && thd->killed)
  {
    thd->send_kill_message();
    DBUG_RETURN(TRUE);
  }

  /*
    Check if we're trying to take a write lock in a read only transaction.

    Note that we allow write locks on log tables as otherwise logging
    to general/slow log would be disabled in read only transactions.
  */
  if (table_list->mdl_request.type >= MDL_SHARED_WRITE &&
      thd->tx_read_only &&
      !(flags & (MYSQL_LOCK_LOG_TABLE | MYSQL_OPEN_HAS_MDL_LOCK)))
  {
    my_error(ER_CANT_EXECUTE_IN_READ_ONLY_TRANSACTION, MYF(0));
    DBUG_RETURN(true);
  }

  key_length= get_table_def_key(table_list, &key);

  /*
    If we're in pre-locked or LOCK TABLES mode, let's try to find the
    requested table in the list of pre-opened and locked tables. If the
    table is not there, return an error - we can't open not pre-opened
    tables in pre-locked/LOCK TABLES mode.
    TODO: move this block into a separate function.
  */
  if (thd->locked_tables_mode &&
      ! (flags & MYSQL_OPEN_GET_NEW_TABLE))
  {						// Using table locks
    TABLE *best_table= 0;
    int best_distance= INT_MIN;
    for (table=thd->open_tables; table ; table=table->next)
    {
      if (table->s->table_cache_key.length == key_length &&
	  !memcmp(table->s->table_cache_key.str, key, key_length))
      {
        if (!my_strcasecmp(system_charset_info, table->alias.c_ptr(), alias) &&
            table->query_id != thd->query_id && /* skip tables already used */
            (thd->locked_tables_mode == LTM_LOCK_TABLES ||
             table->query_id == 0))
        {
          int distance= ((int) table->reginfo.lock_type -
                         (int) table_list->lock_type);

          /*
            Find a table that either has the exact lock type requested,
            or has the best suitable lock. In case there is no locked
            table that has an equal or higher lock than requested,
            we us the closest matching lock to be able to produce an error
            message about wrong lock mode on the table. The best_table
            is changed if bd < 0 <= d or bd < d < 0 or 0 <= d < bd.

            distance <  0 - No suitable lock found
            distance >  0 - we have lock mode higher then we require
            distance == 0 - we have lock mode exactly which we need
          */
          if ((best_distance < 0 && distance > best_distance) ||
              (distance >= 0 && distance < best_distance))
          {
            best_distance= distance;
            best_table= table;
            if (best_distance == 0)
            {
              /*
                We have found a perfect match and can finish iterating
                through open tables list. Check for table use conflict
                between calling statement and SP/trigger is done in
                lock_tables().
              */
              break;
            }
          }
        }
      }
    }
    if (best_table)
    {
      table= best_table;
      table->query_id= thd->query_id;
      DBUG_PRINT("info",("Using locked table"));
      goto reset;
    }
    /*
      Is this table a view and not a base table?
      (it is work around to allow to open view with locked tables,
      real fix will be made after definition cache will be made)

      Since opening of view which was not explicitly locked by LOCK
      TABLES breaks metadata locking protocol (potentially can lead
      to deadlocks) it should be disallowed.
    */
    if (thd->mdl_context.is_lock_owner(MDL_key::TABLE,
                                       table_list->db,
                                       table_list->table_name,
                                       MDL_SHARED))
    {
      char path[FN_REFLEN + 1];
      build_table_filename(path, sizeof(path) - 1,
                           table_list->db, table_list->table_name, reg_ext, 0);
      /*
        Note that we can't be 100% sure that it is a view since it's
        possible that we either simply have not found unused TABLE
        instance in THD::open_tables list or were unable to open table
        during prelocking process (in this case in theory we still
        should hold shared metadata lock on it).
      */
      if (dd_frm_is_view(thd, path))
      {
        /*
          If parent_l of the table_list is non null then a merge table
          has this view as child table, which is not supported.
        */
        if (table_list->parent_l)
        {
          my_error(ER_WRONG_MRG_TABLE, MYF(0));
          DBUG_RETURN(true);
        }

        if (!tdc_open_view(thd, table_list, alias, key, key_length,
                           CHECK_METADATA_VERSION))
        {
          DBUG_ASSERT(table_list->view != 0);
          DBUG_RETURN(FALSE); // VIEW
        }
      }
    }
    /*
      No table in the locked tables list. In case of explicit LOCK TABLES
      this can happen if a user did not include the table into the list.
      In case of pre-locked mode locked tables list is generated automatically,
      so we may only end up here if the table did not exist when
      locked tables list was created.
    */
    if (thd->locked_tables_mode == LTM_PRELOCKED)
      my_error(ER_NO_SUCH_TABLE, MYF(0), table_list->db, table_list->alias);
    else
      my_error(ER_TABLE_NOT_LOCKED, MYF(0), alias);
    DBUG_RETURN(TRUE);
  }

  /*
    Non pre-locked/LOCK TABLES mode, and the table is not temporary.
    This is the normal use case.
  */

  if (! (flags & MYSQL_OPEN_HAS_MDL_LOCK))
  {
    /*
      We are not under LOCK TABLES and going to acquire write-lock/
      modify the base table. We need to acquire protection against
      global read lock until end of this statement in order to have
      this statement blocked by active FLUSH TABLES WITH READ LOCK.

      We don't need to acquire this protection under LOCK TABLES as
      such protection already acquired at LOCK TABLES time and
      not released until UNLOCK TABLES.

      We don't block statements which modify only temporary tables
      as these tables are not preserved by any form of
      backup which uses FLUSH TABLES WITH READ LOCK.

      TODO: The fact that we sometimes acquire protection against
            GRL only when we encounter table to be write-locked
            slightly increases probability of deadlock.
            This problem will be solved once Alik pushes his
            temporary table refactoring patch and we can start
            pre-acquiring metadata locks at the beggining of
            open_tables() call.
    */
    if (table_list->mdl_request.type >= MDL_SHARED_WRITE &&
        ! (flags & (MYSQL_OPEN_IGNORE_GLOBAL_READ_LOCK |
                    MYSQL_OPEN_FORCE_SHARED_MDL |
                    MYSQL_OPEN_FORCE_SHARED_HIGH_PRIO_MDL |
                    MYSQL_OPEN_SKIP_SCOPED_MDL_LOCK)) &&
        ! ot_ctx->has_protection_against_grl())
    {
      MDL_request protection_request;
      MDL_deadlock_handler mdl_deadlock_handler(ot_ctx);

      if (thd->global_read_lock.can_acquire_protection())
        DBUG_RETURN(TRUE);

      protection_request.init(MDL_key::GLOBAL, "", "", MDL_INTENTION_EXCLUSIVE,
                              MDL_STATEMENT);

      /*
        Install error handler which if possible will convert deadlock error
        into request to back-off and restart process of opening tables.
      */
      thd->push_internal_handler(&mdl_deadlock_handler);
      bool result= thd->mdl_context.acquire_lock(&protection_request,
                                                 ot_ctx->get_timeout());
      thd->pop_internal_handler();

      if (result)
        DBUG_RETURN(TRUE);

      ot_ctx->set_has_protection_against_grl();
    }

    if (open_table_get_mdl_lock(thd, ot_ctx, &table_list->mdl_request,
                                flags, &mdl_ticket) ||
        mdl_ticket == NULL)
    {
      DEBUG_SYNC(thd, "before_open_table_wait_refresh");
      DBUG_RETURN(TRUE);
    }
    DEBUG_SYNC(thd, "after_open_table_mdl_shared");
  }
  else
  {
    /*
      Grab reference to the MDL lock ticket that was acquired
      by the caller.
    */
    mdl_ticket= table_list->mdl_request.ticket;
  }

  if (table_list->open_strategy == TABLE_LIST::OPEN_IF_EXISTS)
  {
    if (!ha_table_exists(thd, table_list->db, table_list->table_name))
      DBUG_RETURN(FALSE);
  }
  else if (table_list->open_strategy == TABLE_LIST::OPEN_STUB)
    DBUG_RETURN(FALSE);

  /* Table exists. Let us try to open it. */

  if (table_list->i_s_requested_object & OPEN_TABLE_ONLY)
    gts_flags= GTS_TABLE;
  else if (table_list->i_s_requested_object &  OPEN_VIEW_ONLY)
    gts_flags= GTS_VIEW;
  else
    gts_flags= GTS_TABLE | GTS_VIEW;

retry_share:

  share= tdc_acquire_share(thd, table_list->db, table_list->table_name,
                           key, key_length,
                           table_list->mdl_request.key.tc_hash_value(),
                           gts_flags, &table);

  if (!share)
  {
    /*
      Hide "Table doesn't exist" errors if the table belongs to a view.
      The check for thd->is_error() is necessary to not push an
      unwanted error in case the error was already silenced.
      @todo Rework the alternative ways to deal with ER_NO_SUCH TABLE.
    */
    if (thd->is_error())
    {
      if (table_list->parent_l)
      {
        thd->clear_error();
        my_error(ER_WRONG_MRG_TABLE, MYF(0));
      }
      else if (table_list->belong_to_view)
      {
        TABLE_LIST *view= table_list->belong_to_view;
        thd->clear_error();
        my_error(ER_VIEW_INVALID, MYF(0),
                 view->view_db.str, view->view_name.str);
      }
    }
    DBUG_RETURN(TRUE);
  }

  /*
    Check if this TABLE_SHARE-object corresponds to a view. Note, that there is
    no need to check TABLE_SHARE::tdc.flushed as we do for regular tables,
    because view shares are always up to date.
  */
  if (share->is_view)
  {
    /*
      If parent_l of the table_list is non null then a merge table
      has this view as child table, which is not supported.
    */
    if (table_list->parent_l)
    {
      my_error(ER_WRONG_MRG_TABLE, MYF(0));
      goto err_lock;
    }

    /*
      This table is a view. Validate its metadata version: in particular,
      that it was a view when the statement was prepared.
    */
    if (check_and_update_table_version(thd, table_list, share))
      goto err_lock;

    /* Open view */
    if (mysql_make_view(thd, share, table_list, false))
      goto err_lock;


    /* TODO: Don't free this */
    tdc_release_share(share);

    DBUG_ASSERT(table_list->view);

    DBUG_RETURN(FALSE);
  }

  if (!(flags & MYSQL_OPEN_IGNORE_FLUSH))
  {
    if (share->tdc->flushed)
    {
      DBUG_PRINT("info", ("Found old share version: %lu  current: %lu",
                          share->tdc->version, tdc_refresh_version()));
      /*
        We already have an MDL lock. But we have encountered an old
        version of table in the table definition cache which is possible
        when someone changes the table version directly in the cache
        without acquiring a metadata lock (e.g. this can happen during
        "rolling" FLUSH TABLE(S)).
        Release our reference to share, wait until old version of
        share goes away and then try to get new version of table share.
      */
      if (table)
        tc_release_table(table);
      else
        tdc_release_share(share);

      MDL_deadlock_handler mdl_deadlock_handler(ot_ctx);
      bool wait_result;

      thd->push_internal_handler(&mdl_deadlock_handler);
      wait_result= tdc_wait_for_old_version(thd, table_list->db,
                                            table_list->table_name,
                                            ot_ctx->get_timeout(),
                                            mdl_ticket->get_deadlock_weight());
      thd->pop_internal_handler();

      if (wait_result)
        DBUG_RETURN(TRUE);

      goto retry_share;
    }

    if (thd->open_tables && thd->open_tables->s->tdc->flushed)
    {
      /*
        If the version changes while we're opening the tables,
        we have to back off, close all the tables opened-so-far,
        and try to reopen them. Note: refresh_version is currently
        changed only during FLUSH TABLES.
      */
      if (table)
        tc_release_table(table);
      else
        tdc_release_share(share);
      (void)ot_ctx->request_backoff_action(Open_table_context::OT_REOPEN_TABLES,
                                           NULL);
      DBUG_RETURN(TRUE);
    }
  }

  if (table)
  {
    DBUG_ASSERT(table->file != NULL);
    MYSQL_REBIND_TABLE(table->file);
  }
  else
  {
    enum open_frm_error error;

    /* make a new table */
    if (!(table=(TABLE*) my_malloc(sizeof(*table),MYF(MY_WME))))
      goto err_lock;

    error= open_table_from_share(thd, share, alias,
                                 (uint) (HA_OPEN_KEYFILE |
                                         HA_OPEN_RNDFILE |
                                         HA_GET_INDEX |
                                         HA_TRY_READ_ONLY),
                                 (READ_KEYINFO | COMPUTE_TYPES |
                                  EXTRA_RECORD),
                                 thd->open_options, table, FALSE);

    if (error)
    {
      my_free(table);

      if (error == OPEN_FRM_DISCOVER)
        (void) ot_ctx->request_backoff_action(Open_table_context::OT_DISCOVER,
                                              table_list);
      else if (share->crashed)
      {
        if (!(flags & MYSQL_OPEN_IGNORE_REPAIR))
          (void) ot_ctx->request_backoff_action(Open_table_context::OT_REPAIR,
                                                table_list);
        else
          table_list->crashed= 1;  /* Mark that table was crashed */
      }
      goto err_lock;
    }
    if (open_table_entry_fini(thd, share, table))
    {
      closefrm(table, 0);
      my_free(table);
      goto err_lock;
    }

    /* Add table to the share's used tables list. */
    tc_add_table(thd, table);
  }

  table->mdl_ticket= mdl_ticket;

  table->next= thd->open_tables;		/* Link into simple list */
  thd->set_open_tables(table);

  table->reginfo.lock_type=TL_READ;		/* Assume read */

 reset:
  /*
    Check that there is no reference to a condition from an earlier query
    (cf. Bug#58553). 
  */
  DBUG_ASSERT(table->file->pushed_cond == NULL);
  table_list->updatable= 1; // It is not derived table nor non-updatable VIEW
  table_list->table= table;

#ifdef WITH_PARTITION_STORAGE_ENGINE
  if (table->part_info)
  {
    /* Set all [named] partitions as used. */
    if (table->part_info->set_partition_bitmaps(table_list))
      DBUG_RETURN(true);
  }
  else if (table_list->partition_names)
  {
    /* Don't allow PARTITION () clause on a nonpartitioned table */
    my_error(ER_PARTITION_CLAUSE_ON_NONPARTITIONED, MYF(0));
    DBUG_RETURN(true);
  }
#endif

  table->init(thd, table_list);

  DBUG_RETURN(FALSE);

err_lock:
  tdc_release_share(share);

  DBUG_PRINT("exit", ("failed"));
  DBUG_RETURN(TRUE);
}


/**
   Find table in the list of open tables.

   @param list       List of TABLE objects to be inspected.
   @param db         Database name
   @param table_name Table name

   @return Pointer to the TABLE object found, 0 if no table found.
*/

TABLE *find_locked_table(TABLE *list, const char *db, const char *table_name)
{
  char	key[MAX_DBKEY_LENGTH];
  uint key_length= tdc_create_key(key, db, table_name);

  for (TABLE *table= list; table ; table=table->next)
  {
    if (table->s->table_cache_key.length == key_length &&
	!memcmp(table->s->table_cache_key.str, key, key_length))
      return table;
  }
  return(0);
}


/**
   Find instance of TABLE with upgradable or exclusive metadata
   lock from the list of open tables, emit error if no such table
   found.

   @param thd        Thread context
   @param db         Database name.
   @param table_name Name of table.
   @param no_error   Don't emit error if no suitable TABLE
                     instance were found.

   @note This function checks if the connection holds a global IX
         metadata lock. If no such lock is found, it is not safe to
         upgrade the lock and ER_TABLE_NOT_LOCKED_FOR_WRITE will be
         reported.

   @return Pointer to TABLE instance with MDL_SHARED_UPGRADABLE
           MDL_SHARED_NO_WRITE, MDL_SHARED_NO_READ_WRITE, or
           MDL_EXCLUSIVE metadata lock, NULL otherwise.
*/

TABLE *find_table_for_mdl_upgrade(THD *thd, const char *db,
                                  const char *table_name, bool no_error)
{
  TABLE *tab= find_locked_table(thd->open_tables, db, table_name);

  if (!tab)
  {
    if (!no_error)
      my_error(ER_TABLE_NOT_LOCKED, MYF(0), table_name);
    return NULL;
  }

  /*
    It is not safe to upgrade the metadata lock without a global IX lock.
    This can happen with FLUSH TABLES <list> WITH READ LOCK as we in these
    cases don't take a global IX lock in order to be compatible with
    global read lock.
  */
  if (!thd->mdl_context.is_lock_owner(MDL_key::GLOBAL, "", "",
                                      MDL_INTENTION_EXCLUSIVE))
  {
    if (!no_error)
      my_error(ER_TABLE_NOT_LOCKED_FOR_WRITE, MYF(0), table_name);
    return NULL;
  }

  while (tab->mdl_ticket != NULL &&
         !tab->mdl_ticket->is_upgradable_or_exclusive() &&
         (tab= find_locked_table(tab->next, db, table_name)))
    continue;

  if (!tab && !no_error)
    my_error(ER_TABLE_NOT_LOCKED_FOR_WRITE, MYF(0), table_name);

  return tab;
}


/***********************************************************************
  class Locked_tables_list implementation. Declared in sql_class.h
************************************************************************/

/**
  Enter LTM_LOCK_TABLES mode.

  Enter the LOCK TABLES mode using all the tables that are
  currently open and locked in this connection.
  Initializes a TABLE_LIST instance for every locked table.

  @param  thd  thread handle

  @return TRUE if out of memory.
*/

bool
Locked_tables_list::init_locked_tables(THD *thd)
{
  DBUG_ASSERT(thd->locked_tables_mode == LTM_NONE);
  DBUG_ASSERT(m_locked_tables == NULL);
  DBUG_ASSERT(m_reopen_array == NULL);
  DBUG_ASSERT(m_locked_tables_count == 0);

  for (TABLE *table= thd->open_tables; table;
       table= table->next, m_locked_tables_count++)
  {
    TABLE_LIST *src_table_list= table->pos_in_table_list;
    char *db, *table_name, *alias;
    size_t db_len=         table->s->db.length;
    size_t table_name_len= table->s->table_name.length;
    size_t alias_len=      table->alias.length();
    TABLE_LIST *dst_table_list;

    if (! multi_alloc_root(&m_locked_tables_root,
                           &dst_table_list, sizeof(*dst_table_list),
                           &db, db_len + 1,
                           &table_name, table_name_len + 1,
                           &alias, alias_len + 1,
                           NullS))
    {
      reset();
      return TRUE;
    }

    memcpy(db,         table->s->db.str, db_len + 1);
    memcpy(table_name, table->s->table_name.str, table_name_len + 1);
    strmake(alias,     table->alias.ptr(), alias_len);
    dst_table_list->init_one_table(db, db_len, table_name, table_name_len,
                                   alias, table->reginfo.lock_type);
    dst_table_list->table= table;
    dst_table_list->mdl_request.ticket= src_table_list->mdl_request.ticket;

    /* Link last into the list of tables */
    *(dst_table_list->prev_global= m_locked_tables_last)= dst_table_list;
    m_locked_tables_last= &dst_table_list->next_global;
    table->pos_in_locked_tables= dst_table_list;
  }
  if (m_locked_tables_count)
  {
    /**
      Allocate an auxiliary array to pass to mysql_lock_tables()
      in reopen_tables(). reopen_tables() is a critical
      path and we don't want to complicate it with extra allocations.
    */
    m_reopen_array= (TABLE**)alloc_root(&m_locked_tables_root,
                                        sizeof(TABLE*) *
                                        (m_locked_tables_count+1));
    if (m_reopen_array == NULL)
    {
      reset();
      return TRUE;
    }
  }
  thd->enter_locked_tables_mode(LTM_LOCK_TABLES);

  return FALSE;
}


/**
  Leave LTM_LOCK_TABLES mode if it's been entered.

  Close all locked tables, free memory, and leave the mode.

  @note This function is a no-op if we're not in LOCK TABLES.
*/

void
Locked_tables_list::unlock_locked_tables(THD *thd)
{
  DBUG_ASSERT(!thd->in_sub_stmt &&
              !(thd->state_flags & Open_tables_state::BACKUPS_AVAIL));
  /*
    Sic: we must be careful to not close open tables if
    we're not in LOCK TABLES mode: unlock_locked_tables() is
    sometimes called implicitly, expecting no effect on
    open tables, e.g. from begin_trans().
  */
  if (thd->locked_tables_mode != LTM_LOCK_TABLES)
    return;

  for (TABLE_LIST *table_list= m_locked_tables;
       table_list; table_list= table_list->next_global)
  {
    /*
      Clear the position in the list, the TABLE object will be
      returned to the table cache.
    */
    if (table_list->table)                    // If not closed
      table_list->table->pos_in_locked_tables= NULL;
  }
  thd->leave_locked_tables_mode();

  DBUG_ASSERT(thd->transaction.stmt.is_empty());
  close_thread_tables(thd);

  /*
    We rely on the caller to implicitly commit the
    transaction and release transactional locks.
  */

  /*
    After closing tables we can free memory used for storing lock
    request for metadata locks and TABLE_LIST elements.
  */
  reset();
}


/**
  Remove all meta data locks associated with table and release locked
  table mode if there is no locked tables anymore
*/

void
Locked_tables_list::unlock_locked_table(THD *thd, MDL_ticket *mdl_ticket)
{
  /*
    Ensure we are in locked table mode.
    As this function is only called on error condition it's better
    to check this condition here than in the caller.
  */
  if (thd->locked_tables_mode != LTM_LOCK_TABLES)
    return;

  if (mdl_ticket)
  {
    /*
      Under LOCK TABLES we may have several instances of table open
      and locked and therefore have to remove several metadata lock
      requests associated with them.
    */
    thd->mdl_context.release_all_locks_for_name(mdl_ticket);
  }

  if (thd->lock->table_count == 0)
    unlock_locked_tables(thd);
}


/*
  Free memory allocated for storing locks
*/

void Locked_tables_list::reset()
{
  free_root(&m_locked_tables_root, MYF(0));
  m_locked_tables= NULL;
  m_locked_tables_last= &m_locked_tables;
  m_reopen_array= NULL;
  m_locked_tables_count= 0;
}


/**
  Unlink a locked table from the locked tables list, either
  temporarily or permanently.

  @param  thd        thread handle
  @param  table_list the element of locked tables list.
                     The implementation assumes that this argument
                     points to a TABLE_LIST element linked into
                     the locked tables list. Passing a TABLE_LIST
                     instance that is not part of locked tables
                     list will lead to a crash.
  @param  remove_from_locked_tables
                      TRUE if the table is removed from the list
                      permanently.

  This function is a no-op if we're not under LOCK TABLES.

  @sa Locked_tables_list::reopen_tables()
*/


void Locked_tables_list::unlink_from_list(THD *thd,
                                          TABLE_LIST *table_list,
                                          bool remove_from_locked_tables)
{
  /*
    If mode is not LTM_LOCK_TABLES, we needn't do anything. Moreover,
    outside this mode pos_in_locked_tables value is not trustworthy.
  */
  if (thd->locked_tables_mode != LTM_LOCK_TABLES &&
      thd->locked_tables_mode != LTM_PRELOCKED_UNDER_LOCK_TABLES)
    return;

  /*
    table_list must be set and point to pos_in_locked_tables of some
    table.
  */
  DBUG_ASSERT(table_list->table->pos_in_locked_tables == table_list);

  /* Clear the pointer, the table will be returned to the table cache. */
  table_list->table->pos_in_locked_tables= NULL;

  /* Mark the table as closed in the locked tables list. */
  table_list->table= NULL;

  /*
    If the table is being dropped or renamed, remove it from
    the locked tables list (implicitly drop the LOCK TABLES lock
    on it).
  */
  if (remove_from_locked_tables)
  {
    *table_list->prev_global= table_list->next_global;
    if (table_list->next_global == NULL)
      m_locked_tables_last= table_list->prev_global;
    else
      table_list->next_global->prev_global= table_list->prev_global;
    m_locked_tables_count--;
  }
}

/**
  This is an attempt to recover (somewhat) in case of an error.
  If we failed to reopen a closed table, let's unlink it from the
  list and forget about it. From a user perspective that would look
  as if the server "lost" the lock on one of the locked tables.

  @note This function is a no-op if we're not under LOCK TABLES.
*/

void Locked_tables_list::
unlink_all_closed_tables(THD *thd, MYSQL_LOCK *lock, size_t reopen_count)
{
  /* If we managed to take a lock, unlock tables and free the lock. */
  if (lock)
    mysql_unlock_tables(thd, lock);
  /*
    If a failure happened in reopen_tables(), we may have succeeded
    reopening some tables, but not all.
    This works when the connection was killed in mysql_lock_tables().
  */
  if (reopen_count)
  {
    while (reopen_count--)
    {
      /*
        When closing the table, we must remove it
        from thd->open_tables list.
        We rely on the fact that open_table() that was used
        in reopen_tables() always links the opened table
        to the beginning of the open_tables list.
      */
      DBUG_ASSERT(thd->open_tables == m_reopen_array[reopen_count]);

      thd->open_tables->pos_in_locked_tables->table= NULL;

      close_thread_table(thd, &thd->open_tables);
    }
  }
  /* Exclude all closed tables from the LOCK TABLES list. */
  for (TABLE_LIST *table_list= m_locked_tables; table_list; table_list=
       table_list->next_global)
  {
    if (table_list->table == NULL)
    {
      /* Unlink from list. */
      *table_list->prev_global= table_list->next_global;
      if (table_list->next_global == NULL)
        m_locked_tables_last= table_list->prev_global;
      else
        table_list->next_global->prev_global= table_list->prev_global;
      m_locked_tables_count--;
    }
  }

  /* If no tables left, do an automatic UNLOCK TABLES */
  if (thd->lock && thd->lock->table_count == 0)
    unlock_locked_tables(thd);
}


/**
  Reopen the tables locked with LOCK TABLES and temporarily closed
  by a DDL statement or FLUSH TABLES.

  @note This function is a no-op if we're not under LOCK TABLES.

  @return TRUE if an error reopening the tables. May happen in
               case of some fatal system error only, e.g. a disk
               corruption, out of memory or a serious bug in the
               locking.
*/

bool
Locked_tables_list::reopen_tables(THD *thd, bool need_reopen)
{
  Open_table_context ot_ctx(thd, MYSQL_OPEN_REOPEN);
  size_t reopen_count= 0;
  MYSQL_LOCK *lock;
  MYSQL_LOCK *merged_lock;
  DBUG_ENTER("Locked_tables_list::reopen_tables");

  for (TABLE_LIST *table_list= m_locked_tables;
       table_list; table_list= table_list->next_global)
  {
    if (need_reopen)
    {
      if (!table_list->table || !table_list->table->needs_reopen())
        continue;
      /* no need to remove the table from the TDC here, thus (TABLE*)1 */
      close_all_tables_for_name(thd, table_list->table->s,
                                HA_EXTRA_NOT_USED, (TABLE*)1);
      DBUG_ASSERT(table_list->table == NULL);
    }
    else
    {
      if (table_list->table)                      /* The table was not closed */
          continue;
    }

    /* Links into thd->open_tables upon success */
    if (open_table(thd, table_list, &ot_ctx))
    {
      unlink_all_closed_tables(thd, 0, reopen_count);
      DBUG_RETURN(TRUE);
    }
    table_list->table->pos_in_locked_tables= table_list;
    /* See also the comment on lock type in init_locked_tables(). */
    table_list->table->reginfo.lock_type= table_list->lock_type;

    DBUG_ASSERT(reopen_count < m_locked_tables_count);
    m_reopen_array[reopen_count++]= table_list->table;
  }
  if (reopen_count)
  {
    thd->in_lock_tables= 1;
    /*
      We re-lock all tables with mysql_lock_tables() at once rather
      than locking one table at a time because of the case
      reported in Bug#45035: when the same table is present
      in the list many times, thr_lock.c fails to grant READ lock
      on a table that is already locked by WRITE lock, even if
      WRITE lock is taken by the same thread. If READ and WRITE
      lock are passed to thr_lock.c in the same list, everything
      works fine. Patching legacy code of thr_lock.c is risking to
      break something else.
    */
    lock= mysql_lock_tables(thd, m_reopen_array, reopen_count,
                            MYSQL_OPEN_REOPEN);
    thd->in_lock_tables= 0;
    if (lock == NULL || (merged_lock=
                         mysql_lock_merge(thd->lock, lock)) == NULL)
    {
      unlink_all_closed_tables(thd, lock, reopen_count);
      if (! thd->killed)
        my_error(ER_LOCK_DEADLOCK, MYF(0));
      DBUG_RETURN(TRUE);
    }
    thd->lock= merged_lock;
  }
  DBUG_RETURN(FALSE);
}

/**
  Add back a locked table to the locked list that we just removed from it.
  This is needed in CREATE OR REPLACE TABLE where we are dropping, creating
  and re-opening a locked table.

  @return 0  0k
  @return 1  error
*/

bool Locked_tables_list::restore_lock(THD *thd, TABLE_LIST *dst_table_list,
                                      TABLE *table, MYSQL_LOCK *lock)
{
  MYSQL_LOCK *merged_lock;
  DBUG_ENTER("restore_lock");
  DBUG_ASSERT(!strcmp(dst_table_list->table_name, table->s->table_name.str));

  /* Ensure we have the memory to add the table back */
  if (!(merged_lock= mysql_lock_merge(thd->lock, lock)))
    DBUG_RETURN(1);
  thd->lock= merged_lock;

  /* Link to the new table */
  dst_table_list->table= table;
  /*
    The lock type may have changed (normally it should not as create
    table will lock the table in write mode
  */
  dst_table_list->lock_type= table->reginfo.lock_type;
  table->pos_in_locked_tables= dst_table_list;

  add_back_last_deleted_lock(dst_table_list);

  table->mdl_ticket->downgrade_lock(table->reginfo.lock_type >=
                                    TL_WRITE_ALLOW_WRITE ? 
                                    MDL_SHARED_NO_READ_WRITE :
                                    MDL_SHARED_READ);

  DBUG_RETURN(0);
}

/*
  Add back the last deleted lock structure.
  This should be followed by a call to reopen_tables() to
  open the table.
*/

void Locked_tables_list::add_back_last_deleted_lock(TABLE_LIST *dst_table_list)
{
  /* Link the lock back in the locked tables list */
  dst_table_list->prev_global= m_locked_tables_last;
  *m_locked_tables_last= dst_table_list;
  m_locked_tables_last= &dst_table_list->next_global;
  dst_table_list->next_global= 0;
  m_locked_tables_count++;
}


#ifndef DBUG_OFF
/* Cause a spurious statement reprepare for debug purposes. */
static bool inject_reprepare(THD *thd)
{
  if (thd->m_reprepare_observer && thd->stmt_arena->is_reprepared == FALSE)
  {
    thd->m_reprepare_observer->report_error(thd);
    return TRUE;
  }

  return FALSE;
}
#endif

/**
  Compare metadata versions of an element obtained from the table
  definition cache and its corresponding node in the parse tree.

  @details If the new and the old values mismatch, invoke
  Metadata_version_observer.
  At prepared statement prepare, all TABLE_LIST version values are
  NULL and we always have a mismatch. But there is no observer set
  in THD, and therefore no error is reported. Instead, we update
  the value in the parse tree, effectively recording the original
  version.
  At prepared statement execute, an observer may be installed.  If
  there is a version mismatch, we push an error and return TRUE.

  For conventional execution (no prepared statements), the
  observer is never installed.

  @sa Execute_observer
  @sa check_prepared_statement() to see cases when an observer is installed
  @sa TABLE_LIST::is_table_ref_id_equal()
  @sa TABLE_SHARE::get_table_ref_id()

  @param[in]      thd         used to report errors
  @param[in,out]  tables      TABLE_LIST instance created by the parser
                              Metadata version information in this object
                              is updated upon success.
  @param[in]      table_share an element from the table definition cache

  @retval  TRUE  an error, which has been reported
  @retval  FALSE success, version in TABLE_LIST has been updated
*/

static bool
check_and_update_table_version(THD *thd,
                               TABLE_LIST *tables, TABLE_SHARE *table_share)
{
  if (! tables->is_table_ref_id_equal(table_share))
  {
    if (thd->m_reprepare_observer &&
        thd->m_reprepare_observer->report_error(thd))
    {
      /*
        Version of the table share is different from the
        previous execution of the prepared statement, and it is
        unacceptable for this SQLCOM. Error has been reported.
      */
      DBUG_ASSERT(thd->is_error());
      return TRUE;
    }
    /* Always maintain the latest version and type */
    tables->set_table_ref_id(table_share);
  }

  DBUG_EXECUTE_IF("reprepare_each_statement", return inject_reprepare(thd););
  return FALSE;
}


/**
  Compares versions of a stored routine obtained from the sp cache
  and the version used at prepare.

  @details If the new and the old values mismatch, invoke
  Metadata_version_observer.
  At prepared statement prepare, all Sroutine_hash_entry version values
  are NULL and we always have a mismatch. But there is no observer set
  in THD, and therefore no error is reported. Instead, we update
  the value in Sroutine_hash_entry, effectively recording the original
  version.
  At prepared statement execute, an observer may be installed.  If
  there is a version mismatch, we push an error and return TRUE.

  For conventional execution (no prepared statements), the
  observer is never installed.

  @param[in]      thd         used to report errors
  @param[in/out]  rt          pointer to stored routine entry in the
                              parse tree
  @param[in]      sp          pointer to stored routine cache entry.
                              Can be NULL if there is no such routine.
  @retval  TRUE  an error, which has been reported
  @retval  FALSE success, version in Sroutine_hash_entry has been updated
*/

static bool
check_and_update_routine_version(THD *thd, Sroutine_hash_entry *rt,
                                 sp_head *sp)
{
  ulong spc_version= sp_cache_version();
  /* sp is NULL if there is no such routine. */
  ulong version= sp ? sp->sp_cache_version() : spc_version;
  /*
    If the version in the parse tree is stale,
    or the version in the cache is stale and sp is not used,
    we need to reprepare.
    Sic: version != spc_version <--> sp is not NULL.
  */
  if (rt->m_sp_cache_version != version ||
      (version != spc_version && !sp->is_invoked()))
  {
    if (thd->m_reprepare_observer &&
        thd->m_reprepare_observer->report_error(thd))
    {
      /*
        Version of the sp cache is different from the
        previous execution of the prepared statement, and it is
        unacceptable for this SQLCOM. Error has been reported.
      */
      DBUG_ASSERT(thd->is_error());
      return TRUE;
    }
    /* Always maintain the latest cache version. */
    rt->m_sp_cache_version= version;
  }
  return FALSE;
}


/**
   Open view by getting its definition from disk (and table cache in future).

   @param thd               Thread handle
   @param table_list        TABLE_LIST with db, table_name & belong_to_view
   @param alias             Alias name
   @param cache_key         Key for table definition cache
   @param cache_key_length  Length of cache_key
   @param flags             Flags which modify how we open the view

   @todo This function is needed for special handling of views under
         LOCK TABLES. We probably should get rid of it in long term.

   @return FALSE if success, TRUE - otherwise.
*/

bool tdc_open_view(THD *thd, TABLE_LIST *table_list, const char *alias,
                   const char *cache_key, uint cache_key_length,
                   uint flags)
{
  TABLE not_used;
  TABLE_SHARE *share;
  bool err= TRUE;

  if (!(share= tdc_acquire_share(thd, table_list->db, table_list->table_name,
                                 cache_key, cache_key_length, GTS_VIEW)))
    return TRUE;

  DBUG_ASSERT(share->is_view);

  if (flags & CHECK_METADATA_VERSION)
  {
    /*
      Check TABLE_SHARE-version of view only if we have been instructed to do
      so. We do not need to check the version if we're executing CREATE VIEW or
      ALTER VIEW statements.

      In the future, this functionality should be moved out from
      tdc_open_view(), and  tdc_open_view() should became a part of a clean
      table-definition-cache interface.
    */
    if (check_and_update_table_version(thd, table_list, share))
      goto ret;
  }

  err= mysql_make_view(thd, share, table_list, (flags & OPEN_VIEW_NO_PARSE));
ret:
  tdc_release_share(share);

  return err;
}


/**
   Finalize the process of TABLE creation by loading table triggers
   and taking action if a HEAP table content was emptied implicitly.
*/

static bool open_table_entry_fini(THD *thd, TABLE_SHARE *share, TABLE *entry)
{
  if (Table_triggers_list::check_n_load(thd, share->db.str,
                                        share->table_name.str, entry, 0))
    return TRUE;

  /*
    If we are here, there was no fatal error (but error may be still
    unitialized).
  */
  if (unlikely(entry->file->implicit_emptied))
  {
    entry->file->implicit_emptied= 0;
    if (mysql_bin_log.is_open())
    {
      char query_buf[2*FN_REFLEN + 21];
      String query(query_buf, sizeof(query_buf), system_charset_info);

      query.length(0);
      query.append("DELETE FROM ");
      append_identifier(thd, &query, share->db.str, share->db.length);
      query.append(".");
      append_identifier(thd, &query, share->table_name.str,
                          share->table_name.length);

      /*
        we bypass thd->binlog_query() here,
        as it does a lot of extra work, that is simply wrong in this case
      */
      Query_log_event qinfo(thd, query.ptr(), query.length(),
                            FALSE, TRUE, TRUE, 0);
      if (mysql_bin_log.write(&qinfo))
        return TRUE;
    }
  }
  return FALSE;
}


/**
   Auxiliary routine which is used for performing automatical table repair.
*/

static bool auto_repair_table(THD *thd, TABLE_LIST *table_list)
{
  TABLE_SHARE *share;
  TABLE *entry;
  bool result= TRUE;

  thd->clear_error();

  if (!(entry= (TABLE*)my_malloc(sizeof(TABLE), MYF(MY_WME))))
    return result;

  if (!(share= tdc_acquire_share_shortlived(thd, table_list, GTS_TABLE)))
    goto end_free;

  DBUG_ASSERT(! share->is_view);

  if (open_table_from_share(thd, share, table_list->alias,
                            (uint) (HA_OPEN_KEYFILE | HA_OPEN_RNDFILE |
                                    HA_GET_INDEX |
                                    HA_TRY_READ_ONLY),
                            READ_KEYINFO | COMPUTE_TYPES | EXTRA_RECORD,
                            ha_open_options | HA_OPEN_FOR_REPAIR,
                            entry, FALSE) || ! entry->file ||
      (entry->file->is_crashed() && entry->file->ha_check_and_repair(thd)))
  {
    /* Give right error message */
    thd->clear_error();
    my_error(ER_NOT_KEYFILE, MYF(0), share->table_name.str);
    sql_print_error("Couldn't repair table: %s.%s", share->db.str,
                    share->table_name.str);
    if (entry->file)
      closefrm(entry, 0);
  }
  else
  {
    thd->clear_error();			// Clear error message
    closefrm(entry, 0);
    result= FALSE;
  }

  tdc_release_share(share);
  /* Remove the repaired share from the table cache. */
  tdc_remove_table(thd, TDC_RT_REMOVE_ALL,
                   table_list->db, table_list->table_name,
                   FALSE);
end_free:
  my_free(entry);
  return result;
}


/** Open_table_context */

Open_table_context::Open_table_context(THD *thd, uint flags)
  :m_thd(thd),
   m_failed_table(NULL),
   m_start_of_statement_svp(thd->mdl_context.mdl_savepoint()),
   m_timeout(flags & MYSQL_LOCK_IGNORE_TIMEOUT ?
             LONG_TIMEOUT : thd->variables.lock_wait_timeout),
   m_flags(flags),
   m_action(OT_NO_ACTION),
   m_has_locks(thd->mdl_context.has_locks()),
   m_has_protection_against_grl(FALSE)
{}


/**
  Check if we can back-off and set back off action if we can.
  Otherwise report and return error.

  @retval  TRUE if back-off is impossible.
  @retval  FALSE if we can back off. Back off action has been set.
*/

bool
Open_table_context::
request_backoff_action(enum_open_table_action action_arg,
                       TABLE_LIST *table)
{
  /*
    A back off action may be one of three kinds:

    * We met a broken table that needs repair, or a table that
      is not present on this MySQL server and needs re-discovery.
      To perform the action, we need an exclusive metadata lock on
      the table. Acquiring X lock while holding other shared
      locks can easily lead to deadlocks. We rely on MDL deadlock
      detector to discover them. If this is a multi-statement
      transaction that holds metadata locks for completed statements,
      we should keep these locks after discovery/repair.
      The action type in this case is OT_DISCOVER or OT_REPAIR.
    * Our attempt to acquire an MDL lock lead to a deadlock,
      detected by the MDL deadlock detector. The current
      session was chosen a victim. If this is a multi-statement
      transaction that holds metadata locks taken by completed
      statements, restarting locking for the current statement
      may lead to a livelock. Releasing locks of completed
      statements can not be done as will lead to violation
      of ACID. Thus, again, if m_has_locks is set,
      we report an error. Otherwise, when there are no metadata
      locks other than which belong to this statement, we can
      try to recover from error by releasing all locks and
      restarting the pre-locking.
      Similarly, a deadlock error can occur when the
      pre-locking process met a TABLE_SHARE that is being
      flushed, and unsuccessfully waited for the flush to
      complete. A deadlock in this case can happen, e.g.,
      when our session is holding a metadata lock that
      is being waited on by a session which is using
      the table which is being flushed. The only way
      to recover from this error is, again, to close all
      open tables, release all locks, and retry pre-locking.
      Action type name is OT_REOPEN_TABLES. Re-trying
      while holding some locks may lead to a livelock,
      and thus we don't do it.
    * Finally, this session has open TABLEs from different
      "generations" of the table cache. This can happen, e.g.,
      when, after this session has successfully opened one
      table used for a statement, FLUSH TABLES interfered and
      expelled another table used in it. FLUSH TABLES then
      blocks and waits on the table already opened by this
      statement.
      We detect this situation by ensuring that table cache
      version of all tables used in a statement is the same.
      If it isn't, all tables needs to be reopened.
      Note, that we can always perform a reopen in this case,
      even if we already have metadata locks, since we don't
      keep tables open between statements and a livelock
      is not possible.
  */
  if (action_arg == OT_BACKOFF_AND_RETRY && m_has_locks)
  {
    my_error(ER_LOCK_DEADLOCK, MYF(0));
    m_thd->mark_transaction_to_rollback(true);
    return TRUE;
  }
  /*
    If auto-repair or discovery are requested, a pointer to table
    list element must be provided.
  */
  if (table)
  {
    DBUG_ASSERT(action_arg == OT_DISCOVER || action_arg == OT_REPAIR);
    m_failed_table= (TABLE_LIST*) m_thd->alloc(sizeof(TABLE_LIST));
    if (m_failed_table == NULL)
      return TRUE;
    m_failed_table->init_one_table(table->db, table->db_length,
                                   table->table_name,
                                   table->table_name_length,
                                   table->alias, TL_WRITE);
    m_failed_table->open_strategy= table->open_strategy;
    m_failed_table->mdl_request.set_type(MDL_EXCLUSIVE);
  }
  m_action= action_arg;
  return FALSE;
}


/**
  An error handler to mark transaction to rollback on DEADLOCK error
  during DISCOVER / REPAIR.
*/
class MDL_deadlock_discovery_repair_handler : public Internal_error_handler
{
public:
  virtual bool handle_condition(THD *thd,
                                  uint sql_errno,
                                  const char* sqlstate,
                                  Sql_condition::enum_warning_level level,
                                  const char* msg,
                                  Sql_condition ** cond_hdl)
  {
    if (sql_errno == ER_LOCK_DEADLOCK)
    {
      thd->mark_transaction_to_rollback(true);
    }
    /*
      We have marked this transaction to rollback. Return false to allow
      error to be reported or handled by other handlers.
    */
    return false;
  }
};

/**
   Recover from failed attempt of open table by performing requested action.

   @pre This function should be called only with "action" != OT_NO_ACTION
        and after having called @sa close_tables_for_reopen().

   @retval FALSE - Success. One should try to open tables once again.
   @retval TRUE  - Error
*/

bool
Open_table_context::recover_from_failed_open()
{
  bool result= FALSE;
  MDL_deadlock_discovery_repair_handler handler;
  /*
    Install error handler to mark transaction to rollback on DEADLOCK error.
  */
  m_thd->push_internal_handler(&handler);

  /* Execute the action. */
  switch (m_action)
  {
    case OT_BACKOFF_AND_RETRY:
      break;
    case OT_REOPEN_TABLES:
      break;
    case OT_DISCOVER:
      {
        if ((result= lock_table_names(m_thd, m_thd->lex->create_info,
                                      m_failed_table, NULL,
                                      get_timeout(), 0)))
          break;

        tdc_remove_table(m_thd, TDC_RT_REMOVE_ALL, m_failed_table->db,
                         m_failed_table->table_name, FALSE);

        m_thd->get_stmt_da()->clear_warning_info(m_thd->query_id);
        m_thd->clear_error();                 // Clear error message

        No_such_table_error_handler no_such_table_handler;
        bool open_if_exists= m_failed_table->open_strategy == TABLE_LIST::OPEN_IF_EXISTS;

        if (open_if_exists)
          m_thd->push_internal_handler(&no_such_table_handler);
        
        result= !tdc_acquire_share(m_thd, m_failed_table->db,
                                   m_failed_table->table_name,
                                   GTS_TABLE | GTS_FORCE_DISCOVERY | GTS_NOLOCK);
        if (open_if_exists)
        {
          m_thd->pop_internal_handler();
          if (result && no_such_table_handler.safely_trapped_errors())
            result= FALSE;
        }

        /*
          Rollback to start of the current statement to release exclusive lock
          on table which was discovered but preserve locks from previous statements
          in current transaction.
        */
        m_thd->mdl_context.rollback_to_savepoint(start_of_statement_svp());
        break;
      }
    case OT_REPAIR:
      {
        if ((result= lock_table_names(m_thd, m_thd->lex->create_info,
                                      m_failed_table, NULL,
                                      get_timeout(), 0)))
          break;

        tdc_remove_table(m_thd, TDC_RT_REMOVE_ALL, m_failed_table->db,
                         m_failed_table->table_name, FALSE);

        result= auto_repair_table(m_thd, m_failed_table);
        /*
          Rollback to start of the current statement to release exclusive lock
          on table which was discovered but preserve locks from previous statements
          in current transaction.
        */
        m_thd->mdl_context.rollback_to_savepoint(start_of_statement_svp());
        break;
      }
    default:
      DBUG_ASSERT(0);
  }
  m_thd->pop_internal_handler();
  /*
    Reset the pointers to conflicting MDL request and the
    TABLE_LIST element, set when we need auto-discovery or repair,
    for safety.
  */
  m_failed_table= NULL;
  /*
    Reset flag indicating that we have already acquired protection
    against GRL. It is no longer valid as the corresponding lock was
    released by close_tables_for_reopen().
  */
  m_has_protection_against_grl= FALSE;
  /* Prepare for possible another back-off. */
  m_action= OT_NO_ACTION;
  return result;
}


/*
  Return a appropriate read lock type given a table object.

  @param thd              Thread context
  @param prelocking_ctx   Prelocking context.
  @param table_list       Table list element for table to be locked.
  @param routine_modifies_data
                          Some routine that is invoked by statement
                          modifies data.

  @remark Due to a statement-based replication limitation, statements such as
          INSERT INTO .. SELECT FROM .. and CREATE TABLE .. SELECT FROM need
          to grab a TL_READ_NO_INSERT lock on the source table in order to
          prevent the replication of a concurrent statement that modifies the
          source table. If such a statement gets applied on the slave before
          the INSERT .. SELECT statement finishes, data on the master could
          differ from data on the slave and end-up with a discrepancy between
          the binary log and table state.
          This also applies to SELECT/SET/DO statements which use stored
          functions. Calls to such functions are going to be logged as a
          whole and thus should be serialized against concurrent changes
          to tables used by those functions. This is avoided when functions
          do not modify data but only read it, since in this case nothing is
          written to the binary log. Argument routine_modifies_data
          denotes the same. So effectively, if the statement is not a
          update query and routine_modifies_data is false, then
          prelocking_placeholder does not take importance.

          Furthermore, this does not apply to I_S and log tables as it's
          always unsafe to replicate such tables under statement-based
          replication as the table on the slave might contain other data
          (ie: general_log is enabled on the slave). The statement will
          be marked as unsafe for SBR in decide_logging_format().
  @remark Note that even in prelocked mode it is important to correctly
          determine lock type value. In this mode lock type is passed to
          handler::start_stmt() method and can be used by storage engine,
          for example, to determine what kind of row locks it should acquire
          when reading data from the table.
*/

thr_lock_type read_lock_type_for_table(THD *thd,
                                       Query_tables_list *prelocking_ctx,
                                       TABLE_LIST *table_list,
                                       bool routine_modifies_data)
{
  /*
    In cases when this function is called for a sub-statement executed in
    prelocked mode we can't rely on OPTION_BIN_LOG flag in THD::options
    bitmap to determine that binary logging is turned on as this bit can
    be cleared before executing sub-statement. So instead we have to look
    at THD::variables::sql_log_bin member.
  */
  bool log_on= mysql_bin_log.is_open() && thd->variables.sql_log_bin;
  if ((log_on == FALSE) || (thd->wsrep_binlog_format() == BINLOG_FORMAT_ROW) ||
      (table_list->table->s->table_category == TABLE_CATEGORY_LOG) ||
      (table_list->table->s->table_category == TABLE_CATEGORY_PERFORMANCE) ||
      !(is_update_query(prelocking_ctx->sql_command) ||
        (routine_modifies_data && table_list->prelocking_placeholder) ||
        (thd->locked_tables_mode > LTM_LOCK_TABLES)))
    return TL_READ;
  else
    return TL_READ_NO_INSERT;
}


/*
  Handle element of prelocking set other than table. E.g. cache routine
  and, if prelocking strategy prescribes so, extend the prelocking set
  with tables and routines used by it.

  @param[in]  thd                   Thread context.
  @param[in]  prelocking_ctx        Prelocking context.
  @param[in]  rt                    Element of prelocking set to be processed.
  @param[in]  prelocking_strategy   Strategy which specifies how the
                                    prelocking set should be extended when
                                    one of its elements is processed.
  @param[in]  has_prelocking_list   Indicates that prelocking set/list for
                                    this statement has already been built.
  @param[in]  ot_ctx                Context of open_table used to recover from
                                    locking failures.
  @param[out] need_prelocking       Set to TRUE if it was detected that this
                                    statement will require prelocked mode for
                                    its execution, not touched otherwise.
  @param[out] routine_modifies_data Set to TRUE if it was detected that this
                                    routine does modify table data.

  @retval FALSE  Success.
  @retval TRUE   Failure (Conflicting metadata lock, OOM, other errors).
*/

static bool
open_and_process_routine(THD *thd, Query_tables_list *prelocking_ctx,
                         Sroutine_hash_entry *rt,
                         Prelocking_strategy *prelocking_strategy,
                         bool has_prelocking_list,
                         Open_table_context *ot_ctx,
                         bool *need_prelocking, bool *routine_modifies_data)
{
  MDL_key::enum_mdl_namespace mdl_type= rt->mdl_request.key.mdl_namespace();
  DBUG_ENTER("open_and_process_routine");

  *routine_modifies_data= false;

  switch (mdl_type)
  {
  case MDL_key::FUNCTION:
  case MDL_key::PROCEDURE:
    {
      sp_head *sp;
      /*
        Try to get MDL lock on the routine.
        Note that we do not take locks on top-level CALLs as this can
        lead to a deadlock. Not locking top-level CALLs does not break
        the binlog as only the statements in the called procedure show
        up there, not the CALL itself.
      */
      if (rt != (Sroutine_hash_entry*)prelocking_ctx->sroutines_list.first ||
          mdl_type != MDL_key::PROCEDURE)
      {
        /*
          Since we acquire only shared lock on routines we don't
          need to care about global intention exclusive locks.
        */
        DBUG_ASSERT(rt->mdl_request.type == MDL_SHARED);

        /*
          Waiting for a conflicting metadata lock to go away may
          lead to a deadlock, detected by MDL subsystem.
          If possible, we try to resolve such deadlocks by releasing all
          metadata locks and restarting the pre-locking process.
          To prevent the error from polluting the diagnostics area
          in case of successful resolution, install a special error
          handler for ER_LOCK_DEADLOCK error.
        */
        MDL_deadlock_handler mdl_deadlock_handler(ot_ctx);

        thd->push_internal_handler(&mdl_deadlock_handler);
        bool result= thd->mdl_context.acquire_lock(&rt->mdl_request,
                                                   ot_ctx->get_timeout());
        thd->pop_internal_handler();

        if (result)
          DBUG_RETURN(TRUE);

        DEBUG_SYNC(thd, "after_shared_lock_pname");

        /* Ensures the routine is up-to-date and cached, if exists. */
        if (sp_cache_routine(thd, rt, has_prelocking_list, &sp))
          DBUG_RETURN(TRUE);

        /* Remember the version of the routine in the parse tree. */
        if (check_and_update_routine_version(thd, rt, sp))
          DBUG_RETURN(TRUE);

        /* 'sp' is NULL when there is no such routine. */
        if (sp)
        {
          *routine_modifies_data= sp->modifies_data();

          if (!has_prelocking_list)
            prelocking_strategy->handle_routine(thd, prelocking_ctx, rt, sp,
                                                need_prelocking);
        }
      }
      else
      {
        /*
          If it's a top level call, just make sure we have a recent
          version of the routine, if it exists.
          Validating routine version is unnecessary, since CALL
          does not affect the prepared statement prelocked list.
        */
        if (sp_cache_routine(thd, rt, FALSE, &sp))
          DBUG_RETURN(TRUE);
      }
    }
    break;
  case MDL_key::TRIGGER:
    /**
      We add trigger entries to lex->sroutines_list, but we don't
      load them here. The trigger entry is only used when building
      a transitive closure of objects used in a statement, to avoid
      adding to this closure objects that are used in the trigger more
      than once.
      E.g. if a trigger trg refers to table t2, and the trigger table t1
      is used multiple times in the statement (say, because it's used in
      function f1() twice), we will only add t2 once to the list of
      tables to prelock.

      We don't take metadata locks on triggers either: they are protected
      by a respective lock on the table, on which the trigger is defined.

      The only two cases which give "trouble" are SHOW CREATE TRIGGER
      and DROP TRIGGER statements. For these, statement syntax doesn't
      specify the table on which this trigger is defined, so we have
      to make a "dirty" read in the data dictionary to find out the
      table name. Once we discover the table name, we take a metadata
      lock on it, and this protects all trigger operations.
      Of course the table, in theory, may disappear between the dirty
      read and metadata lock acquisition, but in that case we just return
      a run-time error.

      Grammar of other trigger DDL statements (CREATE, DROP) requires
      the table to be specified explicitly, so we use the table metadata
      lock to protect trigger metadata in these statements. Similarly, in
      DML we always use triggers together with their tables, and thus don't
      need to take separate metadata locks on them.
    */
    break;
  default:
    /* Impossible type value. */
    DBUG_ASSERT(0);
  }
  DBUG_RETURN(FALSE);
}


/**
  Handle table list element by obtaining metadata lock, opening table or view
  and, if prelocking strategy prescribes so, extending the prelocking set with
  tables and routines used by it.

  @param[in]     thd                  Thread context.
  @param[in]     lex                  LEX structure for statement.
  @param[in]     tables               Table list element to be processed.
  @param[in,out] counter              Number of tables which are open.
  @param[in]     flags                Bitmap of flags to modify how the tables
                                      will be open, see open_table() description
                                      for details.
  @param[in]     prelocking_strategy  Strategy which specifies how the
                                      prelocking set should be extended
                                      when table or view is processed.
  @param[in]     has_prelocking_list  Indicates that prelocking set/list for
                                      this statement has already been built.
  @param[in]     ot_ctx               Context used to recover from a failed
                                      open_table() attempt.

  @retval  FALSE  Success.
  @retval  TRUE   Error, reported unless there is a chance to recover from it.
*/

static bool
open_and_process_table(THD *thd, LEX *lex, TABLE_LIST *tables,
                       uint *counter, uint flags,
                       Prelocking_strategy *prelocking_strategy,
                       bool has_prelocking_list,
                       Open_table_context *ot_ctx)
{
  bool error= FALSE;
  bool safe_to_ignore_table= FALSE;
  DBUG_ENTER("open_and_process_table");
  DEBUG_SYNC(thd, "open_and_process_table");

  /*
    Ignore placeholders for derived tables. After derived tables
    processing, link to created temporary table will be put here.
    If this is derived table for view then we still want to process
    routines used by this view.
  */
  if (tables->derived)
  {
    if (!tables->view)
      goto end;
    /*
      We restore view's name and database wiped out by derived tables
      processing and fall back to standard open process in order to
      obtain proper metadata locks and do other necessary steps like
      stored routine processing.
    */
    tables->db= tables->view_db.str;
    tables->db_length= tables->view_db.length;
    tables->table_name= tables->view_name.str;
    tables->table_name_length= tables->view_name.length;
  }
  /*
    If this TABLE_LIST object is a placeholder for an information_schema
    table, create a temporary table to represent the information_schema
    table in the query. Do not fill it yet - will be filled during
    execution.
  */
  if (tables->schema_table)
  {
    /*
      If this information_schema table is merged into a mergeable
      view, ignore it for now -- it will be filled when its respective
      TABLE_LIST is processed. This code works only during re-execution.
    */
    if (tables->view)
    {
      MDL_ticket *mdl_ticket;
      /*
        We still need to take a MDL lock on the merged view to protect
        it from concurrent changes.
      */
      if (!open_table_get_mdl_lock(thd, ot_ctx, &tables->mdl_request,
                                   flags, &mdl_ticket) &&
          mdl_ticket != NULL)
        goto process_view_routines;
      /* Fall-through to return error. */
    }
    else if (!mysql_schema_table(thd, lex, tables) &&
             !check_and_update_table_version(thd, tables, tables->table->s))
    {
      goto end;
    }
    error= TRUE;
    goto end;
  }
  DBUG_PRINT("tcache", ("opening table: '%s'.'%s'  item: %p",
                        tables->db, tables->table_name, tables)); //psergey: invalid read of size 1 here
  (*counter)++;

  /*
    Not a placeholder: must be a base/temporary table or a view. Let us open it.
  */
  if (tables->table)
  {
    /*
      If this TABLE_LIST object has an associated open TABLE object
      (TABLE_LIST::table is not NULL), that TABLE object must be a pre-opened
      temporary table.
    */
    DBUG_ASSERT(is_temporary_table(tables));
  }
  else if (tables->open_type == OT_TEMPORARY_ONLY)
  {
    /*
      OT_TEMPORARY_ONLY means that we are in CREATE TEMPORARY TABLE statement.
      Also such table list element can't correspond to prelocking placeholder
      or to underlying table of merge table.
      So existing temporary table should have been preopened by this moment
      and we can simply continue without trying to open temporary or base
      table.
    */
    DBUG_ASSERT(tables->open_strategy);
    DBUG_ASSERT(!tables->prelocking_placeholder);
    DBUG_ASSERT(!tables->parent_l);
    DBUG_RETURN(0);
  }

  /* Not a placeholder: must be a base table or a view. Let us open it. */
  if (tables->prelocking_placeholder)
  {
    /*
      For the tables added by the pre-locking code, attempt to open
      the table but fail silently if the table does not exist.
      The real failure will occur when/if a statement attempts to use
      that table.
    */
    No_such_table_error_handler no_such_table_handler;
    thd->push_internal_handler(&no_such_table_handler);

    /*
      We're opening a table from the prelocking list.

      Since this table list element might have been added after pre-opening
      of temporary tables we have to try to open temporary table for it.

      We can't simply skip this table list element and postpone opening of
      temporary tabletill the execution of substatement for several reasons:
      - Temporary table can be a MERGE table with base underlying tables,
        so its underlying tables has to be properly open and locked at
        prelocking stage.
      - Temporary table can be a MERGE table and we might be in PREPARE
        phase for a prepared statement. In this case it is important to call
        HA_ATTACH_CHILDREN for all merge children.
        This is necessary because merge children remember "TABLE_SHARE ref type"
        and "TABLE_SHARE def version" in the HA_ATTACH_CHILDREN operation.
        If HA_ATTACH_CHILDREN is not called, these attributes are not set.
        Then, during the first EXECUTE, those attributes need to be updated.
        That would cause statement re-preparing (because changing those
        attributes during EXECUTE is caught by THD::m_reprepare_observers).
        The problem is that since those attributes are not set in merge
        children, another round of PREPARE will not help.
    */
    error= open_temporary_table(thd, tables);

    if (!error && !tables->table)
      error= open_table(thd, tables, ot_ctx);

    thd->pop_internal_handler();
    safe_to_ignore_table= no_such_table_handler.safely_trapped_errors();
  }
  else if (tables->parent_l && (thd->open_options & HA_OPEN_FOR_REPAIR))
  {
    /*
      Also fail silently for underlying tables of a MERGE table if this
      table is opened for CHECK/REPAIR TABLE statement. This is needed
      to provide complete list of problematic underlying tables in
      CHECK/REPAIR TABLE output.
    */
    Repair_mrg_table_error_handler repair_mrg_table_handler;
    thd->push_internal_handler(&repair_mrg_table_handler);

    error= open_temporary_table(thd, tables);
    if (!error && !tables->table)
      error= open_table(thd, tables, ot_ctx);

    thd->pop_internal_handler();
    safe_to_ignore_table= repair_mrg_table_handler.safely_trapped_errors();
  }
  else
  {
    if (tables->parent_l)
    {
      /*
        Even if we are opening table not from the prelocking list we
        still might need to look for a temporary table if this table
        list element corresponds to underlying table of a merge table.
      */
      error= open_temporary_table(thd, tables);
    }

    if (!error && !tables->table)
      error= open_table(thd, tables, ot_ctx);
  }

  if (error)
  {
    if (! ot_ctx->can_recover_from_failed_open() && safe_to_ignore_table)
    {
      DBUG_PRINT("info", ("open_table: ignoring table '%s'.'%s'",
                          tables->db, tables->alias));
      error= FALSE;
    }
    goto end;
  }

  /*
    We can't rely on simple check for TABLE_LIST::view to determine
    that this is a view since during re-execution we might reopen
    ordinary table in place of view and thus have TABLE_LIST::view
    set from repvious execution and TABLE_LIST::table set from
    current.
  */
  if (!tables->table && tables->view)
  {
    /* VIEW placeholder */
    (*counter)--;

    /*
      tables->next_global list consists of two parts:
      1) Query tables and underlying tables of views.
      2) Tables used by all stored routines that this statement invokes on
         execution.
      We need to know where the bound between these two parts is. If we've
      just opened a view, which was the last table in part #1, and it
      has added its base tables after itself, adjust the boundary pointer
      accordingly.
    */
    if (lex->query_tables_own_last == &(tables->next_global) &&
        tables->view->query_tables)
      lex->query_tables_own_last= tables->view->query_tables_last;
    /*
      Let us free memory used by 'sroutines' hash here since we never
      call destructor for this LEX.
    */
    my_hash_free(&tables->view->sroutines);
    goto process_view_routines;
  }

  /*
    Special types of open can succeed but still don't set
    TABLE_LIST::table to anything.
  */
  if (tables->open_strategy && !tables->table)
    goto end;

  /*
    If we are not already in prelocked mode and extended table list is not
    yet built we might have to build the prelocking set for this statement.

    Since currently no prelocking strategy prescribes doing anything for
    tables which are only read, we do below checks only if table is going
    to be changed.
  */
  if (thd->locked_tables_mode <= LTM_LOCK_TABLES &&
      ! has_prelocking_list &&
      tables->lock_type >= TL_WRITE_ALLOW_WRITE)
  {
    bool need_prelocking= FALSE;
    TABLE_LIST **save_query_tables_last= lex->query_tables_last;
    /*
      Extend statement's table list and the prelocking set with
      tables and routines according to the current prelocking
      strategy.

      For example, for DML statements we need to add tables and routines
      used by triggers which are going to be invoked for this element of
      table list and also add tables required for handling of foreign keys.
    */
    error= prelocking_strategy->handle_table(thd, lex, tables,
                                             &need_prelocking);

    if (need_prelocking && ! lex->requires_prelocking())
      lex->mark_as_requiring_prelocking(save_query_tables_last);

    if (error)
      goto end;
  }

  /* Copy grant information from TABLE_LIST instance to TABLE one. */
  tables->table->grant= tables->grant;

  /* Check and update metadata version of a base table. */
  error= check_and_update_table_version(thd, tables, tables->table->s);

  if (error)
    goto end;
  /*
    After opening a MERGE table add the children to the query list of
    tables, so that they are opened too.
    Note that placeholders don't have the handler open.
  */
  /* MERGE tables need to access parent and child TABLE_LISTs. */
  DBUG_ASSERT(tables->table->pos_in_table_list == tables);
  /* Non-MERGE tables ignore this call. */
  if (tables->table->file->extra(HA_EXTRA_ADD_CHILDREN_LIST))
  {
    error= TRUE;
    goto end;
  }

  if (get_use_stat_tables_mode(thd) > NEVER && tables->table)
  {
    TABLE_SHARE *table_share= tables->table->s;
    if (table_share && table_share->table_category == TABLE_CATEGORY_USER &&
        table_share->tmp_table == NO_TMP_TABLE)
    {
      if (table_share->stats_cb.stats_can_be_read ||
	  !alloc_statistics_for_table_share(thd, table_share, FALSE))
      {
        if (table_share->stats_cb.stats_can_be_read)
        {   
          KEY *key_info= table_share->key_info;
          KEY *key_info_end= key_info + table_share->keys;
          KEY *table_key_info= tables->table->key_info;
          for ( ; key_info < key_info_end; key_info++, table_key_info++)
            table_key_info->read_stats= key_info->read_stats;
          Field **field_ptr= table_share->field;
          Field **table_field_ptr= tables->table->field;
          for ( ; *field_ptr; field_ptr++, table_field_ptr++)
            (*table_field_ptr)->read_stats= (*field_ptr)->read_stats;
          tables->table->stats_is_read= table_share->stats_cb.stats_is_read;
        }
      }	
    }
  }

process_view_routines:
  /*
    Again we may need cache all routines used by this view and add
    tables used by them to table list.
  */
  if (tables->view &&
      thd->locked_tables_mode <= LTM_LOCK_TABLES &&
      ! has_prelocking_list)
  {
    bool need_prelocking= FALSE;
    TABLE_LIST **save_query_tables_last= lex->query_tables_last;

    error= prelocking_strategy->handle_view(thd, lex, tables,
                                            &need_prelocking);

    if (need_prelocking && ! lex->requires_prelocking())
      lex->mark_as_requiring_prelocking(save_query_tables_last);

    if (error)
      goto end;
  }

end:
  DBUG_RETURN(error);
}


/**
  Acquire upgradable (SNW, SNRW) metadata locks on tables used by
  LOCK TABLES or by a DDL statement. Under LOCK TABLES, we can't take
  new locks, so use open_tables_check_upgradable_mdl() instead.

  @param thd               Thread context.
  @param tables_start      Start of list of tables on which upgradable locks
                           should be acquired.
  @param tables_end        End of list of tables.
  @param lock_wait_timeout Seconds to wait before timeout.
  @param flags             Bitmap of flags to modify how the tables will be
                           open, see open_table() description for details.

  @retval FALSE  Success.
  @retval TRUE   Failure (e.g. connection was killed) or table existed
	         for a CREATE TABLE.

  @notes
  In case of CREATE TABLE we avoid a wait for tables that are in use
  by first trying to do a meta data lock with timeout == 0.  If we get a
  timeout we will check if table exists (it should) and retry with
  normal timeout if it didn't exists.
  Note that for CREATE TABLE IF EXISTS we only generate a warning
  but still return TRUE (to abort the calling open_table() function).
  On must check THD->is_error() if one wants to distinguish between warning
  and error.
*/

bool
lock_table_names(THD *thd, const DDL_options_st &options,
                 TABLE_LIST *tables_start, TABLE_LIST *tables_end,
                 ulong lock_wait_timeout, uint flags)
{
  MDL_request_list mdl_requests;
  TABLE_LIST *table;
  MDL_request global_request;
  ulong org_lock_wait_timeout= lock_wait_timeout;
  /* Check if we are using CREATE TABLE ... IF NOT EXISTS */
  bool create_table;
  Dummy_error_handler error_handler;
  DBUG_ENTER("lock_table_names");

  DBUG_ASSERT(!thd->locked_tables_mode);

  for (table= tables_start; table && table != tables_end;
       table= table->next_global)
  {
    if (table->mdl_request.type < MDL_SHARED_UPGRADABLE ||
        table->open_type == OT_TEMPORARY_ONLY ||
        (table->open_type == OT_TEMPORARY_OR_BASE && is_temporary_table(table)))
    {
      continue;
    }

    /* Write lock on normal tables is not allowed in a read only transaction. */
    if (thd->tx_read_only)
    {
      my_error(ER_CANT_EXECUTE_IN_READ_ONLY_TRANSACTION, MYF(0));
      DBUG_RETURN(true);
    }

    /* Scoped locks: Take intention exclusive locks on all involved schemas. */
    if (!(flags & MYSQL_OPEN_SKIP_SCOPED_MDL_LOCK))
    {
      MDL_request *schema_request= new (thd->mem_root) MDL_request;
      if (schema_request == NULL)
        DBUG_RETURN(TRUE);
      schema_request->init(MDL_key::SCHEMA, table->db, "",
                           MDL_INTENTION_EXCLUSIVE,
                           MDL_TRANSACTION);
      mdl_requests.push_front(schema_request);
    }

    mdl_requests.push_front(&table->mdl_request);
  }

  if (mdl_requests.is_empty())
    DBUG_RETURN(FALSE);

  /* Check if CREATE TABLE without REPLACE was used */
  create_table= thd->lex->sql_command == SQLCOM_CREATE_TABLE &&
                !options.or_replace();

  if (!(flags & MYSQL_OPEN_SKIP_SCOPED_MDL_LOCK))
  {
    /*
      Protect this statement against concurrent global read lock
      by acquiring global intention exclusive lock with statement
      duration.
    */
    if (thd->global_read_lock.can_acquire_protection())
      DBUG_RETURN(TRUE);
    global_request.init(MDL_key::GLOBAL, "", "", MDL_INTENTION_EXCLUSIVE,
                        MDL_STATEMENT);
    mdl_requests.push_front(&global_request);

    if (create_table)
      lock_wait_timeout= 0;                     // Don't wait for timeout
  }

  for (;;)
  {
    if (create_table)
      thd->push_internal_handler(&error_handler);  // Avoid warnings & errors
    bool res= thd->mdl_context.acquire_locks(&mdl_requests, lock_wait_timeout);
    if (create_table)
      thd->pop_internal_handler();
    if (!res)
      DBUG_RETURN(FALSE);                       // Got locks

    if (!create_table)
      DBUG_RETURN(TRUE);                        // Return original error

    /*
      We come here in the case of lock timeout when executing CREATE TABLE.
      Verify that table does exist (it usually does, as we got a lock conflict)
    */
    if (ha_table_exists(thd, tables_start->db, tables_start->table_name))
    {
      if (options.if_not_exists())
      {
        push_warning_printf(thd, Sql_condition::WARN_LEVEL_NOTE,
                            ER_TABLE_EXISTS_ERROR,
                            ER_THD(thd, ER_TABLE_EXISTS_ERROR),
                            tables_start->table_name);
      }
      else
        my_error(ER_TABLE_EXISTS_ERROR, MYF(0), tables_start->table_name);
      DBUG_RETURN(TRUE);
    }
    /*
      We got error from acquire_locks, but the table didn't exists.
      This could happen if another connection runs a statement
      involving this non-existent table, and this statement took the mdl,
      but didn't error out with ER_NO_SUCH_TABLE yet (yes, a race condition).
      We play safe and restart the original acquire_locks with the
      original timeout.
    */
    create_table= 0;
    lock_wait_timeout= org_lock_wait_timeout;
  }
}


/**
  Check for upgradable (SNW, SNRW) metadata locks on tables to be opened
  for a DDL statement. Under LOCK TABLES, we can't take new locks, so we
  must check if appropriate locks were pre-acquired.

  @param thd           Thread context.
  @param tables_start  Start of list of tables on which upgradable locks
                       should be searched for.
  @param tables_end    End of list of tables.
  @param flags         Bitmap of flags to modify how the tables will be
                       open, see open_table() description for details.

  @retval FALSE  Success.
  @retval TRUE   Failure (e.g. connection was killed)
*/

static bool
open_tables_check_upgradable_mdl(THD *thd, TABLE_LIST *tables_start,
                                 TABLE_LIST *tables_end, uint flags)
{
  TABLE_LIST *table;

  DBUG_ASSERT(thd->locked_tables_mode);

  for (table= tables_start; table && table != tables_end;
       table= table->next_global)
  {
    if (table->mdl_request.type < MDL_SHARED_UPGRADABLE ||
        table->open_type == OT_TEMPORARY_ONLY ||
        (table->open_type == OT_TEMPORARY_OR_BASE && is_temporary_table(table)))
    {
      continue;
    }

    /*
      We don't need to do anything about the found TABLE instance as it
      will be handled later in open_tables(), we only need to check that
      an upgradable lock is already acquired. When we enter LOCK TABLES
      mode, SNRW locks are acquired before all other locks. So if under
      LOCK TABLES we find that there is TABLE instance with upgradeable
      lock, all other instances of TABLE for the same table will have the
      same ticket.

      Note that this works OK even for CREATE TABLE statements which
      request X type of metadata lock. This is because under LOCK TABLES
      such statements don't create the table but only check if it exists
      or, in most complex case, only insert into it.
      Thus SNRW lock should be enough.

      Note that find_table_for_mdl_upgrade() will report an error if
      no suitable ticket is found.
    */
    if (!find_table_for_mdl_upgrade(thd, table->db, table->table_name, false))
      return TRUE;
  }

  return FALSE;
}


/**
  Open all tables in list

  @param[in]     thd      Thread context.
  @param[in,out] start    List of tables to be open (it can be adjusted for
                          statement that uses tables only implicitly, e.g.
                          for "SELECT f1()").
  @param[out]    counter  Number of tables which were open.
  @param[in]     flags    Bitmap of flags to modify how the tables will be
                          open, see open_table() description for details.
  @param[in]     prelocking_strategy  Strategy which specifies how prelocking
                                      algorithm should work for this statement.

  @note
    Unless we are already in prelocked mode and prelocking strategy prescribes
    so this function will also precache all SP/SFs explicitly or implicitly
    (via views and triggers) used by the query and add tables needed for their
    execution to table list. Statement that uses SFs, invokes triggers or
    requires foreign key checks will be marked as requiring prelocking.
    Prelocked mode will be enabled for such query during lock_tables() call.

    If query for which we are opening tables is already marked as requiring
    prelocking it won't do such precaching and will simply reuse table list
    which is already built.

  @retval  FALSE  Success.
  @retval  TRUE   Error, reported.
*/

bool open_tables(THD *thd, const DDL_options_st &options,
                 TABLE_LIST **start, uint *counter, uint flags,
                 Prelocking_strategy *prelocking_strategy)
{
  /*
    We use pointers to "next_global" member in the last processed
    TABLE_LIST element and to the "next" member in the last processed
    Sroutine_hash_entry element as iterators over, correspondingly,
    the table list and stored routines list which stay valid and allow
    to continue iteration when new elements are added to the tail of
    the lists.
  */
  TABLE_LIST **table_to_open;
  Sroutine_hash_entry **sroutine_to_open;
  TABLE_LIST *tables;
  Open_table_context ot_ctx(thd, flags);
  bool error= FALSE;
  bool some_routine_modifies_data= FALSE;
  bool has_prelocking_list;
  DBUG_ENTER("open_tables");

  /* Accessing data in XA_IDLE or XA_PREPARED is not allowed. */
  enum xa_states xa_state= thd->transaction.xid_state.xa_state;
  if (*start && (xa_state == XA_IDLE || xa_state == XA_PREPARED))
  {
    my_error(ER_XAER_RMFAIL, MYF(0), xa_state_names[xa_state]);
    DBUG_RETURN(true);
  }

  thd->current_tablenr= 0;
restart:
  /*
    Close HANDLER tables which are marked for flush or against which there
    are pending exclusive metadata locks. This is needed both in order to
    avoid deadlocks and to have a point during statement execution at
    which such HANDLERs are closed even if they don't create problems for
    the current session (i.e. to avoid having a DDL blocked by HANDLERs
    opened for a long time).
  */
  if (thd->handler_tables_hash.records)
    mysql_ha_flush(thd);

  has_prelocking_list= thd->lex->requires_prelocking();
  table_to_open= start;
  sroutine_to_open= (Sroutine_hash_entry**) &thd->lex->sroutines_list.first;
  *counter= 0;
  THD_STAGE_INFO(thd, stage_opening_tables);

  /*
    If we are executing LOCK TABLES statement or a DDL statement
    (in non-LOCK TABLES mode) we might have to acquire upgradable
    semi-exclusive metadata locks (SNW or SNRW) on some of the
    tables to be opened.
    When executing CREATE TABLE .. If NOT EXISTS .. SELECT, the
    table may not yet exist, in which case we acquire an exclusive
    lock.
    We acquire all such locks at once here as doing this in one
    by one fashion may lead to deadlocks or starvation. Later when
    we will be opening corresponding table pre-acquired metadata
    lock will be reused (thanks to the fact that in recursive case
    metadata locks are acquired without waiting).
  */
  if (! (flags & (MYSQL_OPEN_HAS_MDL_LOCK |
                  MYSQL_OPEN_FORCE_SHARED_MDL |
                  MYSQL_OPEN_FORCE_SHARED_HIGH_PRIO_MDL)))
  {
    if (thd->locked_tables_mode)
    {
      /*
        Under LOCK TABLES, we can't acquire new locks, so we instead
        need to check if appropriate locks were pre-acquired.
      */
      if (open_tables_check_upgradable_mdl(thd, *start,
                                           thd->lex->first_not_own_table(),
                                           flags))
      {
        error= TRUE;
        goto error;
      }
    }
    else
    {
      TABLE_LIST *table;
      if (lock_table_names(thd, options, *start,
                           thd->lex->first_not_own_table(),
                           ot_ctx.get_timeout(), flags))
      {
        error= TRUE;
        goto error;
      }
      for (table= *start; table && table != thd->lex->first_not_own_table();
           table= table->next_global)
      {
        if (table->mdl_request.type >= MDL_SHARED_UPGRADABLE)
          table->mdl_request.ticket= NULL;
      }
    }
  }

  /*
    Perform steps of prelocking algorithm until there are unprocessed
    elements in prelocking list/set.
  */
  while (*table_to_open  ||
         (thd->locked_tables_mode <= LTM_LOCK_TABLES &&
          *sroutine_to_open))
  {
    /*
      For every table in the list of tables to open, try to find or open
      a table.
    */
    for (tables= *table_to_open; tables;
         table_to_open= &tables->next_global, tables= tables->next_global)
    {
      error= open_and_process_table(thd, thd->lex, tables, counter,
                                    flags, prelocking_strategy,
                                    has_prelocking_list, &ot_ctx);

      if (error)
      {
        if (ot_ctx.can_recover_from_failed_open())
        {
          /*
            We have met exclusive metadata lock or old version of table.
            Now we have to close all tables and release metadata locks.
            We also have to throw away set of prelocked tables (and thus
            close tables from this set that were open by now) since it
            is possible that one of tables which determined its content
            was changed.

            Instead of implementing complex/non-robust logic mentioned
            above we simply close and then reopen all tables.

            We have to save pointer to table list element for table which we
            have failed to open since closing tables can trigger removal of
            elements from the table list (if MERGE tables are involved),
          */
          close_tables_for_reopen(thd, start, ot_ctx.start_of_statement_svp());

          /*
            Here we rely on the fact that 'tables' still points to the valid
            TABLE_LIST element. Altough currently this assumption is valid
            it may change in future.
          */
          if (ot_ctx.recover_from_failed_open())
            goto error;

          /* Re-open temporary tables after close_tables_for_reopen(). */
          if (open_temporary_tables(thd, *start))
            goto error;

          error= FALSE;
          goto restart;
        }
        goto error;
      }

      DEBUG_SYNC(thd, "open_tables_after_open_and_process_table");
    }

    /*
      If we are not already in prelocked mode and extended table list is
      not yet built for our statement we need to cache routines it uses
      and build the prelocking list for it.
      If we are not in prelocked mode but have built the extended table
      list, we still need to call open_and_process_routine() to take
      MDL locks on the routines.
    */
    if (thd->locked_tables_mode <= LTM_LOCK_TABLES)
    {
      /*
        Process elements of the prelocking set which are present there
        since parsing stage or were added to it by invocations of
        Prelocking_strategy methods in the above loop over tables.

        For example, if element is a routine, cache it and then,
        if prelocking strategy prescribes so, add tables it uses to the
        table list and routines it might invoke to the prelocking set.
      */
      for (Sroutine_hash_entry *rt= *sroutine_to_open; rt;
           sroutine_to_open= &rt->next, rt= rt->next)
      {
        bool need_prelocking= false;
        bool routine_modifies_data;
        TABLE_LIST **save_query_tables_last= thd->lex->query_tables_last;

        error= open_and_process_routine(thd, thd->lex, rt, prelocking_strategy,
                                        has_prelocking_list, &ot_ctx,
                                        &need_prelocking,
                                        &routine_modifies_data);

        // Remember if any of SF modifies data.
        some_routine_modifies_data|= routine_modifies_data;

        if (need_prelocking && ! thd->lex->requires_prelocking())
          thd->lex->mark_as_requiring_prelocking(save_query_tables_last);

        if (need_prelocking && ! *start)
          *start= thd->lex->query_tables;

        if (error)
        {
          if (ot_ctx.can_recover_from_failed_open())
          {
            close_tables_for_reopen(thd, start,
                                    ot_ctx.start_of_statement_svp());
            if (ot_ctx.recover_from_failed_open())
              goto error;

            /* Re-open temporary tables after close_tables_for_reopen(). */
            if (open_temporary_tables(thd, *start))
              goto error;

            error= FALSE;
            goto restart;
          }
          /*
            Serious error during reading stored routines from mysql.proc table.
            Something is wrong with the table or its contents, and an error has
            been emitted; we must abort.
          */
          goto error;
        }
      }
    }
  }

  /*
    After successful open of all tables, including MERGE parents and
    children, attach the children to their parents. At end of statement,
    the children are detached. Attaching and detaching are always done,
    even under LOCK TABLES.

    We also convert all TL_WRITE_DEFAULT and TL_READ_DEFAULT locks to
    appropriate "real" lock types to be used for locking and to be passed
    to storage engine.

    And start wsrep TOI if needed.
  */
  for (tables= *start; tables; tables= tables->next_global)
  {
    TABLE *tbl= tables->table;

    if (!tbl)
      continue;

    /* Schema tables may not have a TABLE object here. */
    if (tbl->file->ht->db_type == DB_TYPE_MRG_MYISAM)
    {
      /* MERGE tables need to access parent and child TABLE_LISTs. */
      DBUG_ASSERT(tbl->pos_in_table_list == tables);
      if (tbl->file->extra(HA_EXTRA_ATTACH_CHILDREN))
      {
        error= TRUE;
        goto error;
      }
    }

    /* Set appropriate TABLE::lock_type. */
    if (tbl && tables->lock_type != TL_UNLOCK && !thd->locked_tables_mode)
    {
      if (tables->lock_type == TL_WRITE_DEFAULT)
        tbl->reginfo.lock_type= thd->update_lock_default;
      else if (tables->lock_type == TL_READ_DEFAULT)
          tbl->reginfo.lock_type=
            read_lock_type_for_table(thd, thd->lex, tables,
                                     some_routine_modifies_data);
      else
        tbl->reginfo.lock_type= tables->lock_type;
    }
  }

  if (WSREP_ON                                         &&
      wsrep_replicate_myisam                           &&
      (*start)                                         &&
      (*start)->table                                  &&
      (*start)->table->file->ht == myisam_hton         &&
      wsrep_thd_exec_mode(thd) == LOCAL_STATE          &&
      !is_stat_table((*start)->db, (*start)->alias)    &&
      thd->get_command() != COM_STMT_PREPARE           &&
      ((thd->lex->sql_command == SQLCOM_INSERT         ||
        thd->lex->sql_command == SQLCOM_INSERT_SELECT  ||
        thd->lex->sql_command == SQLCOM_REPLACE        ||
        thd->lex->sql_command == SQLCOM_REPLACE_SELECT ||
        thd->lex->sql_command == SQLCOM_UPDATE         ||
        thd->lex->sql_command == SQLCOM_UPDATE_MULTI   ||
        thd->lex->sql_command == SQLCOM_LOAD           ||
        thd->lex->sql_command == SQLCOM_DELETE)))
  {
    WSREP_TO_ISOLATION_BEGIN(NULL, NULL, (*start));
  }

error:
  THD_STAGE_INFO(thd, stage_after_opening_tables);
  thd_proc_info(thd, 0);

  if (error && *table_to_open)
  {
    (*table_to_open)->table= NULL;
  }
  DBUG_PRINT("open_tables", ("returning: %d", (int) error));
  DBUG_RETURN(error);
}


/**
  Defines how prelocking algorithm for DML statements should handle routines:
  - For CALL statements we do unrolling (i.e. open and lock tables for each
    sub-statement individually). So for such statements prelocking is enabled
    only if stored functions are used in parameter list and only for period
    during which we calculate values of parameters. Thus in this strategy we
    ignore procedure which is directly called by such statement and extend
    the prelocking set only with tables/functions used by SF called from the
    parameter list.
  - For any other statement any routine which is directly or indirectly called
    by statement is going to be executed in prelocked mode. So in this case we
    simply add all tables and routines used by it to the prelocking set.

  @param[in]  thd              Thread context.
  @param[in]  prelocking_ctx   Prelocking context of the statement.
  @param[in]  rt               Prelocking set element describing routine.
  @param[in]  sp               Routine body.
  @param[out] need_prelocking  Set to TRUE if method detects that prelocking
                               required, not changed otherwise.

  @retval FALSE  Success.
  @retval TRUE   Failure (OOM).
*/

bool DML_prelocking_strategy::
handle_routine(THD *thd, Query_tables_list *prelocking_ctx,
               Sroutine_hash_entry *rt, sp_head *sp, bool *need_prelocking)
{
  /*
    We assume that for any "CALL proc(...)" statement sroutines_list will
    have 'proc' as first element (it may have several, consider e.g.
    "proc(sp_func(...)))". This property is currently guaranted by the
    parser.
  */

  if (rt != (Sroutine_hash_entry*)prelocking_ctx->sroutines_list.first ||
      rt->mdl_request.key.mdl_namespace() != MDL_key::PROCEDURE)
  {
    *need_prelocking= TRUE;
    sp_update_stmt_used_routines(thd, prelocking_ctx, &sp->m_sroutines,
                                 rt->belong_to_view);
    (void)sp->add_used_tables_to_table_list(thd,
                                            &prelocking_ctx->query_tables_last,
                                            rt->belong_to_view);
  }
  sp->propagate_attributes(prelocking_ctx);
  return FALSE;
}


/**
  Defines how prelocking algorithm for DML statements should handle table list
  elements:
  - If table has triggers we should add all tables and routines
    used by them to the prelocking set.

  We do not need to acquire metadata locks on trigger names
  in DML statements, since all DDL statements
  that change trigger metadata always lock their
  subject tables.

  @param[in]  thd              Thread context.
  @param[in]  prelocking_ctx   Prelocking context of the statement.
  @param[in]  table_list       Table list element for table.
  @param[in]  sp               Routine body.
  @param[out] need_prelocking  Set to TRUE if method detects that prelocking
                               required, not changed otherwise.

  @retval FALSE  Success.
  @retval TRUE   Failure (OOM).
*/

bool DML_prelocking_strategy::
handle_table(THD *thd, Query_tables_list *prelocking_ctx,
             TABLE_LIST *table_list, bool *need_prelocking)
{
  /* We rely on a caller to check that table is going to be changed. */
  DBUG_ASSERT(table_list->lock_type >= TL_WRITE_ALLOW_WRITE);

  if (table_list->trg_event_map)
  {
    if (table_list->table->triggers)
    {
      *need_prelocking= TRUE;

      if (table_list->table->triggers->
          add_tables_and_routines_for_triggers(thd, prelocking_ctx, table_list))
        return TRUE;
    }
  }

  return FALSE;
}


/**
  Defines how prelocking algorithm for DML statements should handle view -
  all view routines should be added to the prelocking set.

  @param[in]  thd              Thread context.
  @param[in]  prelocking_ctx   Prelocking context of the statement.
  @param[in]  table_list       Table list element for view.
  @param[in]  sp               Routine body.
  @param[out] need_prelocking  Set to TRUE if method detects that prelocking
                               required, not changed otherwise.

  @retval FALSE  Success.
  @retval TRUE   Failure (OOM).
*/

bool DML_prelocking_strategy::
handle_view(THD *thd, Query_tables_list *prelocking_ctx,
            TABLE_LIST *table_list, bool *need_prelocking)
{
  if (table_list->view->uses_stored_routines())
  {
    *need_prelocking= TRUE;

    sp_update_stmt_used_routines(thd, prelocking_ctx,
                                 &table_list->view->sroutines_list,
                                 table_list->top_table());
  }

  /*
    If a trigger was defined on one of the associated tables then assign the
    'trg_event_map' value of the view to the next table in table_list. When a
    Stored function is invoked, all the associated tables including the tables
    associated with the trigger are prelocked.
  */
  if (table_list->trg_event_map && table_list->next_global)
    table_list->next_global->trg_event_map= table_list->trg_event_map;
  return FALSE;
}


/**
  Defines how prelocking algorithm for LOCK TABLES statement should handle
  table list elements.

  @param[in]  thd              Thread context.
  @param[in]  prelocking_ctx   Prelocking context of the statement.
  @param[in]  table_list       Table list element for table.
  @param[in]  sp               Routine body.
  @param[out] need_prelocking  Set to TRUE if method detects that prelocking
                               required, not changed otherwise.

  @retval FALSE  Success.
  @retval TRUE   Failure (OOM).
*/

bool Lock_tables_prelocking_strategy::
handle_table(THD *thd, Query_tables_list *prelocking_ctx,
             TABLE_LIST *table_list, bool *need_prelocking)
{
  if (DML_prelocking_strategy::handle_table(thd, prelocking_ctx, table_list,
                                            need_prelocking))
    return TRUE;

  /* We rely on a caller to check that table is going to be changed. */
  DBUG_ASSERT(table_list->lock_type >= TL_WRITE_ALLOW_WRITE);

  return FALSE;
}


/**
  Defines how prelocking algorithm for ALTER TABLE statement should handle
  routines - do nothing as this statement is not supposed to call routines.

  We still can end up in this method when someone tries
  to define a foreign key referencing a view, and not just
  a simple view, but one that uses stored routines.
*/

bool Alter_table_prelocking_strategy::
handle_routine(THD *thd, Query_tables_list *prelocking_ctx,
               Sroutine_hash_entry *rt, sp_head *sp, bool *need_prelocking)
{
  return FALSE;
}


/**
  Defines how prelocking algorithm for ALTER TABLE statement should handle
  table list elements.

  Unlike in DML, we do not process triggers here.

  @param[in]  thd              Thread context.
  @param[in]  prelocking_ctx   Prelocking context of the statement.
  @param[in]  table_list       Table list element for table.
  @param[in]  sp               Routine body.
  @param[out] need_prelocking  Set to TRUE if method detects that prelocking
                               required, not changed otherwise.


  @retval FALSE  Success.
  @retval TRUE   Failure (OOM).
*/

bool Alter_table_prelocking_strategy::
handle_table(THD *thd, Query_tables_list *prelocking_ctx,
             TABLE_LIST *table_list, bool *need_prelocking)
{
  return FALSE;
}


/**
  Defines how prelocking algorithm for ALTER TABLE statement
  should handle view - do nothing. We don't need to add view
  routines to the prelocking set in this case as view is not going
  to be materialized.
*/

bool Alter_table_prelocking_strategy::
handle_view(THD *thd, Query_tables_list *prelocking_ctx,
            TABLE_LIST *table_list, bool *need_prelocking)
{
  return FALSE;
}


/**
  Check that lock is ok for tables; Call start stmt if ok

  @param thd             Thread handle.
  @param prelocking_ctx  Prelocking context.
  @param table_list      Table list element for table to be checked.

  @retval FALSE - Ok.
  @retval TRUE  - Error.
*/

static bool check_lock_and_start_stmt(THD *thd,
                                      Query_tables_list *prelocking_ctx,
                                      TABLE_LIST *table_list)
{
  int error;
  thr_lock_type lock_type;
  DBUG_ENTER("check_lock_and_start_stmt");

  /*
    Prelocking placeholder is not set for TABLE_LIST that
    are directly used by TOP level statement.
  */
  DBUG_ASSERT(table_list->prelocking_placeholder == false);

  /*
    TL_WRITE_DEFAULT and TL_READ_DEFAULT are supposed to be parser only
    types of locks so they should be converted to appropriate other types
    to be passed to storage engine. The exact lock type passed to the
    engine is important as, for example, InnoDB uses it to determine
    what kind of row locks should be acquired when executing statement
    in prelocked mode or under LOCK TABLES with @@innodb_table_locks = 0.

    Last argument routine_modifies_data for read_lock_type_for_table()
    is ignored, as prelocking placeholder will never be set here.
  */
  DBUG_ASSERT(table_list->prelocking_placeholder == false);
  if (table_list->lock_type == TL_WRITE_DEFAULT)
    lock_type= thd->update_lock_default;
  else if (table_list->lock_type == TL_READ_DEFAULT)
    lock_type= read_lock_type_for_table(thd, prelocking_ctx, table_list, true);
  else
    lock_type= table_list->lock_type;

  if ((int) lock_type > (int) TL_WRITE_ALLOW_WRITE &&
      (int) table_list->table->reginfo.lock_type <= (int) TL_WRITE_ALLOW_WRITE)
  {
    my_error(ER_TABLE_NOT_LOCKED_FOR_WRITE, MYF(0),
             table_list->table->alias.c_ptr());
    DBUG_RETURN(1);
  }
  if ((error= table_list->table->file->start_stmt(thd, lock_type)))
  {
    table_list->table->file->print_error(error, MYF(0));
    DBUG_RETURN(1);
  }
  DBUG_RETURN(0);
}


/**
  @brief Open and lock one table

  @param[in]    thd             thread handle
  @param[in]    table_l         table to open is first table in this list
  @param[in]    lock_type       lock to use for table
  @param[in]    flags           options to be used while opening and locking
                                table (see open_table(), mysql_lock_tables())
  @param[in]    prelocking_strategy  Strategy which specifies how prelocking
                                     algorithm should work for this statement.

  @return       table
    @retval     != NULL         OK, opened table returned
    @retval     NULL            Error

  @note
    If ok, the following are also set:
      table_list->lock_type 	lock_type
      table_list->table		table

  @note
    If table_l is a list, not a single table, the list is temporarily
    broken.

  @detail
    This function is meant as a replacement for open_ltable() when
    MERGE tables can be opened. open_ltable() cannot open MERGE tables.

    There may be more differences between open_n_lock_single_table() and
    open_ltable(). One known difference is that open_ltable() does
    neither call thd->decide_logging_format() nor handle some other logging
    and locking issues because it does not call lock_tables().
*/

TABLE *open_n_lock_single_table(THD *thd, TABLE_LIST *table_l,
                                thr_lock_type lock_type, uint flags,
                                Prelocking_strategy *prelocking_strategy)
{
  TABLE_LIST *save_next_global;
  DBUG_ENTER("open_n_lock_single_table");

  /* Remember old 'next' pointer. */
  save_next_global= table_l->next_global;
  /* Break list. */
  table_l->next_global= NULL;

  /* Set requested lock type. */
  table_l->lock_type= lock_type;
  /* Allow to open real tables only. */
  table_l->required_type= FRMTYPE_TABLE;

  /* Open the table. */
  if (open_and_lock_tables(thd, table_l, FALSE, flags,
                           prelocking_strategy))
    table_l->table= NULL; /* Just to be sure. */

  /* Restore list. */
  table_l->next_global= save_next_global;

  DBUG_RETURN(table_l->table);
}


/*
  Open and lock one table

  SYNOPSIS
    open_ltable()
    thd			Thread handler
    table_list		Table to open is first table in this list
    lock_type		Lock to use for open
    lock_flags          Flags passed to mysql_lock_table

  NOTE
    This function doesn't do anything like SP/SF/views/triggers analysis done 
    in open_table()/lock_tables(). It is intended for opening of only one
    concrete table. And used only in special contexts.

  RETURN VALUES
    table		Opened table
    0			Error
  
    If ok, the following are also set:
      table_list->lock_type 	lock_type
      table_list->table		table
*/

TABLE *open_ltable(THD *thd, TABLE_LIST *table_list, thr_lock_type lock_type,
                   uint lock_flags)
{
  TABLE *table;
  Open_table_context ot_ctx(thd, lock_flags);
  bool error;
  DBUG_ENTER("open_ltable");

  /* Ignore temporary tables as they have already ben opened*/
  if (table_list->table)
    DBUG_RETURN(table_list->table);

  /* should not be used in a prelocked_mode context, see NOTE above */
  DBUG_ASSERT(thd->locked_tables_mode < LTM_PRELOCKED);

  THD_STAGE_INFO(thd, stage_opening_tables);
  thd->current_tablenr= 0;
  /* open_ltable can be used only for BASIC TABLEs */
  table_list->required_type= FRMTYPE_TABLE;

  /* This function can't properly handle requests for such metadata locks. */
  DBUG_ASSERT(table_list->mdl_request.type < MDL_SHARED_UPGRADABLE);

  while ((error= open_table(thd, table_list, &ot_ctx)) &&
         ot_ctx.can_recover_from_failed_open())
  {
    /*
      Even though we have failed to open table we still need to
      call release_transactional_locks() to release metadata locks which
      might have been acquired successfully.
    */
    thd->mdl_context.rollback_to_savepoint(ot_ctx.start_of_statement_svp());
    table_list->mdl_request.ticket= 0;
    if (ot_ctx.recover_from_failed_open())
      break;
  }

  if (!error)
  {
    /*
      We can't have a view or some special "open_strategy" in this function
      so there should be a TABLE instance.
    */
    DBUG_ASSERT(table_list->table);
    table= table_list->table;
    if (table->file->ht->db_type == DB_TYPE_MRG_MYISAM)
    {
      /* A MERGE table must not come here. */
      /* purecov: begin tested */
      my_error(ER_WRONG_OBJECT, MYF(0), table->s->db.str,
               table->s->table_name.str, "BASE TABLE");
      table= 0;
      goto end;
      /* purecov: end */
    }

    table_list->lock_type= lock_type;
    table->grant= table_list->grant;
    if (thd->locked_tables_mode)
    {
      if (check_lock_and_start_stmt(thd, thd->lex, table_list))
	table= 0;
    }
    else
    {
      DBUG_ASSERT(thd->lock == 0);	// You must lock everything at once
      if ((table->reginfo.lock_type= lock_type) != TL_UNLOCK)
	if (! (thd->lock= mysql_lock_tables(thd, &table_list->table, 1,
                                            lock_flags)))
        {
          table= 0;
        }
    }
  }
  else
    table= 0;

end:
  if (table == NULL)
  {
    if (!thd->in_sub_stmt)
      trans_rollback_stmt(thd);
    close_thread_tables(thd);
  }
  THD_STAGE_INFO(thd, stage_after_opening_tables);

  thd_proc_info(thd, 0);
  DBUG_RETURN(table);
}


/**
  Open all tables in list, locks them and optionally process derived tables.

  @param thd		      Thread context.
  @param tables	              List of tables for open and locking.
  @param derived              If to handle derived tables.
  @param flags                Bitmap of options to be used to open and lock
                              tables (see open_tables() and mysql_lock_tables()
                              for details).
  @param prelocking_strategy  Strategy which specifies how prelocking algorithm
                              should work for this statement.

  @note
    The thr_lock locks will automatically be freed by
    close_thread_tables().

  @retval FALSE  OK.
  @retval TRUE   Error
*/

bool open_and_lock_tables(THD *thd, const DDL_options_st &options,
                          TABLE_LIST *tables,
                          bool derived, uint flags,
                          Prelocking_strategy *prelocking_strategy)
{
  uint counter;
  MDL_savepoint mdl_savepoint= thd->mdl_context.mdl_savepoint();
  DBUG_ENTER("open_and_lock_tables");
  DBUG_PRINT("enter", ("derived handling: %d", derived));

  if (open_tables(thd, options, &tables, &counter, flags, prelocking_strategy))
    goto err;

  DBUG_EXECUTE_IF("sleep_open_and_lock_after_open", {
                  const char *old_proc_info= thd->proc_info;
                  thd->proc_info= "DBUG sleep";
                  my_sleep(6000000);
                  thd->proc_info= old_proc_info;});

  if (lock_tables(thd, tables, counter, flags))
    goto err;

  (void) read_statistics_for_tables_if_needed(thd, tables);
  
  if (derived)
  {
    if (mysql_handle_derived(thd->lex, DT_INIT))
      goto err;
    if (thd->prepare_derived_at_open &&
        (mysql_handle_derived(thd->lex, DT_PREPARE)))
      goto err;
  }

  DBUG_RETURN(FALSE);
err:
  if (! thd->in_sub_stmt)
    trans_rollback_stmt(thd);  /* Necessary if derived handling failed. */
  close_thread_tables(thd);
  /* Don't keep locks for a failed statement. */
  thd->mdl_context.rollback_to_savepoint(mdl_savepoint);
  DBUG_RETURN(TRUE);
}


/*
  Open all tables in list and process derived tables

  SYNOPSIS
    open_normal_and_derived_tables
    thd		- thread handler
    tables	- list of tables for open
    flags       - bitmap of flags to modify how the tables will be open:
                  MYSQL_LOCK_IGNORE_FLUSH - open table even if someone has
                  done a flush on it.
    dt_phases   - set of flags to pass to the mysql_handle_derived

  RETURN
    FALSE - ok
    TRUE  - error

  NOTE 
    This is to be used on prepare stage when you don't read any
    data from the tables.
*/

bool open_normal_and_derived_tables(THD *thd, TABLE_LIST *tables, uint flags,
                                    uint dt_phases)
{
  DML_prelocking_strategy prelocking_strategy;
  uint counter;
  MDL_savepoint mdl_savepoint= thd->mdl_context.mdl_savepoint();
  DBUG_ENTER("open_normal_and_derived_tables");
  DBUG_ASSERT(!thd->fill_derived_tables());
  if (open_tables(thd, &tables, &counter, flags, &prelocking_strategy) ||
      mysql_handle_derived(thd->lex, dt_phases))
    goto end;

  DBUG_RETURN(0);
end:
  /*
    No need to commit/rollback the statement transaction: it's
    either not started or we're filling in an INFORMATION_SCHEMA
    table on the fly, and thus mustn't manipulate with the
    transaction of the enclosing statement.
  */
  DBUG_ASSERT(thd->transaction.stmt.is_empty() ||
              (thd->state_flags & Open_tables_state::BACKUPS_AVAIL));
  close_thread_tables(thd);
  /* Don't keep locks for a failed statement. */
  thd->mdl_context.rollback_to_savepoint(mdl_savepoint);

  DBUG_RETURN(TRUE); /* purecov: inspected */
}


/*
  Mark all real tables in the list as free for reuse.

  SYNOPSIS
    mark_real_tables_as_free_for_reuse()
      thd   - thread context
      table - head of the list of tables

  DESCRIPTION
    Marks all real tables in the list (i.e. not views, derived
    or schema tables) as free for reuse.
*/

static void mark_real_tables_as_free_for_reuse(TABLE_LIST *table_list)
{
  TABLE_LIST *table;
  for (table= table_list; table; table= table->next_global)
    if (!table->placeholder())
    {
      table->table->query_id= 0;
    }
  for (table= table_list; table; table= table->next_global)
    if (!table->placeholder())
    {
      /*
        Detach children of MyISAMMRG tables used in
        sub-statements, they will be reattached at open.
        This has to be done in a separate loop to make sure
        that children have had their query_id cleared.
      */
      table->table->file->extra(HA_EXTRA_DETACH_CHILDREN);
    }
}


/**
  Lock all tables in a list.

  @param  thd           Thread handler
  @param  tables        Tables to lock
  @param  count         Number of opened tables
  @param  flags         Options (see mysql_lock_tables() for details)

  You can't call lock_tables() while holding thr_lock locks, as
  this would break the dead-lock-free handling thr_lock gives us.
  You must always get all needed locks at once.

  If the query for which we are calling this function is marked as
  requiring prelocking, this function will change
  locked_tables_mode to LTM_PRELOCKED.

  @retval FALSE         Success. 
  @retval TRUE          A lock wait timeout, deadlock or out of memory.
*/

bool lock_tables(THD *thd, TABLE_LIST *tables, uint count,
                 uint flags)
{
  TABLE_LIST *table;
  DBUG_ENTER("lock_tables");
  /*
    We can't meet statement requiring prelocking if we already
    in prelocked mode.
  */
  DBUG_ASSERT(thd->locked_tables_mode <= LTM_LOCK_TABLES ||
              !thd->lex->requires_prelocking());

  if (!tables && !thd->lex->requires_prelocking())
    DBUG_RETURN(thd->decide_logging_format(tables));

  /*
    Check for thd->locked_tables_mode to avoid a redundant
    and harmful attempt to lock the already locked tables again.
    Checking for thd->lock is not enough in some situations. For example,
    if a stored function contains
    "drop table t3; create temporary t3 ..; insert into t3 ...;"
    thd->lock may be 0 after drop tables, whereas locked_tables_mode
    is still on. In this situation an attempt to lock temporary
    table t3 will lead to a memory leak.
  */
  if (! thd->locked_tables_mode)
  {
    DBUG_ASSERT(thd->lock == 0);	// You must lock everything at once
    TABLE **start,**ptr;

    if (!(ptr=start=(TABLE**) thd->alloc(sizeof(TABLE*)*count)))
      DBUG_RETURN(TRUE);
    for (table= tables; table; table= table->next_global)
    {
      if (!table->placeholder())
	*(ptr++)= table->table;
    }

    DEBUG_SYNC(thd, "before_lock_tables_takes_lock");

    if (! (thd->lock= mysql_lock_tables(thd, start, (uint) (ptr - start),
                                        flags)))
      DBUG_RETURN(TRUE);

    DEBUG_SYNC(thd, "after_lock_tables_takes_lock");

    if (thd->lex->requires_prelocking() &&
        thd->lex->sql_command != SQLCOM_LOCK_TABLES)
    {
      TABLE_LIST *first_not_own= thd->lex->first_not_own_table();
      /*
        We just have done implicit LOCK TABLES, and now we have
        to emulate first open_and_lock_tables() after it.

        When open_and_lock_tables() is called for a single table out of
        a table list, the 'next_global' chain is temporarily broken. We
        may not find 'first_not_own' before the end of the "list".
        Look for example at those places where open_n_lock_single_table()
        is called. That function implements the temporary breaking of
        a table list for opening a single table.
      */
      for (table= tables;
           table && table != first_not_own;
           table= table->next_global)
      {
        if (!table->placeholder())
        {
          table->table->query_id= thd->query_id;
          if (check_lock_and_start_stmt(thd, thd->lex, table))
          {
            mysql_unlock_tables(thd, thd->lock);
            thd->lock= 0;
            DBUG_RETURN(TRUE);
          }
        }
      }
      /*
        Let us mark all tables which don't belong to the statement itself,
        and was marked as occupied during open_tables() as free for reuse.
      */
      mark_real_tables_as_free_for_reuse(first_not_own);
      DBUG_PRINT("info",("locked_tables_mode= LTM_PRELOCKED"));
      thd->enter_locked_tables_mode(LTM_PRELOCKED);
    }
  }
  else
  {
    TABLE_LIST *first_not_own= thd->lex->first_not_own_table();
    /*
      When open_and_lock_tables() is called for a single table out of
      a table list, the 'next_global' chain is temporarily broken. We
      may not find 'first_not_own' before the end of the "list".
      Look for example at those places where open_n_lock_single_table()
      is called. That function implements the temporary breaking of
      a table list for opening a single table.
    */
    for (table= tables;
         table && table != first_not_own;
         table= table->next_global)
    {
      if (table->placeholder())
        continue;

      /*
        In a stored function or trigger we should ensure that we won't change
        a table that is already used by the calling statement.
      */
      if (thd->locked_tables_mode >= LTM_PRELOCKED &&
          table->lock_type >= TL_WRITE_ALLOW_WRITE)
      {
        for (TABLE* opentab= thd->open_tables; opentab; opentab= opentab->next)
        {
          if (table->table->s == opentab->s && opentab->query_id &&
              table->table->query_id != opentab->query_id)
          {
            my_error(ER_CANT_UPDATE_USED_TABLE_IN_SF_OR_TRG, MYF(0),
                     table->table->s->table_name.str);
            DBUG_RETURN(TRUE);
          }
        }
      }

      if (check_lock_and_start_stmt(thd, thd->lex, table))
      {
	DBUG_RETURN(TRUE);
      }
    }
    /*
      If we are under explicit LOCK TABLES and our statement requires
      prelocking, we should mark all "additional" tables as free for use
      and enter prelocked mode.
    */
    if (thd->lex->requires_prelocking())
    {
      mark_real_tables_as_free_for_reuse(first_not_own);
      DBUG_PRINT("info",
                 ("thd->locked_tables_mode= LTM_PRELOCKED_UNDER_LOCK_TABLES"));
      thd->locked_tables_mode= LTM_PRELOCKED_UNDER_LOCK_TABLES;
    }
  }

  DBUG_RETURN(thd->decide_logging_format(tables));
}


/*
  Restart transaction for tables

  This is used when we had to do an implicit commit after tables are opened
  and want to restart transactions on tables.

  This is used in case of:
  LOCK TABLES xx
  CREATE OR REPLACE TABLE xx;
*/

bool restart_trans_for_tables(THD *thd, TABLE_LIST *table)
{
  DBUG_ENTER("restart_trans_for_tables");

  for (; table; table= table->next_global)
  {
    if (table->placeholder())
      continue;

    if (check_lock_and_start_stmt(thd, thd->lex, table))
    {
      DBUG_ASSERT(0);                           // Should never happen
      DBUG_RETURN(TRUE);
    }
  }
  DBUG_RETURN(FALSE);
}


/**
  Prepare statement for reopening of tables and recalculation of set of
  prelocked tables.

  @param[in] thd         Thread context.
  @param[in,out] tables  List of tables which we were trying to open
                         and lock.
  @param[in] start_of_statement_svp MDL savepoint which represents the set
                         of metadata locks which the current transaction
                         managed to acquire before execution of the current
                         statement and to which we should revert before
                         trying to reopen tables. NULL if no metadata locks
                         were held and thus all metadata locks should be
                         released.
*/

void close_tables_for_reopen(THD *thd, TABLE_LIST **tables,
                             const MDL_savepoint &start_of_statement_svp)
{
  TABLE_LIST *first_not_own_table= thd->lex->first_not_own_table();
  TABLE_LIST *tmp;

  /*
    If table list consists only from tables from prelocking set, table list
    for new attempt should be empty, so we have to update list's root pointer.
  */
  if (first_not_own_table == *tables)
    *tables= 0;
  thd->lex->chop_off_not_own_tables();
  /* Reset MDL tickets for procedures/functions */
  for (Sroutine_hash_entry *rt=
         (Sroutine_hash_entry*)thd->lex->sroutines_list.first;
       rt; rt= rt->next)
    rt->mdl_request.ticket= NULL;
  sp_remove_not_own_routines(thd->lex);
  for (tmp= *tables; tmp; tmp= tmp->next_global)
  {
    tmp->table= 0;
    tmp->mdl_request.ticket= NULL;
    /* We have to cleanup translation tables of views. */
    tmp->cleanup_items();
  }
  /*
    No need to commit/rollback the statement transaction: it's
    either not started or we're filling in an INFORMATION_SCHEMA
    table on the fly, and thus mustn't manipulate with the
    transaction of the enclosing statement.
  */
  DBUG_ASSERT(thd->transaction.stmt.is_empty() ||
              (thd->state_flags & Open_tables_state::BACKUPS_AVAIL));
  close_thread_tables(thd);
  thd->mdl_context.rollback_to_savepoint(start_of_statement_svp);
}


/**
  Open a single table without table caching and don't add it to
  THD::open_tables. Depending on the 'add_to_temporary_tables_list' value,
  the opened TABLE instance will be addded to THD::temporary_tables list.

  @param thd                          Thread context.
  @param hton                         Storage engine of the table, if known,
                                      or NULL otherwise.
  @param frm                          frm image
  @param path                         Path (without .frm)
  @param db                           Database name.
  @param table_name                   Table name.
  @param add_to_temporary_tables_list Specifies if the opened TABLE
                                      instance should be linked into
                                      THD::temporary_tables list.
  @param open_in_engine               Indicates that we need to open table
                                      in storage engine in addition to
                                      constructing TABLE object for it.

  @note This function is used:
    - by alter_table() to open a temporary table;
    - when creating a temporary table with CREATE TEMPORARY TABLE.

  @return TABLE instance for opened table.
  @retval NULL on error.
*/

TABLE *open_table_uncached(THD *thd, handlerton *hton,
                           LEX_CUSTRING *frm,
                           const char *path, const char *db,
                           const char *table_name,
                           bool add_to_temporary_tables_list,
                           bool open_in_engine)
{
  TABLE *tmp_table;
  TABLE_SHARE *share;
  char cache_key[MAX_DBKEY_LENGTH], *saved_cache_key, *tmp_path;
  uint key_length;
  DBUG_ENTER("open_table_uncached");
  DBUG_PRINT("enter",
             ("table: '%s'.'%s'  path: '%s'  server_id: %u  "
              "pseudo_thread_id: %lu",
              db, table_name, path,
              (uint) thd->variables.server_id,
              (ulong) thd->variables.pseudo_thread_id));

  if (add_to_temporary_tables_list)
  {
    /* Temporary tables are not safe for parallel replication. */
    if (thd->rgi_slave && thd->rgi_slave->is_parallel_exec &&
        thd->wait_for_prior_commit())
      DBUG_RETURN(NULL);
  }

  /* Create the cache_key for temporary tables */
  key_length= create_tmp_table_def_key(thd, cache_key, db, table_name);

  if (!(tmp_table= (TABLE*) my_malloc(sizeof(*tmp_table) + sizeof(*share) +
                                      strlen(path)+1 + key_length,
                                      MYF(MY_WME))))
    DBUG_RETURN(0);				/* purecov: inspected */

  share= (TABLE_SHARE*) (tmp_table+1);
  tmp_path= (char*) (share+1);
  saved_cache_key= strmov(tmp_path, path)+1;
  memcpy(saved_cache_key, cache_key, key_length);

  init_tmp_table_share(thd, share, saved_cache_key, key_length,
                       strend(saved_cache_key)+1, tmp_path);
  share->db_plugin= ha_lock_engine(thd, hton);

  /*
    Use the frm image, if possible, open the file otherwise.

    The image might be unavailable in ALTER TABLE, when the discovering
    engine took over the ownership (see TABLE::read_frm_image).
  */
  int res= frm->str
    ? share->init_from_binary_frm_image(thd, false, frm->str, frm->length)
    : open_table_def(thd, share, GTS_TABLE | GTS_USE_DISCOVERY);

  if (res)
  {
    /* No need to lock share->mutex as this is not needed for tmp tables */
    free_table_share(share);
    my_free(tmp_table);
    DBUG_RETURN(0);
  }

  share->m_psi= PSI_CALL_get_table_share(true, share);

  if (open_table_from_share(thd, share, table_name,
                            open_in_engine ?
                            (uint) (HA_OPEN_KEYFILE | HA_OPEN_RNDFILE |
                                    HA_GET_INDEX) : 0,
                            READ_KEYINFO | COMPUTE_TYPES | EXTRA_RECORD,
                            ha_open_options,
                            tmp_table,
                            /*
                              Set "is_create_table" if the table does not
                              exist in SE
                            */
                            open_in_engine ? false : true))
  {
    /* No need to lock share->mutex as this is not needed for tmp tables */
    free_table_share(share);
    my_free(tmp_table);
    DBUG_RETURN(0);
  }

  tmp_table->reginfo.lock_type= TL_WRITE;	 // Simulate locked
  tmp_table->grant.privilege= TMP_TABLE_ACLS;
  share->tmp_table= (tmp_table->file->has_transactions() ? 
                     TRANSACTIONAL_TMP_TABLE : NON_TRANSACTIONAL_TMP_TABLE);

  if (add_to_temporary_tables_list)
  {
    thd->lock_temporary_tables();
    /* growing temp list at the head */
    tmp_table->next= thd->temporary_tables;
    if (tmp_table->next)
      tmp_table->next->prev= tmp_table;
    thd->temporary_tables= tmp_table;
    thd->temporary_tables->prev= 0;
    if (thd->rgi_slave)
    {
      thread_safe_increment32(&slave_open_temp_tables);
    }
    thd->unlock_temporary_tables(0);
  }
  tmp_table->pos_in_table_list= 0;
  DBUG_PRINT("tmptable", ("opened table: '%s'.'%s' 0x%lx", tmp_table->s->db.str,
                          tmp_table->s->table_name.str, (long) tmp_table));
  DBUG_RETURN(tmp_table);
}


/**
  Delete a temporary table.

  @param base  Handlerton for table to be deleted.
  @param path  Path to the table to be deleted (i.e. path
               to its .frm without an extension).

  @retval false - success.
  @retval true  - failure.
*/

bool rm_temporary_table(handlerton *base, const char *path)
{
  bool error=0;
  handler *file;
  char frm_path[FN_REFLEN + 1];
  DBUG_ENTER("rm_temporary_table");

  strxnmov(frm_path, sizeof(frm_path) - 1, path, reg_ext, NullS);
  if (mysql_file_delete(key_file_frm, frm_path, MYF(0)))
    error=1; /* purecov: inspected */
  file= get_new_handler((TABLE_SHARE*) 0, current_thd->mem_root, base);
  if (file && file->ha_delete_table(path))
  {
    error=1;
    sql_print_warning("Could not remove temporary table: '%s', error: %d",
                      path, my_errno);
  }
  delete file;
  DBUG_RETURN(error);
}


/*****************************************************************************
* The following find_field_in_XXX procedures implement the core of the
* name resolution functionality. The entry point to resolve a column name in a
* list of tables is 'find_field_in_tables'. It calls 'find_field_in_table_ref'
* for each table reference. In turn, depending on the type of table reference,
* 'find_field_in_table_ref' calls one of the 'find_field_in_XXX' procedures
* below specific for the type of table reference.
******************************************************************************/

/* Special Field pointers as return values of find_field_in_XXX functions. */
Field *not_found_field= (Field*) 0x1;
Field *view_ref_found= (Field*) 0x2; 

#define WRONG_GRANT (Field*) -1

static void update_field_dependencies(THD *thd, Field *field, TABLE *table)
{
  DBUG_ENTER("update_field_dependencies");
  if (thd->mark_used_columns != MARK_COLUMNS_NONE)
  {
    MY_BITMAP *bitmap;

    /*
      We always want to register the used keys, as the column bitmap may have
      been set for all fields (for example for view).
    */
      
    table->covering_keys.intersect(field->part_of_key);
    table->merge_keys.merge(field->part_of_key);

    if (field->vcol_info)
      table->mark_virtual_col(field);

    if (thd->mark_used_columns == MARK_COLUMNS_READ)
      bitmap= table->read_set;
    else
      bitmap= table->write_set;

    /* 
       The test-and-set mechanism in the bitmap is not reliable during
       multi-UPDATE statements under MARK_COLUMNS_READ mode
       (thd->mark_used_columns == MARK_COLUMNS_READ), as this bitmap contains
       only those columns that are used in the SET clause. I.e they are being
       set here. See multi_update::prepare()
    */
    if (bitmap_fast_test_and_set(bitmap, field->field_index))
    {
      if (thd->mark_used_columns == MARK_COLUMNS_WRITE)
      {
        DBUG_PRINT("warning", ("Found duplicated field"));
        thd->dup_field= field;
      }
      else
      {
        DBUG_PRINT("note", ("Field found before"));
      }
      DBUG_VOID_RETURN;
    }
    if (table->get_fields_in_item_tree)
      field->flags|= GET_FIXED_FIELDS_FLAG;
    table->used_fields++;
  }
  else if (table->get_fields_in_item_tree)
    field->flags|= GET_FIXED_FIELDS_FLAG;
  DBUG_VOID_RETURN;
}


/**
  Find a temporary table specified by TABLE_LIST instance in the cache and
  prepare its TABLE instance for use.

  This function tries to resolve this table in the list of temporary tables
  of this thread. Temporary tables are thread-local and "shadow" base
  tables with the same name.

  @note In most cases one should use open_temporary_tables() instead
        of this call.

  @note One should finalize process of opening temporary table for table
        list element by calling open_and_process_table(). This function
        is responsible for table version checking and handling of merge
        tables.

  @note We used to check global_read_lock before opening temporary tables.
        However, that limitation was artificial and is removed now.

  @return Error status.
    @retval FALSE On success. If a temporary table exists for the given
                  key, tl->table is set.
    @retval TRUE  On error. my_error() has been called.
*/

bool open_temporary_table(THD *thd, TABLE_LIST *tl)
{
  TABLE *table;
  DBUG_ENTER("open_temporary_table");
  DBUG_PRINT("enter", ("table: '%s'.'%s'", tl->db, tl->table_name));

  /*
    Code in open_table() assumes that TABLE_LIST::table can
    be non-zero only for pre-opened temporary tables.
  */
  DBUG_ASSERT(tl->table == NULL);

  /*
    This function should not be called for cases when derived or I_S
    tables can be met since table list elements for such tables can
    have invalid db or table name.
    Instead open_temporary_tables() should be used.
  */
  DBUG_ASSERT(!tl->derived && !tl->schema_table);

  if (tl->open_type == OT_BASE_ONLY || !thd->have_temporary_tables())
  {
    DBUG_PRINT("info", ("skip_temporary is set or no temporary tables"));
    DBUG_RETURN(FALSE);
  }

  if (find_and_use_temporary_table(thd, tl, &table))
    DBUG_RETURN(TRUE);
  if (!table)
  {
    if (tl->open_type == OT_TEMPORARY_ONLY &&
        tl->open_strategy == TABLE_LIST::OPEN_NORMAL)
    {
      my_error(ER_NO_SUCH_TABLE, MYF(0), tl->db, tl->table_name);
      DBUG_RETURN(TRUE);
    }
    DBUG_RETURN(FALSE);
  }

  /*
    Temporary tables are not safe for parallel replication. They were
    designed to be visible to one thread only, so have no table locking.
    Thus there is no protection against two conflicting transactions
    committing in parallel and things like that.

    So for now, anything that uses temporary tables will be serialised
    with anything before it, when using parallel replication.

    ToDo: We might be able to introduce a reference count or something
    on temp tables, and have slave worker threads wait for it to reach
    zero before being allowed to use the temp table. Might not be worth
    it though, as statement-based replication using temporary tables is
    in any case rather fragile.
  */
  if (thd->rgi_slave && thd->rgi_slave->is_parallel_exec &&
      thd->wait_for_prior_commit())
    DBUG_RETURN(true);

#ifdef WITH_PARTITION_STORAGE_ENGINE
  if (tl->partition_names)
  {
    /* Partitioned temporary tables is not supported. */
    DBUG_ASSERT(!table->part_info);
    my_error(ER_PARTITION_CLAUSE_ON_NONPARTITIONED, MYF(0));
    DBUG_RETURN(true);
  }
#endif

  if (table->query_id)
  {
    /*
      We're trying to use the same temporary table twice in a query.
      Right now we don't support this because a temporary table is always
      represented by only one TABLE object in THD, and it can not be
      cloned. Emit an error for an unsupported behaviour.
    */

    DBUG_PRINT("error",
               ("query_id: %lu  server_id: %u  pseudo_thread_id: %lu",
                (ulong) table->query_id, (uint) thd->variables.server_id,
                (ulong) thd->variables.pseudo_thread_id));
    my_error(ER_CANT_REOPEN_TABLE, MYF(0), table->alias.c_ptr());
    DBUG_RETURN(TRUE);
  }

  table->query_id= thd->query_id;
  thd->thread_specific_used= TRUE;

  tl->updatable= 1; // It is not derived table nor non-updatable VIEW.
  tl->table= table;

  table->init(thd, tl);

  DBUG_PRINT("info", ("Using temporary table"));
  DBUG_RETURN(FALSE);
}


/**
  Pre-open temporary tables corresponding to table list elements.

  @note One should finalize process of opening temporary tables
        by calling open_tables(). This function is responsible
        for table version checking and handling of merge tables.

  @return Error status.
    @retval FALSE On success. If a temporary tables exists for the
                  given element, tl->table is set.
    @retval TRUE  On error. my_error() has been called.
*/

bool open_temporary_tables(THD *thd, TABLE_LIST *tl_list)
{
  TABLE_LIST *first_not_own= thd->lex->first_not_own_table();
  DBUG_ENTER("open_temporary_tables");

  for (TABLE_LIST *tl= tl_list; tl && tl != first_not_own; tl= tl->next_global)
  {
    if (tl->derived || tl->schema_table)
    {
      /*
        Derived and I_S tables will be handled by a later call to open_tables().
      */
      continue;
    }

    if (open_temporary_table(thd, tl))
      DBUG_RETURN(TRUE);
  }

  DBUG_RETURN(FALSE);
}

/*
  Find a field by name in a view that uses merge algorithm.

  SYNOPSIS
    find_field_in_view()
    thd				thread handler
    table_list			view to search for 'name'
    name			name of field
    length			length of name
    item_name                   name of item if it will be created (VIEW)
    ref				expression substituted in VIEW should be passed
                                using this reference (return view_ref_found)
    register_tree_change        TRUE if ref is not stack variable and we
                                need register changes in item tree

  RETURN
    0			field is not found
    view_ref_found	found value in VIEW (real result is in *ref)
    #			pointer to field - only for schema table fields
*/

static Field *
find_field_in_view(THD *thd, TABLE_LIST *table_list,
                   const char *name, uint length,
                   const char *item_name, Item **ref,
                   bool register_tree_change)
{
  DBUG_ENTER("find_field_in_view");
  DBUG_PRINT("enter",
             ("view: '%s', field name: '%s', item name: '%s', ref 0x%lx",
              table_list->alias, name, item_name, (ulong) ref));
  Field_iterator_view field_it;
  field_it.set(table_list);
  Query_arena *arena= 0, backup;  

  for (; !field_it.end_of_fields(); field_it.next())
  {
    if (!my_strcasecmp(system_charset_info, field_it.name(), name))
    {
      // in PS use own arena or data will be freed after prepare
      if (register_tree_change &&
          thd->stmt_arena->is_stmt_prepare_or_first_stmt_execute())
        arena= thd->activate_stmt_arena_if_needed(&backup);
      /*
        create_item() may, or may not create a new Item, depending on
        the column reference. See create_view_field() for details.
      */
      Item *item= field_it.create_item(thd);
      if (arena)
        thd->restore_active_arena(arena, &backup);
      
      if (!item)
        DBUG_RETURN(0);
      if (!ref)
        DBUG_RETURN((Field*) view_ref_found);
      /*
       *ref != NULL means that *ref contains the item that we need to
       replace. If the item was aliased by the user, set the alias to
       the replacing item.
       We need to set alias on both ref itself and on ref real item.
      */
      if (*ref && !(*ref)->is_autogenerated_name)
      {
        if (register_tree_change)
	{
          item->set_name_for_rollback(thd, (*ref)->name, 
                                      (*ref)->name_length,
                                      system_charset_info);
          item->real_item()->set_name_for_rollback(thd, (*ref)->name,
                                                   (*ref)->name_length,
                                                   system_charset_info);
        }
        else
	{
          item->set_name((*ref)->name, (*ref)->name_length,
                         system_charset_info);
          item->real_item()->set_name((*ref)->name, (*ref)->name_length,
                                      system_charset_info);
        }
      }
      if (register_tree_change)
        thd->change_item_tree(ref, item);
      else
        *ref= item;
      DBUG_RETURN((Field*) view_ref_found);
    }
  }
  DBUG_RETURN(0);
}


/*
  Find field by name in a NATURAL/USING join table reference.

  SYNOPSIS
    find_field_in_natural_join()
    thd			 [in]  thread handler
    table_ref            [in]  table reference to search
    name		 [in]  name of field
    length		 [in]  length of name
    ref                  [in/out] if 'name' is resolved to a view field, ref is
                               set to point to the found view field
    register_tree_change [in]  TRUE if ref is not stack variable and we
                               need register changes in item tree
    actual_table         [out] the original table reference where the field
                               belongs - differs from 'table_list' only for
                               NATURAL/USING joins

  DESCRIPTION
    Search for a field among the result fields of a NATURAL/USING join.
    Notice that this procedure is called only for non-qualified field
    names. In the case of qualified fields, we search directly the base
    tables of a natural join.

  RETURN
    NULL        if the field was not found
    WRONG_GRANT if no access rights to the found field
    #           Pointer to the found Field
*/

static Field *
find_field_in_natural_join(THD *thd, TABLE_LIST *table_ref, const char *name,
                           uint length, Item **ref, bool register_tree_change,
                           TABLE_LIST **actual_table)
{
  List_iterator_fast<Natural_join_column>
    field_it(*(table_ref->join_columns));
  Natural_join_column *nj_col, *curr_nj_col;
  Field *UNINIT_VAR(found_field);
  Query_arena *UNINIT_VAR(arena), backup;
  DBUG_ENTER("find_field_in_natural_join");
  DBUG_PRINT("enter", ("field name: '%s', ref 0x%lx",
		       name, (ulong) ref));
  DBUG_ASSERT(table_ref->is_natural_join && table_ref->join_columns);
  DBUG_ASSERT(*actual_table == NULL);

  for (nj_col= NULL, curr_nj_col= field_it++; curr_nj_col; 
       curr_nj_col= field_it++)
  {
    if (!my_strcasecmp(system_charset_info, curr_nj_col->name(), name))
    {
      if (nj_col)
      {
        my_error(ER_NON_UNIQ_ERROR, MYF(0), name, thd->where);
        DBUG_RETURN(NULL);
      }
      nj_col= curr_nj_col;
    }
  }
  if (!nj_col)
    DBUG_RETURN(NULL);

  if (nj_col->view_field)
  {
    Item *item;
    if (register_tree_change)
      arena= thd->activate_stmt_arena_if_needed(&backup);
    /*
      create_item() may, or may not create a new Item, depending on the
      column reference. See create_view_field() for details.
    */
    item= nj_col->create_item(thd);
    if (!item)
      DBUG_RETURN(NULL);

    /*
     *ref != NULL means that *ref contains the item that we need to
     replace. If the item was aliased by the user, set the alias to
     the replacing item.
     We need to set alias on both ref itself and on ref real item.
     */
    if (*ref && !(*ref)->is_autogenerated_name)
    {
      item->set_name((*ref)->name, (*ref)->name_length,
                     system_charset_info);
      item->real_item()->set_name((*ref)->name, (*ref)->name_length,
                                  system_charset_info);
    }
    if (register_tree_change && arena)
      thd->restore_active_arena(arena, &backup);

    if (!item)
      DBUG_RETURN(NULL);
    DBUG_ASSERT(nj_col->table_field == NULL);
    if (nj_col->table_ref->schema_table_reformed)
    {
      /*
        Translation table items are always Item_fields and fixed
        already('mysql_schema_table' function). So we can return
        ->field. It is used only for 'show & where' commands.
      */
      DBUG_RETURN(((Item_field*) (nj_col->view_field->item))->field);
    }
    if (register_tree_change)
      thd->change_item_tree(ref, item);
    else
      *ref= item;
    found_field= (Field*) view_ref_found;
  }
  else
  {
    /* This is a base table. */
    DBUG_ASSERT(nj_col->view_field == NULL);
    Item *ref= 0;
    /*
      This fix_fields is not necessary (initially this item is fixed by
      the Item_field constructor; after reopen_tables the Item_func_eq
      calls fix_fields on that item), it's just a check during table
      reopening for columns that was dropped by the concurrent connection.
    */
    if (!nj_col->table_field->fixed &&
        nj_col->table_field->fix_fields(thd, &ref))
    {
      DBUG_PRINT("info", ("column '%s' was dropped by the concurrent connection",
                          nj_col->table_field->name));
      DBUG_RETURN(NULL);
    }
    DBUG_ASSERT(ref == 0);                      // Should not have changed
    DBUG_ASSERT(nj_col->table_ref->table == nj_col->table_field->field->table);
    found_field= nj_col->table_field->field;
    update_field_dependencies(thd, found_field, nj_col->table_ref->table);
  }

  *actual_table= nj_col->table_ref;
  
  DBUG_RETURN(found_field);
}


/*
  Find field by name in a base table or a view with temp table algorithm.

  The caller is expected to check column-level privileges.

  SYNOPSIS
    find_field_in_table()
    thd				thread handler
    table			table where to search for the field
    name			name of field
    length			length of name
    allow_rowid			do allow finding of "_rowid" field?
    cached_field_index_ptr	cached position in field list (used to speedup
                                lookup for fields in prepared tables)

  RETURN
    0	field is not found
    #	pointer to field
*/

Field *
find_field_in_table(THD *thd, TABLE *table, const char *name, uint length,
                    bool allow_rowid, uint *cached_field_index_ptr)
{
  Field **field_ptr, *field;
  uint cached_field_index= *cached_field_index_ptr;
  DBUG_ENTER("find_field_in_table");
  DBUG_PRINT("enter", ("table: '%s', field name: '%s'", table->alias.c_ptr(),
                       name));

  /* We assume here that table->field < NO_CACHED_FIELD_INDEX = UINT_MAX */
  if (cached_field_index < table->s->fields &&
      !my_strcasecmp(system_charset_info,
                     table->field[cached_field_index]->field_name, name))
    field_ptr= table->field + cached_field_index;
  else if (table->s->name_hash.records)
  {
    field_ptr= (Field**) my_hash_search(&table->s->name_hash, (uchar*) name,
                                        length);
    if (field_ptr)
    {
      /*
        field_ptr points to field in TABLE_SHARE. Convert it to the matching
        field in table
      */
      field_ptr= (table->field + (field_ptr - table->s->field));
    }
  }
  else
  {
    if (!(field_ptr= table->field))
      DBUG_RETURN((Field *)0);
    for (; *field_ptr; ++field_ptr)
      if (!my_strcasecmp(system_charset_info, (*field_ptr)->field_name, name))
        break;
  }

  if (field_ptr && *field_ptr)
  {
    *cached_field_index_ptr= field_ptr - table->field;
    field= *field_ptr;
  }
  else
  {
    if (!allow_rowid ||
        my_strcasecmp(system_charset_info, name, "_rowid") ||
        table->s->rowid_field_offset == 0)
      DBUG_RETURN((Field*) 0);
    field= table->field[table->s->rowid_field_offset-1];
  }

  update_field_dependencies(thd, field, table);

  DBUG_RETURN(field);
}


/*
  Find field in a table reference.

  SYNOPSIS
    find_field_in_table_ref()
    thd			   [in]  thread handler
    table_list		   [in]  table reference to search
    name		   [in]  name of field
    length		   [in]  field length of name
    item_name              [in]  name of item if it will be created (VIEW)
    db_name                [in]  optional database name that qualifies the
    table_name             [in]  optional table name that qualifies the field
    ref		       [in/out] if 'name' is resolved to a view field, ref
                                 is set to point to the found view field
    check_privileges       [in]  check privileges
    allow_rowid		   [in]  do allow finding of "_rowid" field?
    cached_field_index_ptr [in]  cached position in field list (used to
                                 speedup lookup for fields in prepared tables)
    register_tree_change   [in]  TRUE if ref is not stack variable and we
                                 need register changes in item tree
    actual_table           [out] the original table reference where the field
                                 belongs - differs from 'table_list' only for
                                 NATURAL_USING joins.

  DESCRIPTION
    Find a field in a table reference depending on the type of table
    reference. There are three types of table references with respect
    to the representation of their result columns:
    - an array of Field_translator objects for MERGE views and some
      information_schema tables,
    - an array of Field objects (and possibly a name hash) for stored
      tables,
    - a list of Natural_join_column objects for NATURAL/USING joins.
    This procedure detects the type of the table reference 'table_list'
    and calls the corresponding search routine.

    The routine checks column-level privieleges for the found field.

  RETURN
    0			field is not found
    view_ref_found	found value in VIEW (real result is in *ref)
    #			pointer to field
*/

Field *
find_field_in_table_ref(THD *thd, TABLE_LIST *table_list,
                        const char *name, uint length,
                        const char *item_name, const char *db_name,
                        const char *table_name, Item **ref,
                        bool check_privileges, bool allow_rowid,
                        uint *cached_field_index_ptr,
                        bool register_tree_change, TABLE_LIST **actual_table)
{
  Field *fld;
  DBUG_ENTER("find_field_in_table_ref");
  DBUG_ASSERT(table_list->alias);
  DBUG_ASSERT(name);
  DBUG_ASSERT(item_name);
  DBUG_PRINT("enter",
             ("table: '%s'  field name: '%s'  item name: '%s'  ref 0x%lx",
              table_list->alias, name, item_name, (ulong) ref));

  /*
    Check that the table and database that qualify the current field name
    are the same as the table reference we are going to search for the field.

    Exclude from the test below nested joins because the columns in a
    nested join generally originate from different tables. Nested joins
    also have no table name, except when a nested join is a merge view
    or an information schema table.

    We include explicitly table references with a 'field_translation' table,
    because if there are views over natural joins we don't want to search
    inside the view, but we want to search directly in the view columns
    which are represented as a 'field_translation'.

    TODO: Ensure that table_name, db_name and tables->db always points to
          something !
  */
  if (/* Exclude nested joins. */
      (!table_list->nested_join ||
       /* Include merge views and information schema tables. */
       table_list->field_translation) &&
      /*
        Test if the field qualifiers match the table reference we plan
        to search.
      */
      table_name && table_name[0] &&
      (my_strcasecmp(table_alias_charset, table_list->alias, table_name) ||
       (db_name && db_name[0] && (!table_list->db || !table_list->db[0])) ||
       (db_name && db_name[0] && table_list->db && table_list->db[0] &&
        (table_list->schema_table ?
         my_strcasecmp(system_charset_info, db_name, table_list->db) :
         strcmp(db_name, table_list->db)))))
    DBUG_RETURN(0);

  *actual_table= NULL;

  if (table_list->field_translation)
  {
    /* 'table_list' is a view or an information schema table. */
    if ((fld= find_field_in_view(thd, table_list, name, length, item_name, ref,
                                 register_tree_change)))
      *actual_table= table_list;
  }
  else if (!table_list->nested_join)
  {
    /* 'table_list' is a stored table. */
    DBUG_ASSERT(table_list->table);
    if ((fld= find_field_in_table(thd, table_list->table, name, length,
                                  allow_rowid,
                                  cached_field_index_ptr)))
      *actual_table= table_list;
  }
  else
  {
    /*
      'table_list' is a NATURAL/USING join, or an operand of such join that
      is a nested join itself.

      If the field name we search for is qualified, then search for the field
      in the table references used by NATURAL/USING the join.
    */
    if (table_name && table_name[0])
    {
      List_iterator<TABLE_LIST> it(table_list->nested_join->join_list);
      TABLE_LIST *table;
      while ((table= it++))
      {
        if ((fld= find_field_in_table_ref(thd, table, name, length, item_name,
                                          db_name, table_name, ref,
                                          check_privileges, allow_rowid,
                                          cached_field_index_ptr,
                                          register_tree_change, actual_table)))
          DBUG_RETURN(fld);
      }
      DBUG_RETURN(0);
    }
    /*
      Non-qualified field, search directly in the result columns of the
      natural join. The condition of the outer IF is true for the top-most
      natural join, thus if the field is not qualified, we will search
      directly the top-most NATURAL/USING join.
    */
    fld= find_field_in_natural_join(thd, table_list, name, length, ref,
                                    register_tree_change, actual_table);
  }

  if (fld)
  {
#ifndef NO_EMBEDDED_ACCESS_CHECKS
    /* Check if there are sufficient access rights to the found field. */
    if (check_privileges &&
        check_column_grant_in_table_ref(thd, *actual_table, name, length))
      fld= WRONG_GRANT;
    else
#endif
      if (thd->mark_used_columns != MARK_COLUMNS_NONE)
      {
        /*
          Get rw_set correct for this field so that the handler
          knows that this field is involved in the query and gets
          retrieved/updated
         */
        Field *field_to_set= NULL;
        if (fld == view_ref_found)
        {
          if (!ref)
            DBUG_RETURN(fld);
          Item *it= (*ref)->real_item();
          if (it->type() == Item::FIELD_ITEM)
            field_to_set= ((Item_field*)it)->field;
          else
          {
            if (thd->mark_used_columns == MARK_COLUMNS_READ)
              it->walk(&Item::register_field_in_read_map, 0, (uchar *) 0);
            else
              it->walk(&Item::register_field_in_write_map, 0, (uchar *) 0);
          }
        }
        else
          field_to_set= fld;
        if (field_to_set)
        {
          TABLE *table= field_to_set->table;
          if (thd->mark_used_columns == MARK_COLUMNS_READ)
            bitmap_set_bit(table->read_set, field_to_set->field_index);
          else
            bitmap_set_bit(table->write_set, field_to_set->field_index);
        }
      }
  }
  DBUG_RETURN(fld);
}


/*
  Find field in table, no side effects, only purpose is to check for field
  in table object and get reference to the field if found.

  SYNOPSIS
  find_field_in_table_sef()

  table                         table where to find
  name                          Name of field searched for

  RETURN
    0                   field is not found
    #                   pointer to field
*/

Field *find_field_in_table_sef(TABLE *table, const char *name)
{
  Field **field_ptr;
  if (table->s->name_hash.records)
  {
    field_ptr= (Field**)my_hash_search(&table->s->name_hash,(uchar*) name,
                                       strlen(name));
    if (field_ptr)
    {
      /*
        field_ptr points to field in TABLE_SHARE. Convert it to the matching
        field in table
      */
      field_ptr= (table->field + (field_ptr - table->s->field));
    }
  }
  else
  {
    if (!(field_ptr= table->field))
      return (Field *)0;
    for (; *field_ptr; ++field_ptr)
      if (!my_strcasecmp(system_charset_info, (*field_ptr)->field_name, name))
        break;
  }
  if (field_ptr)
    return *field_ptr;
  else
    return (Field *)0;
}


/*
  Find field in table list.

  SYNOPSIS
    find_field_in_tables()
    thd			  pointer to current thread structure
    item		  field item that should be found
    first_table           list of tables to be searched for item
    last_table            end of the list of tables to search for item. If NULL
                          then search to the end of the list 'first_table'.
    ref			  if 'item' is resolved to a view field, ref is set to
                          point to the found view field
    report_error	  Degree of error reporting:
                          - IGNORE_ERRORS then do not report any error
                          - IGNORE_EXCEPT_NON_UNIQUE report only non-unique
                            fields, suppress all other errors
                          - REPORT_EXCEPT_NON_UNIQUE report all other errors
                            except when non-unique fields were found
                          - REPORT_ALL_ERRORS
    check_privileges      need to check privileges
    register_tree_change  TRUE if ref is not a stack variable and we
                          to need register changes in item tree

  RETURN VALUES
    0			If error: the found field is not unique, or there are
                        no sufficient access priviliges for the found field,
                        or the field is qualified with non-existing table.
    not_found_field	The function was called with report_error ==
                        (IGNORE_ERRORS || IGNORE_EXCEPT_NON_UNIQUE) and a
			field was not found.
    view_ref_found	View field is found, item passed through ref parameter
    found field         If a item was resolved to some field
*/

Field *
find_field_in_tables(THD *thd, Item_ident *item,
                     TABLE_LIST *first_table, TABLE_LIST *last_table,
		     Item **ref, find_item_error_report_type report_error,
                     bool check_privileges, bool register_tree_change)
{
  Field *found=0;
  const char *db= item->db_name;
  const char *table_name= item->table_name;
  const char *name= item->field_name;
  uint length=(uint) strlen(name);
  char name_buff[SAFE_NAME_LEN+1];
  TABLE_LIST *cur_table= first_table;
  TABLE_LIST *actual_table;
  bool allow_rowid;

  if (!table_name || !table_name[0])
  {
    table_name= 0;                              // For easier test
    db= 0;
  }

  allow_rowid= table_name || (cur_table && !cur_table->next_local);

  if (item->cached_table)
  {
    DBUG_PRINT("info", ("using cached table"));
    /*
      This shortcut is used by prepared statements. We assume that
      TABLE_LIST *first_table is not changed during query execution (which
      is true for all queries except RENAME but luckily RENAME doesn't
      use fields...) so we can rely on reusing pointer to its member.
      With this optimization we also miss case when addition of one more
      field makes some prepared query ambiguous and so erroneous, but we
      accept this trade off.
    */
    TABLE_LIST *table_ref= item->cached_table;
    /*
      The condition (table_ref->view == NULL) ensures that we will call
      find_field_in_table even in the case of information schema tables
      when table_ref->field_translation != NULL.
      */
    if (table_ref->table && !table_ref->view &&
        (!table_ref->is_merged_derived() ||
         (!table_ref->is_multitable() && table_ref->merged_for_insert)))
    {

      found= find_field_in_table(thd, table_ref->table, name, length,
                                 TRUE, &(item->cached_field_index));
#ifndef NO_EMBEDDED_ACCESS_CHECKS
      /* Check if there are sufficient access rights to the found field. */
      if (found && check_privileges &&
          check_column_grant_in_table_ref(thd, table_ref, name, length))
        found= WRONG_GRANT;
#endif
    }
    else
      found= find_field_in_table_ref(thd, table_ref, name, length, item->name,
                                     NULL, NULL, ref, check_privileges,
                                     TRUE, &(item->cached_field_index),
                                     register_tree_change,
                                     &actual_table);
    if (found)
    {
      if (found == WRONG_GRANT)
	return (Field*) 0;

      /*
        Only views fields should be marked as dependent, not an underlying
        fields.
      */
      if (!table_ref->belong_to_view &&
          !table_ref->belong_to_derived)
      {
        SELECT_LEX *current_sel= item->context->select_lex;
        SELECT_LEX *last_select= table_ref->select_lex;
        bool all_merged= TRUE;
        for (SELECT_LEX *sl= current_sel; sl && sl!=last_select;
             sl=sl->outer_select())
        {
          Item *subs= sl->master_unit()->item;
          if (subs->type() == Item::SUBSELECT_ITEM && 
              ((Item_subselect*)subs)->substype() == Item_subselect::IN_SUBS &&
              ((Item_in_subselect*)subs)->test_strategy(SUBS_SEMI_JOIN))
          {
            continue;
          }
          all_merged= FALSE;
          break;
        }
        /*
          If the field was an outer referencee, mark all selects using this
          sub query as dependent on the outer query
        */
        if (!all_merged && current_sel != last_select)
        {
          mark_select_range_as_dependent(thd, last_select, current_sel,
                                         found, *ref, item);
        }
      }
      return found;
    }
  }
  else
    item->can_be_depended= TRUE;

  if (db && lower_case_table_names)
  {
    /*
      convert database to lower case for comparison.
      We can't do this in Item_field as this would change the
      'name' of the item which may be used in the select list
    */
    strmake_buf(name_buff, db);
    my_casedn_str(files_charset_info, name_buff);
    db= name_buff;
  }

  if (last_table)
    last_table= last_table->next_name_resolution_table;

  for (; cur_table != last_table ;
       cur_table= cur_table->next_name_resolution_table)
  {
    Field *cur_field= find_field_in_table_ref(thd, cur_table, name, length,
                                              item->name, db, table_name, ref,
                                              (thd->lex->sql_command ==
                                               SQLCOM_SHOW_FIELDS)
                                              ? false : check_privileges,
                                              allow_rowid,
                                              &(item->cached_field_index),
                                              register_tree_change,
                                              &actual_table);
    if (cur_field)
    {
      if (cur_field == WRONG_GRANT)
      {
        if (thd->lex->sql_command != SQLCOM_SHOW_FIELDS)
          return (Field*) 0;

        thd->clear_error();
        cur_field= find_field_in_table_ref(thd, cur_table, name, length,
                                           item->name, db, table_name, ref,
                                           false,
                                           allow_rowid,
                                           &(item->cached_field_index),
                                           register_tree_change,
                                           &actual_table);
        if (cur_field)
        {
          Field *nf=new Field_null(NULL,0,Field::NONE,
                                   cur_field->field_name,
                                   &my_charset_bin);
          nf->init(cur_table->table);
          cur_field= nf;
        }
      }

      /*
        Store the original table of the field, which may be different from
        cur_table in the case of NATURAL/USING join.
      */
      item->cached_table= (!actual_table->cacheable_table || found) ?
                          0 : actual_table;

      DBUG_ASSERT(thd->where);
      /*
        If we found a fully qualified field we return it directly as it can't
        have duplicates.
       */
      if (db)
        return cur_field;
      
      if (found)
      {
        if (report_error == REPORT_ALL_ERRORS ||
            report_error == IGNORE_EXCEPT_NON_UNIQUE)
          my_error(ER_NON_UNIQ_ERROR, MYF(0),
                   table_name ? item->full_name() : name, thd->where);
        return (Field*) 0;
      }
      found= cur_field;
    }
  }

  if (found)
    return found;
  
  /*
    If the field was qualified and there were no tables to search, issue
    an error that an unknown table was given. The situation is detected
    as follows: if there were no tables we wouldn't go through the loop
    and cur_table wouldn't be updated by the loop increment part, so it
    will be equal to the first table.
  */
  if (table_name && (cur_table == first_table) &&
      (report_error == REPORT_ALL_ERRORS ||
       report_error == REPORT_EXCEPT_NON_UNIQUE))
  {
    char buff[SAFE_NAME_LEN*2 + 2];
    if (db && db[0])
    {
      strxnmov(buff,sizeof(buff)-1,db,".",table_name,NullS);
      table_name=buff;
    }
    my_error(ER_UNKNOWN_TABLE, MYF(0), table_name, thd->where);
  }
  else
  {
    if (report_error == REPORT_ALL_ERRORS ||
        report_error == REPORT_EXCEPT_NON_UNIQUE)
      my_error(ER_BAD_FIELD_ERROR, MYF(0), item->full_name(), thd->where);
    else
      found= not_found_field;
  }
  return found;
}


/*
  Find Item in list of items (find_field_in_tables analog)

  TODO
    is it better return only counter?

  SYNOPSIS
    find_item_in_list()
    find			Item to find
    items			List of items
    counter			To return number of found item
    report_error
      REPORT_ALL_ERRORS		report errors, return 0 if error
      REPORT_EXCEPT_NOT_FOUND	Do not report 'not found' error and
				return not_found_item, report other errors,
				return 0
      IGNORE_ERRORS		Do not report errors, return 0 if error
    resolution                  Set to the resolution type if the item is found 
                                (it says whether the item is resolved 
                                 against an alias name,
                                 or as a field name without alias,
                                 or as a field hidden by alias,
                                 or ignoring alias)
                                
  RETURN VALUES
    0			Item is not found or item is not unique,
			error message is reported
    not_found_item	Function was called with
			report_error == REPORT_EXCEPT_NOT_FOUND and
			item was not found. No error message was reported
                        found field
*/

/* Special Item pointer to serve as a return value from find_item_in_list(). */
Item **not_found_item= (Item**) 0x1;


Item **
find_item_in_list(Item *find, List<Item> &items, uint *counter,
                  find_item_error_report_type report_error,
                  enum_resolution_type *resolution)
{
  List_iterator<Item> li(items);
  Item **found=0, **found_unaliased= 0, *item;
  const char *db_name=0;
  const char *field_name=0;
  const char *table_name=0;
  bool found_unaliased_non_uniq= 0;
  /*
    true if the item that we search for is a valid name reference
    (and not an item that happens to have a name).
  */
  bool is_ref_by_name= 0;
  uint unaliased_counter= 0;

  *resolution= NOT_RESOLVED;

  is_ref_by_name= (find->type() == Item::FIELD_ITEM  || 
                   find->type() == Item::REF_ITEM);
  if (is_ref_by_name)
  {
    field_name= ((Item_ident*) find)->field_name;
    table_name= ((Item_ident*) find)->table_name;
    db_name=    ((Item_ident*) find)->db_name;
  }

  for (uint i= 0; (item=li++); i++)
  {
    if (field_name &&
        (item->real_item()->type() == Item::FIELD_ITEM ||
         ((item->type() == Item::REF_ITEM) &&
          (((Item_ref *)item)->ref_type() == Item_ref::VIEW_REF))))
    {
      Item_ident *item_field= (Item_ident*) item;

      /*
	In case of group_concat() with ORDER BY condition in the QUERY
	item_field can be field of temporary table without item name 
	(if this field created from expression argument of group_concat()),
	=> we have to check presence of name before compare
      */ 
      if (!item_field->name)
        continue;

      if (table_name)
      {
        /*
          If table name is specified we should find field 'field_name' in
          table 'table_name'. According to SQL-standard we should ignore
          aliases in this case.

          Since we should NOT prefer fields from the select list over
          other fields from the tables participating in this select in
          case of ambiguity we have to do extra check outside this function.

          We use strcmp for table names and database names as these may be
          case sensitive. In cases where they are not case sensitive, they
          are always in lower case.

	  item_field->field_name and item_field->table_name can be 0x0 if
	  item is not fix_field()'ed yet.
        */
        if (item_field->field_name && item_field->table_name &&
	    !my_strcasecmp(system_charset_info, item_field->field_name,
                           field_name) &&
            !my_strcasecmp(table_alias_charset, item_field->table_name, 
                           table_name) &&
            (!db_name || (item_field->db_name &&
                          !strcmp(item_field->db_name, db_name))))
        {
          if (found_unaliased)
          {
            if ((*found_unaliased)->eq(item, 0))
              continue;
            /*
              Two matching fields in select list.
              We already can bail out because we are searching through
              unaliased names only and will have duplicate error anyway.
            */
            if (report_error != IGNORE_ERRORS)
              my_error(ER_NON_UNIQ_ERROR, MYF(0),
                       find->full_name(), current_thd->where);
            return (Item**) 0;
          }
          found_unaliased= li.ref();
          unaliased_counter= i;
          *resolution= RESOLVED_IGNORING_ALIAS;
          if (db_name)
            break;                              // Perfect match
        }
      }
      else
      {
        int fname_cmp= my_strcasecmp(system_charset_info,
                                     item_field->field_name,
                                     field_name);
        if (!my_strcasecmp(system_charset_info,
                           item_field->name,field_name))
        {
          /*
            If table name was not given we should scan through aliases
            and non-aliased fields first. We are also checking unaliased
            name of the field in then next  else-if, to be able to find
            instantly field (hidden by alias) if no suitable alias or
            non-aliased field was found.
          */
          if (found)
          {
            if ((*found)->eq(item, 0))
              continue;                           // Same field twice
            if (report_error != IGNORE_ERRORS)
              my_error(ER_NON_UNIQ_ERROR, MYF(0),
                       find->full_name(), current_thd->where);
            return (Item**) 0;
          }
          found= li.ref();
          *counter= i;
          *resolution= fname_cmp ? RESOLVED_AGAINST_ALIAS:
	                           RESOLVED_WITH_NO_ALIAS;
        }
        else if (!fname_cmp)
        {
          /*
            We will use non-aliased field or react on such ambiguities only if
            we won't be able to find aliased field.
            Again if we have ambiguity with field outside of select list
            we should prefer fields from select list.
          */
          if (found_unaliased)
          {
            if ((*found_unaliased)->eq(item, 0))
              continue;                           // Same field twice
            found_unaliased_non_uniq= 1;
          }
          found_unaliased= li.ref();
          unaliased_counter= i;
        }
      }
    }
    else if (!table_name)
    { 
      if (is_ref_by_name && find->name && item->name &&
	  !my_strcasecmp(system_charset_info,item->name,find->name))
      {
        found= li.ref();
        *counter= i;
        *resolution= RESOLVED_AGAINST_ALIAS;
        break;
      }
      else if (find->eq(item,0))
      {
        found= li.ref();
        *counter= i;
        *resolution= RESOLVED_IGNORING_ALIAS;
        break;
      }
    }
  }
  if (!found)
  {
    if (found_unaliased_non_uniq)
    {
      if (report_error != IGNORE_ERRORS)
        my_error(ER_NON_UNIQ_ERROR, MYF(0),
                 find->full_name(), current_thd->where);
      return (Item **) 0;
    }
    if (found_unaliased)
    {
      found= found_unaliased;
      *counter= unaliased_counter;
      *resolution= RESOLVED_BEHIND_ALIAS;
    }
  }
  if (found)
    return found;
  if (report_error != REPORT_EXCEPT_NOT_FOUND)
  {
    if (report_error == REPORT_ALL_ERRORS)
      my_error(ER_BAD_FIELD_ERROR, MYF(0),
               find->full_name(), current_thd->where);
    return (Item **) 0;
  }
  else
    return (Item **) not_found_item;
}


/*
  Test if a string is a member of a list of strings.

  SYNOPSIS
    test_if_string_in_list()
    find      the string to look for
    str_list  a list of strings to be searched

  DESCRIPTION
    Sequentially search a list of strings for a string, and test whether
    the list contains the same string.

  RETURN
    TRUE  if find is in str_list
    FALSE otherwise
*/

static bool
test_if_string_in_list(const char *find, List<String> *str_list)
{
  List_iterator<String> str_list_it(*str_list);
  String *curr_str;
  size_t find_length= strlen(find);
  while ((curr_str= str_list_it++))
  {
    if (find_length != curr_str->length())
      continue;
    if (!my_strcasecmp(system_charset_info, find, curr_str->ptr()))
      return TRUE;
  }
  return FALSE;
}


/*
  Create a new name resolution context for an item so that it is
  being resolved in a specific table reference.

  SYNOPSIS
    set_new_item_local_context()
    thd        pointer to current thread
    item       item for which new context is created and set
    table_ref  table ref where an item showld be resolved

  DESCRIPTION
    Create a new name resolution context for an item, so that the item
    is resolved only the supplied 'table_ref'.

  RETURN
    FALSE  if all OK
    TRUE   otherwise
*/

static bool
set_new_item_local_context(THD *thd, Item_ident *item, TABLE_LIST *table_ref)
{
  Name_resolution_context *context;
  if (!(context= new (thd->mem_root) Name_resolution_context))
    return TRUE;
  context->init();
  context->first_name_resolution_table=
    context->last_name_resolution_table= table_ref;
  item->context= context;
  return FALSE;
}


/*
  Find and mark the common columns of two table references.

  SYNOPSIS
    mark_common_columns()
    thd                [in] current thread
    table_ref_1        [in] the first (left) join operand
    table_ref_2        [in] the second (right) join operand
    using_fields       [in] if the join is JOIN...USING - the join columns,
                            if NATURAL join, then NULL
    found_using_fields [out] number of fields from the USING clause that were
                             found among the common fields

  DESCRIPTION
    The procedure finds the common columns of two relations (either
    tables or intermediate join results), and adds an equi-join condition
    to the ON clause of 'table_ref_2' for each pair of matching columns.
    If some of table_ref_XXX represents a base table or view, then we
    create new 'Natural_join_column' instances for each column
    reference and store them in the 'join_columns' of the table
    reference.

  IMPLEMENTATION
    The procedure assumes that store_natural_using_join_columns() was
    called for the previous level of NATURAL/USING joins.

  RETURN
    TRUE   error when some common column is non-unique, or out of memory
    FALSE  OK
*/

static bool
mark_common_columns(THD *thd, TABLE_LIST *table_ref_1, TABLE_LIST *table_ref_2,
                    List<String> *using_fields, uint *found_using_fields)
{
  Field_iterator_table_ref it_1, it_2;
  Natural_join_column *nj_col_1, *nj_col_2;
  Query_arena *arena, backup;
  bool result= TRUE;
  bool first_outer_loop= TRUE;
  /*
    Leaf table references to which new natural join columns are added
    if the leaves are != NULL.
  */
  TABLE_LIST *leaf_1= (table_ref_1->nested_join &&
                       !table_ref_1->is_natural_join) ?
                      NULL : table_ref_1;
  TABLE_LIST *leaf_2= (table_ref_2->nested_join &&
                       !table_ref_2->is_natural_join) ?
                      NULL : table_ref_2;

  DBUG_ENTER("mark_common_columns");
  DBUG_PRINT("info", ("operand_1: %s  operand_2: %s",
                      table_ref_1->alias, table_ref_2->alias));

  *found_using_fields= 0;
  arena= thd->activate_stmt_arena_if_needed(&backup);

  for (it_1.set(table_ref_1); !it_1.end_of_fields(); it_1.next())
  {
    bool found= FALSE;
    const char *field_name_1;
    /* true if field_name_1 is a member of using_fields */
    bool is_using_column_1;
    if (!(nj_col_1= it_1.get_or_create_column_ref(thd, leaf_1)))
      goto err;
    field_name_1= nj_col_1->name();
    is_using_column_1= using_fields && 
      test_if_string_in_list(field_name_1, using_fields);
    DBUG_PRINT ("info", ("field_name_1=%s.%s", 
                         nj_col_1->table_name() ? nj_col_1->table_name() : "", 
                         field_name_1));

    /*
      Find a field with the same name in table_ref_2.

      Note that for the second loop, it_2.set() will iterate over
      table_ref_2->join_columns and not generate any new elements or
      lists.
    */
    nj_col_2= NULL;
    for (it_2.set(table_ref_2); !it_2.end_of_fields(); it_2.next())
    {
      Natural_join_column *cur_nj_col_2;
      const char *cur_field_name_2;
      if (!(cur_nj_col_2= it_2.get_or_create_column_ref(thd, leaf_2)))
        goto err;
      cur_field_name_2= cur_nj_col_2->name();
      DBUG_PRINT ("info", ("cur_field_name_2=%s.%s", 
                           cur_nj_col_2->table_name() ? 
                             cur_nj_col_2->table_name() : "", 
                           cur_field_name_2));

      /*
        Compare the two columns and check for duplicate common fields.
        A common field is duplicate either if it was already found in
        table_ref_2 (then found == TRUE), or if a field in table_ref_2
        was already matched by some previous field in table_ref_1
        (then cur_nj_col_2->is_common == TRUE).
        Note that it is too early to check the columns outside of the
        USING list for ambiguity because they are not actually "referenced"
        here. These columns must be checked only on unqualified reference 
        by name (e.g. in SELECT list).
      */
      if (!my_strcasecmp(system_charset_info, field_name_1, cur_field_name_2))
      {
        DBUG_PRINT ("info", ("match c1.is_common=%d", nj_col_1->is_common));
        if (cur_nj_col_2->is_common ||
            (found && (!using_fields || is_using_column_1)))
        {
          my_error(ER_NON_UNIQ_ERROR, MYF(0), field_name_1, thd->where);
          goto err;
        }
        nj_col_2= cur_nj_col_2;
        found= TRUE;
      }
    }
    if (first_outer_loop && leaf_2)
    {
      /*
        Make sure that the next inner loop "knows" that all columns
        are materialized already.
      */
      leaf_2->is_join_columns_complete= TRUE;
      first_outer_loop= FALSE;
    }
    if (!found)
      continue;                                 // No matching field

    /*
      field_1 and field_2 have the same names. Check if they are in the USING
      clause (if present), mark them as common fields, and add a new
      equi-join condition to the ON clause.
    */
    if (nj_col_2 && (!using_fields ||is_using_column_1))
    {
      /*
        Create non-fixed fully qualified field and let fix_fields to
        resolve it.
      */
      Item *item_1=   nj_col_1->create_item(thd);
      Item *item_2=   nj_col_2->create_item(thd);
      Field *field_1= nj_col_1->field();
      Field *field_2= nj_col_2->field();
      Item_ident *item_ident_1, *item_ident_2;
      Item_func_eq *eq_cond;

      if (!item_1 || !item_2)
        goto err;                               // out of memory

      /*
        The following assert checks that the two created items are of
        type Item_ident.
      */
      DBUG_ASSERT(!thd->lex->current_select->no_wrap_view_item);
      /*
        In the case of no_wrap_view_item == 0, the created items must be
        of sub-classes of Item_ident.
      */
      DBUG_ASSERT(item_1->type() == Item::FIELD_ITEM ||
                  item_1->type() == Item::REF_ITEM);
      DBUG_ASSERT(item_2->type() == Item::FIELD_ITEM ||
                  item_2->type() == Item::REF_ITEM);

      /*
        We need to cast item_1,2 to Item_ident, because we need to hook name
        resolution contexts specific to each item.
      */
      item_ident_1= (Item_ident*) item_1;
      item_ident_2= (Item_ident*) item_2;
      /*
        Create and hook special name resolution contexts to each item in the
        new join condition . We need this to both speed-up subsequent name
        resolution of these items, and to enable proper name resolution of
        the items during the execute phase of PS.
      */
      if (set_new_item_local_context(thd, item_ident_1, nj_col_1->table_ref) ||
          set_new_item_local_context(thd, item_ident_2, nj_col_2->table_ref))
        goto err;

      if (!(eq_cond= new (thd->mem_root) Item_func_eq(thd, item_ident_1, item_ident_2)))
        goto err;                               /* Out of memory. */

      if (field_1 && field_1->vcol_info)
        field_1->table->mark_virtual_col(field_1);
      if (field_2 && field_2->vcol_info)
        field_2->table->mark_virtual_col(field_2);

      /*
        Add the new equi-join condition to the ON clause. Notice that
        fix_fields() is applied to all ON conditions in setup_conds()
        so we don't do it here.
      */
      add_join_on(thd, (table_ref_1->outer_join & JOIN_TYPE_RIGHT ?
                        table_ref_1 : table_ref_2),
                  eq_cond);

      nj_col_1->is_common= nj_col_2->is_common= TRUE;
      DBUG_PRINT ("info", ("%s.%s and %s.%s are common", 
                           nj_col_1->table_name() ? 
                             nj_col_1->table_name() : "", 
                           nj_col_1->name(),
                           nj_col_2->table_name() ? 
                             nj_col_2->table_name() : "", 
                           nj_col_2->name()));

      if (field_1)
      {
        TABLE *table_1= nj_col_1->table_ref->table;
        /* Mark field_1 used for table cache. */
        bitmap_set_bit(table_1->read_set, field_1->field_index);
        table_1->covering_keys.intersect(field_1->part_of_key);
        table_1->merge_keys.merge(field_1->part_of_key);
      }
      if (field_2)
      {
        TABLE *table_2= nj_col_2->table_ref->table;
        /* Mark field_2 used for table cache. */
        bitmap_set_bit(table_2->read_set, field_2->field_index);
        table_2->covering_keys.intersect(field_2->part_of_key);
        table_2->merge_keys.merge(field_2->part_of_key);
      }

      if (using_fields != NULL)
        ++(*found_using_fields);
    }
  }
  if (leaf_1)
    leaf_1->is_join_columns_complete= TRUE;

  /*
    Everything is OK.
    Notice that at this point there may be some column names in the USING
    clause that are not among the common columns. This is an SQL error and
    we check for this error in store_natural_using_join_columns() when
    (found_using_fields < length(join_using_fields)).
  */
  result= FALSE;

err:
  if (arena)
    thd->restore_active_arena(arena, &backup);
  DBUG_RETURN(result);
}



/*
  Materialize and store the row type of NATURAL/USING join.

  SYNOPSIS
    store_natural_using_join_columns()
    thd                current thread
    natural_using_join the table reference of the NATURAL/USING join
    table_ref_1        the first (left) operand (of a NATURAL/USING join).
    table_ref_2        the second (right) operand (of a NATURAL/USING join).
    using_fields       if the join is JOIN...USING - the join columns,
                       if NATURAL join, then NULL
    found_using_fields number of fields from the USING clause that were
                       found among the common fields

  DESCRIPTION
    Iterate over the columns of both join operands and sort and store
    all columns into the 'join_columns' list of natural_using_join
    where the list is formed by three parts:
      part1: The coalesced columns of table_ref_1 and table_ref_2,
             sorted according to the column order of the first table.
      part2: The other columns of the first table, in the order in
             which they were defined in CREATE TABLE.
      part3: The other columns of the second table, in the order in
             which they were defined in CREATE TABLE.
    Time complexity - O(N1+N2), where Ni = length(table_ref_i).

  IMPLEMENTATION
    The procedure assumes that mark_common_columns() has been called
    for the join that is being processed.

  RETURN
    TRUE    error: Some common column is ambiguous
    FALSE   OK
*/

static bool
store_natural_using_join_columns(THD *thd, TABLE_LIST *natural_using_join,
                                 TABLE_LIST *table_ref_1,
                                 TABLE_LIST *table_ref_2,
                                 List<String> *using_fields,
                                 uint found_using_fields)
{
  Field_iterator_table_ref it_1, it_2;
  Natural_join_column *nj_col_1, *nj_col_2;
  Query_arena *arena, backup;
  bool result= TRUE;
  List<Natural_join_column> *non_join_columns;
  List<Natural_join_column> *join_columns;
  DBUG_ENTER("store_natural_using_join_columns");

  DBUG_ASSERT(!natural_using_join->join_columns);

  arena= thd->activate_stmt_arena_if_needed(&backup);

  if (!(non_join_columns= new List<Natural_join_column>) ||
      !(join_columns= new List<Natural_join_column>))
    goto err;

  /* Append the columns of the first join operand. */
  for (it_1.set(table_ref_1); !it_1.end_of_fields(); it_1.next())
  {
    nj_col_1= it_1.get_natural_column_ref();
    if (nj_col_1->is_common)
    {
<<<<<<< HEAD
      natural_using_join->join_columns->push_back(nj_col_1, thd->mem_root);
=======
      join_columns->push_back(nj_col_1);
>>>>>>> ada54101
      /* Reset the common columns for the next call to mark_common_columns. */
      nj_col_1->is_common= FALSE;
    }
    else
      non_join_columns->push_back(nj_col_1, thd->mem_root);
  }

  /*
    Check that all columns in the USING clause are among the common
    columns. If this is not the case, report the first one that was
    not found in an error.
  */
  if (using_fields && found_using_fields < using_fields->elements)
  {
    String *using_field_name;
    List_iterator_fast<String> using_fields_it(*using_fields);
    while ((using_field_name= using_fields_it++))
    {
      const char *using_field_name_ptr= using_field_name->c_ptr();
      List_iterator_fast<Natural_join_column>
        it(*join_columns);
      Natural_join_column *common_field;

      for (;;)
      {
        /* If reached the end of fields, and none was found, report error. */
        if (!(common_field= it++))
        {
          my_error(ER_BAD_FIELD_ERROR, MYF(0), using_field_name_ptr,
                   current_thd->where);
          goto err;
        }
        if (!my_strcasecmp(system_charset_info,
                           common_field->name(), using_field_name_ptr))
          break;                                // Found match
      }
    }
  }

  /* Append the non-equi-join columns of the second join operand. */
  for (it_2.set(table_ref_2); !it_2.end_of_fields(); it_2.next())
  {
    nj_col_2= it_2.get_natural_column_ref();
    if (!nj_col_2->is_common)
      non_join_columns->push_back(nj_col_2, thd->mem_root);
    else
    {
      /* Reset the common columns for the next call to mark_common_columns. */
      nj_col_2->is_common= FALSE;
    }
  }

  if (non_join_columns->elements > 0)
<<<<<<< HEAD
    natural_using_join->join_columns->append(non_join_columns);
=======
    join_columns->concat(non_join_columns);
  natural_using_join->join_columns= join_columns;
>>>>>>> ada54101
  natural_using_join->is_join_columns_complete= TRUE;

  result= FALSE;

err:
  if (arena)
    thd->restore_active_arena(arena, &backup);
  DBUG_RETURN(result);
}


/*
  Precompute and store the row types of the top-most NATURAL/USING joins.

  SYNOPSIS
    store_top_level_join_columns()
    thd            current thread
    table_ref      nested join or table in a FROM clause
    left_neighbor  neighbor table reference to the left of table_ref at the
                   same level in the join tree
    right_neighbor neighbor table reference to the right of table_ref at the
                   same level in the join tree

  DESCRIPTION
    The procedure performs a post-order traversal of a nested join tree
    and materializes the row types of NATURAL/USING joins in a
    bottom-up manner until it reaches the TABLE_LIST elements that
    represent the top-most NATURAL/USING joins. The procedure should be
    applied to each element of SELECT_LEX::top_join_list (i.e. to each
    top-level element of the FROM clause).

  IMPLEMENTATION
    Notice that the table references in the list nested_join->join_list
    are in reverse order, thus when we iterate over it, we are moving
    from the right to the left in the FROM clause.

  RETURN
    TRUE   Error
    FALSE  OK
*/

static bool
store_top_level_join_columns(THD *thd, TABLE_LIST *table_ref,
                             TABLE_LIST *left_neighbor,
                             TABLE_LIST *right_neighbor)
{
  Query_arena *arena, backup;
  bool result= TRUE;

  DBUG_ENTER("store_top_level_join_columns");

  arena= thd->activate_stmt_arena_if_needed(&backup);

  /* Call the procedure recursively for each nested table reference. */
  if (table_ref->nested_join)
  {
    List_iterator_fast<TABLE_LIST> nested_it(table_ref->nested_join->join_list);
    TABLE_LIST *same_level_left_neighbor= nested_it++;
    TABLE_LIST *same_level_right_neighbor= NULL;
    /* Left/right-most neighbors, possibly at higher levels in the join tree. */
    TABLE_LIST *real_left_neighbor, *real_right_neighbor;

    while (same_level_left_neighbor)
    {
      TABLE_LIST *cur_table_ref= same_level_left_neighbor;
      same_level_left_neighbor= nested_it++;
      /*
        The order of RIGHT JOIN operands is reversed in 'join list' to
        transform it into a LEFT JOIN. However, in this procedure we need
        the join operands in their lexical order, so below we reverse the
        join operands. Notice that this happens only in the first loop,
        and not in the second one, as in the second loop
        same_level_left_neighbor == NULL.
        This is the correct behavior, because the second loop sets
        cur_table_ref reference correctly after the join operands are
        swapped in the first loop.
      */
      if (same_level_left_neighbor &&
          cur_table_ref->outer_join & JOIN_TYPE_RIGHT)
      {
        /* This can happen only for JOIN ... ON. */
        DBUG_ASSERT(table_ref->nested_join->join_list.elements == 2);
        swap_variables(TABLE_LIST*, same_level_left_neighbor, cur_table_ref);
      }

      /*
        Pick the parent's left and right neighbors if there are no immediate
        neighbors at the same level.
      */
      real_left_neighbor=  (same_level_left_neighbor) ?
                           same_level_left_neighbor : left_neighbor;
      real_right_neighbor= (same_level_right_neighbor) ?
                           same_level_right_neighbor : right_neighbor;

      if (cur_table_ref->nested_join &&
          store_top_level_join_columns(thd, cur_table_ref,
                                       real_left_neighbor, real_right_neighbor))
        goto err;
      same_level_right_neighbor= cur_table_ref;
    }
  }

  /*
    If this is a NATURAL/USING join, materialize its result columns and
    convert to a JOIN ... ON.
  */
  if (table_ref->is_natural_join)
  {
    DBUG_ASSERT(table_ref->nested_join &&
                table_ref->nested_join->join_list.elements == 2);
    List_iterator_fast<TABLE_LIST> operand_it(table_ref->nested_join->join_list);
    /*
      Notice that the order of join operands depends on whether table_ref
      represents a LEFT or a RIGHT join. In a RIGHT join, the operands are
      in inverted order.
     */
    TABLE_LIST *table_ref_2= operand_it++; /* Second NATURAL join operand.*/
    TABLE_LIST *table_ref_1= operand_it++; /* First NATURAL join operand. */
    List<String> *using_fields= table_ref->join_using_fields;
    uint found_using_fields;

    /*
      The two join operands were interchanged in the parser, change the order
      back for 'mark_common_columns'.
    */
    if (table_ref_2->outer_join & JOIN_TYPE_RIGHT)
      swap_variables(TABLE_LIST*, table_ref_1, table_ref_2);
    if (mark_common_columns(thd, table_ref_1, table_ref_2,
                            using_fields, &found_using_fields))
      goto err;

    /*
      Swap the join operands back, so that we pick the columns of the second
      one as the coalesced columns. In this way the coalesced columns are the
      same as of an equivalent LEFT JOIN.
    */
    if (table_ref_1->outer_join & JOIN_TYPE_RIGHT)
      swap_variables(TABLE_LIST*, table_ref_1, table_ref_2);
    if (store_natural_using_join_columns(thd, table_ref, table_ref_1,
                                         table_ref_2, using_fields,
                                         found_using_fields))
      goto err;

    /*
      Change NATURAL JOIN to JOIN ... ON. We do this for both operands
      because either one of them or the other is the one with the
      natural join flag because RIGHT joins are transformed into LEFT,
      and the two tables may be reordered.
    */
    table_ref_1->natural_join= table_ref_2->natural_join= NULL;

    /* Add a TRUE condition to outer joins that have no common columns. */
    if (table_ref_2->outer_join &&
        !table_ref_1->on_expr && !table_ref_2->on_expr)
      table_ref_2->on_expr= new (thd->mem_root) Item_int(thd, (longlong) 1, 1); // Always true.

    /* Change this table reference to become a leaf for name resolution. */
    if (left_neighbor)
    {
      TABLE_LIST *last_leaf_on_the_left;
      last_leaf_on_the_left= left_neighbor->last_leaf_for_name_resolution();
      last_leaf_on_the_left->next_name_resolution_table= table_ref;
    }
    if (right_neighbor)
    {
      TABLE_LIST *first_leaf_on_the_right;
      first_leaf_on_the_right= right_neighbor->first_leaf_for_name_resolution();
      table_ref->next_name_resolution_table= first_leaf_on_the_right;
    }
    else
      table_ref->next_name_resolution_table= NULL;
  }
  result= FALSE; /* All is OK. */

err:
  if (arena)
    thd->restore_active_arena(arena, &backup);
  DBUG_RETURN(result);
}


/*
  Compute and store the row types of the top-most NATURAL/USING joins
  in a FROM clause.

  SYNOPSIS
    setup_natural_join_row_types()
    thd          current thread
    from_clause  list of top-level table references in a FROM clause

  DESCRIPTION
    Apply the procedure 'store_top_level_join_columns' to each of the
    top-level table referencs of the FROM clause. Adjust the list of tables
    for name resolution - context->first_name_resolution_table to the
    top-most, lef-most NATURAL/USING join.

  IMPLEMENTATION
    Notice that the table references in 'from_clause' are in reverse
    order, thus when we iterate over it, we are moving from the right
    to the left in the FROM clause.

  NOTES
    We can't run this many times as the first_name_resolution_table would
    be different for subsequent runs when sub queries has been optimized
    away.

  RETURN
    TRUE   Error
    FALSE  OK
*/

static bool setup_natural_join_row_types(THD *thd,
                                         List<TABLE_LIST> *from_clause,
                                         Name_resolution_context *context)
{
  DBUG_ENTER("setup_natural_join_row_types");
  thd->where= "from clause";
  if (from_clause->elements == 0)
    DBUG_RETURN(false); /* We come here in the case of UNIONs. */

  /* 
     Do not redo work if already done:
     1) for stored procedures,
     2) for multitable update after lock failure and table reopening.
  */
  if (!context->select_lex->first_natural_join_processing)
  {
    context->first_name_resolution_table= context->natural_join_first_table;
    DBUG_PRINT("info", ("using cached setup_natural_join_row_types"));
    DBUG_RETURN(false);
  }

  List_iterator_fast<TABLE_LIST> table_ref_it(*from_clause);
  TABLE_LIST *table_ref; /* Current table reference. */
  /* Table reference to the left of the current. */
  TABLE_LIST *left_neighbor;
  /* Table reference to the right of the current. */
  TABLE_LIST *right_neighbor= NULL;

  /* Note that tables in the list are in reversed order */
  for (left_neighbor= table_ref_it++; left_neighbor ; )
  {
    table_ref= left_neighbor;
    do
    {
      left_neighbor= table_ref_it++;
    }
    while (left_neighbor && left_neighbor->sj_subq_pred);

    if (store_top_level_join_columns(thd, table_ref,
                                     left_neighbor, right_neighbor))
      DBUG_RETURN(true);
    if (left_neighbor)
    {
      TABLE_LIST *first_leaf_on_the_right;
      first_leaf_on_the_right= table_ref->first_leaf_for_name_resolution();
      left_neighbor->next_name_resolution_table= first_leaf_on_the_right;
    }
    right_neighbor= table_ref;
  }

  /*
    Store the top-most, left-most NATURAL/USING join, so that we start
    the search from that one instead of context->table_list. At this point
    right_neighbor points to the left-most top-level table reference in the
    FROM clause.
  */
  DBUG_ASSERT(right_neighbor);
  context->first_name_resolution_table=
    right_neighbor->first_leaf_for_name_resolution();
  /*
    This is only to ensure that first_name_resolution_table doesn't
    change on re-execution
  */
  context->natural_join_first_table= context->first_name_resolution_table;
  context->select_lex->first_natural_join_processing= false;
  DBUG_RETURN (false);
}


/****************************************************************************
** Expand all '*' in given fields
****************************************************************************/

int setup_wild(THD *thd, TABLE_LIST *tables, List<Item> &fields,
	       List<Item> *sum_func_list,
	       uint wild_num)
{
  Item *item;
  List_iterator<Item> it(fields);
  Query_arena *arena, backup;
  DBUG_ENTER("setup_wild");
  DBUG_ASSERT(wild_num != 0);

  /*
    Don't use arena if we are not in prepared statements or stored procedures
    For PS/SP we have to use arena to remember the changes
  */
  arena= thd->activate_stmt_arena_if_needed(&backup);

  thd->lex->current_select->cur_pos_in_select_list= 0;
  while (wild_num && (item= it++))
  {
    if (item->type() == Item::FIELD_ITEM &&
        ((Item_field*) item)->field_name &&
	((Item_field*) item)->field_name[0] == '*' &&
	!((Item_field*) item)->field)
    {
      uint elem= fields.elements;
      bool any_privileges= ((Item_field *) item)->any_privileges;
      Item_subselect *subsel= thd->lex->current_select->master_unit()->item;
      if (subsel &&
          subsel->substype() == Item_subselect::EXISTS_SUBS)
      {
        /*
          It is EXISTS(SELECT * ...) and we can replace * by any constant.

          Item_int do not need fix_fields() because it is basic constant.
        */
        it.replace(new (thd->mem_root) Item_int(thd, "Not_used", (longlong) 1,
                                MY_INT64_NUM_DECIMAL_DIGITS));
      }
      else if (insert_fields(thd, ((Item_field*) item)->context,
                             ((Item_field*) item)->db_name,
                             ((Item_field*) item)->table_name, &it,
                             any_privileges))
      {
	if (arena)
	  thd->restore_active_arena(arena, &backup);
	DBUG_RETURN(-1);
      }
      if (sum_func_list)
      {
	/*
	  sum_func_list is a list that has the fields list as a tail.
	  Because of this we have to update the element count also for this
	  list after expanding the '*' entry.
	*/
	sum_func_list->elements+= fields.elements - elem;
      }
      wild_num--;
    }
    else
      thd->lex->current_select->cur_pos_in_select_list++;
  }
  thd->lex->current_select->cur_pos_in_select_list= UNDEF_POS;
  if (arena)
  {
    /* make * substituting permanent */
    SELECT_LEX *select_lex= thd->lex->current_select;
    select_lex->with_wild= 0;
#ifdef HAVE_valgrind
    if (&select_lex->item_list != &fields)      // Avoid warning
#endif
    /*   
      The assignment below is translated to memcpy() call (at least on some
      platforms). memcpy() expects that source and destination areas do not
      overlap. That problem was detected by valgrind. 
    */
    if (&select_lex->item_list != &fields)
      select_lex->item_list= fields;

    thd->restore_active_arena(arena, &backup);
  }
  DBUG_RETURN(0);
}

/****************************************************************************
** Check that all given fields exists and fill struct with current data
****************************************************************************/

bool setup_fields(THD *thd, Item **ref_pointer_array,
                  List<Item> &fields, enum_mark_columns mark_used_columns,
                  List<Item> *sum_func_list, List<Item> *pre_fix,
                  bool allow_sum_func)
{
  reg2 Item *item;
  enum_mark_columns save_mark_used_columns= thd->mark_used_columns;
  nesting_map save_allow_sum_func= thd->lex->allow_sum_func;
  List_iterator<Item> it(fields);
  bool save_is_item_list_lookup;
  bool make_pre_fix= (pre_fix && (pre_fix->elements == 0));
  DBUG_ENTER("setup_fields");
  DBUG_PRINT("enter", ("ref_pointer_array: %p", ref_pointer_array));

  thd->mark_used_columns= mark_used_columns;
  DBUG_PRINT("info", ("thd->mark_used_columns: %d", thd->mark_used_columns));
  if (allow_sum_func)
    thd->lex->allow_sum_func|=
      (nesting_map)1 << thd->lex->current_select->nest_level;
  thd->where= THD::DEFAULT_WHERE;
  save_is_item_list_lookup= thd->lex->current_select->is_item_list_lookup;
  thd->lex->current_select->is_item_list_lookup= 0;

  /*
    To prevent fail on forward lookup we fill it with zerows,
    then if we got pointer on zero after find_item_in_list we will know
    that it is forward lookup.

    There is other way to solve problem: fill array with pointers to list,
    but it will be slower.

    TODO: remove it when (if) we made one list for allfields and
    ref_pointer_array
  */
  if (ref_pointer_array)
    bzero(ref_pointer_array, sizeof(Item *) * fields.elements);

  /*
    We call set_entry() there (before fix_fields() of the whole list of field
    items) because:
    1) the list of field items has same order as in the query, and the
       Item_func_get_user_var item may go before the Item_func_set_user_var:
          SELECT @a, @a := 10 FROM t;
    2) The entry->update_query_id value controls constantness of
       Item_func_get_user_var items, so in presence of Item_func_set_user_var
       items we have to refresh their entries before fixing of
       Item_func_get_user_var items.
  */
  List_iterator<Item_func_set_user_var> li(thd->lex->set_var_list);
  Item_func_set_user_var *var;
  while ((var= li++))
    var->set_entry(thd, FALSE);

  Item **ref= ref_pointer_array;
  thd->lex->current_select->cur_pos_in_select_list= 0;
  while ((item= it++))
  {
    if (make_pre_fix)
      pre_fix->push_back(item, thd->stmt_arena->mem_root);

    if ((!item->fixed && item->fix_fields(thd, it.ref())) ||
	(item= *(it.ref()))->check_cols(1))
    {
      thd->lex->current_select->is_item_list_lookup= save_is_item_list_lookup;
      thd->lex->allow_sum_func= save_allow_sum_func;
      thd->mark_used_columns= save_mark_used_columns;
      DBUG_PRINT("info", ("thd->mark_used_columns: %d", thd->mark_used_columns));
      DBUG_RETURN(TRUE); /* purecov: inspected */
    }
    if (ref)
      *(ref++)= item;
    if (item->with_sum_func && item->type() != Item::SUM_FUNC_ITEM &&
	sum_func_list)
      item->split_sum_func(thd, ref_pointer_array, *sum_func_list,
                           SPLIT_SUM_SELECT);
    thd->lex->used_tables|= item->used_tables();
    thd->lex->current_select->cur_pos_in_select_list++;
  }
  thd->lex->current_select->is_item_list_lookup= save_is_item_list_lookup;
  thd->lex->current_select->cur_pos_in_select_list= UNDEF_POS;

  thd->lex->allow_sum_func= save_allow_sum_func;
  thd->mark_used_columns= save_mark_used_columns;
  DBUG_PRINT("info", ("thd->mark_used_columns: %d", thd->mark_used_columns));
  DBUG_RETURN(MY_TEST(thd->is_error()));
}


/*
  make list of leaves of join table tree

  SYNOPSIS
    make_leaves_list()
    list    pointer to pointer on list first element
    tables  table list
    full_table_list whether to include tables from mergeable derived table/view.
                    we need them for checks for INSERT/UPDATE statements only.

  RETURN pointer on pointer to next_leaf of last element
*/

void make_leaves_list(THD *thd, List<TABLE_LIST> &list, TABLE_LIST *tables,
                      bool full_table_list, TABLE_LIST *boundary)
 
{
  for (TABLE_LIST *table= tables; table; table= table->next_local)
  {
    if (table == boundary)
      full_table_list= !full_table_list;
    if (full_table_list && table->is_merged_derived())
    {
      SELECT_LEX *select_lex= table->get_single_select();
      /*
        It's safe to use select_lex->leaf_tables because all derived
        tables/views were already prepared and has their leaf_tables
        set properly.
      */
      make_leaves_list(thd, list, select_lex->get_table_list(),
      full_table_list, boundary);
    }
    else
    {
      list.push_back(table, thd->mem_root);
    }
  }
}

/*
  prepare tables

  SYNOPSIS
    setup_tables()
    thd		  Thread handler
    context       name resolution contest to setup table list there
    from_clause   Top-level list of table references in the FROM clause
    tables	  Table list (select_lex->table_list)
    leaves        List of join table leaves list (select_lex->leaf_tables)
    refresh       It is only refresh for subquery
    select_insert It is SELECT ... INSERT command
    full_table_list a parameter to pass to the make_leaves_list function

  NOTE
    Check also that the 'used keys' and 'ignored keys' exists and set up the
    table structure accordingly.
    Create a list of leaf tables. For queries with NATURAL/USING JOINs,
    compute the row types of the top most natural/using join table references
    and link these into a list of table references for name resolution.

    This has to be called for all tables that are used by items, as otherwise
    table->map is not set and all Item_field will be regarded as const items.

  RETURN
    FALSE ok;  In this case *map will includes the chosen index
    TRUE  error
*/

bool setup_tables(THD *thd, Name_resolution_context *context,
                  List<TABLE_LIST> *from_clause, TABLE_LIST *tables,
                  List<TABLE_LIST> &leaves, bool select_insert,
                  bool full_table_list)
{
  uint tablenr= 0;
  List_iterator<TABLE_LIST> ti(leaves);
  TABLE_LIST *table_list;

  DBUG_ENTER("setup_tables");

  DBUG_ASSERT ((select_insert && !tables->next_name_resolution_table) || !tables || 
               (context->table_list && context->first_name_resolution_table));
  /*
    this is used for INSERT ... SELECT.
    For select we setup tables except first (and its underlying tables)
  */
  TABLE_LIST *first_select_table= (select_insert ?
                                   tables->next_local:
                                   0);
  SELECT_LEX *select_lex= select_insert ? &thd->lex->select_lex :
                                          thd->lex->current_select;
  if (select_lex->first_cond_optimization)
  {
    leaves.empty();
    if (select_lex->prep_leaf_list_state != SELECT_LEX::SAVED)
    {
      make_leaves_list(thd, leaves, tables, full_table_list, first_select_table);
      select_lex->prep_leaf_list_state= SELECT_LEX::READY;
      select_lex->leaf_tables_exec.empty();
    }
    else
    {
      List_iterator_fast <TABLE_LIST> ti(select_lex->leaf_tables_prep);
      while ((table_list= ti++))
        leaves.push_back(table_list, thd->mem_root);
    }
      
    while ((table_list= ti++))
    {
      TABLE *table= table_list->table;
      if (table)
        table->pos_in_table_list= table_list;
      if (first_select_table &&
          table_list->top_table() == first_select_table)
      {
        /* new counting for SELECT of INSERT ... SELECT command */
        first_select_table= 0;
        thd->lex->select_lex.insert_tables= tablenr;
        tablenr= 0;
      }
      if(table_list->jtbm_subselect)
      {
        table_list->jtbm_table_no= tablenr;
      }
      else if (table)
      {
        table->pos_in_table_list= table_list;
        setup_table_map(table, table_list, tablenr);

        if (table_list->process_index_hints(table))
          DBUG_RETURN(1);
      }
      tablenr++;
    }
    if (tablenr > MAX_TABLES)
    {
      my_error(ER_TOO_MANY_TABLES,MYF(0), static_cast<int>(MAX_TABLES));
      DBUG_RETURN(1);
    }
  }
  else
  { 
    List_iterator_fast <TABLE_LIST> ti(select_lex->leaf_tables_exec);
    select_lex->leaf_tables.empty();
    while ((table_list= ti++))
    {
      if(table_list->jtbm_subselect)
      {
        table_list->jtbm_table_no= table_list->tablenr_exec;
      }
      else
      {
        table_list->table->tablenr= table_list->tablenr_exec;
        table_list->table->map= table_list->map_exec;
        table_list->table->maybe_null= table_list->maybe_null_exec;
        table_list->table->pos_in_table_list= table_list;
        if (table_list->process_index_hints(table_list->table))
          DBUG_RETURN(1);
      }
      select_lex->leaf_tables.push_back(table_list);
    }
  }    

  for (table_list= tables;
       table_list;
       table_list= table_list->next_local)
  {
    if (table_list->merge_underlying_list)
    {
      DBUG_ASSERT(table_list->is_merged_derived());
      Query_arena *arena, backup;
      arena= thd->activate_stmt_arena_if_needed(&backup);
      bool res;
      res= table_list->setup_underlying(thd);
      if (arena)
        thd->restore_active_arena(arena, &backup);
      if (res)
        DBUG_RETURN(1);
    }

    if (table_list->jtbm_subselect)
    {
      Item *item= table_list->jtbm_subselect->optimizer;
      if (table_list->jtbm_subselect->optimizer->fix_fields(thd, &item))
      {
        my_error(ER_TOO_MANY_TABLES,MYF(0), static_cast<int>(MAX_TABLES)); /* psergey-todo: WHY ER_TOO_MANY_TABLES ???*/
        DBUG_RETURN(1);
      }
      DBUG_ASSERT(item == table_list->jtbm_subselect->optimizer);
    }
  }

  /* Precompute and store the row types of NATURAL/USING joins. */
  if (setup_natural_join_row_types(thd, from_clause, context))
    DBUG_RETURN(1);

  DBUG_RETURN(0);
}


/*
  prepare tables and check access for the view tables

  SYNOPSIS
    setup_tables_and_check_access()
    thd		  Thread handler
    context       name resolution contest to setup table list there
    from_clause   Top-level list of table references in the FROM clause
    tables	  Table list (select_lex->table_list)
    conds	  Condition of current SELECT (can be changed by VIEW)
    leaves        List of join table leaves list (select_lex->leaf_tables)
    refresh       It is onle refresh for subquery
    select_insert It is SELECT ... INSERT command
    want_access   what access is needed
    full_table_list a parameter to pass to the make_leaves_list function

  NOTE
    a wrapper for check_tables that will also check the resulting
    table leaves list for access to all the tables that belong to a view

  RETURN
    FALSE ok;  In this case *map will include the chosen index
    TRUE  error
*/
bool setup_tables_and_check_access(THD *thd, 
                                   Name_resolution_context *context,
                                   List<TABLE_LIST> *from_clause,
                                   TABLE_LIST *tables,
                                   List<TABLE_LIST> &leaves,
                                   bool select_insert,
                                   ulong want_access_first,
                                   ulong want_access,
                                   bool full_table_list)
{
  DBUG_ENTER("setup_tables_and_check_access");

  if (setup_tables(thd, context, from_clause, tables,
                   leaves, select_insert, full_table_list))
    DBUG_RETURN(TRUE);

  List_iterator<TABLE_LIST> ti(leaves);
  TABLE_LIST *table_list;
  ulong access= want_access_first;
  while ((table_list= ti++))
  {
    if (table_list->belong_to_view && !table_list->view && 
        check_single_table_access(thd, access, table_list, FALSE))
    {
      tables->hide_view_error(thd);
      DBUG_RETURN(TRUE);
    }
    access= want_access;
  }
  DBUG_RETURN(FALSE);
}


/*
   Create a key_map from a list of index names

   SYNOPSIS
     get_key_map_from_key_list()
     map		key_map to fill in
     table		Table
     index_list		List of index names

   RETURN
     0	ok;  In this case *map will includes the choosed index
     1	error
*/

bool get_key_map_from_key_list(key_map *map, TABLE *table,
                               List<String> *index_list)
{
  List_iterator_fast<String> it(*index_list);
  String *name;
  uint pos;

  map->clear_all();
  while ((name=it++))
  {
    if (table->s->keynames.type_names == 0 ||
        (pos= find_type(&table->s->keynames, name->ptr(),
                        name->length(), 1)) <=
        0)
    {
      my_error(ER_KEY_DOES_NOT_EXITS, MYF(0), name->c_ptr(),
	       table->pos_in_table_list->alias);
      map->set_all();
      return 1;
    }
    map->set_bit(pos-1);
  }
  return 0;
}


/*
  Drops in all fields instead of current '*' field

  SYNOPSIS
    insert_fields()
    thd			Thread handler
    context             Context for name resolution
    db_name		Database name in case of 'database_name.table_name.*'
    table_name		Table name in case of 'table_name.*'
    it			Pointer to '*'
    any_privileges	0 If we should ensure that we have SELECT privileges
		          for all columns
                        1 If any privilege is ok
  RETURN
    0	ok     'it' is updated to point at last inserted
    1	error.  Error message is generated but not sent to client
*/

bool
insert_fields(THD *thd, Name_resolution_context *context, const char *db_name,
	      const char *table_name, List_iterator<Item> *it,
              bool any_privileges)
{
  Field_iterator_table_ref field_iterator;
  bool found;
  char name_buff[SAFE_NAME_LEN+1];
  DBUG_ENTER("insert_fields");
  DBUG_PRINT("arena", ("stmt arena: 0x%lx", (ulong)thd->stmt_arena));

  if (db_name && lower_case_table_names)
  {
    /*
      convert database to lower case for comparison
      We can't do this in Item_field as this would change the
      'name' of the item which may be used in the select list
    */
    strmake_buf(name_buff, db_name);
    my_casedn_str(files_charset_info, name_buff);
    db_name= name_buff;
  }

  found= FALSE;

  /*
    If table names are qualified, then loop over all tables used in the query,
    else treat natural joins as leaves and do not iterate over their underlying
    tables.
  */
  for (TABLE_LIST *tables= (table_name ? context->table_list :
                            context->first_name_resolution_table);
       tables;
       tables= (table_name ? tables->next_local :
                tables->next_name_resolution_table)
       )
  {
    Field *field;
    TABLE *table= tables->table;

    DBUG_ASSERT(tables->is_leaf_for_name_resolution());

    if ((table_name && my_strcasecmp(table_alias_charset, table_name,
                                     tables->alias)) ||
        (db_name && strcmp(tables->db,db_name)))
      continue;

#ifndef NO_EMBEDDED_ACCESS_CHECKS
    /* 
       Ensure that we have access rights to all fields to be inserted. Under
       some circumstances, this check may be skipped.

       - If any_privileges is true, skip the check.

       - If the SELECT privilege has been found as fulfilled already for both
         the TABLE and TABLE_LIST objects (and both of these exist, of
         course), the check is skipped.

       - If the SELECT privilege has been found fulfilled for the TABLE object
         and the TABLE_LIST represents a derived table other than a view (see
         below), the check is skipped.

       - If the TABLE_LIST object represents a view, we may skip checking if
         the SELECT privilege has been found fulfilled for it, regardless of
         the TABLE object.

       - If there is no TABLE object, the test is skipped if either 
         * the TABLE_LIST does not represent a view, or
         * the SELECT privilege has been found fulfilled.         

       A TABLE_LIST that is not a view may be a subquery, an
       information_schema table, or a nested table reference. See the comment
       for TABLE_LIST.
    */
    if (!((table && tables->is_non_derived() &&
          (table->grant.privilege & SELECT_ACL)) ||
	  ((!tables->is_non_derived() && 
	    (tables->grant.privilege & SELECT_ACL)))) &&
        !any_privileges)
    {
      field_iterator.set(tables);
      if (check_grant_all_columns(thd, SELECT_ACL, &field_iterator))
        DBUG_RETURN(TRUE);
    }
#endif

    /*
      Update the tables used in the query based on the referenced fields. For
      views and natural joins this update is performed inside the loop below.
    */
    if (table)
      thd->lex->used_tables|= table->map;

    /*
      Initialize a generic field iterator for the current table reference.
      Notice that it is guaranteed that this iterator will iterate over the
      fields of a single table reference, because 'tables' is a leaf (for
      name resolution purposes).
    */
    field_iterator.set(tables);

    for (; !field_iterator.end_of_fields(); field_iterator.next())
    {
      Item *item;

      if (!(item= field_iterator.create_item(thd)))
        DBUG_RETURN(TRUE);

      /* cache the table for the Item_fields inserted by expanding stars */
      if (item->type() == Item::FIELD_ITEM && tables->cacheable_table)
        ((Item_field *)item)->cached_table= tables;

      if (!found)
      {
        found= TRUE;
        it->replace(item); /* Replace '*' with the first found item. */
      }
      else
        it->after(item);   /* Add 'item' to the SELECT list. */

#ifndef NO_EMBEDDED_ACCESS_CHECKS
      /*
        Set privilege information for the fields of newly created views.
        We have that (any_priviliges == TRUE) if and only if we are creating
        a view. In the time of view creation we can't use the MERGE algorithm,
        therefore if 'tables' is itself a view, it is represented by a
        temporary table. Thus in this case we can be sure that 'item' is an
        Item_field.
      */
      if (any_privileges)
      {
        DBUG_ASSERT((tables->field_translation == NULL && table) ||
                    tables->is_natural_join);
        DBUG_ASSERT(item->type() == Item::FIELD_ITEM);
        Item_field *fld= (Item_field*) item;
        const char *field_table_name= field_iterator.get_table_name();

        if (!tables->schema_table && 
            !(fld->have_privileges=
              (get_column_grant(thd, field_iterator.grant(),
                                field_iterator.get_db_name(),
                                field_table_name, fld->field_name) &
               VIEW_ANY_ACL)))
        {
          my_error(ER_TABLEACCESS_DENIED_ERROR, MYF(0), "ANY",
                   thd->security_ctx->priv_user,
                   thd->security_ctx->host_or_ip,
                   field_table_name);
          DBUG_RETURN(TRUE);
        }
      }
#endif

      if ((field= field_iterator.field()))
      {
        /* Mark fields as used to allow storage engine to optimze access */
        bitmap_set_bit(field->table->read_set, field->field_index);
        /*
          Mark virtual fields for write and others that the virtual fields
          depend on for read.
        */
        if (field->vcol_info)
          field->table->mark_virtual_col(field);
        if (table)
        {
          table->covering_keys.intersect(field->part_of_key);
          table->merge_keys.merge(field->part_of_key);
        }
        if (tables->is_natural_join)
        {
          TABLE *field_table;
          /*
            In this case we are sure that the column ref will not be created
            because it was already created and stored with the natural join.
          */
          Natural_join_column *nj_col;
          if (!(nj_col= field_iterator.get_natural_column_ref()))
            DBUG_RETURN(TRUE);
          DBUG_ASSERT(nj_col->table_field);
          field_table= nj_col->table_ref->table;
          if (field_table)
          {
            thd->lex->used_tables|= field_table->map;
            field_table->covering_keys.intersect(field->part_of_key);
            field_table->merge_keys.merge(field->part_of_key);
            field_table->used_fields++;
          }
        }
      }
      else
        thd->lex->used_tables|= item->used_tables();
      thd->lex->current_select->cur_pos_in_select_list++;
    }
    /*
      In case of stored tables, all fields are considered as used,
      while in the case of views, the fields considered as used are the
      ones marked in setup_tables during fix_fields of view columns.
      For NATURAL joins, used_tables is updated in the IF above.
    */
    if (table)
      table->used_fields= table->s->fields;
  }
  if (found)
    DBUG_RETURN(FALSE);

  /*
    TODO: in the case when we skipped all columns because there was a
    qualified '*', and all columns were coalesced, we have to give a more
    meaningful message than ER_BAD_TABLE_ERROR.
  */
  if (!table_name)
    my_error(ER_NO_TABLES_USED, MYF(0));
  else if (!db_name && !thd->db)
    my_error(ER_NO_DB_ERROR, MYF(0));
  else
  {
    char name[FN_REFLEN];
    my_snprintf(name, sizeof(name), "%s.%s",
                db_name ? db_name : thd->db, table_name);
    my_error(ER_BAD_TABLE_ERROR, MYF(0), name);
  }

  DBUG_RETURN(TRUE);
}


/**
  Wrap Item_ident

  @param thd             thread handle
  @param conds           pointer to the condition which should be wrapped
*/

void wrap_ident(THD *thd, Item **conds)
{
  Item_direct_ref_to_ident *wrapper;
  DBUG_ASSERT((*conds)->type() == Item::FIELD_ITEM || (*conds)->type() == Item::REF_ITEM);
  Query_arena *arena, backup;
  arena= thd->activate_stmt_arena_if_needed(&backup);
  if ((wrapper= new (thd->mem_root) Item_direct_ref_to_ident(thd, (Item_ident *) (*conds))))
    (*conds)= (Item*) wrapper;
  if (arena)
    thd->restore_active_arena(arena, &backup);
}

/**
  Prepare ON expression

  @param thd             Thread handle
  @param table           Pointer to table list
  @param is_update       Update flag

  @retval TRUE error.
  @retval FALSE OK.
*/

bool setup_on_expr(THD *thd, TABLE_LIST *table, bool is_update)
{
  uchar buff[STACK_BUFF_ALLOC];			// Max argument in function
  if (check_stack_overrun(thd, STACK_MIN_SIZE, buff))
    return TRUE;				// Fatal error flag is set!
  for(; table; table= table->next_local)
  {
    TABLE_LIST *embedded; /* The table at the current level of nesting. */
    TABLE_LIST *embedding= table; /* The parent nested table reference. */
    do
    {
      embedded= embedding;
      if (embedded->on_expr)
      {
        thd->where="on clause";
        embedded->on_expr->mark_as_condition_AND_part(embedded);
        if ((!embedded->on_expr->fixed &&
             embedded->on_expr->fix_fields(thd, &embedded->on_expr)) ||
            embedded->on_expr->check_cols(1))
          return TRUE;
      }
      /*
        If it's a semi-join nest, fix its "left expression", as it is used by
        the SJ-Materialization
      */
      if (embedded->sj_subq_pred)
      {
        Item **left_expr= &embedded->sj_subq_pred->left_expr;
        if (!(*left_expr)->fixed && (*left_expr)->fix_fields(thd, left_expr))
          return TRUE;
      }

      embedding= embedded->embedding;
    }
    while (embedding &&
           embedding->nested_join->join_list.head() == embedded);

    if (table->is_merged_derived())
    {
      SELECT_LEX *select_lex= table->get_single_select();
      setup_on_expr(thd, select_lex->get_table_list(), is_update);
    }

    /* process CHECK OPTION */
    if (is_update)
    {
      TABLE_LIST *view= table->top_table();
      if (view->effective_with_check)
      {
        if (view->prepare_check_option(thd))
          return TRUE;
        thd->change_item_tree(&table->check_option, view->check_option);
      }
    }
  }
  return FALSE;
}

/*
  Fix all conditions and outer join expressions.

  SYNOPSIS
    setup_conds()
    thd     thread handler
    tables  list of tables for name resolving (select_lex->table_list)
    leaves  list of leaves of join table tree (select_lex->leaf_tables)
    conds   WHERE clause

  DESCRIPTION
    TODO

  RETURN
    TRUE  if some error occurred (e.g. out of memory)
    FALSE if all is OK
*/

int setup_conds(THD *thd, TABLE_LIST *tables, List<TABLE_LIST> &leaves,
                COND **conds)
{
  SELECT_LEX *select_lex= thd->lex->current_select;
  TABLE_LIST *table= NULL;	// For HP compilers
  /*
    it_is_update set to TRUE when tables of primary SELECT_LEX (SELECT_LEX
    which belong to LEX, i.e. most up SELECT) will be updated by
    INSERT/UPDATE/LOAD
    NOTE: using this condition helps to prevent call of prepare_check_option()
    from subquery of VIEW, because tables of subquery belongs to VIEW
    (see condition before prepare_check_option() call)
  */
  bool it_is_update= (select_lex == &thd->lex->select_lex) &&
    thd->lex->which_check_option_applicable();
  bool save_is_item_list_lookup= select_lex->is_item_list_lookup;
  TABLE_LIST *derived= select_lex->master_unit()->derived;
  DBUG_ENTER("setup_conds");

  /* Do not fix conditions for the derived tables that have been merged */
  if (derived && derived->merged)
    DBUG_RETURN(0);

  select_lex->is_item_list_lookup= 0;

  thd->mark_used_columns= MARK_COLUMNS_READ;
  DBUG_PRINT("info", ("thd->mark_used_columns: %d", thd->mark_used_columns));
  select_lex->cond_count= 0;
  select_lex->between_count= 0;
  select_lex->max_equal_elems= 0;

  for (table= tables; table; table= table->next_local)
  {
    if (select_lex == &thd->lex->select_lex &&
        select_lex->first_cond_optimization &&
        table->merged_for_insert &&
        table->prepare_where(thd, conds, FALSE))
      goto err_no_arena;
  }

  if (*conds)
  {
    thd->where="where clause";
    DBUG_EXECUTE("where",
                 print_where(*conds,
                             "WHERE in setup_conds",
                             QT_ORDINARY););
    /*
      Wrap alone field in WHERE clause in case it will be outer field of subquery
      which need persistent pointer on it, but conds could be changed by optimizer
    */
    if ((*conds)->type() == Item::FIELD_ITEM && !derived)
      wrap_ident(thd, conds);
    (*conds)->mark_as_condition_AND_part(NO_JOIN_NEST);
    if ((!(*conds)->fixed && (*conds)->fix_fields(thd, conds)) ||
	(*conds)->check_cols(1))
      goto err_no_arena;
  }

  /*
    Apply fix_fields() to all ON clauses at all levels of nesting,
    including the ones inside view definitions.
  */
  if (setup_on_expr(thd, tables, it_is_update))
    goto err_no_arena;

  if (!thd->stmt_arena->is_conventional())
  {
    /*
      We are in prepared statement preparation code => we should store
      WHERE clause changing for next executions.

      We do this ON -> WHERE transformation only once per PS/SP statement.
    */
    select_lex->where= *conds;
  }
  thd->lex->current_select->is_item_list_lookup= save_is_item_list_lookup;
  DBUG_RETURN(MY_TEST(thd->is_error()));

err_no_arena:
  select_lex->is_item_list_lookup= save_is_item_list_lookup;
  DBUG_RETURN(1);
}


/******************************************************************************
** Fill a record with data (for INSERT or UPDATE)
** Returns : 1 if some field has wrong type
******************************************************************************/


/**
  Fill the fields of a table with the values of an Item list

  @param thd           thread handler
  @param table_arg     the table that is being modified
  @param fields        Item_fields list to be filled
  @param values        values to fill with
  @param ignore_errors TRUE if we should ignore errors

  @details
    fill_record() may set table->auto_increment_field_not_null and a
    caller should make sure that it is reset after their last call to this
    function.

  @return Status
  @retval true An error occurred.
  @retval false OK.
*/

bool
fill_record(THD *thd, TABLE *table_arg, List<Item> &fields, List<Item> &values,
            bool ignore_errors)
{
  List_iterator_fast<Item> f(fields),v(values);
  Item *value, *fld;
  Item_field *field;
  TABLE *vcol_table= 0;
  bool save_abort_on_warning= thd->abort_on_warning;
  bool save_no_errors= thd->no_errors;
  DBUG_ENTER("fill_record");

  thd->no_errors= ignore_errors;
  /*
    Reset the table->auto_increment_field_not_null as it is valid for
    only one row.
  */
  if (fields.elements)
  {
    /*
      On INSERT or UPDATE fields are checked to be from the same table,
      thus we safely can take table from the first field.
    */
    fld= (Item_field*)f++;
    if (!(field= fld->field_for_view_update()))
    {
      my_error(ER_NONUPDATEABLE_COLUMN, MYF(0), fld->name);
      goto err;
    }
    DBUG_ASSERT(field->field->table == table_arg);
    table_arg->auto_increment_field_not_null= FALSE;
    f.rewind();
  }
  else if (thd->lex->unit.insert_table_with_stored_vcol)
    vcol_table= thd->lex->unit.insert_table_with_stored_vcol;

  while ((fld= f++))
  {
    if (!(field= fld->field_for_view_update()))
    {
      my_error(ER_NONUPDATEABLE_COLUMN, MYF(0), fld->name);
      goto err;
    }
    value=v++;
    Field *rfield= field->field;
    TABLE* table= rfield->table;
    if (table->next_number_field &&
        rfield->field_index ==  table->next_number_field->field_index)
      table->auto_increment_field_not_null= TRUE;
    if (rfield->vcol_info && 
        value->type() != Item::DEFAULT_VALUE_ITEM && 
        value->type() != Item::NULL_ITEM &&
        table->s->table_category != TABLE_CATEGORY_TEMPORARY)
    {
      push_warning_printf(thd, Sql_condition::WARN_LEVEL_WARN,
                          ER_WARNING_NON_DEFAULT_VALUE_FOR_VIRTUAL_COLUMN,
                          ER_THD(thd, ER_WARNING_NON_DEFAULT_VALUE_FOR_VIRTUAL_COLUMN),
                          rfield->field_name, table->s->table_name.str);
    }
    if ((!rfield->vcol_info || rfield->stored_in_db) && 
        (value->save_in_field(rfield, 0)) < 0 && !ignore_errors)
    {
      my_message(ER_UNKNOWN_ERROR, ER_THD(thd, ER_UNKNOWN_ERROR), MYF(0));
      goto err;
    }
    rfield->set_explicit_default(value);
    DBUG_ASSERT(vcol_table == 0 || vcol_table == table);
    vcol_table= table;
  }
  /* Update virtual fields*/
  thd->abort_on_warning= FALSE;
  if (vcol_table && vcol_table->vfield &&
      update_virtual_fields(thd, vcol_table, VCOL_UPDATE_FOR_WRITE))
    goto err;
  thd->abort_on_warning= save_abort_on_warning;
  thd->no_errors=        save_no_errors;
  DBUG_RETURN(thd->is_error());
err:
  thd->abort_on_warning= save_abort_on_warning;
  thd->no_errors=        save_no_errors;
  if (fields.elements)
    table_arg->auto_increment_field_not_null= FALSE;
  DBUG_RETURN(TRUE);
}


/**
  Prepare Item_field's for fill_record_n_invoke_before_triggers()

  This means redirecting from table->field to
  table->field_to_fill(), if needed.
*/
void switch_to_nullable_trigger_fields(List<Item> &items, TABLE *table)
{
  Field** field= table->field_to_fill();

  if (field != table->field)
  {
    List_iterator_fast<Item> it(items);
    Item *item;

    while ((item= it++))
      item->walk(&Item::switch_to_nullable_fields_processor, 1, (uchar*)field);
    table->triggers->reset_extra_null_bitmap();
  }
}


/**
  Test NOT NULL constraint after BEFORE triggers
*/
static bool not_null_fields_have_null_values(TABLE *table)
{
  Field **orig_field= table->field;
  Field **filled_field= table->field_to_fill();

  if (filled_field != orig_field)
  {
    THD *thd=table->in_use;
    for (uint i=0; i < table->s->fields; i++)
    {
      Field *of= orig_field[i];
      Field *ff= filled_field[i];
      if (ff != of)
      {
        // copy after-update flags to of, copy before-update flags to ff
        swap_variables(uint32, of->flags, ff->flags);
        if (ff->is_real_null())
        {
          ff->set_notnull(); // for next row WHERE condition in UPDATE
          if (convert_null_to_field_value_or_error(of) || thd->is_error())
            return true;
        }
      }
    }
  }

  return false;
}

/**
  Fill fields in list with values from the list of items and invoke
  before triggers.

  @param thd           thread context
  @param table         the table that is being modified
  @param fields        Item_fields list to be filled
  @param values        values to fill with
  @param ignore_errors TRUE if we should ignore errors
  @param event         event type for triggers to be invoked

  @detail
    This function assumes that fields which values will be set and triggers
    to be invoked belong to the same table, and that TABLE::record[0] and
    record[1] buffers correspond to new and old versions of row respectively.

  @return Status
  @retval true An error occurred.
  @retval false OK.
*/

bool
fill_record_n_invoke_before_triggers(THD *thd, TABLE *table, List<Item> &fields,
                                     List<Item> &values, bool ignore_errors,
                                     enum trg_event_type event)
{
  bool result;
  Table_triggers_list *triggers= table->triggers;

  result= fill_record(thd, table, fields, values, ignore_errors);

  if (!result && triggers)
    result= triggers->process_triggers(thd, event, TRG_ACTION_BEFORE, TRUE) ||
            not_null_fields_have_null_values(table);

  /*
    Re-calculate virtual fields to cater for cases when base columns are
    updated by the triggers.
  */
  if (!result && triggers)
  {
    List_iterator_fast<Item> f(fields);
    Item *fld;
    Item_field *item_field;
    if (fields.elements)
    {
      fld= (Item_field*)f++;
      item_field= fld->field_for_view_update();
      if (item_field && item_field->field && table && table->vfield)
      {
        DBUG_ASSERT(table == item_field->field->table);
        result= update_virtual_fields(thd, table, VCOL_UPDATE_FOR_WRITE);
      }
    }
  }
  return result;
}


/**
  Fill the field buffer of a table with the values of an Item list

  @param thd           thread handler
  @param table_arg     the table that is being modified
  @param ptr           pointer on pointer to record of fields
  @param values        values to fill with
  @param ignore_errors TRUE if we should ignore errors
  @param use_value     forces usage of value of the items instead of result

  @details
    fill_record() may set table->auto_increment_field_not_null and a
    caller should make sure that it is reset after their last call to this
    function.

  @return Status
  @retval true An error occurred.
  @retval false OK.
*/

bool
fill_record(THD *thd, TABLE *table, Field **ptr, List<Item> &values,
            bool ignore_errors, bool use_value)
{
  List_iterator_fast<Item> v(values);
  List<TABLE> tbl_list;
  Item *value;
  Field *field;
  bool abort_on_warning_saved= thd->abort_on_warning;
  uint autoinc_index= table->next_number_field
                        ? table->next_number_field->field_index
                        : ~0U;
  DBUG_ENTER("fill_record");

  if (!*ptr)
  {
    /* No fields to update, quite strange!*/
    DBUG_RETURN(0);
  }

  /*
    On INSERT or UPDATE fields are checked to be from the same table,
    thus we safely can take table from the first field.
  */
  DBUG_ASSERT((*ptr)->table == table);

  /*
    Reset the table->auto_increment_field_not_null as it is valid for
    only one row.
  */
  table->auto_increment_field_not_null= FALSE;
  while ((field = *ptr++) && ! thd->is_error())
  {
    /* Ensure that all fields are from the same table */
    DBUG_ASSERT(field->table == table);

    value=v++;
    if (field->field_index == autoinc_index)
      table->auto_increment_field_not_null= TRUE;
    if (field->vcol_info && 
        value->type() != Item::DEFAULT_VALUE_ITEM && 
        value->type() != Item::NULL_ITEM &&
        table->s->table_category != TABLE_CATEGORY_TEMPORARY)
    {
      push_warning_printf(thd, Sql_condition::WARN_LEVEL_WARN,
                          ER_WARNING_NON_DEFAULT_VALUE_FOR_VIRTUAL_COLUMN,
                          ER_THD(thd, ER_WARNING_NON_DEFAULT_VALUE_FOR_VIRTUAL_COLUMN),
                          field->field_name, table->s->table_name.str);
    }

    if (use_value)
      value->save_val(field);
    else
      if (value->save_in_field(field, 0) < 0)
        goto err;
    field->set_explicit_default(value);
  }
  /* Update virtual fields*/
  thd->abort_on_warning= FALSE;
  if (table->vfield &&
      update_virtual_fields(thd, table, VCOL_UPDATE_FOR_WRITE))
    goto err;
  thd->abort_on_warning= abort_on_warning_saved;
  DBUG_RETURN(thd->is_error());

err:
  thd->abort_on_warning= abort_on_warning_saved;
  table->auto_increment_field_not_null= FALSE;
  DBUG_RETURN(TRUE);
}


/*
  Fill fields in an array with values from the list of items and invoke
  before triggers.

  @param thd           thread context
  @param table         the table that is being modified
  @param ptr        the fields to be filled
  @param values        values to fill with
  @param ignore_errors TRUE if we should ignore errors
  @param event         event type for triggers to be invoked

  @detail
    This function assumes that fields which values will be set and triggers
    to be invoked belong to the same table, and that TABLE::record[0] and
    record[1] buffers correspond to new and old versions of row respectively.

  @return Status
  @retval true An error occurred.
  @retval false OK.
*/

bool
fill_record_n_invoke_before_triggers(THD *thd, TABLE *table, Field **ptr,
                                     List<Item> &values, bool ignore_errors,
                                     enum trg_event_type event)
{
  bool result;
  Table_triggers_list *triggers= table->triggers;

  result= fill_record(thd, table, ptr, values, ignore_errors, FALSE);

  if (!result && triggers && *ptr)
    result= triggers->process_triggers(thd, event, TRG_ACTION_BEFORE, TRUE) ||
            not_null_fields_have_null_values(table);
  /*
    Re-calculate virtual fields to cater for cases when base columns are
    updated by the triggers.
  */
  if (!result && triggers && *ptr)
  {
    DBUG_ASSERT(table == (*ptr)->table);
    if (table->vfield)
      result= update_virtual_fields(thd, table, VCOL_UPDATE_FOR_WRITE);
  }
  return result;

}


my_bool mysql_rm_tmp_tables(void)
{
  uint i, idx;
  char	filePath[FN_REFLEN], *tmpdir, filePathCopy[FN_REFLEN];
  MY_DIR *dirp;
  FILEINFO *file;
  TABLE_SHARE share;
  THD *thd;
  DBUG_ENTER("mysql_rm_tmp_tables");

  if (!(thd= new THD))
    DBUG_RETURN(1);
  thd->thread_stack= (char*) &thd;
  thd->store_globals();

  for (i=0; i<=mysql_tmpdir_list.max; i++)
  {
    tmpdir=mysql_tmpdir_list.list[i];
    /* See if the directory exists */
    if (!(dirp = my_dir(tmpdir,MYF(MY_WME | MY_DONT_SORT))))
      continue;

    /* Remove all SQLxxx tables from directory */

    for (idx=0 ; idx < (uint) dirp->number_of_files ; idx++)
    {
      file=dirp->dir_entry+idx;

      if (!memcmp(file->name, tmp_file_prefix,
                  tmp_file_prefix_length))
      {
        char *ext= fn_ext(file->name);
        uint ext_len= strlen(ext);
        uint filePath_len= my_snprintf(filePath, sizeof(filePath),
                                       "%s%c%s", tmpdir, FN_LIBCHAR,
                                       file->name);
        if (!strcmp(reg_ext, ext))
        {
          handler *handler_file= 0;
          /* We should cut file extention before deleting of table */
          memcpy(filePathCopy, filePath, filePath_len - ext_len);
          filePathCopy[filePath_len - ext_len]= 0;
          init_tmp_table_share(thd, &share, "", 0, "", filePathCopy);
          if (!open_table_def(thd, &share) &&
              ((handler_file= get_new_handler(&share, thd->mem_root,
                                              share.db_type()))))
          {
            handler_file->ha_delete_table(filePathCopy);
            delete handler_file;
          }
          free_table_share(&share);
        }
        /*
          File can be already deleted by tmp_table.file->delete_table().
          So we hide error messages which happnes during deleting of these
          files(MYF(0)).
        */
        (void) mysql_file_delete(key_file_misc, filePath, MYF(0));
      }
    }
    my_dirend(dirp);
  }
  delete thd;
  DBUG_RETURN(0);
}


/*****************************************************************************
	unireg support functions
*****************************************************************************/

/**
   A callback to the server internals that is used to address
   special cases of the locking protocol.
   Invoked when acquiring an exclusive lock, for each thread that
   has a conflicting shared metadata lock.

   This function:
     - aborts waiting of the thread on a data lock, to make it notice
       the pending exclusive lock and back off.
     - if the thread is an INSERT DELAYED thread, sends it a KILL
       signal to terminate it.

   @note This function does not wait for the thread to give away its
         locks. Waiting is done outside for all threads at once.

   @param thd    Current thread context
   @param in_use The thread to wake up
   @param needs_thr_lock_abort Indicates that to wake up thread
                               this call needs to abort its waiting
                               on table-level lock.

   @retval  TRUE  if the thread was woken up
   @retval  FALSE otherwise.

   @note It is one of two places where border between MDL and the
         rest of the server is broken.
*/

bool mysql_notify_thread_having_shared_lock(THD *thd, THD *in_use,
                                            bool needs_thr_lock_abort)
{
  bool signalled= FALSE;
  if ((in_use->system_thread & SYSTEM_THREAD_DELAYED_INSERT) &&
      !in_use->killed)
  {
    in_use->set_killed(KILL_SYSTEM_THREAD);
    mysql_mutex_lock(&in_use->mysys_var->mutex);
    if (in_use->mysys_var->current_cond)
    {
      mysql_mutex_lock(in_use->mysys_var->current_mutex);
      mysql_cond_broadcast(in_use->mysys_var->current_cond);
      mysql_mutex_unlock(in_use->mysys_var->current_mutex);
    }
    mysql_mutex_unlock(&in_use->mysys_var->mutex);
    signalled= TRUE;
  }

  if (needs_thr_lock_abort)
  {
    mysql_mutex_lock(&in_use->LOCK_thd_data);
    for (TABLE *thd_table= in_use->open_tables;
         thd_table ;
         thd_table= thd_table->next)
    {
      /*
        Check for TABLE::needs_reopen() is needed since in some places we call
        handler::close() for table instance (and set TABLE::db_stat to 0)
        and do not remove such instances from the THD::open_tables
        for some time, during which other thread can see those instances
        (e.g. see partitioning code).
      */
      if (!thd_table->needs_reopen())
      {
	signalled|= mysql_lock_abort_for_thread(thd, thd_table);
	if (thd && WSREP(thd) && wsrep_thd_is_BF(thd, true))
	{
	  WSREP_DEBUG("remove_table_from_cache: %llu",
		      (unsigned long long) thd->real_id);
	  wsrep_abort_thd((void *)thd, (void *)in_use, FALSE);
	}
      }
    }
    mysql_mutex_unlock(&in_use->LOCK_thd_data);
  }
  return signalled;
}


int setup_ftfuncs(SELECT_LEX *select_lex)
{
  List_iterator<Item_func_match> li(*(select_lex->ftfunc_list)),
                                 lj(*(select_lex->ftfunc_list));
  Item_func_match *ftf, *ftf2;

  while ((ftf=li++))
  {
    if (ftf->fix_index())
      return 1;
    lj.rewind();
    while ((ftf2=lj++) != ftf)
    {
      if (ftf->eq(ftf2,1) && !ftf2->master)
        ftf2->master=ftf;
    }
  }

  return 0;
}


int init_ftfuncs(THD *thd, SELECT_LEX *select_lex, bool no_order)
{
  if (select_lex->ftfunc_list->elements)
  {
    List_iterator<Item_func_match> li(*(select_lex->ftfunc_list));
    Item_func_match *ifm;
    DBUG_PRINT("info",("Performing FULLTEXT search"));

    while ((ifm=li++))
#if MYSQL_VERSION_ID < 100213
      if (unlikely(!ifm->fixed))
        /*
          it mean that clause where was FT function was removed, so we have
          to remove the function from the list.
        */
        li.remove();
      else
#endif
        ifm->init_search(thd, no_order);
  }
  return 0;
}


bool is_equal(const LEX_STRING *a, const LEX_STRING *b)
{
  return a->length == b->length && !strncmp(a->str, b->str, a->length);
}

/*
  Open and lock system tables for read.

  SYNOPSIS
    open_system_tables_for_read()
      thd         Thread context.
      table_list  List of tables to open.
      backup      Pointer to Open_tables_state instance where
                  information about currently open tables will be
                  saved, and from which will be restored when we will
                  end work with system tables.

  NOTES
    Thanks to restrictions which we put on opening and locking of
    system tables for writing, we can open and lock them for reading
    even when we already have some other tables open and locked.  One
    must call close_system_tables() to close systems tables opened
    with this call.

  NOTES
   In some situations we  use this function to open system tables for
   writing. It happens, for examples, with statistical tables when
   they are updated by an ANALYZE command. In these cases we should
   guarantee that system tables will not be deadlocked.

  RETURN
    FALSE   Success
    TRUE    Error
*/

bool
open_system_tables_for_read(THD *thd, TABLE_LIST *table_list,
                            Open_tables_backup *backup)
{
  Query_tables_list query_tables_list_backup;
  LEX *lex= thd->lex;

  DBUG_ENTER("open_system_tables_for_read");

  /*
    Besides using new Open_tables_state for opening system tables,
    we also have to backup and reset/and then restore part of LEX
    which is accessed by open_tables() in order to determine if
    prelocking is needed and what tables should be added for it.
    close_system_tables() doesn't require such treatment.
  */
  lex->reset_n_backup_query_tables_list(&query_tables_list_backup);
  thd->reset_n_backup_open_tables_state(backup);
  thd->lex->sql_command= SQLCOM_SELECT;

  if (open_and_lock_tables(thd, table_list, FALSE,
                           MYSQL_OPEN_IGNORE_FLUSH |
                           MYSQL_LOCK_IGNORE_TIMEOUT))
  {
    lex->restore_backup_query_tables_list(&query_tables_list_backup);
    thd->restore_backup_open_tables_state(backup);
    DBUG_RETURN(TRUE);
  }

  for (TABLE_LIST *tables= table_list; tables; tables= tables->next_global)
  {
    DBUG_ASSERT(tables->table->s->table_category == TABLE_CATEGORY_SYSTEM);
    tables->table->use_all_columns();
  }
  lex->restore_backup_query_tables_list(&query_tables_list_backup);

  DBUG_RETURN(FALSE);
}


/*
  Close system tables, opened with open_system_tables_for_read().

  SYNOPSIS
    close_system_tables()
      thd     Thread context
      backup  Pointer to Open_tables_backup instance which holds
              information about tables which were open before we
              decided to access system tables.
*/

void
close_system_tables(THD *thd, Open_tables_backup *backup)
{
  close_thread_tables(thd);
  thd->restore_backup_open_tables_state(backup);
}


/**
  A helper function to close a mysql.* table opened
  in an auxiliary THD during bootstrap or in the main
  connection, when we know that there are no locks
  held by the connection due to a preceding implicit
  commit.

  We need this function since we'd like to not
  just close the system table, but also release
  the metadata lock on it.

  Note, that in LOCK TABLES mode this function
  does not release the metadata lock. But in this
  mode the table can be opened only if it is locked
  explicitly with LOCK TABLES.
*/

void
close_mysql_tables(THD *thd)
{
  if (! thd->in_sub_stmt)
    trans_commit_stmt(thd);
  close_thread_tables(thd);
  thd->mdl_context.release_transactional_locks();
}

/*
  Open and lock one system table for update.

  SYNOPSIS
    open_system_table_for_update()
      thd        Thread context.
      one_table  Table to open.

  NOTES
    Table opened with this call should closed using close_thread_tables().

  RETURN
    0	Error
    #	Pointer to TABLE object of system table
*/

TABLE *
open_system_table_for_update(THD *thd, TABLE_LIST *one_table)
{
  DBUG_ENTER("open_system_table_for_update");

  TABLE *table= open_ltable(thd, one_table, one_table->lock_type,
                            MYSQL_LOCK_IGNORE_TIMEOUT);
  if (table)
  {
    DBUG_ASSERT(table->s->table_category == TABLE_CATEGORY_SYSTEM);
    table->use_all_columns();
  }

  DBUG_RETURN(table);
}

/**
  Open a log table.
  Opening such tables is performed internally in the server
  implementation, and is a 'nested' open, since some tables
  might be already opened by the current thread.
  The thread context before this call is saved, and is restored
  when calling close_log_table().
  @param thd The current thread
  @param one_table Log table to open
  @param backup [out] Temporary storage used to save the thread context
*/
TABLE *
open_log_table(THD *thd, TABLE_LIST *one_table, Open_tables_backup *backup)
{
  uint flags= ( MYSQL_OPEN_IGNORE_GLOBAL_READ_LOCK |
                MYSQL_LOCK_IGNORE_GLOBAL_READ_ONLY |
                MYSQL_OPEN_IGNORE_FLUSH |
                MYSQL_LOCK_IGNORE_TIMEOUT |
                MYSQL_LOCK_LOG_TABLE);
  TABLE *table;
  /* Save value that is changed in mysql_lock_tables() */
  ulonglong save_utime_after_lock= thd->utime_after_lock;
  DBUG_ENTER("open_log_table");

  thd->reset_n_backup_open_tables_state(backup);

  if ((table= open_ltable(thd, one_table, one_table->lock_type, flags)))
  {
    DBUG_ASSERT(table->s->table_category == TABLE_CATEGORY_LOG);
    /* Make sure all columns get assigned to a default value */
    table->use_all_columns();
    DBUG_ASSERT(table->no_replicate);
  }
  else
    thd->restore_backup_open_tables_state(backup);

  thd->utime_after_lock= save_utime_after_lock;
  DBUG_RETURN(table);
}

/**
  Close a log table.
  The last table opened by open_log_table()
  is closed, then the thread context is restored.
  @param thd The current thread
  @param backup [in] the context to restore.
*/
void close_log_table(THD *thd, Open_tables_backup *backup)
{
  close_system_tables(thd, backup);
}


/**
  @brief
  Remove 'fixed' flag from items in a list

  @param items list of items to un-fix

  @details
  This function sets to 0 the 'fixed' flag for items in the 'items' list.
  It's needed to force correct marking of views' fields for INSERT/UPDATE
  statements.
*/

void unfix_fields(List<Item> &fields)
{
  List_iterator<Item> li(fields);
  Item *item;
  while ((item= li++))
    item->fixed= 0;
}


/**
  Check result of dynamic column function and issue error if it is needed

  @param rc              The result code of dynamic column function

  @return the result code which was get as an argument\
*/

int dynamic_column_error_message(enum_dyncol_func_result rc)
{
  switch (rc) {
  case ER_DYNCOL_YES:
  case ER_DYNCOL_OK:
  case ER_DYNCOL_TRUNCATED:
    break; // it is not an error
  case ER_DYNCOL_FORMAT:
    my_error(ER_DYN_COL_WRONG_FORMAT, MYF(0));
    break;
  case ER_DYNCOL_LIMIT:
    my_error(ER_DYN_COL_IMPLEMENTATION_LIMIT, MYF(0));
    break;
  case ER_DYNCOL_RESOURCE:
    my_error(ER_OUT_OF_RESOURCES, MYF(0));
    break;
  case ER_DYNCOL_DATA:
    my_error(ER_DYN_COL_DATA, MYF(0));
    break;
  case ER_DYNCOL_UNKNOWN_CHARSET:
    my_error(ER_DYN_COL_WRONG_CHARSET, MYF(0));
    break;
  }
  return rc;
}

/**
  @} (end of group Data_Dictionary)
*/<|MERGE_RESOLUTION|>--- conflicted
+++ resolved
@@ -7452,11 +7452,7 @@
     nj_col_1= it_1.get_natural_column_ref();
     if (nj_col_1->is_common)
     {
-<<<<<<< HEAD
-      natural_using_join->join_columns->push_back(nj_col_1, thd->mem_root);
-=======
-      join_columns->push_back(nj_col_1);
->>>>>>> ada54101
+      join_columns->push_back(nj_col_1, thd->mem_root);
       /* Reset the common columns for the next call to mark_common_columns. */
       nj_col_1->is_common= FALSE;
     }
@@ -7510,12 +7506,8 @@
   }
 
   if (non_join_columns->elements > 0)
-<<<<<<< HEAD
-    natural_using_join->join_columns->append(non_join_columns);
-=======
-    join_columns->concat(non_join_columns);
+    join_columns->append(non_join_columns);
   natural_using_join->join_columns= join_columns;
->>>>>>> ada54101
   natural_using_join->is_join_columns_complete= TRUE;
 
   result= FALSE;
