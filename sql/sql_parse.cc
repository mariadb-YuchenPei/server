/* Copyright (C) 2000-2003 MySQL AB

   This program is free software; you can redistribute it and/or modify
   it under the terms of the GNU General Public License as published by
   the Free Software Foundation; either version 2 of the License, or
   (at your option) any later version.

   This program is distributed in the hope that it will be useful,
   but WITHOUT ANY WARRANTY; without even the implied warranty of
   MERCHANTABILITY or FITNESS FOR A PARTICULAR PURPOSE.  See the
   GNU General Public License for more details.

   You should have received a copy of the GNU General Public License
   along with this program; if not, write to the Free Software
   Foundation, Inc., 59 Temple Place, Suite 330, Boston, MA  02111-1307  USA */

#include "mysql_priv.h"
#include "sql_repl.h"
#include "repl_failsafe.h"
#include <m_ctype.h>
#include <myisam.h>
#include <my_dir.h>

#ifdef HAVE_INNOBASE_DB
#include "ha_innodb.h"
#endif

#include "sp_head.h"
#include "sp.h"

#ifdef HAVE_OPENSSL
/*
  Without SSL the handshake consists of one packet. This packet
  has both client capabilites and scrambled password.
  With SSL the handshake might consist of two packets. If the first
  packet (client capabilities) has CLIENT_SSL flag set, we have to
  switch to SSL and read the second packet. The scrambled password
  is in the second packet and client_capabilites field will be ignored.
  Maybe it is better to accept flags other than CLIENT_SSL from the
  second packet?
*/
#define SSL_HANDSHAKE_SIZE      2
#define NORMAL_HANDSHAKE_SIZE   6
#define MIN_HANDSHAKE_SIZE      2
#else
#define MIN_HANDSHAKE_SIZE      6
#endif /* HAVE_OPENSSL */

/* Used in error handling only */
#define SP_TYPE_STRING(LP) \
  ((LP)->sphead->m_type == TYPE_ENUM_FUNCTION ? "FUNCTION" : "PROCEDURE")
#define SP_COM_STRING(LP) \
  ((LP)->sql_command == SQLCOM_CREATE_SPFUNCTION || \
   (LP)->sql_command == SQLCOM_ALTER_FUNCTION || \
   (LP)->sql_command == SQLCOM_SHOW_CREATE_FUNC || \
   (LP)->sql_command == SQLCOM_DROP_FUNCTION ? \
   "FUNCTION" : "PROCEDURE")

#ifdef SOLARIS
extern "C" int gethostname(char *name, int namelen);
#endif

static void time_out_user_resource_limits(THD *thd, USER_CONN *uc);
#ifndef NO_EMBEDDED_ACCESS_CHECKS
static int check_for_max_user_connections(THD *thd, USER_CONN *uc);
#endif
static void decrease_user_connections(USER_CONN *uc);
static bool check_db_used(THD *thd,TABLE_LIST *tables);
static bool check_multi_update_lock(THD *thd);
static void remove_escape(char *name);
static void refresh_status(void);
static bool append_file_to_dir(THD *thd, const char **filename_ptr,
			       const char *table_name);
static void log_slow_query(THD *thd);

const char *any_db="*any*";	// Special symbol for check_access

const char *command_name[]={
  "Sleep", "Quit", "Init DB", "Query", "Field List", "Create DB",
  "Drop DB", "Refresh", "Shutdown", "Statistics", "Processlist",
  "Connect","Kill","Debug","Ping","Time","Delayed insert","Change user",
  "Binlog Dump","Table Dump",  "Connect Out", "Register Slave",
  "Prepare", "Execute", "Long Data", "Close stmt",
  "Reset stmt", "Set option", "Fetch",
  "Error"					// Last command number
};

const char *xa_state_names[]={
  "NON-EXISTING", "ACTIVE", "IDLE", "PREPARED"
};

static char empty_c_string[1]= {0};		// Used for not defined 'db'

#ifdef __WIN__
static void  test_signal(int sig_ptr)
{
#if !defined( DBUG_OFF)
  MessageBox(NULL,"Test signal","DBUG",MB_OK);
#endif
#if defined(OS2)
  fprintf(stderr, "Test signal %d\n", sig_ptr);
  fflush(stderr);
#endif
}
static void init_signals(void)
{
  int signals[7] = {SIGINT,SIGILL,SIGFPE,SIGSEGV,SIGTERM,SIGBREAK,SIGABRT } ;
  for (int i=0 ; i < 7 ; i++)
    signal( signals[i], test_signal) ;
}
#endif

static void unlock_locked_tables(THD *thd)
{
  if (thd->locked_tables)
  {
    thd->lock=thd->locked_tables;
    thd->locked_tables=0;			// Will be automatically closed
    close_thread_tables(thd);			// Free tables
  }
}


static bool end_active_trans(THD *thd)
{
  int error=0;
  DBUG_ENTER("end_active_trans");
  if (thd->options & (OPTION_NOT_AUTOCOMMIT | OPTION_BEGIN |
		      OPTION_TABLE_LOCK))
  {
    DBUG_PRINT("info",("options: 0x%lx", (ulong) thd->options));
    /* Safety if one did "drop table" on locked tables */
    if (!thd->locked_tables)
      thd->options&= ~OPTION_TABLE_LOCK;
    thd->server_status&= ~SERVER_STATUS_IN_TRANS;
    if (ha_commit(thd))
      error=1;
    thd->options&= ~(ulong) (OPTION_BEGIN | OPTION_STATUS_NO_TRANS_UPDATE);
  }
  DBUG_RETURN(error);
}

static bool begin_trans(THD *thd)
{
  int error=0;
  if (thd->locked_tables)
  {
    thd->lock=thd->locked_tables;
    thd->locked_tables=0;			// Will be automatically closed
    close_thread_tables(thd);			// Free tables
  }
  if (end_active_trans(thd))
    error= -1;
  else
  {
    LEX *lex= thd->lex;
    thd->options= ((thd->options & (ulong) ~(OPTION_STATUS_NO_TRANS_UPDATE)) |
		   OPTION_BEGIN);
    thd->server_status|= SERVER_STATUS_IN_TRANS;
    if (lex->start_transaction_opt & MYSQL_START_TRANS_OPT_WITH_CONS_SNAPSHOT)
      error= ha_start_consistent_snapshot(thd);
  }
  return error;
}

#ifdef HAVE_REPLICATION
inline bool all_tables_not_ok(THD *thd, TABLE_LIST *tables)
{
  return (table_rules_on && tables && !tables_ok(thd,tables) &&
          ((thd->lex->sql_command != SQLCOM_DELETE_MULTI) ||
           !tables_ok(thd,
		      (TABLE_LIST *)thd->lex->auxilliary_table_list.first)));
}
#endif


static HASH hash_user_connections;

static int get_or_create_user_conn(THD *thd, const char *user,
				   const char *host,
				   USER_RESOURCES *mqh)
{
  int return_val=0;
  uint temp_len, user_len;
  char temp_user[USERNAME_LENGTH+HOSTNAME_LENGTH+2];
  struct  user_conn *uc;

  DBUG_ASSERT(user != 0);
  DBUG_ASSERT(host != 0);

  user_len=strlen(user);
  temp_len= (strmov(strmov(temp_user, user)+1, host) - temp_user)+1;
  (void) pthread_mutex_lock(&LOCK_user_conn);
  if (!(uc = (struct  user_conn *) hash_search(&hash_user_connections,
					       (byte*) temp_user, temp_len)))
  {
    /* First connection for user; Create a user connection object */
    if (!(uc= ((struct user_conn*)
	       my_malloc(sizeof(struct user_conn) + temp_len+1,
			 MYF(MY_WME)))))
    {
      net_send_error(thd, 0, NullS);		// Out of memory
      return_val=1;
      goto end;
    }
    uc->user=(char*) (uc+1);
    memcpy(uc->user,temp_user,temp_len+1);
    uc->host= uc->user + user_len +  1;
    uc->len = temp_len;
    uc->connections= uc->questions= uc->updates= uc->conn_per_hour= 0;
    uc->user_resources=*mqh;
    uc->intime=thd->thr_create_time;
    if (my_hash_insert(&hash_user_connections, (byte*) uc))
    {
      my_free((char*) uc,0);
      net_send_error(thd, 0, NullS);		// Out of memory
      return_val=1;
      goto end;
    }
  }
  thd->user_connect=uc;
  uc->connections++;
end:
  (void) pthread_mutex_unlock(&LOCK_user_conn);
  return return_val;

}


/*
    Check if user exist and password supplied is correct. 
  SYNOPSIS
    check_user()
    thd          thread handle, thd->{host,user,ip} are used
    command      originator of the check: now check_user is called
                 during connect and change user procedures; used for 
                 logging.
    passwd       scrambled password received from client
    passwd_len   length of scrambled password
    db           database name to connect to, may be NULL
    check_count  dont know exactly

    Note, that host, user and passwd may point to communication buffer.
    Current implementation does not depend on that, but future changes
    should be done with this in mind; 'thd' is INOUT, all other params
    are 'IN'.

  RETURN VALUE
    0  OK; thd->user, thd->master_access, thd->priv_user, thd->db and
       thd->db_access are updated; OK is sent to client;
   -1  access denied or handshake error; error is sent to client;
   >0  error, not sent to client
*/

int check_user(THD *thd, enum enum_server_command command, 
	       const char *passwd, uint passwd_len, const char *db,
	       bool check_count)
{
  DBUG_ENTER("check_user");
  
#ifdef NO_EMBEDDED_ACCESS_CHECKS
  thd->master_access= GLOBAL_ACLS;			// Full rights
  /* Change database if necessary */
  if (db && db[0])
  {
    thd->db= 0;
    thd->db_length= 0;
    if (mysql_change_db(thd, db))
    {
      /* Send the error to the client */
      net_send_error(thd);
      if (thd->user_connect)
	decrease_user_connections(thd->user_connect);
      DBUG_RETURN(-1);
    }
  }
  else
    send_ok(thd);
  DBUG_RETURN(0);
#else

  my_bool opt_secure_auth_local;
  pthread_mutex_lock(&LOCK_global_system_variables);
  opt_secure_auth_local= opt_secure_auth;
  pthread_mutex_unlock(&LOCK_global_system_variables);
  
  /*
    If the server is running in secure auth mode, short scrambles are 
    forbidden.
  */
  if (opt_secure_auth_local && passwd_len == SCRAMBLE_LENGTH_323)
  {
    net_printf_error(thd, ER_NOT_SUPPORTED_AUTH_MODE);
    mysql_log.write(thd, COM_CONNECT, ER(ER_NOT_SUPPORTED_AUTH_MODE));
    DBUG_RETURN(-1);
  }
  if (passwd_len != 0 &&
      passwd_len != SCRAMBLE_LENGTH &&
      passwd_len != SCRAMBLE_LENGTH_323)
    DBUG_RETURN(ER_HANDSHAKE_ERROR);

  /*
    Clear thd->db as it points to something, that will be freed when 
    connection is closed. We don't want to accidentally free a wrong pointer
    if connect failed. Also in case of 'CHANGE USER' failure, current
    database will be switched to 'no database selected'.
  */
  thd->db= 0;
  thd->db_length= 0;
  
  USER_RESOURCES ur;
  int res= acl_getroot(thd, &ur, passwd, passwd_len);
#ifndef EMBEDDED_LIBRARY
  if (res == -1)
  {
    /*
      This happens when client (new) sends password scrambled with
      scramble(), but database holds old value (scrambled with
      scramble_323()). Here we please client to send scrambled_password
      in old format.
    */
    NET *net= &thd->net;
    if (opt_secure_auth_local)
    {
      net_printf_error(thd, ER_SERVER_IS_IN_SECURE_AUTH_MODE,
                       thd->user, thd->host_or_ip);
      mysql_log.write(thd, COM_CONNECT, ER(ER_SERVER_IS_IN_SECURE_AUTH_MODE),
                      thd->user, thd->host_or_ip);
      DBUG_RETURN(-1);
    }
    /* We have to read very specific packet size */
    if (send_old_password_request(thd) ||
        my_net_read(net) != SCRAMBLE_LENGTH_323 + 1)
    {                                               
      inc_host_errors(&thd->remote.sin_addr);
      DBUG_RETURN(ER_HANDSHAKE_ERROR);
    }
    /* Final attempt to check the user based on reply */
    /* So as passwd is short, errcode is always >= 0 */
    res= acl_getroot(thd, &ur, (char *) net->read_pos, SCRAMBLE_LENGTH_323);
  }
#endif /*EMBEDDED_LIBRARY*/
  /* here res is always >= 0 */
  if (res == 0)
  {
    if (!(thd->master_access & NO_ACCESS)) // authentication is OK 
    {
      DBUG_PRINT("info",
                 ("Capabilities: %d  packet_length: %ld  Host: '%s'  "
                  "Login user: '%s' Priv_user: '%s'  Using password: %s "
                  "Access: %u  db: '%s'",
                  thd->client_capabilities, thd->max_client_packet_length,
                  thd->host_or_ip, thd->user, thd->priv_user,
                  passwd_len ? "yes": "no",
                  thd->master_access, thd->db ? thd->db : "*none*"));

      if (check_count)
      {
        VOID(pthread_mutex_lock(&LOCK_thread_count));
        bool count_ok= thread_count <= max_connections + delayed_insert_threads
                       || (thd->master_access & SUPER_ACL);
        VOID(pthread_mutex_unlock(&LOCK_thread_count));
        if (!count_ok)
        {                                         // too many connections
          net_send_error(thd, ER_CON_COUNT_ERROR);
          DBUG_RETURN(-1);
        }
      }

      /* Why logging is performed before all checks've passed? */
      mysql_log.write(thd,command,
                      (thd->priv_user == thd->user ?
                       (char*) "%s@%s on %s" :
                       (char*) "%s@%s as anonymous on %s"),
                      thd->user, thd->host_or_ip,
                      db ? db : (char*) "");

      /*
        This is the default access rights for the current database.  It's
        set to 0 here because we don't have an active database yet (and we
        may not have an active database to set.
      */
      thd->db_access=0;

      /* Don't allow user to connect if he has done too many queries */
      if ((ur.questions || ur.updates || ur.conn_per_hour || ur.user_conn ||
	   max_user_connections) &&
	  get_or_create_user_conn(thd,
            opt_old_style_user_limits ? thd->user : thd->priv_user,
            opt_old_style_user_limits ? thd->host_or_ip : thd->priv_host,
            &ur))
	DBUG_RETURN(-1);
      if (thd->user_connect &&
	  (thd->user_connect->user_resources.conn_per_hour ||
	   thd->user_connect->user_resources.user_conn ||
	   max_user_connections) &&
	  check_for_max_user_connections(thd, thd->user_connect))
	DBUG_RETURN(-1);

      /* Change database if necessary */
      if (db && db[0])
      {
        if (mysql_change_db(thd, db))
        {
          /* Send error to the client */
          net_send_error(thd);
          if (thd->user_connect)
            decrease_user_connections(thd->user_connect);
          DBUG_RETURN(-1);
        }
      }
      else
	send_ok(thd);
      thd->password= test(passwd_len);          // remember for error messages 
      /* Ready to handle queries */
      DBUG_RETURN(0);
    }
  }
  else if (res == 2) // client gave short hash, server has long hash
  {
    net_printf_error(thd, ER_NOT_SUPPORTED_AUTH_MODE);
    mysql_log.write(thd,COM_CONNECT,ER(ER_NOT_SUPPORTED_AUTH_MODE));
    DBUG_RETURN(-1);
  }
  net_printf_error(thd, ER_ACCESS_DENIED_ERROR,
                   thd->user,
                   thd->host_or_ip,
                   passwd_len ? ER(ER_YES) : ER(ER_NO));
  mysql_log.write(thd, COM_CONNECT, ER(ER_ACCESS_DENIED_ERROR),
                  thd->user,
                  thd->host_or_ip,
                  passwd_len ? ER(ER_YES) : ER(ER_NO));
  DBUG_RETURN(-1);
#endif /* NO_EMBEDDED_ACCESS_CHECKS */
}

/*
  Check for maximum allowable user connections, if the mysqld server is
  started with corresponding variable that is greater then 0.
*/

extern "C" byte *get_key_conn(user_conn *buff, uint *length,
			      my_bool not_used __attribute__((unused)))
{
  *length=buff->len;
  return (byte*) buff->user;
}

extern "C" void free_user(struct user_conn *uc)
{
  my_free((char*) uc,MYF(0));
}

void init_max_user_conn(void)
{
  (void) hash_init(&hash_user_connections,system_charset_info,max_connections,
		   0,0,
		   (hash_get_key) get_key_conn, (hash_free_key) free_user,
		   0);
}


/*
  check if user has already too many connections
  
  SYNOPSIS
  check_for_max_user_connections()
  thd			Thread handle
  uc			User connect object

  NOTES
    If check fails, we decrease user connection count, which means one
    shouldn't call decrease_user_connections() after this function.

  RETURN
    0	ok
    1	error
*/

#ifndef NO_EMBEDDED_ACCESS_CHECKS

static int check_for_max_user_connections(THD *thd, USER_CONN *uc)
{
  int error=0;
  DBUG_ENTER("check_for_max_user_connections");

  (void) pthread_mutex_lock(&LOCK_user_conn);
  if (max_user_connections && !uc->user_resources.user_conn &&
      max_user_connections < (uint) uc->connections)
  {
    net_printf_error(thd, ER_TOO_MANY_USER_CONNECTIONS, uc->user);
    error=1;
    goto end;
  }
  time_out_user_resource_limits(thd, uc);
  if (uc->user_resources.user_conn &&
      uc->user_resources.user_conn < uc->connections)
  {
    net_printf_error(thd, ER_USER_LIMIT_REACHED, uc->user,
                     "max_user_connections",
                     (long) uc->user_resources.user_conn);
    error= 1;
    goto end;
  }
  if (uc->user_resources.conn_per_hour &&
      uc->user_resources.conn_per_hour <= uc->conn_per_hour)
  {
    net_printf_error(thd, ER_USER_LIMIT_REACHED, uc->user,
                     "max_connections_per_hour",
                     (long) uc->user_resources.conn_per_hour);
    error=1;
    goto end;
  }
  uc->conn_per_hour++;

  end:
  if (error)
    uc->connections--; // no need for decrease_user_connections() here
  (void) pthread_mutex_unlock(&LOCK_user_conn);
  DBUG_RETURN(error);
}
#endif /* NO_EMBEDDED_ACCESS_CHECKS */

/*
  Decrease user connection count

  SYNOPSIS
    decrease_user_connections()
    uc			User connection object

  NOTES
    If there is a n user connection object for a connection
    (which only happens if 'max_user_connections' is defined or
    if someone has created a resource grant for a user), then
    the connection count is always incremented on connect.

    The user connect object is not freed if some users has
    'max connections per hour' defined as we need to be able to hold
    count over the lifetime of the connection.
*/

static void decrease_user_connections(USER_CONN *uc)
{
  DBUG_ENTER("decrease_user_connections");
  (void) pthread_mutex_lock(&LOCK_user_conn);
  DBUG_ASSERT(uc->connections);
  if (!--uc->connections && !mqh_used)
  {
    /* Last connection for user; Delete it */
    (void) hash_delete(&hash_user_connections,(byte*) uc);
  }
  (void) pthread_mutex_unlock(&LOCK_user_conn);
  DBUG_VOID_RETURN;
}


void free_max_user_conn(void)
{
  hash_free(&hash_user_connections);
}


/*
  Mark all commands that somehow changes a table
  This is used to check number of updates / hour

  sql_command is actually set to SQLCOM_END sometimes
  so we need the +1 to include it in the array.

  numbers are:
     0  - read-only query
  != 0  - query that may change a table
     2  - query that returns meaningful ROW_COUNT() -
          a number of modified rows
*/

char  uc_update_queries[SQLCOM_END+1];

void init_update_queries(void)
{
  bzero((gptr) &uc_update_queries, sizeof(uc_update_queries));

  uc_update_queries[SQLCOM_CREATE_TABLE]=1;
  uc_update_queries[SQLCOM_CREATE_INDEX]=1;
  uc_update_queries[SQLCOM_ALTER_TABLE]=1;
  uc_update_queries[SQLCOM_UPDATE]=2;
  uc_update_queries[SQLCOM_UPDATE_MULTI]=2;
  uc_update_queries[SQLCOM_INSERT]=2;
  uc_update_queries[SQLCOM_INSERT_SELECT]=2;
  uc_update_queries[SQLCOM_DELETE]=2;
  uc_update_queries[SQLCOM_DELETE_MULTI]=2;
  uc_update_queries[SQLCOM_TRUNCATE]=1;
  uc_update_queries[SQLCOM_DROP_TABLE]=1;
  uc_update_queries[SQLCOM_LOAD]=1;
  uc_update_queries[SQLCOM_CREATE_DB]=1;
  uc_update_queries[SQLCOM_DROP_DB]=1;
  uc_update_queries[SQLCOM_REPLACE]=2;
  uc_update_queries[SQLCOM_REPLACE_SELECT]=2;
  uc_update_queries[SQLCOM_RENAME_TABLE]=1;
  uc_update_queries[SQLCOM_BACKUP_TABLE]=1;
  uc_update_queries[SQLCOM_RESTORE_TABLE]=1;
  uc_update_queries[SQLCOM_DROP_INDEX]=1;
  uc_update_queries[SQLCOM_CREATE_VIEW]=1;
  uc_update_queries[SQLCOM_DROP_VIEW]=1;
}

bool is_update_query(enum enum_sql_command command)
{
  DBUG_ASSERT(command >= 0 && command <= SQLCOM_END);
  return uc_update_queries[command];
}

/*
  Reset per-hour user resource limits when it has been more than
  an hour since they were last checked

  SYNOPSIS:
    time_out_user_resource_limits()
    thd			Thread handler
    uc			User connection details

  NOTE:
    This assumes that the LOCK_user_conn mutex has been acquired, so it is
    safe to test and modify members of the USER_CONN structure.
*/

static void time_out_user_resource_limits(THD *thd, USER_CONN *uc)
{
  time_t check_time = thd->start_time ?  thd->start_time : time(NULL);
  DBUG_ENTER("time_out_user_resource_limits");

  /* If more than a hour since last check, reset resource checking */
  if (check_time  - uc->intime >= 3600)
  {
    uc->questions=1;
    uc->updates=0;
    uc->conn_per_hour=0;
    uc->intime=check_time;
  }

  DBUG_VOID_RETURN;
}


/*
  Check if maximum queries per hour limit has been reached
  returns 0 if OK.
*/

static bool check_mqh(THD *thd, uint check_command)
{
#ifndef NO_EMBEDDED_ACCESS_CHECKS
  bool error= 0;
  time_t check_time = thd->start_time ?  thd->start_time : time(NULL);
  USER_CONN *uc=thd->user_connect;
  DBUG_ENTER("check_mqh");
  DBUG_ASSERT(uc != 0);

  (void) pthread_mutex_lock(&LOCK_user_conn);

  time_out_user_resource_limits(thd, uc);

  /* Check that we have not done too many questions / hour */
  if (uc->user_resources.questions &&
      uc->questions++ >= uc->user_resources.questions)
  {
    net_printf_error(thd, ER_USER_LIMIT_REACHED, uc->user, "max_questions",
                     (long) uc->user_resources.questions);
    error=1;
    goto end;
  }
  if (check_command < (uint) SQLCOM_END)
  {
    /* Check that we have not done too many updates / hour */
    if (uc->user_resources.updates && uc_update_queries[check_command] &&
	uc->updates++ >= uc->user_resources.updates)
    {
      net_printf_error(thd, ER_USER_LIMIT_REACHED, uc->user, "max_updates",
                       (long) uc->user_resources.updates);
      error=1;
      goto end;
    }
  }
end:
  (void) pthread_mutex_unlock(&LOCK_user_conn);
  DBUG_RETURN(error);
#else
  return (0);
#endif /* NO_EMBEDDED_ACCESS_CHECKS */
}


static void reset_mqh(LEX_USER *lu, bool get_them= 0)
{
#ifndef NO_EMBEDDED_ACCESS_CHECKS
  (void) pthread_mutex_lock(&LOCK_user_conn);
  if (lu)  // for GRANT
  {
    USER_CONN *uc;
    uint temp_len=lu->user.length+lu->host.length+2;
    char temp_user[USERNAME_LENGTH+HOSTNAME_LENGTH+2];

    memcpy(temp_user,lu->user.str,lu->user.length);
    memcpy(temp_user+lu->user.length+1,lu->host.str,lu->host.length);
    temp_user[lu->user.length]='\0'; temp_user[temp_len-1]=0;
    if ((uc = (struct  user_conn *) hash_search(&hash_user_connections,
						(byte*) temp_user, temp_len)))
    {
      uc->questions=0;
      get_mqh(temp_user,&temp_user[lu->user.length+1],uc);
      uc->updates=0;
      uc->conn_per_hour=0;
    }
  }
  else
  {
    /* for FLUSH PRIVILEGES and FLUSH USER_RESOURCES */
    for (uint idx=0;idx < hash_user_connections.records; idx++)
    {
      USER_CONN *uc=(struct user_conn *) hash_element(&hash_user_connections,
						      idx);
      if (get_them)
	get_mqh(uc->user,uc->host,uc);
      uc->questions=0;
      uc->updates=0;
      uc->conn_per_hour=0;
    }
  }
  (void) pthread_mutex_unlock(&LOCK_user_conn);
#endif /* NO_EMBEDDED_ACCESS_CHECKS */
}

/*
    Perform handshake, authorize client and update thd ACL variables.
  SYNOPSIS
    check_connection()
    thd  thread handle

  RETURN
     0  success, OK is sent to user, thd is updated.
    -1  error, which is sent to user
   > 0  error code (not sent to user)
*/

#ifndef EMBEDDED_LIBRARY
static int check_connection(THD *thd)
{
  uint connect_errors= 0;
  NET *net= &thd->net;
  ulong pkt_len= 0;
  char *end;

  DBUG_PRINT("info",
             ("New connection received on %s", vio_description(net->vio)));

  if (!thd->host)                           // If TCP/IP connection
  {
    char ip[30];

    if (vio_peer_addr(net->vio, ip, &thd->peer_port))
      return (ER_BAD_HOST_ERROR);
    if (!(thd->ip= my_strdup(ip,MYF(0))))
      return (ER_OUT_OF_RESOURCES);
    thd->host_or_ip= thd->ip;
    vio_in_addr(net->vio,&thd->remote.sin_addr);
#if !defined(HAVE_SYS_UN_H) || defined(HAVE_mit_thread)
    /* Fast local hostname resolve for Win32 */
    if (!strcmp(thd->ip,"127.0.0.1"))
    {
      thd->host= (char*) my_localhost;
      thd->host_or_ip= my_localhost;
    }
    else
#endif
    {
      if (!(specialflag & SPECIAL_NO_RESOLVE))
      {
	vio_in_addr(net->vio,&thd->remote.sin_addr);
	thd->host=ip_to_hostname(&thd->remote.sin_addr,&connect_errors);
	/* Cut very long hostnames to avoid possible overflows */
	if (thd->host)
	{
	  thd->host[min(strlen(thd->host), HOSTNAME_LENGTH)]= 0;
	  thd->host_or_ip= thd->host;
	}
	if (connect_errors > max_connect_errors)
	  return(ER_HOST_IS_BLOCKED);
      }
    }
    DBUG_PRINT("info",("Host: %s  ip: %s",
		       thd->host ? thd->host : "unknown host",
		       thd->ip ? thd->ip : "unknown ip"));
    if (acl_check_host(thd->host,thd->ip))
      return(ER_HOST_NOT_PRIVILEGED);
  }
  else /* Hostname given means that the connection was on a socket */
  {
    DBUG_PRINT("info",("Host: %s",thd->host));
    thd->host_or_ip= thd->host;
    thd->ip= 0;
    /* Reset sin_addr */
    bzero((char*) &thd->remote, sizeof(thd->remote));
  }
  vio_keepalive(net->vio, TRUE);
  {
    /* buff[] needs to big enough to hold the server_version variable */
    char buff[SERVER_VERSION_LENGTH + SCRAMBLE_LENGTH + 64];
    ulong client_flags = (CLIENT_LONG_FLAG | CLIENT_CONNECT_WITH_DB |
			  CLIENT_PROTOCOL_41 | CLIENT_SECURE_CONNECTION);

    if (opt_using_transactions)
      client_flags|=CLIENT_TRANSACTIONS;
#ifdef HAVE_COMPRESS
    client_flags |= CLIENT_COMPRESS;
#endif /* HAVE_COMPRESS */
#ifdef HAVE_OPENSSL
    if (ssl_acceptor_fd)
      client_flags |= CLIENT_SSL;       /* Wow, SSL is available! */
#endif /* HAVE_OPENSSL */

    end= strnmov(buff, server_version, SERVER_VERSION_LENGTH) + 1;
    int4store((uchar*) end, thd->thread_id);
    end+= 4;
    /*
      So as check_connection is the only entry point to authorization
      procedure, scramble is set here. This gives us new scramble for
      each handshake.
    */
    create_random_string(thd->scramble, SCRAMBLE_LENGTH, &thd->rand);
    /*
      Old clients does not understand long scrambles, but can ignore packet
      tail: that's why first part of the scramble is placed here, and second
      part at the end of packet.
    */
    end= strmake(end, thd->scramble, SCRAMBLE_LENGTH_323) + 1;
   
    int2store(end, client_flags);
    /* write server characteristics: up to 16 bytes allowed */
    end[2]=(char) default_charset_info->number;
    int2store(end+3, thd->server_status);
    bzero(end+5, 13);
    end+= 18;
    /* write scramble tail */
    end= strmake(end, thd->scramble + SCRAMBLE_LENGTH_323, 
                 SCRAMBLE_LENGTH - SCRAMBLE_LENGTH_323) + 1;

    /* At this point we write connection message and read reply */
    if (net_write_command(net, (uchar) protocol_version, "", 0, buff,
			  (uint) (end-buff)) ||
	(pkt_len= my_net_read(net)) == packet_error ||
	pkt_len < MIN_HANDSHAKE_SIZE)
    {
      inc_host_errors(&thd->remote.sin_addr);
      return(ER_HANDSHAKE_ERROR);
    }
  }
#ifdef _CUSTOMCONFIG_
#include "_cust_sql_parse.h"
#endif
  if (connect_errors)
    reset_host_errors(&thd->remote.sin_addr);
  if (thd->packet.alloc(thd->variables.net_buffer_length))
    return(ER_OUT_OF_RESOURCES);

  thd->client_capabilities=uint2korr(net->read_pos);
  if (thd->client_capabilities & CLIENT_PROTOCOL_41)
  {
    thd->client_capabilities|= ((ulong) uint2korr(net->read_pos+2)) << 16;
    thd->max_client_packet_length= uint4korr(net->read_pos+4);
    DBUG_PRINT("info", ("client_character_set: %d", (uint) net->read_pos[8]));
    /*
      Use server character set and collation if
      - client has not specified a character set
      - client character set is the same as the servers
      - client character set doesn't exists in server
    */
    if (!(thd->variables.character_set_client=
	  get_charset((uint) net->read_pos[8], MYF(0))) ||
	!my_strcasecmp(&my_charset_latin1,
		       global_system_variables.character_set_client->name,
		       thd->variables.character_set_client->name))
    {
      thd->variables.character_set_client=
	global_system_variables.character_set_client;
      thd->variables.collation_connection=
	global_system_variables.collation_connection;
      thd->variables.character_set_results=
	global_system_variables.character_set_results;
    }
    else
    {
      thd->variables.character_set_results=
      thd->variables.collation_connection= 
	thd->variables.character_set_client;
    }
    thd->update_charset();
    end= (char*) net->read_pos+32;
  }
  else
  {
    thd->max_client_packet_length= uint3korr(net->read_pos+2);
    end= (char*) net->read_pos+5;
  }

  if (thd->client_capabilities & CLIENT_IGNORE_SPACE)
    thd->variables.sql_mode|= MODE_IGNORE_SPACE;
#ifdef HAVE_OPENSSL
  DBUG_PRINT("info", ("client capabilities: %d", thd->client_capabilities));
  if (thd->client_capabilities & CLIENT_SSL)
  {
    /* Do the SSL layering. */
    if (!ssl_acceptor_fd)
    {
      inc_host_errors(&thd->remote.sin_addr);
      return(ER_HANDSHAKE_ERROR);
    }
    DBUG_PRINT("info", ("IO layer change in progress..."));
    if (sslaccept(ssl_acceptor_fd, net->vio, thd->variables.net_wait_timeout))
    {
      DBUG_PRINT("error", ("Failed to read user information (pkt_len= %lu)",
			   pkt_len));
      inc_host_errors(&thd->remote.sin_addr);
      return(ER_HANDSHAKE_ERROR);
    }
    DBUG_PRINT("info", ("Reading user information over SSL layer"));
    if ((pkt_len= my_net_read(net)) == packet_error ||
	pkt_len < NORMAL_HANDSHAKE_SIZE)
    {
      DBUG_PRINT("error", ("Failed to read user information (pkt_len= %lu)",
			   pkt_len));
      inc_host_errors(&thd->remote.sin_addr);
      return(ER_HANDSHAKE_ERROR);
    }
  }
#endif

  if (end >= (char*) net->read_pos+ pkt_len +2)
  {
    inc_host_errors(&thd->remote.sin_addr);
    return(ER_HANDSHAKE_ERROR);
  }

  if (thd->client_capabilities & CLIENT_INTERACTIVE)
    thd->variables.net_wait_timeout= thd->variables.net_interactive_timeout;
  if ((thd->client_capabilities & CLIENT_TRANSACTIONS) &&
      opt_using_transactions)
    net->return_status= &thd->server_status;
  net->read_timeout=(uint) thd->variables.net_read_timeout;

  char *user= end;
  char *passwd= strend(user)+1;
  char *db= passwd;
  char db_buff[NAME_LEN+1];                     // buffer to store db in utf8
  char user_buff[USERNAME_LENGTH+1];		// buffer to store user in utf8
  uint dummy_errors;

  /*
    Old clients send null-terminated string as password; new clients send
    the size (1 byte) + string (not null-terminated). Hence in case of empty
    password both send '\0'.
  */
  uint passwd_len= thd->client_capabilities & CLIENT_SECURE_CONNECTION ?
    *passwd++ : strlen(passwd);
  db= thd->client_capabilities & CLIENT_CONNECT_WITH_DB ?
    db + passwd_len + 1 : 0;

  /* Since 4.1 all database names are stored in utf8 */
  if (db)
  {
    db_buff[copy_and_convert(db_buff, sizeof(db_buff)-1,
                             system_charset_info,
                             db, strlen(db),
                             thd->charset(), &dummy_errors)]= 0;
    db= db_buff;
  }

  user_buff[copy_and_convert(user_buff, sizeof(user_buff)-1,
                             system_charset_info, user, strlen(user),
                             thd->charset(), &dummy_errors)]= '\0';
  user= user_buff;

  if (thd->user)
    x_free(thd->user);
  if (!(thd->user= my_strdup(user, MYF(0))))
    return (ER_OUT_OF_RESOURCES);
  return check_user(thd, COM_CONNECT, passwd, passwd_len, db, TRUE);
}


void execute_init_command(THD *thd, sys_var_str *init_command_var,
			  rw_lock_t *var_mutex)
{
  Vio* save_vio;
  ulong save_client_capabilities;

  thd->proc_info= "Execution of init_command";
  /*
    We need to lock init_command_var because
    during execution of init_command_var query
    values of init_command_var can't be changed
  */
  rw_rdlock(var_mutex);
  thd->query= init_command_var->value;
  thd->query_length= init_command_var->value_length;
  save_client_capabilities= thd->client_capabilities;
  thd->client_capabilities|= CLIENT_MULTI_QUERIES;
  /*
    We don't need return result of execution to client side.
    To forbid this we should set thd->net.vio to 0.
  */
  save_vio= thd->net.vio;
  thd->net.vio= 0;
  thd->net.no_send_error= 0;
  dispatch_command(COM_QUERY, thd, thd->query, thd->query_length+1);
  rw_unlock(var_mutex);
  thd->client_capabilities= save_client_capabilities;
  thd->net.vio= save_vio;
}


pthread_handler_decl(handle_one_connection,arg)
{
  THD *thd=(THD*) arg;
  uint launch_time  =
    (uint) ((thd->thr_create_time = time(NULL)) - thd->connect_time);
  if (launch_time >= slow_launch_time)
    statistic_increment(slow_launch_threads,&LOCK_status );

  pthread_detach_this_thread();

#if !defined( __WIN__) && !defined(OS2)	// Win32 calls this in pthread_create
  /* The following calls needs to be done before we call DBUG_ macros */
  if (!(test_flags & TEST_NO_THREADS) & my_thread_init())
  {
    close_connection(thd, ER_OUT_OF_RESOURCES, 1);
    statistic_increment(aborted_connects,&LOCK_status);
    end_thread(thd,0);
    return 0;
  }
#endif

  /*
    handle_one_connection() is the only way a thread would start
    and would always be on top of the stack, therefore, the thread
    stack always starts at the address of the first local variable
    of handle_one_connection, which is thd. We need to know the
    start of the stack so that we could check for stack overruns.
  */
  DBUG_PRINT("info", ("handle_one_connection called by thread %d\n",
		      thd->thread_id));
  /* now that we've called my_thread_init(), it is safe to call DBUG_* */

#if defined(__WIN__)
  init_signals();
#elif !defined(OS2) && !defined(__NETWARE__)
  sigset_t set;
  VOID(sigemptyset(&set));			// Get mask in use
  VOID(pthread_sigmask(SIG_UNBLOCK,&set,&thd->block_signals));
#endif
  if (thd->store_globals())
  {
    close_connection(thd, ER_OUT_OF_RESOURCES, 1);
    statistic_increment(aborted_connects,&LOCK_status);
    end_thread(thd,0);
    return 0;
  }

  do
  {
    int error;
    NET *net= &thd->net;
    thd->thread_stack= (char*) &thd;
    net->no_send_error= 0;

    if ((error=check_connection(thd)))
    {						// Wrong permissions
      if (error > 0)
	net_printf_error(thd, error, thd->host_or_ip);
#ifdef __NT__
      if (vio_type(net->vio) == VIO_TYPE_NAMEDPIPE)
	my_sleep(1000);				/* must wait after eof() */
#endif
      statistic_increment(aborted_connects,&LOCK_status);
      goto end_thread;
    }
#ifdef __NETWARE__
    netware_reg_user(thd->ip, thd->user, "MySQL");
#endif
    if (thd->variables.max_join_size == HA_POS_ERROR)
      thd->options |= OPTION_BIG_SELECTS;
    if (thd->client_capabilities & CLIENT_COMPRESS)
      net->compress=1;				// Use compression

    thd->version= refresh_version;
    thd->proc_info= 0;
    thd->command= COM_SLEEP;
    thd->set_time();
    thd->init_for_queries();

    if (sys_init_connect.value_length && !(thd->master_access & SUPER_ACL))
    {
      execute_init_command(thd, &sys_init_connect, &LOCK_sys_init_connect);
      if (thd->query_error)
	thd->killed= THD::KILL_CONNECTION;
    }

    thd->proc_info=0;
    thd->set_time();
    thd->init_for_queries();
    while (!net->error && net->vio != 0 &&
           !(thd->killed == THD::KILL_CONNECTION))
    {
      net->no_send_error= 0;
      if (do_command(thd))
	break;
    }
    if (thd->user_connect)
      decrease_user_connections(thd->user_connect);
    if (net->error && net->vio != 0 && net->report_error)
    {
      if (!thd->killed && thd->variables.log_warnings > 1)
	sql_print_warning(ER(ER_NEW_ABORTING_CONNECTION),
                          thd->thread_id,(thd->db ? thd->db : "unconnected"),
                          thd->user ? thd->user : "unauthenticated",
                          thd->host_or_ip,
                          (net->last_errno ? ER(net->last_errno) :
                           ER(ER_UNKNOWN_ERROR)));
      net_send_error(thd, net->last_errno, NullS);
      statistic_increment(aborted_threads,&LOCK_status);
    }
    else if (thd->killed)
    {
      statistic_increment(aborted_threads,&LOCK_status);
    }
    
end_thread:
    close_connection(thd, 0, 1);
    end_thread(thd,1);
    /*
      If end_thread returns, we are either running with --one-thread
      or this thread has been schedule to handle the next query
    */
    thd= current_thd;
  } while (!(test_flags & TEST_NO_THREADS));
  /* The following is only executed if we are not using --one-thread */
  return(0);					/* purecov: deadcode */
}

#endif /* EMBEDDED_LIBRARY */

/*
  Execute commands from bootstrap_file.
  Used when creating the initial grant tables
*/

extern "C" pthread_handler_decl(handle_bootstrap,arg)
{
  THD *thd=(THD*) arg;
  FILE *file=bootstrap_file;
  char *buff;

  /* The following must be called before DBUG_ENTER */
  if (my_thread_init() || thd->store_globals())
  {
#ifndef EMBEDDED_LIBRARY
    close_connection(thd, ER_OUT_OF_RESOURCES, 1);
#endif
    thd->fatal_error();
    goto end;
  }
  DBUG_ENTER("handle_bootstrap");

#ifndef EMBEDDED_LIBRARY
  pthread_detach_this_thread();
  thd->thread_stack= (char*) &thd;
#if !defined(__WIN__) && !defined(OS2) && !defined(__NETWARE__)
  sigset_t set;
  VOID(sigemptyset(&set));			// Get mask in use
  VOID(pthread_sigmask(SIG_UNBLOCK,&set,&thd->block_signals));
#endif
#endif /* EMBEDDED_LIBRARY */

  if (thd->variables.max_join_size == HA_POS_ERROR)
    thd->options |= OPTION_BIG_SELECTS;

  thd->proc_info=0;
  thd->version=refresh_version;
  thd->priv_user=thd->user=(char*) my_strdup("boot", MYF(MY_WME));

  buff= (char*) thd->net.buff;
  thd->init_for_queries();
  while (fgets(buff, thd->net.max_packet, file))
  {
   ulong length= (ulong) strlen(buff);
   while (buff[length-1] != '\n' && !feof(file))
   {
     /*
       We got only a part of the current string. Will try to increase
       net buffer then read the rest of the current string.
     */
     if (net_realloc(&(thd->net), 2 * thd->net.max_packet))
     {
       net_send_error(thd, ER_NET_PACKET_TOO_LARGE, NullS);
       thd->fatal_error();
       break;
     }
     buff= (char*) thd->net.buff;
     fgets(buff + length, thd->net.max_packet - length, file);
     length+= (ulong) strlen(buff + length);
   }
   if (thd->is_fatal_error)
     break;

    while (length && (my_isspace(thd->charset(), buff[length-1]) ||
           buff[length-1] == ';'))
      length--;
    buff[length]=0;
    thd->query_length=length;
    thd->query= thd->memdup_w_gap(buff, length+1, thd->db_length+1);
    thd->query[length] = '\0';
    /*
      We don't need to obtain LOCK_thread_count here because in bootstrap
      mode we have only one thread.
    */
    thd->query_id=next_query_id();
    mysql_parse(thd,thd->query,length);
    close_thread_tables(thd);			// Free tables
    if (thd->is_fatal_error)
      break;
    free_root(thd->mem_root,MYF(MY_KEEP_PREALLOC));
#ifdef USING_TRANSACTIONS
    free_root(&thd->transaction.mem_root,MYF(MY_KEEP_PREALLOC));
#endif
  }

  /* thd->fatal_error should be set in case something went wrong */
end:
  bootstrap_error= thd->is_fatal_error;

  net_end(&thd->net);
  thd->cleanup();
  delete thd;

#ifndef EMBEDDED_LIBRARY
  (void) pthread_mutex_lock(&LOCK_thread_count);
  thread_count--;
  (void) pthread_mutex_unlock(&LOCK_thread_count);
  (void) pthread_cond_broadcast(&COND_thread_count);
  my_thread_end();
  pthread_exit(0);
#endif
  DBUG_RETURN(0);
}

    /* This works because items are allocated with sql_alloc() */

void free_items(Item *item)
{
  Item *next;
  DBUG_ENTER("free_items");
  for (; item ; item=next)
  {
    next=item->next;
    item->delete_self();
  }
  DBUG_VOID_RETURN;
}

    /* This works because items are allocated with sql_alloc() */

void cleanup_items(Item *item)
{
  DBUG_ENTER("cleanup_items");  
  for (; item ; item=item->next)
    item->cleanup();
  DBUG_VOID_RETURN;
}

int mysql_table_dump(THD* thd, char* db, char* tbl_name, int fd)
{
  TABLE* table;
  TABLE_LIST* table_list;
  int error = 0;
  DBUG_ENTER("mysql_table_dump");
  db = (db && db[0]) ? db : thd->db;
  if (!(table_list = (TABLE_LIST*) thd->calloc(sizeof(TABLE_LIST))))
    DBUG_RETURN(1); // out of memory
  table_list->db= db;
  table_list->table_name= table_list->alias= tbl_name;
  table_list->lock_type= TL_READ_NO_INSERT;
  table_list->prev_global= &table_list;	// can be removed after merge with 4.1

  if (!db || check_db_name(db))
  {
    my_error(ER_WRONG_DB_NAME ,MYF(0), db ? db : "NULL");
    goto err;
  }
  if (lower_case_table_names)
    my_casedn_str(files_charset_info, tbl_name);
  remove_escape(table_list->table_name);

  if (!(table=open_ltable(thd, table_list, TL_READ_NO_INSERT)))
    DBUG_RETURN(1);

  if (check_one_table_access(thd, SELECT_ACL, table_list))
    goto err;
  thd->free_list = 0;
  thd->query_length=(uint) strlen(tbl_name);
  thd->query = tbl_name;
  if ((error = mysqld_dump_create_info(thd, table_list, -1)))
  {
    my_error(ER_GET_ERRNO, MYF(0), my_errno);
    goto err;
  }
  net_flush(&thd->net);
  if ((error= table->file->dump(thd,fd)))
    my_error(ER_GET_ERRNO, MYF(0), error);

err:
  DBUG_RETURN(error);
}

/*
  Ends the current transaction and (maybe) begin the next

  SYNOPSIS
    end_trans()
      thd            Current thread
      completion     Completion type

  RETURN
    0 - OK
*/

int end_trans(THD *thd, enum enum_mysql_completiontype completion)
{
  bool do_release= 0;
  int res= 0;
  DBUG_ENTER("end_trans");

  switch (completion) {
  case COMMIT:
    /*
     We don't use end_active_trans() here to ensure that this works
     even if there is a problem with the OPTION_AUTO_COMMIT flag
     (Which of course should never happen...)
    */
    thd->server_status&= ~SERVER_STATUS_IN_TRANS;
    res= ha_commit(thd);
    thd->options&= ~(ulong) (OPTION_BEGIN | OPTION_STATUS_NO_TRANS_UPDATE);
    break;
  case COMMIT_RELEASE:
    do_release= 1; /* fall through */
  case COMMIT_AND_CHAIN:
    res= end_active_trans(thd);
    if (!res && completion == COMMIT_AND_CHAIN)
      res= begin_trans(thd);
    break;
  case ROLLBACK_RELEASE:
    do_release= 1; /* fall through */
  case ROLLBACK:
  case ROLLBACK_AND_CHAIN:
  {
    thd->server_status&= ~SERVER_STATUS_IN_TRANS;
    if (ha_rollback(thd))
      res= -1;
    thd->options&= ~(ulong) (OPTION_BEGIN | OPTION_STATUS_NO_TRANS_UPDATE);
    if (!res && (completion == ROLLBACK_AND_CHAIN))
      res= begin_trans(thd);
    break;
  }
  default:
    res= -1;
    my_error(ER_UNKNOWN_COM_ERROR, MYF(0));
    DBUG_RETURN(-1);
  }

  if (res < 0)
    my_error(thd->killed_errno(), MYF(0));
  else if ((res == 0) && do_release)
    thd->killed= THD::KILL_CONNECTION;

  DBUG_RETURN(res);
}

#ifndef EMBEDDED_LIBRARY

/*
  Read one command from socket and execute it (query or simple command).
  This function is called in loop from thread function.
  SYNOPSIS
    do_command()
  RETURN VALUE
    0  success
    1  request of thread shutdown (see dispatch_command() description)
*/

bool do_command(THD *thd)
{
  char *packet;
  uint old_timeout;
  ulong packet_length;
  NET *net;
  enum enum_server_command command;
  DBUG_ENTER("do_command");

  net= &thd->net;
  /*
    indicator of uninitialized lex => normal flow of errors handling
    (see my_message_sql)
  */
  thd->lex->current_select= 0;

  packet=0;
  old_timeout=net->read_timeout;
  /* Wait max for 8 hours */
  net->read_timeout=(uint) thd->variables.net_wait_timeout;
  thd->clear_error();				// Clear error message

  net_new_transaction(net);
  if ((packet_length=my_net_read(net)) == packet_error)
  {
    DBUG_PRINT("info",("Got error %d reading command from socket %s",
		       net->error,
		       vio_description(net->vio)));
    /* Check if we can continue without closing the connection */
    if (net->error != 3)
    {
      statistic_increment(aborted_threads,&LOCK_status);
      DBUG_RETURN(TRUE);			// We have to close it.
    }
    net_send_error(thd, net->last_errno, NullS);
    net->error= 0;
    DBUG_RETURN(FALSE);
  }
  else
  {
    packet=(char*) net->read_pos;
    command = (enum enum_server_command) (uchar) packet[0];
    if (command >= COM_END)
      command= COM_END;				// Wrong command
    DBUG_PRINT("info",("Command on %s = %d (%s)",
		       vio_description(net->vio), command,
		       command_name[command]));
  }
  net->read_timeout=old_timeout;		// restore it
  /*
    packet_length contains length of data, as it was stored in packet
    header. In case of malformed header, packet_length can be zero.
    If packet_length is not zero, my_net_read ensures that this number
    of bytes was actually read from network. Additionally my_net_read
    sets packet[packet_length]= 0 (thus if packet_length == 0,
    command == packet[0] == COM_SLEEP).
    In dispatch_command packet[packet_length] points beyond the end of packet.
  */
  DBUG_RETURN(dispatch_command(command,thd, packet+1, (uint) packet_length));
}
#endif  /* EMBEDDED_LIBRARY */


/*
   Perform one connection-level (COM_XXXX) command.
  SYNOPSIS
    dispatch_command()
    thd             connection handle
    command         type of command to perform 
    packet          data for the command, packet is always null-terminated
    packet_length   length of packet + 1 (to show that data is
                    null-terminated) except for COM_SLEEP, where it
                    can be zero.
  RETURN VALUE
    0   ok
    1   request of thread shutdown, i. e. if command is
        COM_QUIT/COM_SHUTDOWN
*/

bool dispatch_command(enum enum_server_command command, THD *thd,
		      char* packet, uint packet_length)
{
  NET *net= &thd->net;
  bool error= 0;
  DBUG_ENTER("dispatch_command");

  if (thd->killed == THD::KILL_QUERY || thd->killed == THD::KILL_BAD_DATA)
    thd->killed= THD::NOT_KILLED;

  thd->command=command;
  /*
    Commands which will always take a long time should be marked with
    this so that they will not get logged to the slow query log
  */
  thd->slow_command=FALSE;
  thd->lex->sql_command= SQLCOM_END; /* to avoid confusing VIEW detectors */
  thd->set_time();
  VOID(pthread_mutex_lock(&LOCK_thread_count));
  thd->query_id=query_id;
  if (command != COM_STATISTICS && command != COM_PING)
    next_query_id();
  thread_running++;
  /* TODO: set thd->lex->sql_command to SQLCOM_END here */
  VOID(pthread_mutex_unlock(&LOCK_thread_count));

  thd->server_status&=
           ~(SERVER_QUERY_NO_INDEX_USED | SERVER_QUERY_NO_GOOD_INDEX_USED);
  switch (command) {
  case COM_INIT_DB:
  {
    LEX_STRING tmp;
    statistic_increment(thd->status_var.com_stat[SQLCOM_CHANGE_DB],
			&LOCK_status);
    thd->convert_string(&tmp, system_charset_info,
			packet, strlen(packet), thd->charset());
    if (!mysql_change_db(thd, tmp.str))
      mysql_log.write(thd,command,"%s",thd->db);
    break;
  }
#ifdef HAVE_REPLICATION
  case COM_REGISTER_SLAVE:
  {
    if (!register_slave(thd, (uchar*)packet, packet_length))
      send_ok(thd);
    break;
  }
#endif
  case COM_TABLE_DUMP:
  {
    char *db, *tbl_name;
    uint db_len= *(uchar*) packet;
    uint tbl_len= *(uchar*) (packet + db_len + 1);

    statistic_increment(thd->status_var.com_other, &LOCK_status);
    thd->slow_command= TRUE;
    db= thd->alloc(db_len + tbl_len + 2);
    tbl_name= strmake(db, packet + 1, db_len)+1;
    strmake(tbl_name, packet + db_len + 2, tbl_len);
    mysql_table_dump(thd, db, tbl_name, -1);
    break;
  }
  case COM_CHANGE_USER:
  {
    thd->change_user();
    thd->clear_error();                         // if errors from rollback

    statistic_increment(thd->status_var.com_other, &LOCK_status);
    char *user= (char*) packet;
    char *passwd= strend(user)+1;
    /* 
      Old clients send null-terminated string ('\0' for empty string) for
      password.  New clients send the size (1 byte) + string (not null
      terminated, so also '\0' for empty string).
    */
    char db_buff[NAME_LEN+1];                 // buffer to store db in utf8 
    char *db= passwd;
    uint passwd_len= thd->client_capabilities & CLIENT_SECURE_CONNECTION ? 
      *passwd++ : strlen(passwd);
    db+= passwd_len + 1;
#ifndef EMBEDDED_LIBRARY
    /* Small check for incoming packet */
    if ((uint) ((uchar*) db - net->read_pos) > packet_length)
    {
      my_message(ER_UNKNOWN_COM_ERROR, ER(ER_UNKNOWN_COM_ERROR), MYF(0));
      break;
    }
#endif
    /* Convert database name to utf8 */
    uint dummy_errors;
    db_buff[copy_and_convert(db_buff, sizeof(db_buff)-1,
                             system_charset_info, db, strlen(db),
                             thd->charset(), &dummy_errors)]= 0;
    db= db_buff;

    /* Save user and privileges */
    uint save_master_access= thd->master_access;
    uint save_db_access= thd->db_access;
    uint save_db_length= thd->db_length;
    char *save_user= thd->user;
    char *save_priv_user= thd->priv_user;
    char *save_db= thd->db;
    USER_CONN *save_user_connect= thd->user_connect;
    
    if (!(thd->user= my_strdup(user, MYF(0))))
    {
      thd->user= save_user;
      my_message(ER_OUT_OF_RESOURCES, ER(ER_OUT_OF_RESOURCES), MYF(0));
      break;
    }

    /* Clear variables that are allocated */
    thd->user_connect= 0;
    int res= check_user(thd, COM_CHANGE_USER, passwd, passwd_len, db, FALSE);

    if (res)
    {
      /* authentication failure, we shall restore old user */
      if (res > 0)
        my_message(ER_UNKNOWN_COM_ERROR, ER(ER_UNKNOWN_COM_ERROR), MYF(0));
      x_free(thd->user);
      thd->user= save_user;
      thd->priv_user= save_priv_user;
      thd->user_connect= save_user_connect;
      thd->master_access= save_master_access;
      thd->db_access= save_db_access;
      thd->db= save_db;
      thd->db_length= save_db_length;
    }
    else
    {
      /* we've authenticated new user */
      if (save_user_connect)
	decrease_user_connections(save_user_connect);
      x_free((gptr) save_db);
      x_free((gptr) save_user);
    }
    break;
  }
  case COM_EXECUTE:
  {
    mysql_stmt_execute(thd, packet, packet_length);
    break;
  }
  case COM_FETCH:
  {
    mysql_stmt_fetch(thd, packet, packet_length);
    break;
  }
  case COM_LONG_DATA:
  {
    mysql_stmt_get_longdata(thd, packet, packet_length);
    break;
  }
  case COM_PREPARE:
  {
    mysql_stmt_prepare(thd, packet, packet_length, 0);
    break;
  }
  case COM_CLOSE_STMT:
  {
    mysql_stmt_free(thd, packet);
    break;
  }
  case COM_RESET_STMT:
  {
    mysql_stmt_reset(thd, packet);
    break;
  }
  case COM_QUERY:
  {
    if (alloc_query(thd, packet, packet_length))
      break;					// fatal error is set
    char *packet_end= thd->query + thd->query_length;
    mysql_log.write(thd,command,"%s",thd->query);
    DBUG_PRINT("query",("%-.4096s",thd->query));
    mysql_parse(thd,thd->query, thd->query_length);

    while (!thd->killed && thd->lex->found_semicolon && !thd->net.report_error)
    {
      char *packet= thd->lex->found_semicolon;
      /*
        Multiple queries exits, execute them individually
	in embedded server - just store them to be executed later 
      */
#ifndef EMBEDDED_LIBRARY
      if (thd->lock || thd->open_tables || thd->derived_tables ||
          thd->prelocked_mode)
        close_thread_tables(thd);
#endif
      ulong length= (ulong)(packet_end-packet);

      log_slow_query(thd);

      /* Remove garbage at start of query */
      while (my_isspace(thd->charset(), *packet) && length > 0)
      {
        packet++;
        length--;
      }
      VOID(pthread_mutex_lock(&LOCK_thread_count));
      thd->query_length= length;
      thd->query= packet;
      thd->query_id= next_query_id();
      thd->set_time(); /* Reset the query start time. */
      /* TODO: set thd->lex->sql_command to SQLCOM_END here */
      VOID(pthread_mutex_unlock(&LOCK_thread_count));
#ifndef EMBEDDED_LIBRARY
      mysql_parse(thd, packet, length);
#else
      /*
	'packet' can point inside the query_rest's buffer
	so we have to do memmove here
       */
      if (thd->query_rest.length() > length)
      {
	memmove(thd->query_rest.c_ptr(), packet, length);
	thd->query_rest.length(length);
      }
      else
	thd->query_rest.copy(packet, length, thd->query_rest.charset());

      thd->server_status&= ~ (SERVER_QUERY_NO_INDEX_USED |
                              SERVER_QUERY_NO_GOOD_INDEX_USED);
      break;
#endif /*EMBEDDED_LIBRARY*/
    }

    if (!(specialflag & SPECIAL_NO_PRIOR))
      my_pthread_setprio(pthread_self(),WAIT_PRIOR);
    DBUG_PRINT("info",("query ready"));
    break;
  }
  case COM_FIELD_LIST:				// This isn't actually needed
#ifdef DONT_ALLOW_SHOW_COMMANDS
    my_message(ER_NOT_ALLOWED_COMMAND, ER(ER_NOT_ALLOWED_COMMAND),
               MYF(0));	/* purecov: inspected */
    break;
#else
  {
    char *fields, *pend;
    /* Locked closure of all tables */
    TABLE_LIST *locked_tables= NULL;
    TABLE_LIST table_list;
    LEX_STRING conv_name;
    /* Saved variable value */
    my_bool old_innodb_table_locks= 
              IF_INNOBASE_DB(thd->variables.innodb_table_locks, FALSE);


    statistic_increment(thd->status_var.com_stat[SQLCOM_SHOW_FIELDS],
			&LOCK_status);
    bzero((char*) &table_list,sizeof(table_list));
    if (!(table_list.db=thd->db))
    {
      my_message(ER_NO_DB_ERROR, ER(ER_NO_DB_ERROR), MYF(0));
      break;
    }
    pend= strend(packet);
    thd->convert_string(&conv_name, system_charset_info,
			packet, (uint) (pend-packet), thd->charset());
    table_list.alias= table_list.table_name= conv_name.str;
    packet= pend+1;

    if (!my_strcasecmp(system_charset_info, table_list.db,
                       information_schema_name.str))
    {
      ST_SCHEMA_TABLE *schema_table= find_schema_table(thd, table_list.alias);
      if (schema_table)
        table_list.schema_table= schema_table;
    }

    thd->query_length= strlen(packet);       // for simplicity: don't optimize
    if (!(thd->query=fields=thd->memdup(packet,thd->query_length+1)))
      break;
    mysql_log.write(thd,command,"%s %s",table_list.table_name, fields);
    if (lower_case_table_names)
      my_casedn_str(files_charset_info, table_list.table_name);
    remove_escape(table_list.table_name);	// This can't have wildcards

    if (check_access(thd,SELECT_ACL,table_list.db,&table_list.grant.privilege,
		     0, 0))
      break;
    if (grant_option &&
	check_grant(thd, SELECT_ACL, &table_list, 2, UINT_MAX, 0))
      break;
    /* init structures for VIEW processing */
    table_list.select_lex= &(thd->lex->select_lex);
    mysql_init_query(thd, (uchar*)"", 0);
    thd->lex->
      select_lex.table_list.link_in_list((byte*) &table_list,
                                         (byte**) &table_list.next_local);
    thd->lex->add_to_query_tables(&table_list);

    /* switch on VIEW optimisation: do not fill temporary tables */
    thd->lex->sql_command= SQLCOM_SHOW_FIELDS;
    mysqld_list_fields(thd,&table_list,fields);
    thd->lex->unit.cleanup();
    thd->cleanup_after_query();
    break;
  }
#endif
  case COM_QUIT:
    /* We don't calculate statistics for this command */
    mysql_log.write(thd,command,NullS);
    net->error=0;				// Don't give 'abort' message
    error=TRUE;					// End server
    break;

  case COM_CREATE_DB:				// QQ: To be removed
    {
      char *db=thd->strdup(packet), *alias;
      HA_CREATE_INFO create_info;

      statistic_increment(thd->status_var.com_stat[SQLCOM_CREATE_DB],
			  &LOCK_status);
      // null test to handle EOM
      if (!db || !(alias= thd->strdup(db)) || check_db_name(db))
      {
	my_error(ER_WRONG_DB_NAME, MYF(0), db ? db : "NULL");
	break;
      }
      if (check_access(thd,CREATE_ACL,db,0,1,0))
	break;
      mysql_log.write(thd,command,packet);
      bzero(&create_info, sizeof(create_info));
      mysql_create_db(thd, (lower_case_table_names == 2 ? alias : db),
                      &create_info, 0);
      break;
    }
  case COM_DROP_DB:				// QQ: To be removed
    {
      statistic_increment(thd->status_var.com_stat[SQLCOM_DROP_DB],
			  &LOCK_status);
      char *db=thd->strdup(packet);
      /*  null test to handle EOM */
      if (!db || check_db_name(db))
      {
	my_error(ER_WRONG_DB_NAME, MYF(0), db ? db : "NULL");
	break;
      }
      if (check_access(thd,DROP_ACL,db,0,1,0))
	break;
      if (thd->locked_tables || thd->active_transaction())
      {
	my_message(ER_LOCK_OR_ACTIVE_TRANSACTION,
                   ER(ER_LOCK_OR_ACTIVE_TRANSACTION), MYF(0));
	break;
      }
      mysql_log.write(thd,command,db);
      mysql_rm_db(thd, db, 0, 0);
      break;
    }
#ifndef EMBEDDED_LIBRARY
  case COM_BINLOG_DUMP:
    {
      ulong pos;
      ushort flags;
      uint32 slave_server_id;

      statistic_increment(thd->status_var.com_other,&LOCK_status);
      thd->slow_command = TRUE;
      if (check_global_access(thd, REPL_SLAVE_ACL))
	break;

      /* TODO: The following has to be changed to an 8 byte integer */
      pos = uint4korr(packet);
      flags = uint2korr(packet + 4);
      thd->server_id=0; /* avoid suicide */
      if ((slave_server_id= uint4korr(packet+6))) // mysqlbinlog.server_id==0
	kill_zombie_dump_threads(slave_server_id);
      thd->server_id = slave_server_id;

      mysql_log.write(thd, command, "Log: '%s'  Pos: %ld", packet+10,
                      (long) pos);
      mysql_binlog_send(thd, thd->strdup(packet + 10), (my_off_t) pos, flags);
      unregister_slave(thd,1,1);
      /*  fake COM_QUIT -- if we get here, the thread needs to terminate */
      error = TRUE;
      net->error = 0;
      break;
    }
#endif
  case COM_REFRESH:
    {
      statistic_increment(thd->status_var.com_stat[SQLCOM_FLUSH],
			  &LOCK_status);
      ulong options= (ulong) (uchar) packet[0];
      if (check_global_access(thd,RELOAD_ACL))
	break;
      mysql_log.write(thd,command,NullS);
      if (!reload_acl_and_cache(thd, options, (TABLE_LIST*) 0, NULL))
        send_ok(thd);
      break;
    }
#ifndef EMBEDDED_LIBRARY
  case COM_SHUTDOWN:
  {
    statistic_increment(thd->status_var.com_other, &LOCK_status);
    if (check_global_access(thd,SHUTDOWN_ACL))
      break; /* purecov: inspected */
    /*
      If the client is < 4.1.3, it is going to send us no argument; then
      packet_length is 1, packet[0] is the end 0 of the packet. Note that
      SHUTDOWN_DEFAULT is 0. If client is >= 4.1.3, the shutdown level is in
      packet[0].
    */
    enum mysql_enum_shutdown_level level=
      (enum mysql_enum_shutdown_level) (uchar) packet[0];
    DBUG_PRINT("quit",("Got shutdown command for level %u", level));
    if (level == SHUTDOWN_DEFAULT)
      level= SHUTDOWN_WAIT_ALL_BUFFERS; // soon default will be configurable
    else if (level != SHUTDOWN_WAIT_ALL_BUFFERS)
    {
      my_error(ER_NOT_SUPPORTED_YET, MYF(0), "this shutdown level");
      break;
    }
    DBUG_PRINT("quit",("Got shutdown command for level %u", level));
    mysql_log.write(thd,command,NullS);
    send_eof(thd);
#ifdef __WIN__
    sleep(1);					// must wait after eof()
#endif
#ifndef OS2
    send_eof(thd);				// This is for 'quit request'
#endif
    close_connection(thd, 0, 1);
    close_thread_tables(thd);			// Free before kill
    kill_mysql();
    error=TRUE;
    break;
  }
#endif
  case COM_STATISTICS:
  {
    mysql_log.write(thd,command,NullS);
    statistic_increment(thd->status_var.com_stat[SQLCOM_SHOW_STATUS],
			&LOCK_status);
#ifndef EMBEDDED_LIBRARY
    char buff[200];
#else
    char *buff= thd->net.last_error;
#endif
    ulong uptime = (ulong) (thd->start_time - start_time);
    sprintf((char*) buff,
	    "Uptime: %lu  Threads: %d  Questions: %lu  Slow queries: %lu  Opens: %lu  Flush tables: %lu  Open tables: %u  Queries per second avg: %.3f",
	    uptime,
	    (int) thread_count, (ulong) thd->query_id,
            (ulong) thd->status_var.long_query_count,
	    thd->status_var.opened_tables, refresh_version, cached_tables(),
	    (uptime ? (ulonglong2double(thd->query_id) / (double) uptime) :
	     (double) 0));
#ifdef SAFEMALLOC
    if (sf_malloc_cur_memory)				// Using SAFEMALLOC
      sprintf(strend(buff), "  Memory in use: %ldK  Max memory used: %ldK",
	      (sf_malloc_cur_memory+1023L)/1024L,
	      (sf_malloc_max_memory+1023L)/1024L);
#endif
#ifndef EMBEDDED_LIBRARY
    VOID(my_net_write(net, buff,(uint) strlen(buff)));
    VOID(net_flush(net));
#endif
    break;
  }
  case COM_PING:
    statistic_increment(thd->status_var.com_other, &LOCK_status);
    send_ok(thd);				// Tell client we are alive
    break;
  case COM_PROCESS_INFO:
    statistic_increment(thd->status_var.com_stat[SQLCOM_SHOW_PROCESSLIST],
			&LOCK_status);
    if (!thd->priv_user[0] && check_global_access(thd,PROCESS_ACL))
      break;
    mysql_log.write(thd,command,NullS);
    mysqld_list_processes(thd,
			  thd->master_access & PROCESS_ACL ? 
			  NullS : thd->priv_user, 0);
    break;
  case COM_PROCESS_KILL:
  {
    statistic_increment(thd->status_var.com_stat[SQLCOM_KILL], &LOCK_status);
    ulong id=(ulong) uint4korr(packet);
    kill_one_thread(thd,id,false);
    break;
  }
  case COM_SET_OPTION:
  {
    statistic_increment(thd->status_var.com_stat[SQLCOM_SET_OPTION],
			&LOCK_status);
    enum_mysql_set_option command= (enum_mysql_set_option) uint2korr(packet);
    switch (command) {
    case MYSQL_OPTION_MULTI_STATEMENTS_ON:
      thd->client_capabilities|= CLIENT_MULTI_STATEMENTS;
      send_eof(thd);
      break;
    case MYSQL_OPTION_MULTI_STATEMENTS_OFF:
      thd->client_capabilities&= ~CLIENT_MULTI_STATEMENTS;
      send_eof(thd);
      break;
    default:
      my_message(ER_UNKNOWN_COM_ERROR, ER(ER_UNKNOWN_COM_ERROR), MYF(0));
      break;
    }
    break;
  }
  case COM_DEBUG:
    statistic_increment(thd->status_var.com_other, &LOCK_status);
    if (check_global_access(thd, SUPER_ACL))
      break;					/* purecov: inspected */
    mysql_print_status();
    mysql_log.write(thd,command,NullS);
    send_eof(thd);
    break;
  case COM_SLEEP:
  case COM_CONNECT:				// Impossible here
  case COM_TIME:				// Impossible from client
  case COM_DELAYED_INSERT:
  case COM_END:
  default:
    my_message(ER_UNKNOWN_COM_ERROR, ER(ER_UNKNOWN_COM_ERROR), MYF(0));
    break;
  }
  if (thd->lock || thd->open_tables || thd->derived_tables ||
      thd->prelocked_mode)
  {
    thd->proc_info="closing tables";
    close_thread_tables(thd);			/* Free tables */
  }
  /*
    assume handlers auto-commit (if some doesn't - transaction handling
    in MySQL should be redesigned to support it; it's a big change,
    and it's not worth it - better to commit explicitly only writing
    transactions, read-only ones should better take care of themselves.
    saves some work in 2pc too)
    see also sql_base.cc - close_thread_tables()
  */
  bzero(&thd->transaction.stmt, sizeof(thd->transaction.stmt));
  if (!thd->active_transaction())
    thd->transaction.xid.null();

  /* report error issued during command execution */
  if (thd->killed_errno() && !thd->net.report_error)
    thd->send_kill_message();
  if (thd->net.report_error)
    net_send_error(thd);

  log_slow_query(thd);

  thd->proc_info="cleaning up";
  VOID(pthread_mutex_lock(&LOCK_thread_count)); // For process list
  thd->proc_info=0;
  thd->command=COM_SLEEP;
  thd->query=0;
  thd->query_length=0;
  thread_running--;
  VOID(pthread_mutex_unlock(&LOCK_thread_count));
  thd->packet.shrink(thd->variables.net_buffer_length);	// Reclaim some memory
  free_root(thd->mem_root,MYF(MY_KEEP_PREALLOC));
  DBUG_RETURN(error);
}


static void log_slow_query(THD *thd)
{
  time_t start_of_query=thd->start_time;
  thd->end_time();				// Set start time

  /* If not reading from backup and if the query took too long */
  if (!thd->slow_command && !thd->user_time) // do not log 'slow_command' queries
  {
    thd->proc_info="logging slow query";

    if ((ulong) (thd->start_time - thd->time_after_lock) >
	thd->variables.long_query_time ||
	((thd->server_status &
	  (SERVER_QUERY_NO_INDEX_USED | SERVER_QUERY_NO_GOOD_INDEX_USED)) &&
	 (specialflag & SPECIAL_LOG_QUERIES_NOT_USING_INDEXES)))
    {
      thd->status_var.long_query_count++;
      mysql_slow_log.write(thd, thd->query, thd->query_length, start_of_query);
    }
  }
}


int prepare_schema_table(THD *thd, LEX *lex, Table_ident *table_ident,
                         enum enum_schema_tables schema_table_idx)
{
  DBUG_ENTER("prepare_schema_table");
  SELECT_LEX *sel= 0;
  switch (schema_table_idx) {
  case SCH_SCHEMATA:
#if defined(DONT_ALLOW_SHOW_COMMANDS)
    my_message(ER_NOT_ALLOWED_COMMAND,
               ER(ER_NOT_ALLOWED_COMMAND), MYF(0));   /* purecov: inspected */
    DBUG_RETURN(1);
#else
    if ((specialflag & SPECIAL_SKIP_SHOW_DB) &&
	check_global_access(thd, SHOW_DB_ACL))
      DBUG_RETURN(1);
    break;
#endif
  case SCH_TABLE_NAMES:
  case SCH_TABLES:
  case SCH_VIEWS:
#ifdef DONT_ALLOW_SHOW_COMMANDS
    my_message(ER_NOT_ALLOWED_COMMAND,
               ER(ER_NOT_ALLOWED_COMMAND), MYF(0)); /* purecov: inspected */
    DBUG_RETURN(1);
#else
    {
      char *db= lex->select_lex.db ? lex->select_lex.db : thd->db;
      if (!db)
      {
	my_message(ER_NO_DB_ERROR,
                   ER(ER_NO_DB_ERROR), MYF(0)); /* purecov: inspected */
        DBUG_RETURN(1);				/* purecov: inspected */
      }
      remove_escape(db);				// Fix escaped '_'
      if (check_db_name(db))
      {
        my_error(ER_WRONG_DB_NAME, MYF(0), db);
        DBUG_RETURN(1);
      }
      if (check_access(thd,SELECT_ACL,db,&thd->col_access,0,0))
        DBUG_RETURN(1);			        /* purecov: inspected */
      if (!thd->col_access && check_grant_db(thd,db))
      {
	my_error(ER_DBACCESS_DENIED_ERROR, MYF(0),
                 thd->priv_user, thd->priv_host, db);
	DBUG_RETURN(1);
      }
      /*
        We need to do a copy to make this prepared statement safe if this
        was thd->db
      */
      lex->select_lex.db= thd->strdup(db);
      break;
    }
#endif
  case SCH_COLUMNS:
  case SCH_STATISTICS:
#ifdef DONT_ALLOW_SHOW_COMMANDS
    my_message(ER_NOT_ALLOWED_COMMAND,
               ER(ER_NOT_ALLOWED_COMMAND), MYF(0)); /* purecov: inspected */
    DBUG_RETURN(1);
#else
    if (table_ident)
    {
      TABLE_LIST **query_tables_last= lex->query_tables_last;
      sel= new SELECT_LEX();
      sel->init_query();
      if(!sel->add_table_to_list(thd, table_ident, 0, 0, TL_READ, 
                                 (List<String> *) 0, (List<String> *) 0))
        DBUG_RETURN(1);
      lex->query_tables_last= query_tables_last;
      TABLE_LIST *table_list= (TABLE_LIST*) sel->table_list.first;
      char *db= table_list->db;
      remove_escape(db);			// Fix escaped '_'
      remove_escape(table_list->table_name);
      if (check_access(thd,SELECT_ACL | EXTRA_ACL,db,
                       &table_list->grant.privilege, 0, 0))
        DBUG_RETURN(1);				/* purecov: inspected */
      if (grant_option && check_grant(thd, SELECT_ACL, table_list, 2,
                                      UINT_MAX, 0))
        DBUG_RETURN(1);
      break;
    }
#endif
  case SCH_OPEN_TABLES:
  case SCH_VARIABLES:
  case SCH_STATUS:
  case SCH_PROCEDURES:
  case SCH_CHARSETS:
  case SCH_COLLATIONS:
  case SCH_COLLATION_CHARACTER_SET_APPLICABILITY:
  case SCH_USER_PRIVILEGES:
  case SCH_SCHEMA_PRIVILEGES:
  case SCH_TABLE_PRIVILEGES:
  case SCH_COLUMN_PRIVILEGES:
  case SCH_TABLE_CONSTRAINTS:
  case SCH_KEY_COLUMN_USAGE:
  default:
    break;
  }
  
  SELECT_LEX *select_lex= lex->current_select;
  if (make_schema_select(thd, select_lex, schema_table_idx))
  {
    DBUG_RETURN(1);
  }
  TABLE_LIST *table_list= (TABLE_LIST*) select_lex->table_list.first;
  table_list->schema_select_lex= sel;
  table_list->schema_table_reformed= 1;
  DBUG_RETURN(0);
}


/*
  Read query from packet and store in thd->query
  Used in COM_QUERY and COM_PREPARE

  DESCRIPTION
    Sets the following THD variables:
      query
      query_length

  RETURN VALUES
    FALSE ok
    TRUE  error;  In this case thd->fatal_error is set
*/

bool alloc_query(THD *thd, char *packet, ulong packet_length)
{
  packet_length--;				// Remove end null
  /* Remove garbage at start and end of query */
  while (my_isspace(thd->charset(),packet[0]) && packet_length > 0)
  {
    packet++;
    packet_length--;
  }
  char *pos=packet+packet_length;		// Point at end null
  while (packet_length > 0 &&
	 (pos[-1] == ';' || my_isspace(thd->charset() ,pos[-1])))
  {
    pos--;
    packet_length--;
  }
  /* We must allocate some extra memory for query cache */
  thd->query_length= 0;                        // Extra safety: Avoid races
  if (!(thd->query= (char*) thd->memdup_w_gap((gptr) (packet),
					      packet_length,
					      thd->db_length+ 1 +
					      QUERY_CACHE_FLAGS_SIZE)))
    return TRUE;
  thd->query[packet_length]=0;
  thd->query_length= packet_length;

  /* Reclaim some memory */
  thd->packet.shrink(thd->variables.net_buffer_length);
  thd->convert_buffer.shrink(thd->variables.net_buffer_length);

  if (!(specialflag & SPECIAL_NO_PRIOR))
    my_pthread_setprio(pthread_self(),QUERY_PRIOR);
  return FALSE;
}

/****************************************************************************
** mysql_execute_command
** Execute command saved in thd and current_lex->sql_command
****************************************************************************/

bool
mysql_execute_command(THD *thd)
{
  bool	res= FALSE;
  int result= 0;
  LEX	*lex= thd->lex;
  /* first SELECT_LEX (have special meaning for many of non-SELECTcommands) */
  SELECT_LEX *select_lex= &lex->select_lex;
  bool slave_fake_lock= 0;
  MYSQL_LOCK *fake_prev_lock= 0;
  /* first table of first SELECT_LEX */
  TABLE_LIST *first_table= (TABLE_LIST*) select_lex->table_list.first;
  /* list of all tables in query */
  TABLE_LIST *all_tables;
  /* most outer SELECT_LEX_UNIT of query */
  SELECT_LEX_UNIT *unit= &lex->unit;
  /* Saved variable value */
  DBUG_ENTER("mysql_execute_command");
  thd->net.no_send_error= 0;

  /*
    In many cases first table of main SELECT_LEX have special meaning =>
    check that it is first table in global list and relink it first in 
    queries_tables list if it is necessary (we need such relinking only
    for queries with subqueries in select list, in this case tables of
    subqueries will go to global list first)

    all_tables will differ from first_table only if most upper SELECT_LEX
    do not contain tables.

    Because of above in place where should be at least one table in most
    outer SELECT_LEX we have following check:
    DBUG_ASSERT(first_table == all_tables);
    DBUG_ASSERT(first_table == all_tables && first_table != 0);
  */
  lex->first_lists_tables_same();
  /* should be assigned after making first tables same */
  all_tables= lex->query_tables;

  /*
    Reset warning count for each query that uses tables
    A better approach would be to reset this for any commands
    that is not a SHOW command or a select that only access local
    variables, but for now this is probably good enough.
    Don't reset warnings when executing a stored routine.
  */
  if ((all_tables || &lex->select_lex != lex->all_selects_list ||
       lex->spfuns.records || lex->spprocs.records) &&
      !thd->spcont)
    mysql_reset_errors(thd, 0);

#ifdef HAVE_REPLICATION
  if (thd->slave_thread)
  {
    if (lex->sql_command == SQLCOM_UPDATE_MULTI)
    {
      DBUG_PRINT("info",("need faked locked tables"));
      
      if (check_multi_update_lock(thd))
        goto error;

      /* Fix for replication, the tables are opened and locked,
         now we pretend that we have performed a LOCK TABLES action */
	 
      fake_prev_lock= thd->locked_tables;
      if (thd->lock)
        thd->locked_tables= thd->lock;
      thd->lock= 0;
      slave_fake_lock= 1;
    }
    /*
      Skip if we are in the slave thread, some table rules have been
      given and the table list says the query should not be replicated.
      Exception is DROP TEMPORARY TABLE IF EXISTS: we always execute it
      (otherwise we have stale files on slave caused by exclusion of one tmp
      table).
    */
    if (!(lex->sql_command == SQLCOM_DROP_TABLE &&
          lex->drop_temporary && lex->drop_if_exists) &&
        all_tables_not_ok(thd, all_tables))
    {
      /* we warn the slave SQL thread */
      my_message(ER_SLAVE_IGNORED_TABLE, ER(ER_SLAVE_IGNORED_TABLE), MYF(0));
      DBUG_RETURN(0);
    }
#ifndef TO_BE_DELETED
    /*
      This is a workaround to deal with the shortcoming in 3.23.44-3.23.46
      masters in RELEASE_LOCK() logging. We re-write SELECT RELEASE_LOCK()
      as DO RELEASE_LOCK()
    */
    if (lex->sql_command == SQLCOM_SELECT)
    {
      lex->sql_command = SQLCOM_DO;
      lex->insert_list = &select_lex->item_list;
    }
#endif
  }
#endif /* !HAVE_REPLICATION */





  /*
    When option readonly is set deny operations which change tables.
    Except for the replication thread and the 'super' users.
  */
  if (opt_readonly &&
      !(thd->slave_thread || (thd->master_access & SUPER_ACL)) &&
      uc_update_queries[lex->sql_command])
  {
    my_error(ER_OPTION_PREVENTS_STATEMENT, MYF(0), "--read-only");
    DBUG_RETURN(-1);
  }

  statistic_increment(thd->status_var.com_stat[lex->sql_command],
		      &LOCK_status);
  switch (lex->sql_command) {
  case SQLCOM_SELECT:
  {
    /* assign global limit variable if limit is not given */
    {
      SELECT_LEX *param= lex->unit.global_parameters;
      if (!param->explicit_limit)
	param->select_limit= thd->variables.select_limit;
    }

    select_result *result=lex->result;
    if (all_tables)
    {
      res= check_table_access(thd,
			      lex->exchange ? SELECT_ACL | FILE_ACL :
			      SELECT_ACL,
			      all_tables, 0);
    }
    else
      res= check_access(thd,
			lex->exchange ? SELECT_ACL | FILE_ACL : SELECT_ACL,
			any_db, 0, 0, 0);
    if (res)
      goto error;

    if (!(res= open_and_lock_tables(thd, all_tables)))
    {
      if (lex->describe)
      {
	if (!(result= new select_send()))
	  goto error;
	else
	  thd->send_explain_fields(result);
	res= mysql_explain_union(thd, &thd->lex->unit, result);
	if (lex->describe & DESCRIBE_EXTENDED)
	{
	  char buff[1024];
	  String str(buff,(uint32) sizeof(buff), system_charset_info);
	  str.length(0);
	  thd->lex->unit.print(&str);
	  str.append('\0');
	  push_warning(thd, MYSQL_ERROR::WARN_LEVEL_NOTE,
		       ER_YES, str.ptr());
	}
	result->send_eof();
        delete result;
      }
      else
      {
	if (!result && !(result= new select_send()))
          goto error;
	query_cache_store_query(thd, all_tables);
	res= handle_select(thd, lex, result, 0);
        if (result != lex->result)
          delete result;
      }
    }
    break;
  }
  case SQLCOM_PREPARE:
  {
    char *query_str;
    uint query_len;
    if (lex->prepared_stmt_code_is_varref)
    {
      /* This is PREPARE stmt FROM @var. */
      String str;
      CHARSET_INFO *to_cs= thd->variables.collation_connection;
      bool need_conversion;
      user_var_entry *entry;
      String *pstr= &str;
      uint32 unused;
      /*
        Convert @var contents to string in connection character set. Although
        it is known that int/real/NULL value cannot be a valid query we still
        convert it for error messages to uniform.
      */
      if ((entry=
             (user_var_entry*)hash_search(&thd->user_vars,
                                          (byte*)lex->prepared_stmt_code.str,
                                          lex->prepared_stmt_code.length))
          && entry->value)
      {
        my_bool is_var_null;
        pstr= entry->val_str(&is_var_null, &str, NOT_FIXED_DEC);
        /*
          NULL value of variable checked early as entry->value so here
          we can't get NULL in normal conditions
        */
        DBUG_ASSERT(!is_var_null);
        if (!pstr)
          goto error;
      }
      else
      {
        /*
          variable absent or equal to NULL, so we need to set variable to
          something reasonable to get readable error message during parsing
        */
        str.set("NULL", 4, &my_charset_latin1);
      }

      need_conversion=
        String::needs_conversion(pstr->length(), pstr->charset(),
                                 to_cs, &unused);

      query_len= need_conversion? (pstr->length() * to_cs->mbmaxlen) :
                                  pstr->length();
      if (!(query_str= alloc_root(thd->mem_root, query_len+1)))
        goto error;
 
      if (need_conversion)
      {
        uint dummy_errors;
        query_len= copy_and_convert(query_str, query_len, to_cs,
                                    pstr->ptr(), pstr->length(),
                                    pstr->charset(), &dummy_errors);
      }
      else
        memcpy(query_str, pstr->ptr(), pstr->length());
      query_str[query_len]= 0;
    }
    else
    {
      query_str= lex->prepared_stmt_code.str;
      query_len= lex->prepared_stmt_code.length;
      DBUG_PRINT("info", ("PREPARE: %.*s FROM '%.*s' \n",
                          lex->prepared_stmt_name.length,
                          lex->prepared_stmt_name.str,
                          query_len, query_str));
    }
    thd->command= COM_PREPARE;
    if (!(res= mysql_stmt_prepare(thd, query_str, query_len + 1,
                                  &lex->prepared_stmt_name)))
      send_ok(thd, 0L, 0L, "Statement prepared");
    break;
  }
  case SQLCOM_EXECUTE:
  {
    DBUG_PRINT("info", ("EXECUTE: %.*s\n",
                        lex->prepared_stmt_name.length,
                        lex->prepared_stmt_name.str));
    mysql_sql_stmt_execute(thd, &lex->prepared_stmt_name);
    lex->prepared_stmt_params.empty();
    break;
  }
  case SQLCOM_DEALLOCATE_PREPARE:
  {
    Statement* stmt;
    DBUG_PRINT("info", ("DEALLOCATE PREPARE: %.*s\n", 
                        lex->prepared_stmt_name.length,
                        lex->prepared_stmt_name.str));
    if ((stmt= thd->stmt_map.find_by_name(&lex->prepared_stmt_name)))
    {
      thd->stmt_map.erase(stmt);
      send_ok(thd);
    }
    else
    {
      my_error(ER_UNKNOWN_STMT_HANDLER, MYF(0),
               lex->prepared_stmt_name.length,
               lex->prepared_stmt_name.str,
               "DEALLOCATE PREPARE");
      goto error;
    }
    break;
  }
  case SQLCOM_DO:
    if (check_table_access(thd, SELECT_ACL, all_tables, 0) ||
        open_and_lock_tables(thd, all_tables))
      goto error;

    res= mysql_do(thd, *lex->insert_list);
    break;

  case SQLCOM_EMPTY_QUERY:
    send_ok(thd);
    break;

  case SQLCOM_HELP:
    res= mysqld_help(thd,lex->help_arg);
    break;

#ifndef EMBEDDED_LIBRARY
  case SQLCOM_PURGE:
  {
    if (check_global_access(thd, SUPER_ACL))
      goto error;
    /* PURGE MASTER LOGS TO 'file' */
    res = purge_master_logs(thd, lex->to_log);
    break;
  }
  case SQLCOM_PURGE_BEFORE:
  {
    Item *it;

    if (check_global_access(thd, SUPER_ACL))
      goto error;
    /* PURGE MASTER LOGS BEFORE 'data' */
    it= (Item *)lex->value_list.head();
    if ((!it->fixed &&it->fix_fields(lex->thd, 0, &it)) ||
        it->check_cols(1))
    {
      my_error(ER_WRONG_ARGUMENTS, MYF(0), "PURGE LOGS BEFORE");
      goto error;
    }
    it= new Item_func_unix_timestamp(it);
    /*
      it is OK only emulate fix_fieds, because we need only
      value of constant
    */
    it->quick_fix_field();
    res = purge_master_logs_before_date(thd, (ulong)it->val_int());
    break;
  }
#endif
  case SQLCOM_SHOW_WARNS:
  {
    res= mysqld_show_warnings(thd, (ulong)
			      ((1L << (uint) MYSQL_ERROR::WARN_LEVEL_NOTE) |
			       (1L << (uint) MYSQL_ERROR::WARN_LEVEL_WARN) |
			       (1L << (uint) MYSQL_ERROR::WARN_LEVEL_ERROR)
			       ));
    break;
  }
  case SQLCOM_SHOW_ERRORS:
  {
    res= mysqld_show_warnings(thd, (ulong)
			      (1L << (uint) MYSQL_ERROR::WARN_LEVEL_ERROR));
    break;
  }
  case SQLCOM_SHOW_NEW_MASTER:
  {
    if (check_global_access(thd, REPL_SLAVE_ACL))
      goto error;
    /* This query don't work now. See comment in repl_failsafe.cc */
#ifndef WORKING_NEW_MASTER
    my_error(ER_NOT_SUPPORTED_YET, MYF(0), "SHOW NEW MASTER");
    goto error;
#else
    res = show_new_master(thd);
    break;
#endif
  }

#ifdef HAVE_REPLICATION
  case SQLCOM_SHOW_SLAVE_HOSTS:
  {
    if (check_global_access(thd, REPL_SLAVE_ACL))
      goto error;
    res = show_slave_hosts(thd);
    break;
  }
  case SQLCOM_SHOW_BINLOG_EVENTS:
  {
    if (check_global_access(thd, REPL_SLAVE_ACL))
      goto error;
    res = mysql_show_binlog_events(thd);
    break;
  }
#endif

  case SQLCOM_BACKUP_TABLE:
  {
    DBUG_ASSERT(first_table == all_tables && first_table != 0);
    if (check_db_used(thd, all_tables) ||
	check_table_access(thd, SELECT_ACL, all_tables, 0) ||
	check_global_access(thd, FILE_ACL))
      goto error; /* purecov: inspected */
    thd->slow_command=TRUE;
    res = mysql_backup_table(thd, first_table);

    break;
  }
  case SQLCOM_RESTORE_TABLE:
  {
    DBUG_ASSERT(first_table == all_tables && first_table != 0);
    if (check_db_used(thd, all_tables) ||
	check_table_access(thd, INSERT_ACL, all_tables, 0) ||
	check_global_access(thd, FILE_ACL))
      goto error; /* purecov: inspected */
    thd->slow_command=TRUE;
    res = mysql_restore_table(thd, first_table);
    break;
  }
  case SQLCOM_ASSIGN_TO_KEYCACHE:
  {
    DBUG_ASSERT(first_table == all_tables && first_table != 0);
    if (check_db_used(thd, all_tables) ||
        check_access(thd, INDEX_ACL, first_table->db,
                     &first_table->grant.privilege, 0, 0))
      goto error;
    res= mysql_assign_to_keycache(thd, first_table, &lex->ident);
    break;
  }
  case SQLCOM_PRELOAD_KEYS:
  {
    DBUG_ASSERT(first_table == all_tables && first_table != 0);
    if (check_db_used(thd, all_tables) ||
	check_access(thd, INDEX_ACL, first_table->db,
                     &first_table->grant.privilege, 0, 0))
      goto error;
    res = mysql_preload_keys(thd, first_table);
    break;
  }
#ifdef HAVE_REPLICATION
  case SQLCOM_CHANGE_MASTER:
  {
    if (check_global_access(thd, SUPER_ACL))
      goto error;
    pthread_mutex_lock(&LOCK_active_mi);
    res = change_master(thd,active_mi);
    pthread_mutex_unlock(&LOCK_active_mi);
    break;
  }
  case SQLCOM_SHOW_SLAVE_STAT:
  {
    /* Accept one of two privileges */
    if (check_global_access(thd, SUPER_ACL | REPL_CLIENT_ACL))
      goto error;
    pthread_mutex_lock(&LOCK_active_mi);
    res = show_master_info(thd,active_mi);
    pthread_mutex_unlock(&LOCK_active_mi);
    break;
  }
  case SQLCOM_SHOW_MASTER_STAT:
  {
    /* Accept one of two privileges */
    if (check_global_access(thd, SUPER_ACL | REPL_CLIENT_ACL))
      goto error;
    res = show_binlog_info(thd);
    break;
  }

  case SQLCOM_LOAD_MASTER_DATA: // sync with master
    if (check_global_access(thd, SUPER_ACL))
      goto error;
    if (end_active_trans(thd))
      goto error;
    else
      res = load_master_data(thd);
    break;
#endif /* HAVE_REPLICATION */
#ifdef HAVE_INNOBASE_DB
  case SQLCOM_SHOW_INNODB_STATUS:
    {
      if (check_global_access(thd, SUPER_ACL))
	goto error;
      res = innodb_show_status(thd);
      break;
    }
  case SQLCOM_SHOW_MUTEX_STATUS:
    {
      if (check_global_access(thd, SUPER_ACL))
        goto error;
      res = innodb_mutex_show_status(thd);
      break;
    }
#endif
#ifdef HAVE_REPLICATION
  case SQLCOM_LOAD_MASTER_TABLE:
  {
    DBUG_ASSERT(first_table == all_tables && first_table != 0);
    if (!first_table->db)
      first_table->db= thd->db;
    if (check_access(thd, CREATE_ACL, first_table->db,
		     &first_table->grant.privilege, 0, 0))
      goto error;				/* purecov: inspected */
    if (grant_option)
    {
      /* Check that the first table has CREATE privilege */
      if (check_grant(thd, CREATE_ACL, all_tables, 0, 1, 0))
	goto error;
    }
    if (strlen(first_table->table_name) > NAME_LEN)
    {
      my_error(ER_WRONG_TABLE_NAME, MYF(0), first_table->table_name);
      break;
    }
    pthread_mutex_lock(&LOCK_active_mi);
    /*
      fetch_master_table will send the error to the client on failure.
      Give error if the table already exists.
    */
    if (!fetch_master_table(thd, first_table->db, first_table->table_name,
			    active_mi, 0, 0))
    {
      send_ok(thd);
    }
    pthread_mutex_unlock(&LOCK_active_mi);
    break;
  }
#endif /* HAVE_REPLICATION */

  case SQLCOM_CREATE_TABLE:
  {
    DBUG_ASSERT(first_table == all_tables && first_table != 0);
    bool link_to_local;
    // Skip first table, which is the table we are creating
    TABLE_LIST *create_table= lex->unlink_first_table(&link_to_local);
    TABLE_LIST *select_tables= lex->query_tables;

    if ((res= create_table_precheck(thd, select_tables, create_table)))
      goto unsent_create_error;

#ifndef HAVE_READLINK
    lex->create_info.data_file_name=lex->create_info.index_file_name=0;
#else
    /* Fix names if symlinked tables */
    if (append_file_to_dir(thd, &lex->create_info.data_file_name,
			   create_table->table_name) ||
	append_file_to_dir(thd, &lex->create_info.index_file_name,
			   create_table->table_name))
      goto unsent_create_error;
#endif
    /*
      If we are using SET CHARSET without DEFAULT, add an implicit
      DEFAULT to not confuse old users. (This may change).
    */
    if ((lex->create_info.used_fields & 
	 (HA_CREATE_USED_DEFAULT_CHARSET | HA_CREATE_USED_CHARSET)) ==
	HA_CREATE_USED_CHARSET)
    {
      lex->create_info.used_fields&= ~HA_CREATE_USED_CHARSET;
      lex->create_info.used_fields|= HA_CREATE_USED_DEFAULT_CHARSET;
      lex->create_info.default_table_charset= lex->create_info.table_charset;
      lex->create_info.table_charset= 0;
    }
    if (select_lex->item_list.elements)		// With select
    {
      select_result *result;

      select_lex->options|= SELECT_NO_UNLOCK;
      unit->set_limit(select_lex, select_lex);

      if (!(res= open_and_lock_tables(thd, select_tables)))
      {
        /*
          Is table which we are changing used somewhere in other parts
          of query
        */
        if (!(lex->create_info.options & HA_LEX_CREATE_TMP_TABLE) &&
            unique_table(create_table, select_tables))
        {
          my_error(ER_UPDATE_TABLE_USED, MYF(0), create_table->table_name);
          goto unsent_create_error;
        }
        /* If we create merge table, we have to test tables in merge, too */
        if (lex->create_info.used_fields & HA_CREATE_USED_UNION)
        {
          TABLE_LIST *tab;
          for (tab= (TABLE_LIST*) lex->create_info.merge_list.first;
               tab;
               tab= tab->next_local)
          {
            if (unique_table(tab, select_tables))
            {
              my_error(ER_UPDATE_TABLE_USED, MYF(0), tab->table_name);
              goto unsent_create_error;
            }
          }
        }

        if ((result= new select_create(create_table,
				       &lex->create_info,
				       lex->create_list,
				       lex->key_list,
				       select_lex->item_list,
				       lex->duplicates,
				       lex->ignore)))
        {
          /*
            CREATE from SELECT give its SELECT_LEX for SELECT,
            and item_list belong to SELECT
          */
          select_lex->resolve_mode= SELECT_LEX::SELECT_MODE;
          res= handle_select(thd, lex, result, 0);
          select_lex->resolve_mode= SELECT_LEX::NOMATTER_MODE;
          delete result;
        }
	/* reset for PS */
	lex->create_list.empty();
	lex->key_list.empty();
      }
    }
    else
    {
      /* regular create */
      if (lex->name)
        res= mysql_create_like_table(thd, create_table, &lex->create_info, 
                                     (Table_ident *)lex->name); 
      else
      {
        res= mysql_create_table(thd, create_table->db,
				create_table->table_name, &lex->create_info,
				lex->create_list,
				lex->key_list, 0, 0);
      }
      if (!res)
	send_ok(thd);
    }
    lex->link_first_table_back(create_table, link_to_local);
    break;

    /* put tables back for PS rexecuting */
unsent_create_error:
    lex->link_first_table_back(create_table, link_to_local);
    goto error;
  }
  case SQLCOM_CREATE_INDEX:
    DBUG_ASSERT(first_table == all_tables && first_table != 0);
    if (check_one_table_access(thd, INDEX_ACL, all_tables))
      goto error; /* purecov: inspected */
    thd->slow_command=TRUE;
    if (end_active_trans(thd))
      goto error;
    else
      res = mysql_create_index(thd, first_table, lex->key_list);
    break;

#ifdef HAVE_REPLICATION
  case SQLCOM_SLAVE_START:
  {
    pthread_mutex_lock(&LOCK_active_mi);
    start_slave(thd,active_mi,1 /* net report*/);
    pthread_mutex_unlock(&LOCK_active_mi);
    break;
  }
  case SQLCOM_SLAVE_STOP:
  /*
    If the client thread has locked tables, a deadlock is possible.
    Assume that
    - the client thread does LOCK TABLE t READ.
    - then the master updates t.
    - then the SQL slave thread wants to update t,
      so it waits for the client thread because t is locked by it.
    - then the client thread does SLAVE STOP.
      SLAVE STOP waits for the SQL slave thread to terminate its
      update t, which waits for the client thread because t is locked by it.
    To prevent that, refuse SLAVE STOP if the
    client thread has locked tables
  */
  if (thd->locked_tables || thd->active_transaction())
  {
    my_message(ER_LOCK_OR_ACTIVE_TRANSACTION, ER(ER_LOCK_OR_ACTIVE_TRANSACTION),
               MYF(0));
    goto error;
  }
  {
    pthread_mutex_lock(&LOCK_active_mi);
    stop_slave(thd,active_mi,1/* net report*/);
    pthread_mutex_unlock(&LOCK_active_mi);
    break;
  }
#endif /* HAVE_REPLICATION */

  case SQLCOM_ALTER_TABLE:
    DBUG_ASSERT(first_table == all_tables && first_table != 0);
#if defined(DONT_ALLOW_SHOW_COMMANDS)
    my_message(ER_NOT_ALLOWED_COMMAND, ER(ER_NOT_ALLOWED_COMMAND),
               MYF(0)); /* purecov: inspected */
    goto error;
#else
    {
      ulong priv=0;
      if (lex->name && (!lex->name[0] || strlen(lex->name) > NAME_LEN))
      {
	my_error(ER_WRONG_TABLE_NAME, MYF(0), lex->name);
        goto error;
      }
      if (!select_lex->db)
	select_lex->db= first_table->db;
      if (check_access(thd, ALTER_ACL, first_table->db,
		       &first_table->grant.privilege, 0, 0) ||
	  check_access(thd,INSERT_ACL | CREATE_ACL,select_lex->db,&priv,0,0)||
	  check_merge_table_access(thd, first_table->db,
				   (TABLE_LIST *)
				   lex->create_info.merge_list.first))
	goto error;				/* purecov: inspected */
      if (grant_option)
      {
	if (check_grant(thd, ALTER_ACL, all_tables, 0, UINT_MAX, 0))
	  goto error;
	if (lex->name && !test_all_bits(priv,INSERT_ACL | CREATE_ACL))
	{					// Rename of table
	  TABLE_LIST tmp_table;
	  bzero((char*) &tmp_table,sizeof(tmp_table));
	  tmp_table.table_name=lex->name;
	  tmp_table.db=select_lex->db;
	  tmp_table.grant.privilege=priv;
	  if (check_grant(thd, INSERT_ACL | CREATE_ACL, &tmp_table, 0,
			  UINT_MAX, 0))
	    goto error;
	}
      }
      /* Don't yet allow changing of symlinks with ALTER TABLE */
      lex->create_info.data_file_name=lex->create_info.index_file_name=0;
      /* ALTER TABLE ends previous transaction */
      if (end_active_trans(thd))
	goto error;
      else
      {
        thd->slow_command=TRUE;
	res= mysql_alter_table(thd, select_lex->db, lex->name,
			       &lex->create_info,
			       first_table, lex->create_list,
			       lex->key_list,
			       select_lex->order_list.elements,
                               (ORDER *) select_lex->order_list.first,
			       lex->duplicates, lex->ignore, &lex->alter_info,
                               1);
      }
      break;
    }
#endif /*DONT_ALLOW_SHOW_COMMANDS*/
  case SQLCOM_RENAME_TABLE:
  {
    DBUG_ASSERT(first_table == all_tables && first_table != 0);
    TABLE_LIST *table;
    if (check_db_used(thd, all_tables))
      goto error;
    for (table= first_table; table; table= table->next_local->next_local)
    {
      if (check_access(thd, ALTER_ACL | DROP_ACL, table->db,
		       &table->grant.privilege,0,0) ||
	  check_access(thd, INSERT_ACL | CREATE_ACL, table->next_local->db,
		       &table->next_local->grant.privilege, 0, 0))
	goto error;
      if (grant_option)
      {
	TABLE_LIST old_list, new_list;
	/*
	  we do not need initialize old_list and new_list because we will
	  come table[0] and table->next[0] there
	*/
	old_list= table[0];
	new_list= table->next_local[0];
	if (check_grant(thd, ALTER_ACL, &old_list, 0, 1, 0) ||
	    (!test_all_bits(table->next_local->grant.privilege,
			    INSERT_ACL | CREATE_ACL) &&
	     check_grant(thd, INSERT_ACL | CREATE_ACL, &new_list, 0, 1, 0)))
	  goto error;
      }
    }
    query_cache_invalidate3(thd, first_table, 0);
    if (end_active_trans(thd) || mysql_rename_tables(thd, first_table))
      goto error;
    break;
  }
#ifndef EMBEDDED_LIBRARY
  case SQLCOM_SHOW_BINLOGS:
#ifdef DONT_ALLOW_SHOW_COMMANDS
    my_message(ER_NOT_ALLOWED_COMMAND, ER(ER_NOT_ALLOWED_COMMAND),
               MYF(0)); /* purecov: inspected */
    goto error;
#else
    {
      if (check_global_access(thd, SUPER_ACL))
	goto error;
      res = show_binlogs(thd);
      break;
    }
#endif
#endif /* EMBEDDED_LIBRARY */
  case SQLCOM_SHOW_CREATE:
    DBUG_ASSERT(first_table == all_tables && first_table != 0);
#ifdef DONT_ALLOW_SHOW_COMMANDS
    my_message(ER_NOT_ALLOWED_COMMAND, ER(ER_NOT_ALLOWED_COMMAND),
               MYF(0)); /* purecov: inspected */
    goto error;
#else
    {
      /* Ignore temporary tables if this is "SHOW CREATE VIEW" */
      if (lex->only_view)
        first_table->skip_temporary= 1;

      if (check_db_used(thd, all_tables) ||
	  check_access(thd, SELECT_ACL | EXTRA_ACL, first_table->db,
		       &first_table->grant.privilege, 0, 0))
	goto error;
      if (grant_option && check_grant(thd, SELECT_ACL, all_tables, 2, UINT_MAX, 0))
	goto error;
      res= mysqld_show_create(thd, first_table);
      break;
    }
#endif
  case SQLCOM_CHECKSUM:
  {
    DBUG_ASSERT(first_table == all_tables && first_table != 0);
    if (check_db_used(thd, all_tables) ||
	check_table_access(thd, SELECT_ACL | EXTRA_ACL, all_tables, 0))
      goto error; /* purecov: inspected */
    res = mysql_checksum_table(thd, first_table, &lex->check_opt);
    break;
  }
  case SQLCOM_REPAIR:
  {
    DBUG_ASSERT(first_table == all_tables && first_table != 0);
    if (check_db_used(thd, all_tables) ||
	check_table_access(thd, SELECT_ACL | INSERT_ACL, all_tables, 0))
      goto error; /* purecov: inspected */
    thd->slow_command=TRUE;
    res= mysql_repair_table(thd, first_table, &lex->check_opt);
    /* ! we write after unlocking the table */
    if (!res && !lex->no_write_to_binlog)
    {
      if (mysql_bin_log.is_open())
      {
	thd->clear_error(); // No binlog error generated
        Query_log_event qinfo(thd, thd->query, thd->query_length, 0, FALSE);
        mysql_bin_log.write(&qinfo);
      }
    }
    break;
  }
  case SQLCOM_CHECK:
  {
    DBUG_ASSERT(first_table == all_tables && first_table != 0);
    if (check_db_used(thd, all_tables) ||
	check_table_access(thd, SELECT_ACL | EXTRA_ACL , all_tables, 0))
      goto error; /* purecov: inspected */
    thd->slow_command=TRUE;
    res = mysql_check_table(thd, first_table, &lex->check_opt);
    break;
  }
  case SQLCOM_ANALYZE:
  {
    DBUG_ASSERT(first_table == all_tables && first_table != 0);
    if (check_db_used(thd, all_tables) ||
	check_table_access(thd, SELECT_ACL | INSERT_ACL, all_tables, 0))
      goto error; /* purecov: inspected */
    thd->slow_command=TRUE;
    res = mysql_analyze_table(thd, first_table, &lex->check_opt);
    /* ! we write after unlocking the table */
    if (!res && !lex->no_write_to_binlog)
    {
      if (mysql_bin_log.is_open())
      {
	thd->clear_error(); // No binlog error generated
        Query_log_event qinfo(thd, thd->query, thd->query_length, 0, FALSE);
        mysql_bin_log.write(&qinfo);
      }
    }
    break;
  }

  case SQLCOM_OPTIMIZE:
  {
    DBUG_ASSERT(first_table == all_tables && first_table != 0);
    if (check_db_used(thd, all_tables) ||
	check_table_access(thd, SELECT_ACL | INSERT_ACL, all_tables, 0))
      goto error; /* purecov: inspected */
    thd->slow_command=TRUE;
    res= (specialflag & (SPECIAL_SAFE_MODE | SPECIAL_NO_NEW_FUNC)) ?
      mysql_recreate_table(thd, first_table, 1) :
      mysql_optimize_table(thd, first_table, &lex->check_opt);
    /* ! we write after unlocking the table */
    if (!res && !lex->no_write_to_binlog)
    {
      if (mysql_bin_log.is_open())
      {
	thd->clear_error(); // No binlog error generated
        Query_log_event qinfo(thd, thd->query, thd->query_length, 0, FALSE);
        mysql_bin_log.write(&qinfo);
      }
    }
    break;
  }
  case SQLCOM_UPDATE:
    DBUG_ASSERT(first_table == all_tables && first_table != 0);
    if (update_precheck(thd, all_tables))
      break;
    res= (result= mysql_update(thd, all_tables,
                               select_lex->item_list,
                               lex->value_list,
                               select_lex->where,
                               select_lex->order_list.elements,
                               (ORDER *) select_lex->order_list.first,
                               select_lex->select_limit,
                               lex->duplicates, lex->ignore));
    /* mysql_update return 2 if we need to switch to multi-update */
    if (result != 2)
      break;
  case SQLCOM_UPDATE_MULTI:
    {
      DBUG_ASSERT(first_table == all_tables && first_table != 0);
      /* if we switched from normal update, rights are checked */
      if (result != 2)
      {
        if ((res= multi_update_precheck(thd, all_tables)))
          break;
      }
      else
        res= 0;

      res= mysql_multi_update(thd, all_tables,
                              &select_lex->item_list,
                              &lex->value_list,
                              select_lex->where,
                              select_lex->options,
                              lex->duplicates, lex->ignore, unit, select_lex);
    break;
  }
  case SQLCOM_REPLACE:
  case SQLCOM_INSERT:
  {
    DBUG_ASSERT(first_table == all_tables && first_table != 0);
    if ((res= insert_precheck(thd, all_tables)))
      break;
    res= mysql_insert(thd, all_tables, lex->field_list, lex->many_values,
		      lex->update_list, lex->value_list,
                      lex->duplicates, lex->ignore);
    if (first_table->view && !first_table->contain_auto_increment)
      thd->last_insert_id= 0; // do not show last insert ID if VIEW have not it
    break;
  }
  case SQLCOM_REPLACE_SELECT:
  case SQLCOM_INSERT_SELECT:
  {
    DBUG_ASSERT(first_table == all_tables && first_table != 0);
    if ((res= insert_precheck(thd, all_tables)))
      break;

    /* Fix lock for first table */
    if (first_table->lock_type == TL_WRITE_DELAYED)
      first_table->lock_type= TL_WRITE;

    /* Don't unlock tables until command is written to binary log */
    select_lex->options|= SELECT_NO_UNLOCK;

    select_result *result;
    unit->set_limit(select_lex, select_lex);

    if (!(res= open_and_lock_tables(thd, all_tables)))
    {
      /* Skip first table, which is the table we are inserting in */
      lex->select_lex.table_list.first= (byte*)first_table->next_local;

<<<<<<< HEAD
      res= mysql_insert_select_prepare(thd);
      if (!res && (result= new select_insert(first_table, first_table->table,
                                             &lex->field_list,
                                             &lex->update_list, &lex->value_list,
                                             lex->duplicates, lex->ignore)))
      {
        /*
          insert/replace from SELECT give its SELECT_LEX for SELECT,
          and item_list belong to SELECT
        */
	lex->select_lex.resolve_mode= SELECT_LEX::SELECT_MODE;
	res= handle_select(thd, lex, result, OPTION_SETUP_TABLES_DONE);
	lex->select_lex.resolve_mode= SELECT_LEX::INSERT_MODE;
        delete result;
      }
=======
    if ((res= open_and_lock_tables(thd, tables)))
      break;
      
    TABLE *table= tables->table;
    /* Skip first table, which is the table we are inserting in */
    select_lex->table_list.first= (byte*) first_local_table->next;
    tables= (TABLE_LIST *) select_lex->table_list.first;
    first_local_table->next= 0;
    
    if (!(res= mysql_prepare_insert(thd, tables, first_local_table, 
				    table, lex->field_list, 0,
				    lex->update_list, lex->value_list,
				    lex->duplicates)) &&
        (result= new select_insert(table, &lex->field_list,
				   &lex->update_list, &lex->value_list,
                                   lex->duplicates, lex->ignore)))
    {
      /*
        insert/replace from SELECT give its SELECT_LEX for SELECT,
        and item_list belong to SELECT
      */
      lex->select_lex.resolve_mode= SELECT_LEX::SELECT_MODE;
      res= handle_select(thd, lex, result);
>>>>>>> ab88a1d2
      /* revert changes for SP */
      lex->select_lex.table_list.first= (byte*) first_table;
    }

    if (first_table->view && !first_table->contain_auto_increment)
      thd->last_insert_id= 0; // do not show last insert ID if VIEW have not it

    break;
  }
  case SQLCOM_TRUNCATE:
    DBUG_ASSERT(first_table == all_tables && first_table != 0);
    if (check_one_table_access(thd, DELETE_ACL, all_tables))
      goto error;
    /*
      Don't allow this within a transaction because we want to use
      re-generate table
    */
    if ((thd->locked_tables && !lex->sphead) || thd->active_transaction())
    {
      my_message(ER_LOCK_OR_ACTIVE_TRANSACTION,
                 ER(ER_LOCK_OR_ACTIVE_TRANSACTION), MYF(0));
      goto error;
    }

    res= mysql_truncate(thd, first_table, 0);
    break;
  case SQLCOM_DELETE:
  {
    DBUG_ASSERT(first_table == all_tables && first_table != 0);
    if ((res= delete_precheck(thd, all_tables)))
      break;
    res = mysql_delete(thd, all_tables, select_lex->where,
                       &select_lex->order_list,
                       select_lex->select_limit, select_lex->options);
    break;
  }
  case SQLCOM_DELETE_MULTI:
  {
    DBUG_ASSERT(first_table == all_tables && first_table != 0);
    TABLE_LIST *aux_tables=
      (TABLE_LIST *)thd->lex->auxilliary_table_list.first;
    uint table_count;
    multi_delete *result;

    if ((res= multi_delete_precheck(thd, all_tables, &table_count)))
      break;

    /* condition will be TRUE on SP re-excuting */
    if (select_lex->item_list.elements != 0)
      select_lex->item_list.empty();
    if (add_item_to_list(thd, new Item_null()))
      goto error;

    thd->proc_info="init";
    if ((res= open_and_lock_tables(thd, all_tables)))
      break;

    if ((res= mysql_multi_delete_prepare(thd)))
      goto error;

    if (!thd->is_fatal_error && (result= new multi_delete(thd,aux_tables,
							  table_count)))
    {
      res= mysql_select(thd, &select_lex->ref_pointer_array,
			select_lex->get_table_list(),
			select_lex->with_wild,
			select_lex->item_list,
			select_lex->where,
			0, (ORDER *)NULL, (ORDER *)NULL, (Item *)NULL,
			(ORDER *)NULL,
			select_lex->options | thd->options |
			SELECT_NO_JOIN_CACHE | SELECT_NO_UNLOCK |
                        OPTION_SETUP_TABLES_DONE,
			result, unit, select_lex);
      delete result;
    }
    else
      res= TRUE;                                // Error
    break;
  }
  case SQLCOM_DROP_TABLE:
  {
    DBUG_ASSERT(first_table == all_tables && first_table != 0);
    if (!lex->drop_temporary)
    {
      if (check_table_access(thd, DROP_ACL, all_tables, 0))
	goto error;				/* purecov: inspected */
      if (end_active_trans(thd))
        goto error;
    }
    else
    {
      /*
	If this is a slave thread, we may sometimes execute some 
	DROP / * 40005 TEMPORARY * / TABLE
	that come from parts of binlogs (likely if we use RESET SLAVE or CHANGE
	MASTER TO), while the temporary table has already been dropped.
	To not generate such irrelevant "table does not exist errors",
	we silently add IF EXISTS if TEMPORARY was used.
      */
      if (thd->slave_thread)
	lex->drop_if_exists= 1;
    }
    res= mysql_rm_table(thd, first_table, lex->drop_if_exists,
			lex->drop_temporary);
  }
  break;
  case SQLCOM_DROP_INDEX:
    DBUG_ASSERT(first_table == all_tables && first_table != 0);
    if (check_one_table_access(thd, INDEX_ACL, all_tables))
      goto error;				/* purecov: inspected */
    if (end_active_trans(thd))
      goto error;
    else
      res = mysql_drop_index(thd, first_table, &lex->alter_info);
    break;
  case SQLCOM_SHOW_PROCESSLIST:
    if (!thd->priv_user[0] && check_global_access(thd,PROCESS_ACL))
      break;
    mysqld_list_processes(thd,
			  thd->master_access & PROCESS_ACL ? NullS :
			  thd->priv_user,lex->verbose);
    break;
  case SQLCOM_SHOW_STORAGE_ENGINES:
    res= mysqld_show_storage_engines(thd);
    break;
  case SQLCOM_SHOW_PRIVILEGES:
    res= mysqld_show_privileges(thd);
    break;
  case SQLCOM_SHOW_COLUMN_TYPES:
    res= mysqld_show_column_types(thd);
    break;
  case SQLCOM_SHOW_LOGS:
#ifdef DONT_ALLOW_SHOW_COMMANDS
    my_message(ER_NOT_ALLOWED_COMMAND, ER(ER_NOT_ALLOWED_COMMAND),
               MYF(0));	/* purecov: inspected */
    goto error;
#else
    {
      if (grant_option && check_access(thd, FILE_ACL, any_db,0,0,0))
	goto error;
      res= mysqld_show_logs(thd);
      break;
    }
#endif
  case SQLCOM_CHANGE_DB:
    mysql_change_db(thd,select_lex->db);
    break;

  case SQLCOM_LOAD:
  {
    DBUG_ASSERT(first_table == all_tables && first_table != 0);
    uint privilege= (lex->duplicates == DUP_REPLACE ?
		     INSERT_ACL | DELETE_ACL : INSERT_ACL) |
                    (lex->local_file ? 0 : FILE_ACL);

    if (lex->local_file)
    {
      if (!(thd->client_capabilities & CLIENT_LOCAL_FILES) ||
	  ! opt_local_infile)
      {
	my_message(ER_NOT_ALLOWED_COMMAND, ER(ER_NOT_ALLOWED_COMMAND), MYF(0));
	goto error;
      }
    }

    if (check_one_table_access(thd, privilege, all_tables))
      goto error;

    res= mysql_load(thd, lex->exchange, first_table, lex->field_list,
                    lex->update_list, lex->value_list, lex->duplicates,
                    lex->ignore, (bool) lex->local_file);
    break;
  }

  case SQLCOM_SET_OPTION:
  {
    List<set_var_base> *lex_var_list= &lex->var_list;
    if ((check_table_access(thd, SELECT_ACL, all_tables, 0) ||
	 open_and_lock_tables(thd, all_tables)))
      goto error;
    if (lex->one_shot_set && not_all_support_one_shot(lex_var_list))
    {
      my_error(ER_RESERVED_SYNTAX, MYF(0), "SET ONE_SHOT");
      goto error;
    }
    if (!(res= sql_set_variables(thd, lex_var_list)))
    {
      /*
        If the previous command was a SET ONE_SHOT, we don't want to forget
        about the ONE_SHOT property of that SET. So we use a |= instead of = .
      */
      thd->one_shot_set|= lex->one_shot_set;
      send_ok(thd);
    }
    break;
  }

  case SQLCOM_UNLOCK_TABLES:
    /*
      It is critical for mysqldump --single-transaction --master-data that
      UNLOCK TABLES does not implicitely commit a connection which has only
      done FLUSH TABLES WITH READ LOCK + BEGIN. If this assumption becomes
      false, mysqldump will not work.
    */
    unlock_locked_tables(thd);
    if (thd->options & OPTION_TABLE_LOCK)
    {
      end_active_trans(thd);
      thd->options&= ~(ulong) (OPTION_TABLE_LOCK);
    }
    if (thd->global_read_lock)
      unlock_global_read_lock(thd);
    send_ok(thd);
    break;
  case SQLCOM_LOCK_TABLES:
    unlock_locked_tables(thd);
    if (check_db_used(thd, all_tables) || end_active_trans(thd))
      goto error;
    if (check_table_access(thd, LOCK_TABLES_ACL | SELECT_ACL, all_tables, 0))
      goto error;
    thd->in_lock_tables=1;
    thd->options|= OPTION_TABLE_LOCK;

    if (!(res= simple_open_n_lock_tables(thd, all_tables)))
    {
#ifdef HAVE_QUERY_CACHE
      if (thd->variables.query_cache_wlock_invalidate)
	query_cache.invalidate_locked_for_write(first_table);
#endif /*HAVE_QUERY_CACHE*/
      thd->locked_tables=thd->lock;
      thd->lock=0;
      send_ok(thd);
    }
    else
      thd->options&= ~(ulong) (OPTION_TABLE_LOCK);
    thd->in_lock_tables=0;
    break;
  case SQLCOM_CREATE_DB:
  {
    char *alias;
    if (!(alias=thd->strdup(lex->name)) || check_db_name(lex->name))
    {
      my_error(ER_WRONG_DB_NAME, MYF(0), lex->name);
      break;
    }
    /*
      If in a slave thread :
      CREATE DATABASE DB was certainly not preceded by USE DB.
      For that reason, db_ok() in sql/slave.cc did not check the
      do_db/ignore_db. And as this query involves no tables, tables_ok()
      above was not called. So we have to check rules again here.
    */
#ifdef HAVE_REPLICATION
    if (thd->slave_thread &&
	(!db_ok(lex->name, replicate_do_db, replicate_ignore_db) ||
	 !db_ok_with_wild_table(lex->name)))
    {
      my_message(ER_SLAVE_IGNORED_TABLE, ER(ER_SLAVE_IGNORED_TABLE), MYF(0));
      break;
    }
#endif
    if (check_access(thd,CREATE_ACL,lex->name,0,1,0))
      break;
    res= mysql_create_db(thd,(lower_case_table_names == 2 ? alias : lex->name),
			 &lex->create_info, 0);
    break;
  }
  case SQLCOM_DROP_DB:
  {
    if (check_db_name(lex->name))
    {
      my_error(ER_WRONG_DB_NAME, MYF(0), lex->name);
      break;
    }
    /*
      If in a slave thread :
      DROP DATABASE DB may not be preceded by USE DB.
      For that reason, maybe db_ok() in sql/slave.cc did not check the 
      do_db/ignore_db. And as this query involves no tables, tables_ok()
      above was not called. So we have to check rules again here.
    */
#ifdef HAVE_REPLICATION
    if (thd->slave_thread && 
	(!db_ok(lex->name, replicate_do_db, replicate_ignore_db) ||
	 !db_ok_with_wild_table(lex->name)))
    {
      my_message(ER_SLAVE_IGNORED_TABLE, ER(ER_SLAVE_IGNORED_TABLE), MYF(0));
      break;
    }
#endif
    if (check_access(thd,DROP_ACL,lex->name,0,1,0))
      break;
    if (thd->locked_tables || thd->active_transaction())
    {
      my_message(ER_LOCK_OR_ACTIVE_TRANSACTION,
                 ER(ER_LOCK_OR_ACTIVE_TRANSACTION), MYF(0));
      goto error;
    }
    res= mysql_rm_db(thd, lex->name, lex->drop_if_exists, 0);
    break;
  }
  case SQLCOM_ALTER_DB:
  {
    char *db= lex->name ? lex->name : thd->db;
    if (!db)
    {
      my_message(ER_NO_DB_ERROR, ER(ER_NO_DB_ERROR), MYF(0));
      break;
    }
    if (!strip_sp(db) || check_db_name(db))
    {
      my_error(ER_WRONG_DB_NAME, MYF(0), lex->name);
      break;
    }
    /*
      If in a slave thread :
      ALTER DATABASE DB may not be preceded by USE DB.
      For that reason, maybe db_ok() in sql/slave.cc did not check the
      do_db/ignore_db. And as this query involves no tables, tables_ok()
      above was not called. So we have to check rules again here.
    */
#ifdef HAVE_REPLICATION
    if (thd->slave_thread &&
	(!db_ok(db, replicate_do_db, replicate_ignore_db) ||
	 !db_ok_with_wild_table(db)))
    {
      my_message(ER_SLAVE_IGNORED_TABLE, ER(ER_SLAVE_IGNORED_TABLE), MYF(0));
      break;
    }
#endif
    if (check_access(thd, ALTER_ACL, db, 0, 1, 0))
      break;
    if (thd->locked_tables || thd->active_transaction())
    {
      my_message(ER_LOCK_OR_ACTIVE_TRANSACTION,
                 ER(ER_LOCK_OR_ACTIVE_TRANSACTION), MYF(0));
      goto error;
    }
    res= mysql_alter_db(thd, db, &lex->create_info);
    break;
  }
  case SQLCOM_SHOW_CREATE_DB:
  {
    if (!strip_sp(lex->name) || check_db_name(lex->name))
    {
      my_error(ER_WRONG_DB_NAME, MYF(0), lex->name);
      break;
    }
    if (check_access(thd,SELECT_ACL,lex->name,0,1,0))
      break;
    res=mysqld_show_create_db(thd,lex->name,&lex->create_info);
    break;
  }
  case SQLCOM_CREATE_FUNCTION:                  // UDF function
  {
    if (check_access(thd,INSERT_ACL,"mysql",0,1,0))
      break;
#ifdef HAVE_DLOPEN
    if (sp_find_function(thd, lex->spname))
    {
      my_error(ER_UDF_EXISTS, MYF(0), lex->spname->m_name.str);
      goto error;
    }
    if (!(res = mysql_create_function(thd, &lex->udf)))
      send_ok(thd);
#else
    res= TRUE;
#endif
    break;
  }
#ifndef NO_EMBEDDED_ACCESS_CHECKS
  case SQLCOM_CREATE_USER:
  {
    if (check_access(thd, INSERT_ACL, "mysql", 0, 1, 1) &&
        check_global_access(thd,CREATE_USER_ACL))
      break;
    if (!(res= mysql_create_user(thd, lex->users_list)))
    {
      if (mysql_bin_log.is_open())
      {
        Query_log_event qinfo(thd, thd->query, thd->query_length, 0, FALSE);
        mysql_bin_log.write(&qinfo);
      }
      send_ok(thd);
    }
    break;
  }
  case SQLCOM_DROP_USER:
  {
    if (check_access(thd, DELETE_ACL, "mysql", 0, 1, 1) &&
        check_global_access(thd,CREATE_USER_ACL))
      break;
    if (!(res= mysql_drop_user(thd, lex->users_list)))
    {
      if (mysql_bin_log.is_open())
      {
        Query_log_event qinfo(thd, thd->query, thd->query_length, 0, FALSE);
        mysql_bin_log.write(&qinfo);
      }
      send_ok(thd);
    }
    break;
  }
  case SQLCOM_RENAME_USER:
  {
    if (check_access(thd, UPDATE_ACL, "mysql", 0, 1, 1) &&
        check_global_access(thd,CREATE_USER_ACL))
      break;
    if (!(res= mysql_rename_user(thd, lex->users_list)))
    {
      if (mysql_bin_log.is_open())
      {
        Query_log_event qinfo(thd, thd->query, thd->query_length, 0, FALSE);
        mysql_bin_log.write(&qinfo);
      }
      send_ok(thd);
    }
    break;
  }
  case SQLCOM_REVOKE_ALL:
  {
    if (check_access(thd, UPDATE_ACL, "mysql", 0, 1, 1) &&
        check_global_access(thd,CREATE_USER_ACL))
      break;
    if (!(res = mysql_revoke_all(thd, lex->users_list)))
    {
      if (mysql_bin_log.is_open())
      {
	Query_log_event qinfo(thd, thd->query, thd->query_length, 0, FALSE);
	mysql_bin_log.write(&qinfo);
      }
      send_ok(thd);
    }
    break;
  }
  case SQLCOM_REVOKE:
  case SQLCOM_GRANT:
  {
    if (check_access(thd, lex->grant | lex->grant_tot_col | GRANT_ACL,
		     first_table ?  first_table->db : select_lex->db,
		     first_table ? &first_table->grant.privilege : 0,
		     first_table ? 0 : 1, 0))
      goto error;

    if (thd->user)				// If not replication
    {
      LEX_USER *user;
      uint counter;

      List_iterator <LEX_USER> user_list(lex->users_list);
      while ((user= user_list++))
      {
        if (specialflag & SPECIAL_NO_RESOLVE &&
            hostname_requires_resolving(user->host.str))
          push_warning_printf(thd, MYSQL_ERROR::WARN_LEVEL_WARN,
                              ER_WARN_HOSTNAME_WONT_WORK,
                              ER(ER_WARN_HOSTNAME_WONT_WORK),
                              user->host.str);
        // Are we trying to change a password of another user
        DBUG_ASSERT(user->host.str != 0);
        if (strcmp(thd->user, user->user.str) ||
            my_strcasecmp(system_charset_info,
                          user->host.str, thd->host_or_ip))
        {
          // TODO: use check_change_password()
          if (check_acl_user(user, &counter) && user->password.str &&
              check_access(thd, UPDATE_ACL,"mysql",0,1,1))
          {
            my_message(ER_PASSWORD_NOT_ALLOWED,
                       ER(ER_PASSWORD_NOT_ALLOWED), MYF(0));
            goto error;
          }
        }
      }
    }
    if (first_table)
    {
      if (lex->type == TYPE_ENUM_PROCEDURE ||
          lex->type == TYPE_ENUM_FUNCTION)
      {
        uint grants= lex->all_privileges 
		   ? (PROC_ACLS & ~GRANT_ACL) | (lex->grant & GRANT_ACL)
		   : lex->grant;
        if (grant_option && 
	    check_grant_routine(thd, grants | GRANT_ACL, all_tables,
                                lex->type == TYPE_ENUM_PROCEDURE, 0))
	  goto error;
        res= mysql_routine_grant(thd, all_tables,
                                 lex->type == TYPE_ENUM_PROCEDURE, 
                                 lex->users_list, grants,
                                 lex->sql_command == SQLCOM_REVOKE, 0);
      }
      else
      {
	if (grant_option && check_grant(thd,
					(lex->grant | lex->grant_tot_col |
					 GRANT_ACL),
					all_tables, 0, UINT_MAX, 0))
	  goto error;
        res= mysql_table_grant(thd, all_tables, lex->users_list,
			       lex->columns, lex->grant,
			       lex->sql_command == SQLCOM_REVOKE);
      }
      if (!res && mysql_bin_log.is_open())
      {
        thd->clear_error();
        Query_log_event qinfo(thd, thd->query, thd->query_length, 0, FALSE);
        mysql_bin_log.write(&qinfo);
      }
    }
    else
    {
      if (lex->columns.elements || lex->type)
      {
	my_message(ER_ILLEGAL_GRANT_FOR_TABLE, ER(ER_ILLEGAL_GRANT_FOR_TABLE),
                   MYF(0));
        goto error;
      }
      else
	res = mysql_grant(thd, select_lex->db, lex->users_list, lex->grant,
			  lex->sql_command == SQLCOM_REVOKE);
      if (!res)
      {
	if (mysql_bin_log.is_open())
	{
          thd->clear_error();
	  Query_log_event qinfo(thd, thd->query, thd->query_length, 0, FALSE);
	  mysql_bin_log.write(&qinfo);
	}
	if (lex->sql_command == SQLCOM_GRANT)
	{
	  List_iterator <LEX_USER> str_list(lex->users_list);
	  LEX_USER *user;
	  while ((user=str_list++))
	    reset_mqh(user);
	}
      }
    }
    break;
  }
#endif /*!NO_EMBEDDED_ACCESS_CHECKS*/
  case SQLCOM_RESET:
    /*
      RESET commands are never written to the binary log, so we have to
      initialize this variable because RESET shares the same code as FLUSH
    */
    lex->no_write_to_binlog= 1;
  case SQLCOM_FLUSH:
  {
    if (check_global_access(thd,RELOAD_ACL) || check_db_used(thd, all_tables))
      goto error;
    /*
      reload_acl_and_cache() will tell us if we are allowed to write to the
      binlog or not.
    */
    bool write_to_binlog;
    if (!reload_acl_and_cache(thd, lex->type, first_table, &write_to_binlog))
    {
      /*
        We WANT to write and we CAN write.
        ! we write after unlocking the table.
      */
      if (!lex->no_write_to_binlog && write_to_binlog)
      {
        if (mysql_bin_log.is_open())
        {
          Query_log_event qinfo(thd, thd->query, thd->query_length, 0, FALSE);
          mysql_bin_log.write(&qinfo);
        }
      }
      send_ok(thd);
    }
    break;
  }
  case SQLCOM_KILL:
  {
    Item *it= (Item *)lex->value_list.head();

    if ((!it->fixed && it->fix_fields(lex->thd, 0, &it)) || it->check_cols(1))
    {
      my_message(ER_SET_CONSTANTS_ONLY, ER(ER_SET_CONSTANTS_ONLY),
		 MYF(0));
      goto error;
    }
    kill_one_thread(thd, (ulong)it->val_int(), lex->type & ONLY_KILL_QUERY);
    break;
  }
#ifndef NO_EMBEDDED_ACCESS_CHECKS
  case SQLCOM_SHOW_GRANTS:
    if ((thd->priv_user &&
	 !strcmp(thd->priv_user,lex->grant_user->user.str)) ||
	!check_access(thd, SELECT_ACL, "mysql",0,1,0))
    {
      res = mysql_show_grants(thd,lex->grant_user);
    }
    break;
#endif
  case SQLCOM_HA_OPEN:
    DBUG_ASSERT(first_table == all_tables && first_table != 0);
    if (check_db_used(thd, all_tables) ||
	check_table_access(thd, SELECT_ACL, all_tables, 0))
      goto error;
    res= mysql_ha_open(thd, first_table, 0);
    break;
  case SQLCOM_HA_CLOSE:
    DBUG_ASSERT(first_table == all_tables && first_table != 0);
    if (check_db_used(thd, all_tables))
      goto error;
    res= mysql_ha_close(thd, first_table);
    break;
  case SQLCOM_HA_READ:
    DBUG_ASSERT(first_table == all_tables && first_table != 0);
    /*
      There is no need to check for table permissions here, because
      if a user has no permissions to read a table, he won't be
      able to open it (with SQLCOM_HA_OPEN) in the first place.
    */
    if (check_db_used(thd, all_tables))
      goto error;
    res= mysql_ha_read(thd, first_table, lex->ha_read_mode, lex->ident.str,
                       lex->insert_list, lex->ha_rkey_mode, select_lex->where,
                       select_lex->select_limit, select_lex->offset_limit);
    break;

  case SQLCOM_BEGIN:
    if (begin_trans(thd))
      goto error;
    send_ok(thd);
    break;
  case SQLCOM_COMMIT:
    if (end_trans(thd, lex->tx_release ? COMMIT_RELEASE :
                              lex->tx_chain ? COMMIT_AND_CHAIN : COMMIT))
      goto error;
    send_ok(thd);
    break;
  case SQLCOM_ROLLBACK:
    if (end_trans(thd, lex->tx_release ? ROLLBACK_RELEASE :
                              lex->tx_chain ? ROLLBACK_AND_CHAIN : ROLLBACK))
      goto error;
    send_ok(thd);
    break;
  case SQLCOM_RELEASE_SAVEPOINT:
  {
    SAVEPOINT *sv;
    for (sv=thd->transaction.savepoints; sv; sv=sv->prev)
    {
      if (my_strnncoll(system_charset_info,
                       (uchar *)lex->ident.str, lex->ident.length,
                       (uchar *)sv->name, sv->length) == 0)
        break;
    }
    if (sv)
    {
      if (ha_release_savepoint(thd, sv))
        res= TRUE; // cannot happen
      else
        send_ok(thd);
      thd->transaction.savepoints=sv->prev;
    }
    else
      my_error(ER_SP_DOES_NOT_EXIST, MYF(0), "SAVEPOINT", lex->ident.str);
    break;
  }
  case SQLCOM_ROLLBACK_TO_SAVEPOINT:
  {
    SAVEPOINT *sv;
    for (sv=thd->transaction.savepoints; sv; sv=sv->prev)
    {
      if (my_strnncoll(system_charset_info,
                       (uchar *)lex->ident.str, lex->ident.length,
                       (uchar *)sv->name, sv->length) == 0)
        break;
    }
    if (sv)
    {
      if (ha_rollback_to_savepoint(thd, sv))
        res= TRUE; // cannot happen
      else
      {
        if ((thd->options & OPTION_STATUS_NO_TRANS_UPDATE) &&
            !thd->slave_thread)
          push_warning(thd, MYSQL_ERROR::WARN_LEVEL_WARN,
                       ER_WARNING_NOT_COMPLETE_ROLLBACK,
                       ER(ER_WARNING_NOT_COMPLETE_ROLLBACK));
        send_ok(thd);
      }
      thd->transaction.savepoints=sv;
    }
    else
      my_error(ER_SP_DOES_NOT_EXIST, MYF(0), "SAVEPOINT", lex->ident.str);
    break;
  }
  case SQLCOM_SAVEPOINT:
    if (!(thd->options & (OPTION_NOT_AUTOCOMMIT | OPTION_BEGIN)) ||
        !opt_using_transactions)
      send_ok(thd);
    else
    {
      SAVEPOINT **sv, *newsv;
      for (sv=&thd->transaction.savepoints; *sv; sv=&(*sv)->prev)
      {
        if (my_strnncoll(system_charset_info,
                         (uchar *)lex->ident.str, lex->ident.length,
                         (uchar *)(*sv)->name, (*sv)->length) == 0)
          break;
      }
      if (*sv) /* old savepoint of the same name exists */
      {
        newsv=*sv;
        ha_release_savepoint(thd, *sv); // it cannot fail
        *sv=(*sv)->prev;
      }
      else if ((newsv=(SAVEPOINT *) alloc_root(&thd->transaction.mem_root,
                                               savepoint_alloc_size)) == 0)
      {
        my_error(ER_OUT_OF_RESOURCES, MYF(0));
        break;
      }
      newsv->name=strmake_root(&thd->transaction.mem_root,
                               lex->ident.str, lex->ident.length);
      newsv->length=lex->ident.length;
      /*
        if we'll get an error here, don't add new savepoint to the list.
        we'll lose a little bit of memory in transaction mem_root, but it'll
        be free'd when transaction ends anyway
      */
      if (ha_savepoint(thd, newsv))
        res= TRUE;
      else
      {
        newsv->prev=thd->transaction.savepoints;
        thd->transaction.savepoints=newsv;
        send_ok(thd);
      }
    }
    break;
  case SQLCOM_CREATE_PROCEDURE:
  case SQLCOM_CREATE_SPFUNCTION:
  {
    uint namelen;
    char *name, *db;
    int result;

    DBUG_ASSERT(lex->sphead != 0);

    if (check_access(thd, CREATE_PROC_ACL, lex->sphead->m_db.str, 0, 0, 0))
    {
      delete lex->sphead;
      lex->sphead= 0;
      goto error;
    }

    if (!lex->sphead->m_db.str || !lex->sphead->m_db.str[0])
    {
      lex->sphead->m_db.length= strlen(thd->db);
      lex->sphead->m_db.str= strmake_root(thd->mem_root, thd->db,
                                           lex->sphead->m_db.length);
    }

    name= lex->sphead->name(&namelen);
#ifdef HAVE_DLOPEN
    if (lex->sphead->m_type == TYPE_ENUM_FUNCTION)
    {
      udf_func *udf = find_udf(name, namelen);

      if (udf)
      {
	my_error(ER_UDF_EXISTS, MYF(0), name);
	delete lex->sphead;
	lex->sphead= 0;
	goto error;
      }
    }
#endif
    if (lex->sphead->m_type == TYPE_ENUM_FUNCTION &&
	!lex->sphead->m_has_return)
    {
      my_error(ER_SP_NORETURN, MYF(0), name);
      delete lex->sphead;
      lex->sphead= 0;
      goto error;
    }

    name= thd->strdup(name); 
    db= thd->strmake(lex->sphead->m_db.str, lex->sphead->m_db.length);
    res= (result= lex->sphead->create(thd));
    switch (result) {
    case SP_OK:
      lex->unit.cleanup();
      delete lex->sphead;
      lex->sphead= 0;
#ifndef NO_EMBEDDED_ACCESS_CHECKS
      /* only add privileges if really neccessary */
      if (sp_automatic_privileges &&
          check_routine_access(thd, DEFAULT_CREATE_PROC_ACLS,
      			       db, name,
                               lex->sql_command == SQLCOM_CREATE_PROCEDURE, 1))
      {
        close_thread_tables(thd);
        if (sp_grant_privileges(thd, db, name, 
                                lex->sql_command == SQLCOM_CREATE_PROCEDURE))
          push_warning(thd, MYSQL_ERROR::WARN_LEVEL_WARN, 
	  	       ER_PROC_AUTO_GRANT_FAIL,
		       ER(ER_PROC_AUTO_GRANT_FAIL));
      }
#endif
      send_ok(thd);
      break;
    case SP_WRITE_ROW_FAILED:
      my_error(ER_SP_ALREADY_EXISTS, MYF(0), SP_TYPE_STRING(lex), name);
      lex->unit.cleanup();
      delete lex->sphead;
      lex->sphead= 0;
      goto error;
    case SP_NO_DB_ERROR:
      my_error(ER_BAD_DB_ERROR, MYF(0), lex->sphead->m_db.str);
      lex->unit.cleanup();
      delete lex->sphead;
      lex->sphead= 0;
      goto error;
    default:
      my_error(ER_SP_STORE_FAILED, MYF(0), SP_TYPE_STRING(lex), name);
      lex->unit.cleanup();
      delete lex->sphead;
      lex->sphead= 0;
      goto error;
    }
    break;
  }
  case SQLCOM_CALL:
    {
      sp_head *sp;

      /*
        This will cache all SP and SF and open and lock all tables
        required for execution.
      */
      if (check_table_access(thd, SELECT_ACL, all_tables, 0) ||
	  open_and_lock_tables(thd, all_tables))
       goto error;

      /*
        By this moment all needed SPs should be in cache so no need
        to look into DB. Moreover we may be unable to do it becuase
        we may don't have read lock on mysql.proc
      */
      if (!(sp= sp_find_procedure(thd, lex->spname, TRUE)))
      {
	my_error(ER_SP_DOES_NOT_EXIST, MYF(0), "PROCEDURE",
                 lex->spname->m_qname.str);
	goto error;
      }
      else
      {
#ifndef NO_EMBEDDED_ACCESS_CHECKS
	st_sp_security_context save_ctx;
#endif
	ha_rows select_limit;
        /* bits that should be cleared in thd->server_status */
	uint bits_to_be_cleared= 0;

#ifndef EMBEDDED_LIBRARY
	my_bool nsok= thd->net.no_send_ok;
	thd->net.no_send_ok= TRUE;
#endif
	if (sp->m_multi_results)
	{
	  if (! (thd->client_capabilities & CLIENT_MULTI_RESULTS))
	  {
	    my_error(ER_SP_BADSELECT, MYF(0), sp->m_qname.str);
#ifndef EMBEDDED_LIBRARY
	    thd->net.no_send_ok= nsok;
#endif
	    goto error;
	  }
          /*
            If SERVER_MORE_RESULTS_EXISTS is not set,
            then remember that it should be cleared
          */
	  bits_to_be_cleared= (~thd->server_status &
                               SERVER_MORE_RESULTS_EXISTS);
	  thd->server_status|= SERVER_MORE_RESULTS_EXISTS;
	}

#ifndef NO_EMBEDDED_ACCESS_CHECKS
	if (check_routine_access(thd, EXECUTE_ACL, 
				 sp->m_db.str, sp->m_name.str, TRUE, 0))
	{
#ifndef EMBEDDED_LIBRARY
	  thd->net.no_send_ok= nsok;
#endif
	  goto error;
	}
	sp_change_security_context(thd, sp, &save_ctx);
	if (save_ctx.changed && 
	    check_routine_access(thd, EXECUTE_ACL, 
				   sp->m_db.str, sp->m_name.str, TRUE, 0))
	{
#ifndef EMBEDDED_LIBRARY
	  thd->net.no_send_ok= nsok;
#endif
	  sp_restore_security_context(thd, sp, &save_ctx);
	  goto error;
	}

#endif
	select_limit= thd->variables.select_limit;
	thd->variables.select_limit= HA_POS_ERROR;

	thd->row_count_func= 0;
        tmp_disable_binlog(thd); /* don't binlog the substatements */
	res= sp->execute_procedure(thd, &lex->value_list);
        reenable_binlog(thd);

        /*
          We write CALL to binlog; on the opposite we didn't write the
          substatements. That choice is necessary because the substatements
          may use local vars.
          Binlogging should happen when all tables are locked. They are locked
          just above, and unlocked by close_thread_tables(). All tables which
          are to be updated are locked like with a table-level write lock, and
          this also applies to InnoDB (I tested - note that it reduces
          InnoDB's concurrency as we don't use row-level locks). So binlogging
          below is safe.
          Note the limitation: if the SP returned an error, but still did some
          updates, we do NOT binlog it. This is because otherwise "permission
          denied", "table does not exist" etc would stop the slave quite
          often. There is no easy way to know if the SP updated something
          (even no_trans_update is not suitable, as it may be a transactional
          autocommit update which happened, and no_trans_update covers only
          INSERT/UPDATE/LOAD).
        */
        if (mysql_bin_log.is_open() &&
            (sp->m_chistics->daccess == SP_CONTAINS_SQL ||
             sp->m_chistics->daccess == SP_MODIFIES_SQL_DATA))
        {
          if (res)
            push_warning(thd, MYSQL_ERROR::WARN_LEVEL_WARN,
                         ER_FAILED_ROUTINE_BREAK_BINLOG,
			 ER(ER_FAILED_ROUTINE_BREAK_BINLOG));
          else
          {
            thd->clear_error();
            Query_log_event qinfo(thd, thd->query, thd->query_length, 0, FALSE);
            mysql_bin_log.write(&qinfo);
          }
        }

	/*
          If warnings have been cleared, we have to clear total_warn_count
          too, otherwise the clients get confused.
	 */
	if (thd->warn_list.is_empty())
	  thd->total_warn_count= 0;

	thd->variables.select_limit= select_limit;
#ifndef NO_EMBEDDED_ACCESS_CHECKS
	sp_restore_security_context(thd, sp, &save_ctx);
#endif

#ifndef EMBEDDED_LIBRARY
	thd->net.no_send_ok= nsok;
#endif
        thd->server_status&= ~bits_to_be_cleared;

	if (!res)
	  send_ok(thd, (ulong) (thd->row_count_func < 0 ? 0 :
                                thd->row_count_func));
	else
	  goto error;		// Substatement should already have sent error
      }
      break;
    }
  case SQLCOM_ALTER_PROCEDURE:
  case SQLCOM_ALTER_FUNCTION:
    {
      int result;
      sp_head *sp;
      st_sp_chistics chistics;

      memcpy(&chistics, &lex->sp_chistics, sizeof(chistics));
      if (lex->sql_command == SQLCOM_ALTER_PROCEDURE)
	sp= sp_find_procedure(thd, lex->spname);
      else
	sp= sp_find_function(thd, lex->spname);
      mysql_reset_errors(thd, 0);
      if (! sp)
      {
	if (lex->spname->m_db.str)
	  result= SP_KEY_NOT_FOUND;
	else
	{
	  my_message(ER_NO_DB_ERROR, ER(ER_NO_DB_ERROR), MYF(0));
	  goto error;
	}
      }
      else
      {
        if (check_routine_access(thd, ALTER_PROC_ACL, sp->m_db.str, 
				 sp->m_name.str,
                                 lex->sql_command == SQLCOM_ALTER_PROCEDURE, 0))
	  goto error;
	memcpy(&lex->sp_chistics, &chistics, sizeof(lex->sp_chistics));
        if (!trust_routine_creators &&  mysql_bin_log.is_open() &&
            !sp->m_chistics->detistic &&
            (chistics.daccess == SP_CONTAINS_SQL ||
             chistics.daccess == SP_MODIFIES_SQL_DATA))
        {
          my_message(ER_BINLOG_UNSAFE_ROUTINE,
		     ER(ER_BINLOG_UNSAFE_ROUTINE), MYF(0));
          result= SP_INTERNAL_ERROR;
        }
        else
        {
          if (lex->sql_command == SQLCOM_ALTER_PROCEDURE)
            result= sp_update_procedure(thd, lex->spname, &lex->sp_chistics);
          else
            result= sp_update_function(thd, lex->spname, &lex->sp_chistics);
        }
      }
      switch (result)
      {
      case SP_OK:
        if (mysql_bin_log.is_open())
        {
          thd->clear_error();
          Query_log_event qinfo(thd, thd->query, thd->query_length, 0, FALSE);
          mysql_bin_log.write(&qinfo);
        }
	send_ok(thd);
	break;
      case SP_KEY_NOT_FOUND:
	my_error(ER_SP_DOES_NOT_EXIST, MYF(0),
                 SP_COM_STRING(lex), lex->spname->m_qname.str);
	goto error;
      default:
	my_error(ER_SP_CANT_ALTER, MYF(0),
                 SP_COM_STRING(lex), lex->spname->m_qname.str);
	goto error;
      }
      break;
    }
  case SQLCOM_DROP_PROCEDURE:
  case SQLCOM_DROP_FUNCTION:
    {
      sp_head *sp;
      int result;
      char *db, *name;

      if (lex->sql_command == SQLCOM_DROP_PROCEDURE)
	sp= sp_find_procedure(thd, lex->spname);
      else
	sp= sp_find_function(thd, lex->spname);
      mysql_reset_errors(thd, 0);
      if (sp)
      {
        db= thd->strdup(sp->m_db.str);
	name= thd->strdup(sp->m_name.str);
	if (check_routine_access(thd, ALTER_PROC_ACL, db, name,
                                 lex->sql_command == SQLCOM_DROP_PROCEDURE, 0))
          goto error;
#ifndef NO_EMBEDDED_ACCESS_CHECKS
	if (sp_automatic_privileges &&
	    sp_revoke_privileges(thd, db, name, 
                                 lex->sql_command == SQLCOM_DROP_PROCEDURE))
	{
	  push_warning(thd, MYSQL_ERROR::WARN_LEVEL_WARN, 
		       ER_PROC_AUTO_REVOKE_FAIL,
		       ER(ER_PROC_AUTO_REVOKE_FAIL));
	}
#endif
	if (lex->sql_command == SQLCOM_DROP_PROCEDURE)
	  result= sp_drop_procedure(thd, lex->spname);
	else
	  result= sp_drop_function(thd, lex->spname);
      }
      else
      {
#ifdef HAVE_DLOPEN
	if (lex->sql_command == SQLCOM_DROP_FUNCTION)
	{
          udf_func *udf = find_udf(lex->spname->m_name.str,
                                   lex->spname->m_name.length);
          if (udf)
          {
	    if (check_access(thd, DELETE_ACL, "mysql", 0, 1, 0))
	      goto error;
	    if (!(res = mysql_drop_function(thd, &lex->spname->m_name)))
	    {
	      send_ok(thd);
	      break;
	    }
	  }
	}
#endif
	if (lex->spname->m_db.str)
	  result= SP_KEY_NOT_FOUND;
	else
	{
	  my_message(ER_NO_DB_ERROR, ER(ER_NO_DB_ERROR), MYF(0));
	  goto error;
	}
      }
      res= result;
      switch (result)
      {
      case SP_OK:
        if (mysql_bin_log.is_open())
        {
          thd->clear_error();
          Query_log_event qinfo(thd, thd->query, thd->query_length, 0, FALSE);
          mysql_bin_log.write(&qinfo);
        }
	send_ok(thd);
	break;
      case SP_KEY_NOT_FOUND:
	if (lex->drop_if_exists)
	{
	  push_warning_printf(thd, MYSQL_ERROR::WARN_LEVEL_NOTE,
			      ER_SP_DOES_NOT_EXIST, ER(ER_SP_DOES_NOT_EXIST),
			      SP_COM_STRING(lex), lex->spname->m_name.str);
	  res= FALSE;
	  send_ok(thd);
	  break;
	}
	my_error(ER_SP_DOES_NOT_EXIST, MYF(0),
                 SP_COM_STRING(lex), lex->spname->m_qname.str);
	goto error;
      default:
	my_error(ER_SP_DROP_FAILED, MYF(0),
                 SP_COM_STRING(lex), lex->spname->m_qname.str);
	goto error;
      }
      break;
    }
  case SQLCOM_SHOW_CREATE_PROC:
    {
      if (lex->spname->m_name.length > NAME_LEN)
      {
	my_error(ER_TOO_LONG_IDENT, MYF(0), lex->spname->m_name.str);
	goto error;
      }
      if (sp_show_create_procedure(thd, lex->spname) != SP_OK)
      {			/* We don't distinguish between errors for now */
	my_error(ER_SP_DOES_NOT_EXIST, MYF(0),
                 SP_COM_STRING(lex), lex->spname->m_name.str);
	goto error;
      }
      break;
    }
  case SQLCOM_SHOW_CREATE_FUNC:
    {
      if (lex->spname->m_name.length > NAME_LEN)
      {
	my_error(ER_TOO_LONG_IDENT, MYF(0), lex->spname->m_name.str);
	goto error;
      }
      if (sp_show_create_function(thd, lex->spname) != SP_OK)
      {			/* We don't distinguish between errors for now */
	my_error(ER_SP_DOES_NOT_EXIST, MYF(0),
                 SP_COM_STRING(lex), lex->spname->m_name.str);
	goto error;
      }
      break;
    }
  case SQLCOM_SHOW_STATUS_PROC:
    {
      res= sp_show_status_procedure(thd, (lex->wild ?
					  lex->wild->ptr() : NullS));
      break;
    }
  case SQLCOM_SHOW_STATUS_FUNC:
    {
      res= sp_show_status_function(thd, (lex->wild ? 
					 lex->wild->ptr() : NullS));
      break;
    }
  case SQLCOM_CREATE_VIEW:
    {
      if (!(res= mysql_create_view(thd, thd->lex->create_view_mode)) &&
          mysql_bin_log.is_open())
      {
        thd->clear_error();
        Query_log_event qinfo(thd, thd->query, thd->query_length, 0, FALSE);
        mysql_bin_log.write(&qinfo);
      }
      break;
    }
  case SQLCOM_DROP_VIEW:
    {
      if (check_table_access(thd, DROP_ACL, all_tables, 0) ||
          end_active_trans(thd))
        goto error;
      if (!(res= mysql_drop_view(thd, first_table, thd->lex->drop_mode)) &&
          mysql_bin_log.is_open())
      {
        thd->clear_error();
        Query_log_event qinfo(thd, thd->query, thd->query_length, 0, FALSE);
        mysql_bin_log.write(&qinfo);
      }
      break;
    }
  case SQLCOM_CREATE_TRIGGER:
  {
    res= mysql_create_or_drop_trigger(thd, all_tables, 1);

    /* We don't care about trigger body after this point */
    delete lex->sphead;
    lex->sphead= 0;
    break;
  }
  case SQLCOM_DROP_TRIGGER:
  {
    res= mysql_create_or_drop_trigger(thd, all_tables, 0);
    break;
  }
  case SQLCOM_XA_START:
    if (thd->transaction.xa_state == XA_IDLE && thd->lex->xa_opt == XA_RESUME)
    {
      if (! thd->transaction.xid.eq(thd->lex->xid))
      {
        my_error(ER_XAER_NOTA, MYF(0));
        break;
      }
      thd->transaction.xa_state=XA_ACTIVE;
      send_ok(thd);
      break;
    }
    if (thd->lex->xa_opt != XA_NONE)
    { // JOIN is not supported yet. TODO
      my_error(ER_XAER_INVAL, MYF(0));
      break;
    }
    if (thd->transaction.xa_state != XA_NOTR)
    {
      my_error(ER_XAER_RMFAIL, MYF(0),
               xa_state_names[thd->transaction.xa_state]);
      break;
    }
    if (thd->active_transaction() || thd->locked_tables)
    {
      my_error(ER_XAER_OUTSIDE, MYF(0));
      break;
    }
    DBUG_ASSERT(thd->transaction.xid.is_null());
    thd->transaction.xa_state=XA_ACTIVE;
    thd->transaction.xid.set(thd->lex->xid);
    thd->options= ((thd->options & (ulong) ~(OPTION_STATUS_NO_TRANS_UPDATE)) |
                   OPTION_BEGIN);
    thd->server_status|= SERVER_STATUS_IN_TRANS;
    send_ok(thd);
    break;
  case SQLCOM_XA_END:
    /* fake it */
    if (thd->lex->xa_opt != XA_NONE)
    { // SUSPEND and FOR MIGRATE are not supported yet. TODO
      my_error(ER_XAER_INVAL, MYF(0));
      break;
    }
    if (thd->transaction.xa_state != XA_ACTIVE)
    {
      my_error(ER_XAER_RMFAIL, MYF(0),
               xa_state_names[thd->transaction.xa_state]);
      break;
    }
    if (!thd->transaction.xid.eq(thd->lex->xid))
    {
      my_error(ER_XAER_NOTA, MYF(0));
      break;
    }
    thd->transaction.xa_state=XA_IDLE;
    send_ok(thd);
    break;
  case SQLCOM_XA_PREPARE:
    if (thd->transaction.xa_state != XA_IDLE)
    {
      my_error(ER_XAER_RMFAIL, MYF(0),
               xa_state_names[thd->transaction.xa_state]);
      break;
    }
    if (!thd->transaction.xid.eq(thd->lex->xid))
    {
      my_error(ER_XAER_NOTA, MYF(0));
      break;
    }
    if (ha_prepare(thd))
    {
      my_error(ER_XA_RBROLLBACK, MYF(0));
      thd->transaction.xa_state=XA_NOTR;
      break;
    }
    thd->transaction.xa_state=XA_PREPARED;
    send_ok(thd);
    break;
  case SQLCOM_XA_COMMIT:
    if (!thd->transaction.xid.eq(thd->lex->xid))
    {
      if (!(res= !ha_commit_or_rollback_by_xid(thd->lex->xid, 1)))
        my_error(ER_XAER_NOTA, MYF(0));
      else
        send_ok(thd);
      break;
    }
    if (thd->transaction.xa_state == XA_IDLE && thd->lex->xa_opt == XA_ONE_PHASE)
    {
      int r;
      if ((r= ha_commit(thd)))
        my_error(r == 1 ? ER_XA_RBROLLBACK : ER_XAER_RMERR, MYF(0));
      else
        send_ok(thd);
    }
    else
    if (thd->transaction.xa_state == XA_PREPARED && thd->lex->xa_opt == XA_NONE)
    {
      if (wait_if_global_read_lock(thd, 0, 0))
      {
        ha_rollback(thd);
        my_error(ER_XAER_RMERR, MYF(0));
      }
      else
      {
        if (ha_commit_one_phase(thd, 1))
          my_error(ER_XAER_RMERR, MYF(0));
        else
          send_ok(thd);
        start_waiting_global_read_lock(thd);
      }
    }
    else
    {
      my_error(ER_XAER_RMFAIL, MYF(0),
               xa_state_names[thd->transaction.xa_state]);
      break;
    }
    thd->options&= ~(ulong) (OPTION_BEGIN | OPTION_STATUS_NO_TRANS_UPDATE);
    thd->server_status&= ~SERVER_STATUS_IN_TRANS;
    thd->transaction.xa_state=XA_NOTR;
    break;
  case SQLCOM_XA_ROLLBACK:
    if (!thd->transaction.xid.eq(thd->lex->xid))
    {
      if (!(res= !ha_commit_or_rollback_by_xid(thd->lex->xid, 0)))
        my_error(ER_XAER_NOTA, MYF(0));
      else
        send_ok(thd);
      break;
    }
    if (thd->transaction.xa_state != XA_IDLE &&
        thd->transaction.xa_state != XA_PREPARED)
    {
      my_error(ER_XAER_RMFAIL, MYF(0),
               xa_state_names[thd->transaction.xa_state]);
      break;
    }
    if (ha_rollback(thd))
      my_error(ER_XAER_RMERR, MYF(0));
    else
      send_ok(thd);
    thd->options&= ~(ulong) (OPTION_BEGIN | OPTION_STATUS_NO_TRANS_UPDATE);
    thd->server_status&= ~SERVER_STATUS_IN_TRANS;
    thd->transaction.xa_state=XA_NOTR;
    break;
  case SQLCOM_XA_RECOVER:
    res= mysql_xa_recover(thd);
    break;
  default:
    DBUG_ASSERT(0);                             /* Impossible */
    send_ok(thd);
    break;
  }
  thd->proc_info="query end";
  /* Two binlog-related cleanups: */
  if (thd->one_shot_set)
  {
    /*
      If this is a SET, do nothing. This is to allow mysqlbinlog to print
      many SET commands (in this case we want the charset temp setting to
      live until the real query). This is also needed so that SET
      CHARACTER_SET_CLIENT... does not cancel itself immediately.
    */
    if (lex->sql_command != SQLCOM_SET_OPTION)
    {
      thd->variables.character_set_client=
        global_system_variables.character_set_client;
      thd->variables.collation_connection=
        global_system_variables.collation_connection;
      thd->variables.collation_database=
        global_system_variables.collation_database;
      thd->variables.collation_server=
        global_system_variables.collation_server;
      thd->update_charset();
      thd->variables.time_zone=
        global_system_variables.time_zone;
      thd->one_shot_set= 0;
    }
  }

  /*
    The return value for ROW_COUNT() is "implementation dependent" if
    the statement is not DELETE, INSERT or UPDATE (or a CALL executing
    such a statement), but -1 is what JDBC and ODBC wants.
   */
  if (lex->sql_command != SQLCOM_CALL && uc_update_queries[lex->sql_command]<2)
    thd->row_count_func= -1;
  goto cleanup;

error:
  res= 1;

cleanup:
  if (unlikely(slave_fake_lock))
  {
    DBUG_PRINT("info",("undoing faked lock"));
    thd->lock= thd->locked_tables;
    thd->locked_tables= fake_prev_lock;
    if (thd->lock == thd->locked_tables)
      thd->lock= 0;
  }
  DBUG_RETURN(res || thd->net.report_error);
}


/*
  Check grants for commands which work only with one table and all other
  tables belonging to subselects or implicitly opened tables.

  SYNOPSIS
    check_one_table_access()
    thd			Thread handler
    privilege		requested privilege
    all_tables		global table list of query

  RETURN
    0 - OK
    1 - access denied, error is sent to client
*/

bool check_one_table_access(THD *thd, ulong privilege, TABLE_LIST *all_tables)
{
  if (check_access(thd, privilege, all_tables->db,
		   &all_tables->grant.privilege, 0, 0))
    return 1;

  /* Show only 1 table for check_grant */
  if (grant_option && check_grant(thd, privilege, all_tables, 0, 1, 0))
    return 1;

  /* Check rights on tables of subselects and implictly opened tables */
  TABLE_LIST *subselects_tables;
  if ((subselects_tables= all_tables->next_global))
  {
    if ((check_table_access(thd, SELECT_ACL, subselects_tables, 0)))
      return 1;
  }
  return 0;
}


/****************************************************************************
  Get the user (global) and database privileges for all used tables

  NOTES
    The idea of EXTRA_ACL is that one will be granted access to the table if
    one has the asked privilege on any column combination of the table; For
    example to be able to check a table one needs to have SELECT privilege on
    any column of the table.

  RETURN
    0  ok
    1  If we can't get the privileges and we don't use table/column grants.

    save_priv	In this we store global and db level grants for the table
		Note that we don't store db level grants if the global grants
                is enough to satisfy the request and the global grants contains
                a SELECT grant.
****************************************************************************/

bool
check_access(THD *thd, ulong want_access, const char *db, ulong *save_priv,
	     bool dont_check_global_grants, bool no_errors)
{
#ifndef NO_EMBEDDED_ACCESS_CHECKS
  ulong db_access;
  bool  db_is_pattern= test(want_access & GRANT_ACL);
#endif
  ulong dummy;
  DBUG_ENTER("check_access");
  DBUG_PRINT("enter",("db: %s  want_access: %lu  master_access: %lu",
                      db ? db : "", want_access, thd->master_access));
  if (save_priv)
    *save_priv=0;
  else
    save_priv= &dummy;

  if ((!db || !db[0]) && !thd->db && !dont_check_global_grants)
  {
    DBUG_PRINT("error",("No database"));
    if (!no_errors)
      my_message(ER_NO_DB_ERROR, ER(ER_NO_DB_ERROR),
                 MYF(0));                       /* purecov: tested */
    DBUG_RETURN(TRUE);				/* purecov: tested */
  }

#ifdef NO_EMBEDDED_ACCESS_CHECKS
  DBUG_RETURN(0);
#else
  if ((thd->master_access & want_access) == want_access)
  {
    /*
      If we don't have a global SELECT privilege, we have to get the database
      specific access rights to be able to handle queries of type
      UPDATE t1 SET a=1 WHERE b > 0
    */
    db_access= thd->db_access;
    if (!(thd->master_access & SELECT_ACL) &&
	(db && (!thd->db || db_is_pattern || strcmp(db,thd->db))))
      db_access=acl_get(thd->host, thd->ip, thd->priv_user, db, db_is_pattern);
    *save_priv=thd->master_access | db_access;
    DBUG_RETURN(FALSE);
  }
  if (((want_access & ~thd->master_access) & ~(DB_ACLS | EXTRA_ACL)) ||
      ! db && dont_check_global_grants)
  {						// We can never grant this
    DBUG_PRINT("error",("No possible access"));
    if (!no_errors)
      my_error(ER_ACCESS_DENIED_ERROR, MYF(0),
               thd->priv_user,
               thd->priv_host,
               (thd->password ?
                ER(ER_YES) :
                ER(ER_NO)));                    /* purecov: tested */
    DBUG_RETURN(TRUE);				/* purecov: tested */
  }

  if (db == any_db)
    DBUG_RETURN(FALSE);				// Allow select on anything

  if (db && (!thd->db || db_is_pattern || strcmp(db,thd->db)))
    db_access=acl_get(thd->host, thd->ip, thd->priv_user, db, db_is_pattern);
  else
    db_access=thd->db_access;
  DBUG_PRINT("info",("db_access: %lu", db_access));
  /* Remove SHOW attribute and access rights we already have */
  want_access &= ~(thd->master_access | EXTRA_ACL);
  DBUG_PRINT("info",("db_access: %lu  want_access: %lu",
                     db_access, want_access));
  db_access= ((*save_priv=(db_access | thd->master_access)) & want_access);

  /* grant_option is set if there exists a single table or column grant */
  if (db_access == want_access ||
      (grant_option && !dont_check_global_grants &&
       !(want_access & ~(db_access | TABLE_ACLS | PROC_ACLS))))
    DBUG_RETURN(FALSE);				/* Ok */

  DBUG_PRINT("error",("Access denied"));
  if (!no_errors)
    my_error(ER_DBACCESS_DENIED_ERROR, MYF(0),
             thd->priv_user,
             thd->priv_host,
             (db ? db : (thd->db ?
                         thd->db :
                         "unknown")));          /* purecov: tested */
  DBUG_RETURN(TRUE);				/* purecov: tested */
#endif /* NO_EMBEDDED_ACCESS_CHECKS */
}


/*
  check for global access and give descriptive error message if it fails

  SYNOPSIS
    check_global_access()
    thd			Thread handler
    want_access		Use should have any of these global rights

  WARNING
    One gets access right if one has ANY of the rights in want_access
    This is useful as one in most cases only need one global right,
    but in some case we want to check if the user has SUPER or
    REPL_CLIENT_ACL rights.

  RETURN
    0	ok
    1	Access denied.  In this case an error is sent to the client
*/

bool check_global_access(THD *thd, ulong want_access)
{
#ifdef NO_EMBEDDED_ACCESS_CHECKS
  return 0;
#else
  char command[128];
  if ((thd->master_access & want_access))
    return 0;
  get_privilege_desc(command, sizeof(command), want_access);
  my_error(ER_SPECIFIC_ACCESS_DENIED_ERROR, MYF(0), command);
  return 1;
#endif /* NO_EMBEDDED_ACCESS_CHECKS */
}


/*
  Check the privilege for all used tables.  Table privileges are cached
  in the table list for GRANT checking
*/

bool
check_table_access(THD *thd, ulong want_access,TABLE_LIST *tables,
		   bool no_errors)
{
  uint found=0;
  ulong found_access=0;
  TABLE_LIST *org_tables=tables;
  for (; tables; tables= tables->next_global)
  {
    if (tables->derived || tables->schema_table || tables->belong_to_view ||
        (tables->table && (int)tables->table->s->tmp_table) ||
        my_tz_check_n_skip_implicit_tables(&tables,
                                           thd->lex->time_zone_tables_used))
      continue;
    if ((thd->master_access & want_access) == (want_access & ~EXTRA_ACL) &&
	thd->db)
      tables->grant.privilege= want_access;
    else if (tables->db && tables->db == thd->db)
    {
      if (found && !grant_option)		// db already checked
	tables->grant.privilege=found_access;
      else
      {
	if (check_access(thd,want_access,tables->db,&tables->grant.privilege,
			 0, no_errors))
	  return TRUE;				// Access denied
	found_access=tables->grant.privilege;
	found=1;
      }
    }
    else if (check_access(thd,want_access,tables->db,&tables->grant.privilege,
			  0, no_errors))
      return TRUE;
  }
  if (grant_option)
    return check_grant(thd,want_access & ~EXTRA_ACL,org_tables,
		       test(want_access & EXTRA_ACL), UINT_MAX, no_errors);
  return FALSE;
}


bool
check_routine_access(THD *thd, ulong want_access,char *db, char *name,
		     bool is_proc, bool no_errors)
{
  TABLE_LIST tables[1];
  
  bzero((char *)tables, sizeof(TABLE_LIST));
  tables->db= db;
  tables->table_name= tables->alias= name;
  
  if ((thd->master_access & want_access) == want_access && !thd->db)
    tables->grant.privilege= want_access;
  else if (check_access(thd,want_access,db,&tables->grant.privilege,
			0, no_errors))
    return TRUE;
  
#ifndef NO_EMBEDDED_ACCESS_CHECKS
  if (grant_option)
    return check_grant_routine(thd, want_access, tables, is_proc, no_errors);
#endif

  return FALSE;
}


/*
  Check if the routine has any of the routine privileges

  SYNOPSIS
    check_some_routine_access()
    thd		 Thread handler
    db           Database name
    name         Routine name

  RETURN
    0            ok
    1            error
*/

bool check_some_routine_access(THD *thd, const char *db, const char *name,
                               bool is_proc)
{
  ulong save_priv;
  if (thd->master_access & SHOW_PROC_ACLS)
    return FALSE;
  if (!check_access(thd, SHOW_PROC_ACLS, db, &save_priv, 0, 1) ||
      (save_priv & SHOW_PROC_ACLS))
    return FALSE;
  return check_routine_level_acl(thd, db, name, is_proc);
}


/*
  Check if the given table has any of the asked privileges

  SYNOPSIS
    check_some_access()
    thd		 Thread handler
    want_access	 Bitmap of possible privileges to check for

  RETURN
    0  ok
    1  error
*/


bool check_some_access(THD *thd, ulong want_access, TABLE_LIST *table)
{
  ulong access;
  DBUG_ENTER("check_some_access");

  /* This loop will work as long as we have less than 32 privileges */
  for (access= 1; access < want_access ; access<<= 1)
  {
    if (access & want_access)
    {
      if (!check_access(thd, access, table->db,
                        &table->grant.privilege, 0, 1) &&
          !grant_option || !check_grant(thd, access, table, 0, 1, 1))
        DBUG_RETURN(0);
    }
  }
  DBUG_PRINT("exit",("no matching access rights"));
  DBUG_RETURN(1);
}


bool check_merge_table_access(THD *thd, char *db,
			      TABLE_LIST *table_list)
{
  int error=0;
  if (table_list)
  {
    /* Check that all tables use the current database */
    TABLE_LIST *tmp;
    for (tmp= table_list; tmp; tmp= tmp->next_local)
    {
      if (!tmp->db || !tmp->db[0])
	tmp->db=db;
    }
    error=check_table_access(thd, SELECT_ACL | UPDATE_ACL | DELETE_ACL,
			     table_list,0);
  }
  return error;
}


static bool check_db_used(THD *thd,TABLE_LIST *tables)
{
  for (; tables; tables= tables->next_global)
  {
    if (!tables->db)
    {
      if (!(tables->db=thd->db))
      {
	my_message(ER_NO_DB_ERROR, ER(ER_NO_DB_ERROR),
                   MYF(0));                     /* purecov: tested */
	return TRUE;				/* purecov: tested */
      }
    }
  }
  return FALSE;
}


/****************************************************************************
	Check stack size; Send error if there isn't enough stack to continue
****************************************************************************/

#if STACK_DIRECTION < 0
#define used_stack(A,B) (long) (A - B)
#else
#define used_stack(A,B) (long) (B - A)
#endif

#ifndef DBUG_OFF
long max_stack_used;
#endif

#ifndef EMBEDDED_LIBRARY
bool check_stack_overrun(THD *thd,char *buf __attribute__((unused)))
{
  long stack_used;
  if ((stack_used=used_stack(thd->thread_stack,(char*) &stack_used)) >=
      (long) thread_stack_min)
  {
    sprintf(errbuff[0],ER(ER_STACK_OVERRUN),stack_used,thread_stack);
    my_message(ER_STACK_OVERRUN,errbuff[0],MYF(0));
    thd->fatal_error();
    return 1;
  }
#ifndef DBUG_OFF
  max_stack_used= max(max_stack_used, stack_used);
#endif
  return 0;
}
#endif /* EMBEDDED_LIBRARY */

#define MY_YACC_INIT 1000			// Start with big alloc
#define MY_YACC_MAX  32000			// Because of 'short'

bool my_yyoverflow(short **yyss, YYSTYPE **yyvs, ulong *yystacksize)
{
  LEX	*lex=current_lex;
  ulong old_info=0;
  if ((uint) *yystacksize >= MY_YACC_MAX)
    return 1;
  if (!lex->yacc_yyvs)
    old_info= *yystacksize;
  *yystacksize= set_zone((*yystacksize)*2,MY_YACC_INIT,MY_YACC_MAX);
  if (!(lex->yacc_yyvs= (char*)
	my_realloc((gptr) lex->yacc_yyvs,
		   *yystacksize*sizeof(**yyvs),
		   MYF(MY_ALLOW_ZERO_PTR | MY_FREE_ON_ERROR))) ||
      !(lex->yacc_yyss= (char*)
	my_realloc((gptr) lex->yacc_yyss,
		   *yystacksize*sizeof(**yyss),
		   MYF(MY_ALLOW_ZERO_PTR | MY_FREE_ON_ERROR))))
    return 1;
  if (old_info)
  {						// Copy old info from stack
    memcpy(lex->yacc_yyss, (gptr) *yyss, old_info*sizeof(**yyss));
    memcpy(lex->yacc_yyvs, (gptr) *yyvs, old_info*sizeof(**yyvs));
  }
  *yyss=(short*) lex->yacc_yyss;
  *yyvs=(YYSTYPE*) lex->yacc_yyvs;
  return 0;
}


/****************************************************************************
  Initialize global thd variables needed for query
****************************************************************************/

void
mysql_init_query(THD *thd, uchar *buf, uint length)
{
  DBUG_ENTER("mysql_init_query");
  lex_start(thd, buf, length);
  mysql_reset_thd_for_next_command(thd);
  DBUG_VOID_RETURN;
}


/*
 Reset THD part responsible for command processing state.

 DESCRIPTION
   This needs to be called before execution of every statement
   (prepared or conventional).

 TODO
   Make it a method of THD and align its name with the rest of
   reset/end/start/init methods.
   Call it after we use THD for queries, not before.
*/

void mysql_reset_thd_for_next_command(THD *thd)
{
  DBUG_ENTER("mysql_reset_thd_for_next_command");
  thd->free_list= 0;
  thd->select_number= 1;
  thd->total_warn_count=0;			// Warnings for this query
  thd->last_insert_id_used= thd->query_start_used= thd->insert_id_used=0;
  thd->sent_row_count= thd->examined_row_count= 0;
  thd->is_fatal_error= thd->rand_used= thd->time_zone_used= 0;
  thd->server_status&= ~ (SERVER_MORE_RESULTS_EXISTS | 
                          SERVER_QUERY_NO_INDEX_USED |
                          SERVER_QUERY_NO_GOOD_INDEX_USED);
  thd->tmp_table_used= 0;
  if (opt_bin_log)
    reset_dynamic(&thd->user_var_events);
  thd->clear_error();
  DBUG_VOID_RETURN;
}


void
mysql_init_select(LEX *lex)
{
  SELECT_LEX *select_lex= lex->current_select;
  select_lex->init_select();
  select_lex->select_limit= HA_POS_ERROR;
  lex->orig_sql_command= SQLCOM_END;
  lex->wild= 0;
  if (select_lex == &lex->select_lex)
  {
    DBUG_ASSERT(lex->result == 0);
    lex->exchange= 0;
  }
}


bool
mysql_new_select(LEX *lex, bool move_down)
{
  SELECT_LEX *select_lex;
  DBUG_ENTER("mysql_new_select");

  if (!(select_lex= new(lex->thd->mem_root) SELECT_LEX()))
    DBUG_RETURN(1);
  select_lex->select_number= ++lex->thd->select_number;
  select_lex->init_query();
  select_lex->init_select();
  select_lex->parent_lex= lex;
  if (move_down)
  {
    SELECT_LEX_UNIT *unit;
    lex->subqueries= TRUE;
    /* first select_lex of subselect or derived table */
    if (!(unit= new(lex->thd->mem_root) SELECT_LEX_UNIT()))
      DBUG_RETURN(1);

    unit->init_query();
    unit->init_select();
    unit->thd= lex->thd;
    unit->include_down(lex->current_select);
    unit->link_next= 0;
    unit->link_prev= 0;
    unit->return_to= lex->current_select;
    select_lex->include_down(unit);
    /* TODO: assign resolve_mode for fake subquery after merging with new tree */
  }
  else
  {
    if (lex->current_select->order_list.first && !lex->current_select->braces)
    {
      my_error(ER_WRONG_USAGE, MYF(0), "UNION", "ORDER BY");
      DBUG_RETURN(1);
    }
    select_lex->include_neighbour(lex->current_select);
    SELECT_LEX_UNIT *unit= select_lex->master_unit();
    SELECT_LEX *fake= unit->fake_select_lex;
    if (!fake)
    {
      /*
	as far as we included SELECT_LEX for UNION unit should have
	fake SELECT_LEX for UNION processing
      */
      if (!(fake= unit->fake_select_lex= new(lex->thd->mem_root) SELECT_LEX()))
        DBUG_RETURN(1);
      fake->include_standalone(unit,
			       (SELECT_LEX_NODE**)&unit->fake_select_lex);
      fake->select_number= INT_MAX;
      fake->make_empty_select();
      fake->linkage= GLOBAL_OPTIONS_TYPE;
      fake->select_limit= HA_POS_ERROR;
    }
  }

  select_lex->master_unit()->global_parameters= select_lex;
  select_lex->include_global((st_select_lex_node**)&lex->all_selects_list);
  lex->current_select= select_lex;
  select_lex->resolve_mode= SELECT_LEX::SELECT_MODE;
  DBUG_RETURN(0);
}

/*
  Create a select to return the same output as 'SELECT @@var_name'.

  SYNOPSIS
    create_select_for_variable()
    var_name		Variable name

  DESCRIPTION
    Used for SHOW COUNT(*) [ WARNINGS | ERROR]

    This will crash with a core dump if the variable doesn't exists
*/

void create_select_for_variable(const char *var_name)
{
  THD *thd;
  LEX *lex;
  LEX_STRING tmp, null_lex_string;
  DBUG_ENTER("create_select_for_variable");

  thd= current_thd;
  lex= thd->lex;
  mysql_init_select(lex);
  lex->sql_command= SQLCOM_SELECT;
  tmp.str= (char*) var_name;
  tmp.length=strlen(var_name);
  bzero((char*) &null_lex_string.str, sizeof(null_lex_string));
  add_item_to_list(thd, get_system_var(thd, OPT_SESSION, tmp,
				       null_lex_string));
  DBUG_VOID_RETURN;
}


void mysql_init_multi_delete(LEX *lex)
{
  lex->sql_command=  SQLCOM_DELETE_MULTI;
  mysql_init_select(lex);
  lex->select_lex.select_limit= lex->unit.select_limit_cnt=
    HA_POS_ERROR;
  lex->select_lex.table_list.save_and_clear(&lex->auxilliary_table_list);
  lex->lock_option= using_update_log ? TL_READ_NO_INSERT : TL_READ;
  lex->query_tables= 0;
  lex->query_tables_last= &lex->query_tables;
}


/*
  When you modify mysql_parse(), you may need to mofify
  mysql_test_parse_for_slave() in this same file.
*/

void mysql_parse(THD *thd, char *inBuf, uint length)
{
  DBUG_ENTER("mysql_parse");

  mysql_init_query(thd, (uchar*) inBuf, length);
  if (query_cache_send_result_to_client(thd, inBuf, length) <= 0)
  {
    LEX *lex= thd->lex;
    if (!yyparse((void *)thd) && ! thd->is_fatal_error)
    {
#ifndef NO_EMBEDDED_ACCESS_CHECKS
      if (mqh_used && thd->user_connect &&
	  check_mqh(thd, lex->sql_command))
      {
	thd->net.error = 0;
      }
      else
#endif
      {
	if (thd->net.report_error)
	{
	  if (thd->lex->sphead)
	  {
	    delete thd->lex->sphead;
	    thd->lex->sphead= NULL;
	  }
	}
	else
	{
          /*
            Binlog logs a string starting from thd->query and having length
            thd->query_length; so we set thd->query_length correctly (to not
            log several statements in one event, when we executed only first).
            We set it to not see the ';' (otherwise it would get into binlog
            and Query_log_event::print() would give ';;' output).
            This also helps display only the current query in SHOW
            PROCESSLIST.
            Note that we don't need LOCK_thread_count to modify query_length.
          */
          if (lex->found_semicolon &&
              (thd->query_length= (ulong)(lex->found_semicolon - thd->query)))
            thd->query_length--;
          /* Actually execute the query */
	  mysql_execute_command(thd);
	  query_cache_end_of_result(thd);
	}
      }
      lex->unit.cleanup();
    }
    else
    {
      DBUG_PRINT("info",("Command aborted. Fatal_error: %d",
			 thd->is_fatal_error));
      query_cache_abort(&thd->net);
      lex->unit.cleanup();
      if (thd->lex->sphead)
      {
	/* Clean up after failed stored procedure/function */
	delete thd->lex->sphead;
	thd->lex->sphead= NULL;
      }
    }
    thd->proc_info="freeing items";
    thd->end_statement();
    thd->cleanup_after_query();
    DBUG_ASSERT(thd->change_list.is_empty());
  }
  DBUG_VOID_RETURN;
}


#ifdef HAVE_REPLICATION
/*
  Usable by the replication SQL thread only: just parse a query to know if it
  can be ignored because of replicate-*-table rules.

  RETURN VALUES
    0	cannot be ignored
    1	can be ignored
*/

bool mysql_test_parse_for_slave(THD *thd, char *inBuf, uint length)
{
  LEX *lex= thd->lex;
  bool error= 0;
  DBUG_ENTER("mysql_test_parse_for_slave");

  mysql_init_query(thd, (uchar*) inBuf, length);
  if (!yyparse((void*) thd) && ! thd->is_fatal_error &&
      all_tables_not_ok(thd,(TABLE_LIST*) lex->select_lex.table_list.first))
    error= 1;                  /* Ignore question */
  thd->end_statement();
  thd->cleanup_after_query();
  DBUG_RETURN(error);
}
#endif



/*****************************************************************************
** Store field definition for create
** Return 0 if ok
******************************************************************************/

bool add_field_to_list(THD *thd, char *field_name, enum_field_types type,
		       char *length, char *decimals,
		       uint type_modifier,
		       Item *default_value, Item *on_update_value,
                       LEX_STRING *comment,
		       char *change,
                       List<String> *interval_list, CHARSET_INFO *cs,
		       uint uint_geom_type)
{
  register create_field *new_field;
  LEX  *lex= thd->lex;
  DBUG_ENTER("add_field_to_list");

  if (strlen(field_name) > NAME_LEN)
  {
    my_error(ER_TOO_LONG_IDENT, MYF(0), field_name); /* purecov: inspected */
    DBUG_RETURN(1);				/* purecov: inspected */
  }
  if (type_modifier & PRI_KEY_FLAG)
  {
    lex->col_list.push_back(new key_part_spec(field_name,0));
    lex->key_list.push_back(new Key(Key::PRIMARY, NullS, HA_KEY_ALG_UNDEF,
				    0, lex->col_list));
    lex->col_list.empty();
  }
  if (type_modifier & (UNIQUE_FLAG | UNIQUE_KEY_FLAG))
  {
    lex->col_list.push_back(new key_part_spec(field_name,0));
    lex->key_list.push_back(new Key(Key::UNIQUE, NullS, HA_KEY_ALG_UNDEF, 0,
				    lex->col_list));
    lex->col_list.empty();
  }

  if (default_value)
  {
    /* 
      Default value should be literal => basic constants =>
      no need fix_fields()
      
      We allow only one function as part of default value - 
      NOW() as default for TIMESTAMP type.
    */
    if (default_value->type() == Item::FUNC_ITEM && 
        !(((Item_func*)default_value)->functype() == Item_func::NOW_FUNC &&
         type == FIELD_TYPE_TIMESTAMP))
    {
      my_error(ER_INVALID_DEFAULT, MYF(0), field_name);
      DBUG_RETURN(1);
    }
    else if (default_value->type() == Item::NULL_ITEM)
    {
      default_value= 0;
      if ((type_modifier & (NOT_NULL_FLAG | AUTO_INCREMENT_FLAG)) ==
	  NOT_NULL_FLAG)
      {
	my_error(ER_INVALID_DEFAULT, MYF(0), field_name);
	DBUG_RETURN(1);
      }
    }
    else if (type_modifier & AUTO_INCREMENT_FLAG)
    {
      my_error(ER_INVALID_DEFAULT, MYF(0), field_name);
      DBUG_RETURN(1);
    }
  }

  if (on_update_value && type != FIELD_TYPE_TIMESTAMP)
  {
    my_error(ER_INVALID_ON_UPDATE, MYF(0), field_name);
    DBUG_RETURN(1);
  }

  if (!(new_field= new_create_field(thd, field_name, type, length, decimals,
		type_modifier, default_value, on_update_value,
		comment, change, interval_list, cs, uint_geom_type)))
    DBUG_RETURN(1);

  lex->create_list.push_back(new_field);
  lex->last_field=new_field;
  DBUG_RETURN(0);
}

/*****************************************************************************
** Create field definition for create
** Return 0 on failure, otherwise return create_field instance
******************************************************************************/
  
create_field *
new_create_field(THD *thd, char *field_name, enum_field_types type,
		 char *length, char *decimals,
		 uint type_modifier, 
		 Item *default_value, Item *on_update_value,
		 LEX_STRING *comment,
		 char *change, List<String> *interval_list, CHARSET_INFO *cs,
		 uint uint_geom_type)
{
  register create_field *new_field;
  uint sign_len, allowed_type_modifier=0;
  ulong max_field_charlength= MAX_FIELD_CHARLENGTH;
  DBUG_ENTER("new_create_field");
  
  if (!(new_field=new create_field()))
    DBUG_RETURN(NULL);
  new_field->field=0;
  new_field->field_name=field_name;
  new_field->def= default_value;
  new_field->flags= type_modifier;
  new_field->unireg_check= (type_modifier & AUTO_INCREMENT_FLAG ?
			    Field::NEXT_NUMBER : Field::NONE);
  new_field->decimals= decimals ? (uint) set_zone(atoi(decimals),0,
						  NOT_FIXED_DEC-1) : 0;
  new_field->sql_type=type;
  new_field->length=0;
  new_field->change=change;
  new_field->interval=0;
  new_field->pack_length= new_field->key_length= 0;
  new_field->charset=cs;
  new_field->geom_type= (Field::geometry_type) uint_geom_type;

  new_field->comment=*comment;
  /*
    Set flag if this field doesn't have a default value
  */
  if (!default_value && !(type_modifier & AUTO_INCREMENT_FLAG) &&
      (type_modifier & NOT_NULL_FLAG) && type != FIELD_TYPE_TIMESTAMP)
    new_field->flags|= NO_DEFAULT_VALUE_FLAG;

  if (length && !(new_field->length= (uint) atoi(length)))
    length=0; /* purecov: inspected */
  sign_len=type_modifier & UNSIGNED_FLAG ? 0 : 1;

  if (new_field->length && new_field->decimals &&
      new_field->length < new_field->decimals+1 &&
      new_field->decimals != NOT_FIXED_DEC)
    new_field->length=new_field->decimals+1; /* purecov: inspected */

  switch (type) {
  case FIELD_TYPE_TINY:
    if (!length) new_field->length=MAX_TINYINT_WIDTH+sign_len;
    allowed_type_modifier= AUTO_INCREMENT_FLAG;
    break;
  case FIELD_TYPE_SHORT:
    if (!length) new_field->length=MAX_SMALLINT_WIDTH+sign_len;
    allowed_type_modifier= AUTO_INCREMENT_FLAG;
    break;
  case FIELD_TYPE_INT24:
    if (!length) new_field->length=MAX_MEDIUMINT_WIDTH+sign_len;
    allowed_type_modifier= AUTO_INCREMENT_FLAG;
    break;
  case FIELD_TYPE_LONG:
    if (!length) new_field->length=MAX_INT_WIDTH+sign_len;
    allowed_type_modifier= AUTO_INCREMENT_FLAG;
    break;
  case FIELD_TYPE_LONGLONG:
    if (!length) new_field->length=MAX_BIGINT_WIDTH;
    allowed_type_modifier= AUTO_INCREMENT_FLAG;
    break;
  case FIELD_TYPE_NULL:
    break;
  case FIELD_TYPE_NEWDECIMAL:
    if (!length)
    {
      if (!(new_field->length= new_field->decimals))
        new_field->length= 10;                  // Default length for DECIMAL
    }
    new_field->pack_length=
      my_decimal_get_binary_size(new_field->length, new_field->decimals);
    if (new_field->length <= DECIMAL_MAX_PRECISION &&
        new_field->length >= new_field->decimals)
    {
      new_field->length=
        my_decimal_precision_to_length(new_field->length, new_field->decimals,
                                       type_modifier & UNSIGNED_FLAG);
      break;
    }
    my_error(ER_WRONG_FIELD_SPEC, MYF(0), field_name);
    DBUG_RETURN(NULL);
  case MYSQL_TYPE_VARCHAR:
    /*
      Long VARCHAR's are automaticly converted to blobs in mysql_prepare_table
      if they don't have a default value
    */
    max_field_charlength= MAX_FIELD_VARCHARLENGTH;
    break;
  case MYSQL_TYPE_STRING:
    break;
  case FIELD_TYPE_BLOB:
  case FIELD_TYPE_TINY_BLOB:
  case FIELD_TYPE_LONG_BLOB:
  case FIELD_TYPE_MEDIUM_BLOB:
  case FIELD_TYPE_GEOMETRY:
    if (default_value)				// Allow empty as default value
    {
      String str,*res;
      res=default_value->val_str(&str);
      if (res->length())
      {
	my_error(ER_BLOB_CANT_HAVE_DEFAULT, MYF(0),
                 field_name); /* purecov: inspected */
	DBUG_RETURN(NULL);
      }
      new_field->def=0;
    }
    new_field->flags|=BLOB_FLAG;
    break;
  case FIELD_TYPE_YEAR:
    if (!length || new_field->length != 2)
      new_field->length=4;			// Default length
    new_field->flags|= ZEROFILL_FLAG | UNSIGNED_FLAG;
    break;
  case FIELD_TYPE_FLOAT:
    /* change FLOAT(precision) to FLOAT or DOUBLE */
    allowed_type_modifier= AUTO_INCREMENT_FLAG;
    if (length && !decimals)
    {
      uint tmp_length=new_field->length;
      if (tmp_length > PRECISION_FOR_DOUBLE)
      {
	my_error(ER_WRONG_FIELD_SPEC, MYF(0), field_name);
	DBUG_RETURN(NULL);
      }
      else if (tmp_length > PRECISION_FOR_FLOAT)
      {
	new_field->sql_type=FIELD_TYPE_DOUBLE;
	new_field->length=DBL_DIG+7;			// -[digits].E+###
      }
      else
	new_field->length=FLT_DIG+6;			// -[digits].E+##
      new_field->decimals= NOT_FIXED_DEC;
      break;
    }
    if (!length)
    {
      new_field->length =  FLT_DIG+6;
      new_field->decimals= NOT_FIXED_DEC;
    }
    break;
  case FIELD_TYPE_DOUBLE:
    allowed_type_modifier= AUTO_INCREMENT_FLAG;
    if (!length)
    {
      new_field->length = DBL_DIG+7;
      new_field->decimals=NOT_FIXED_DEC;
    }
    break;
  case FIELD_TYPE_TIMESTAMP:
    if (!length)
      new_field->length= 14;			// Full date YYYYMMDDHHMMSS
    else if (new_field->length != 19)
    {
      /*
        We support only even TIMESTAMP lengths less or equal than 14
        and 19 as length of 4.1 compatible representation.
      */
      new_field->length=((new_field->length+1)/2)*2; /* purecov: inspected */
      new_field->length= min(new_field->length,14); /* purecov: inspected */
    }
    new_field->flags|= ZEROFILL_FLAG | UNSIGNED_FLAG;
    if (default_value)
    {
      /* Grammar allows only NOW() value for ON UPDATE clause */
      if (default_value->type() == Item::FUNC_ITEM && 
          ((Item_func*)default_value)->functype() == Item_func::NOW_FUNC)
      {
        new_field->unireg_check= (on_update_value?Field::TIMESTAMP_DNUN_FIELD:
                                                  Field::TIMESTAMP_DN_FIELD);
        /*
          We don't need default value any longer moreover it is dangerous.
          Everything handled by unireg_check further.
        */
        new_field->def= 0;
      }
      else
        new_field->unireg_check= (on_update_value?Field::TIMESTAMP_UN_FIELD:
                                                  Field::NONE);
    }
    else
    {
      /*
        If we have default TIMESTAMP NOT NULL column without explicit DEFAULT
        or ON UPDATE values then for the sake of compatiblity we should treat
        this column as having DEFAULT NOW() ON UPDATE NOW() (when we don't
        have another TIMESTAMP column with auto-set option before this one)
        or DEFAULT 0 (in other cases).
        So here we are setting TIMESTAMP_OLD_FIELD only temporary, and will
        replace this value by TIMESTAMP_DNUN_FIELD or NONE later when
        information about all TIMESTAMP fields in table will be availiable.

        If we have TIMESTAMP NULL column without explicit DEFAULT value
        we treat it as having DEFAULT NULL attribute.
      */
      new_field->unireg_check= (on_update_value ?
                                Field::TIMESTAMP_UN_FIELD :
                                (new_field->flags & NOT_NULL_FLAG ?
                                 Field::TIMESTAMP_OLD_FIELD:
                                 Field::NONE));
    }
    break;
  case FIELD_TYPE_DATE:				// Old date type
    if (protocol_version != PROTOCOL_VERSION-1)
      new_field->sql_type=FIELD_TYPE_NEWDATE;
    /* fall trough */
  case FIELD_TYPE_NEWDATE:
    new_field->length=10;
    break;
  case FIELD_TYPE_TIME:
    new_field->length=10;
    break;
  case FIELD_TYPE_DATETIME:
    new_field->length=19;
    break;
  case FIELD_TYPE_SET:
    {
      if (interval_list->elements > sizeof(longlong)*8)
      {
	my_error(ER_TOO_BIG_SET, MYF(0), field_name); /* purecov: inspected */
	DBUG_RETURN(NULL);
      }
      new_field->pack_length= get_set_pack_length(interval_list->elements);

      List_iterator<String> it(*interval_list);
      String *tmp;
      while ((tmp= it++))
        new_field->interval_list.push_back(tmp);
      /*
        Set fake length to 1 to pass the below conditions.
        Real length will be set in mysql_prepare_table()
        when we know the character set of the column
      */
      new_field->length= 1;
      break;
    }
  case FIELD_TYPE_ENUM:
    {
      // Should be safe
      new_field->pack_length= get_enum_pack_length(interval_list->elements);

      List_iterator<String> it(*interval_list);
      String *tmp;
      while ((tmp= it++))
        new_field->interval_list.push_back(tmp);
      new_field->length= 1; // See comment for FIELD_TYPE_SET above.
      break;
   }
  case MYSQL_TYPE_VAR_STRING:
    DBUG_ASSERT(0);                             // Impossible
    break;
  case MYSQL_TYPE_BIT:
    {
      if (!length)
        new_field->length= 1;
      if (new_field->length > MAX_BIT_FIELD_LENGTH)
      {
        my_error(ER_TOO_BIG_FIELDLENGTH, MYF(0), field_name,
                 MAX_BIT_FIELD_LENGTH);
        DBUG_RETURN(NULL);
      }
      new_field->pack_length= (new_field->length + 7) / 8;
      break;
    }
  case FIELD_TYPE_DECIMAL:
    DBUG_ASSERT(0); /* Was obsolete */
  }

  if (!(new_field->flags & BLOB_FLAG) &&
      ((new_field->length > max_field_charlength && type != FIELD_TYPE_SET && 
        type != FIELD_TYPE_ENUM &&
        (type != MYSQL_TYPE_VARCHAR || default_value)) ||
       (!new_field->length &&
        type != MYSQL_TYPE_STRING &&
        type != MYSQL_TYPE_VARCHAR && type != FIELD_TYPE_GEOMETRY)))
  {
    my_error(ER_TOO_BIG_FIELDLENGTH, MYF(0),
             field_name, max_field_charlength); /* purecov: inspected */
    DBUG_RETURN(NULL);
  }
  type_modifier&= AUTO_INCREMENT_FLAG;
  if ((~allowed_type_modifier) & type_modifier)
  {
    my_error(ER_WRONG_FIELD_SPEC, MYF(0), field_name);
    DBUG_RETURN(NULL);
  }
  DBUG_RETURN(new_field);
}


/* Store position for column in ALTER TABLE .. ADD column */

void store_position_for_column(const char *name)
{
  current_lex->last_field->after=my_const_cast(char*) (name);
}

bool
add_proc_to_list(THD* thd, Item *item)
{
  ORDER *order;
  Item	**item_ptr;

  if (!(order = (ORDER *) thd->alloc(sizeof(ORDER)+sizeof(Item*))))
    return 1;
  item_ptr = (Item**) (order+1);
  *item_ptr= item;
  order->item=item_ptr;
  order->free_me=0;
  thd->lex->proc_list.link_in_list((byte*) order,(byte**) &order->next);
  return 0;
}


/* Fix escaping of _, % and \ in database and table names (for ODBC) */

static void remove_escape(char *name)
{
  if (!*name)					// For empty DB names
    return;
  char *to;
#ifdef USE_MB
  char *strend=name+(uint) strlen(name);
#endif
  for (to=name; *name ; name++)
  {
#ifdef USE_MB
    int l;
    if (use_mb(system_charset_info) &&
        (l = my_ismbchar(system_charset_info, name, strend)))
    {
	while (l--)
	    *to++ = *name++;
	name--;
	continue;
    }
#endif
    if (*name == '\\' && name[1])
      name++;					// Skip '\\'
    *to++= *name;
  }
  *to=0;
}

/****************************************************************************
** save order by and tables in own lists
****************************************************************************/


bool add_to_list(THD *thd, SQL_LIST &list,Item *item,bool asc)
{
  ORDER *order;
  DBUG_ENTER("add_to_list");
  if (!(order = (ORDER *) thd->alloc(sizeof(ORDER))))
    DBUG_RETURN(1);
  order->item_ptr= item;
  order->item= &order->item_ptr;
  order->asc = asc;
  order->free_me=0;
  order->used=0;
  order->counter_used= 0;
  list.link_in_list((byte*) order,(byte**) &order->next);
  DBUG_RETURN(0);
}


/*
  Add a table to list of used tables

  SYNOPSIS
    add_table_to_list()
    table		Table to add
    alias		alias for table (or null if no alias)
    table_options	A set of the following bits:
			TL_OPTION_UPDATING	Table will be updated
			TL_OPTION_FORCE_INDEX	Force usage of index
    lock_type		How table should be locked
    use_index		List of indexed used in USE INDEX
    ignore_index	List of indexed used in IGNORE INDEX

    RETURN
      0		Error
      #		Pointer to TABLE_LIST element added to the total table list
*/

TABLE_LIST *st_select_lex::add_table_to_list(THD *thd,
					     Table_ident *table,
					     LEX_STRING *alias,
					     ulong table_options,
					     thr_lock_type lock_type,
					     List<String> *use_index_arg,
					     List<String> *ignore_index_arg,
                                             LEX_STRING *option)
{
  register TABLE_LIST *ptr;
  char *alias_str;
  LEX *lex= thd->lex;
  DBUG_ENTER("add_table_to_list");

  if (!table)
    DBUG_RETURN(0);				// End of memory
  alias_str= alias ? alias->str : table->table.str;
  if (check_table_name(table->table.str,table->table.length) ||
      table->db.str && check_db_name(table->db.str))
  {
    my_error(ER_WRONG_TABLE_NAME, MYF(0), table->table.str);
    DBUG_RETURN(0);
  }

  if (!alias)					/* Alias is case sensitive */
  {
    if (table->sel)
    {
      my_message(ER_DERIVED_MUST_HAVE_ALIAS,
                 ER(ER_DERIVED_MUST_HAVE_ALIAS), MYF(0));
      DBUG_RETURN(0);
    }
    if (!(alias_str=thd->memdup(alias_str,table->table.length+1)))
      DBUG_RETURN(0);
  }
  if (!(ptr = (TABLE_LIST *) thd->calloc(sizeof(TABLE_LIST))))
    DBUG_RETURN(0);				/* purecov: inspected */
  if (table->db.str)
  {
    ptr->db= table->db.str;
    ptr->db_length= table->db.length;
  }
  else if (thd->db)
  {
    ptr->db= thd->db;
    ptr->db_length= thd->db_length;
  }
  else
  {
    /* The following can't be "" as we may do 'casedn_str()' on it */
    ptr->db= empty_c_string;
    ptr->db_length= 0;
  }
  if (thd->current_arena->is_stmt_prepare())
    ptr->db= thd->strdup(ptr->db);

  ptr->alias= alias_str;
  if (lower_case_table_names && table->table.length)
    my_casedn_str(files_charset_info, table->table.str);
  ptr->table_name=table->table.str;
  ptr->table_name_length=table->table.length;
  ptr->lock_type=   lock_type;
  ptr->updating=    test(table_options & TL_OPTION_UPDATING);
  ptr->force_index= test(table_options & TL_OPTION_FORCE_INDEX);
  ptr->ignore_leaves= test(table_options & TL_OPTION_IGNORE_LEAVES);
  ptr->derived=	    table->sel;
  if (!my_strcasecmp(system_charset_info, ptr->db,
                     information_schema_name.str))
  {
    ST_SCHEMA_TABLE *schema_table= find_schema_table(thd, ptr->table_name);
    if (!schema_table ||
        (schema_table->hidden && 
         lex->orig_sql_command == SQLCOM_END))  // not a 'show' command
    {
      my_error(ER_UNKNOWN_TABLE, MYF(0),
               ptr->table_name, information_schema_name.str);
      DBUG_RETURN(0);
    }
    ptr->schema_table_name= ptr->table_name;
    ptr->schema_table= schema_table;
  }
  ptr->select_lex=  lex->current_select;
  ptr->cacheable_table= 1;
  if (use_index_arg)
    ptr->use_index=(List<String> *) thd->memdup((gptr) use_index_arg,
						sizeof(*use_index_arg));
  if (ignore_index_arg)
    ptr->ignore_index=(List<String> *) thd->memdup((gptr) ignore_index_arg,
						   sizeof(*ignore_index_arg));
  ptr->option= option ? option->str : 0;
  /* check that used name is unique */
  if (lock_type != TL_IGNORE)
  {
    for (TABLE_LIST *tables=(TABLE_LIST*) table_list.first ;
	 tables ;
	 tables=tables->next_local)
    {
      if (!my_strcasecmp(table_alias_charset, alias_str, tables->alias) &&
	  !strcmp(ptr->db, tables->db))
      {
	my_error(ER_NONUNIQ_TABLE, MYF(0), alias_str); /* purecov: tested */
	DBUG_RETURN(0);				/* purecov: tested */
      }
    }
  }
  /* Link table in local list (list for current select) */
  table_list.link_in_list((byte*) ptr, (byte**) &ptr->next_local);
  /* Link table in global list (all used tables) */
  lex->add_to_query_tables(ptr);
  DBUG_RETURN(ptr);
}


/*
  Initialize a new table list for a nested join

  SYNOPSIS
    init_nested_join()
    thd         current thread

  DESCRIPTION
    The function initializes a structure of the TABLE_LIST type
    for a nested join. It sets up its nested join list as empty.
    The created structure is added to the front of the current
    join list in the st_select_lex object. Then the function
    changes the current nest level for joins to refer to the newly
    created empty list after having saved the info on the old level
    in the initialized structure.

  RETURN VALUE
    0,  if success
    1,  otherwise
*/

bool st_select_lex::init_nested_join(THD *thd)
{
  TABLE_LIST *ptr;
  NESTED_JOIN *nested_join;
  DBUG_ENTER("init_nested_join");

  if (!(ptr = (TABLE_LIST *) thd->calloc(sizeof(TABLE_LIST))) ||
      !(nested_join= ptr->nested_join=
                    (NESTED_JOIN *) thd->calloc(sizeof(NESTED_JOIN))))
    DBUG_RETURN(1);
  join_list->push_front(ptr);
  ptr->embedding= embedding;
  ptr->join_list= join_list;
  embedding= ptr;
  join_list= &nested_join->join_list;
  join_list->empty();
  DBUG_RETURN(0);
}


/*
  End a nested join table list

  SYNOPSIS
    end_nested_join()
    thd         current thread

  DESCRIPTION
    The function returns to the previous join nest level.
    If the current level contains only one member, the function
    moves it one level up, eliminating the nest.

  RETURN VALUE
    Pointer to TABLE_LIST element added to the total table list, if success
    0, otherwise
*/

TABLE_LIST *st_select_lex::end_nested_join(THD *thd)
{
  TABLE_LIST *ptr;
  NESTED_JOIN *nested_join;
  DBUG_ENTER("end_nested_join");

  DBUG_ASSERT(embedding);
  ptr= embedding;
  join_list= ptr->join_list;
  embedding= ptr->embedding;
  nested_join= ptr->nested_join;
  if (nested_join->join_list.elements == 1)
  {
    TABLE_LIST *embedded= nested_join->join_list.head();
    join_list->pop();
    embedded->join_list= join_list;
    embedded->embedding= embedding;
    join_list->push_front(embedded);
    ptr= embedded;
  }
  else if (nested_join->join_list.elements == 0)
  {
    join_list->pop();
    ptr= 0;                                     // return value
  }
  DBUG_RETURN(ptr);
}


/*
  Nest last join operation

  SYNOPSIS
    nest_last_join()
    thd         current thread

  DESCRIPTION
    The function nest last join operation as if it was enclosed in braces.

  RETURN VALUE
    Pointer to TABLE_LIST element created for the new nested join, if success
    0, otherwise
*/

TABLE_LIST *st_select_lex::nest_last_join(THD *thd)
{
  TABLE_LIST *ptr;
  NESTED_JOIN *nested_join;
  DBUG_ENTER("nest_last_join");

  if (!(ptr = (TABLE_LIST *) thd->calloc(sizeof(TABLE_LIST))) ||
      !(nested_join= ptr->nested_join=
                    (NESTED_JOIN *) thd->calloc(sizeof(NESTED_JOIN))))
    DBUG_RETURN(0);
  ptr->embedding= embedding;
  ptr->join_list= join_list;
  List<TABLE_LIST> *embedded_list= &nested_join->join_list;
  embedded_list->empty();
  for (int i=0; i < 2; i++)
  {
    TABLE_LIST *table= join_list->pop();
    table->join_list= embedded_list;
    table->embedding= ptr;
    embedded_list->push_back(table);
  }
  join_list->push_front(ptr);
  nested_join->used_tables= nested_join->not_null_tables= (table_map) 0;
  DBUG_RETURN(ptr);
}


/*
  Save names for a join with using clause

  SYNOPSIS
    save_names_for_using_list
    tab1      left table in join
    tab2      right table in join

  DESCRIPTION
    The function saves the full names of the tables in st_select_lex
    to be able to build later an on expression to replace the using clause.

  RETURN VALUE
    None
*/

void st_select_lex::save_names_for_using_list(TABLE_LIST *tab1,
                                              TABLE_LIST *tab2)
{
  while (tab1->nested_join)
  {
    tab1= tab1->nested_join->join_list.head();
  }
  db1= tab1->db;
  table1= tab1->alias;
  while (tab2->nested_join)
  {
    TABLE_LIST *next;
    List_iterator_fast<TABLE_LIST> it(tab2->nested_join->join_list);
    tab2= it++;
    while ((next= it++))
      tab2= next;
  }
  db2= tab2->db;
  table2= tab2->alias;
}


/*
  Add a table to the current join list

  SYNOPSIS
    add_joined_table()
    table       the table to add

  DESCRIPTION
    The function puts a table in front of the current join list
    of st_select_lex object.
    Thus, joined tables are put into this list in the reverse order
    (the most outer join operation follows first).

  RETURN VALUE
    None
*/

void st_select_lex::add_joined_table(TABLE_LIST *table)
{
  DBUG_ENTER("add_joined_table");
  join_list->push_front(table);
  table->join_list= join_list;
  table->embedding= embedding;
  DBUG_VOID_RETURN;
}


/*
  Convert a right join into equivalent left join

  SYNOPSIS
    convert_right_join()
    thd         current thread

  DESCRIPTION
    The function takes the current join list t[0],t[1] ... and
    effectively converts it into the list t[1],t[0] ...
    Although the outer_join flag for the new nested table contains
    JOIN_TYPE_RIGHT, it will be handled as the inner table of a left join
    operation.

  EXAMPLES
    SELECT * FROM t1 RIGHT JOIN t2 ON on_expr =>
      SELECT * FROM t2 LEFT JOIN t1 ON on_expr

    SELECT * FROM t1,t2 RIGHT JOIN t3 ON on_expr =>
      SELECT * FROM t1,t3 LEFT JOIN t2 ON on_expr

    SELECT * FROM t1,t2 RIGHT JOIN (t3,t4) ON on_expr =>
      SELECT * FROM t1,(t3,t4) LEFT JOIN t2 ON on_expr

    SELECT * FROM t1 LEFT JOIN t2 ON on_expr1 RIGHT JOIN t3  ON on_expr2 =>
      SELECT * FROM t3 LEFT JOIN (t1 LEFT JOIN t2 ON on_expr2) ON on_expr1

  RETURN
    Pointer to the table representing the inner table, if success
    0, otherwise
*/

TABLE_LIST *st_select_lex::convert_right_join()
{
  TABLE_LIST *tab2= join_list->pop();
  TABLE_LIST *tab1= join_list->pop();
  DBUG_ENTER("convert_right_join");

  join_list->push_front(tab2);
  join_list->push_front(tab1);
  tab1->outer_join|= JOIN_TYPE_RIGHT;

  DBUG_RETURN(tab1);
}

/*
  Set lock for all tables in current select level

  SYNOPSIS:
    set_lock_for_tables()
    lock_type			Lock to set for tables

  NOTE:
    If lock is a write lock, then tables->updating is set 1
    This is to get tables_ok to know that the table is updated by the
    query
*/

void st_select_lex::set_lock_for_tables(thr_lock_type lock_type)
{
  bool for_update= lock_type >= TL_READ_NO_INSERT;
  DBUG_ENTER("set_lock_for_tables");
  DBUG_PRINT("enter", ("lock_type: %d  for_update: %d", lock_type,
		       for_update));

  for (TABLE_LIST *tables= (TABLE_LIST*) table_list.first;
       tables;
       tables= tables->next_local)
  {
    tables->lock_type= lock_type;
    tables->updating=  for_update;
  }
  DBUG_VOID_RETURN;
}


void add_join_on(TABLE_LIST *b,Item *expr)
{
  if (expr)
  {
    if (!b->on_expr)
      b->on_expr=expr;
    else
    {
      /* This only happens if you have both a right and left join */
      b->on_expr=new Item_cond_and(b->on_expr,expr);
    }
    b->on_expr->top_level_item();
  }
}


/*
  Mark that we have a NATURAL JOIN between two tables

  SYNOPSIS
    add_join_natural()
    a			Table to do normal join with
    b			Do normal join with this table

  IMPLEMENTATION
    This function just marks that table b should be joined with a.
    The function setup_cond() will create in b->on_expr a list
    of equal condition between all fields of the same name.

    SELECT * FROM t1 NATURAL LEFT JOIN t2
     <=>
    SELECT * FROM t1 LEFT JOIN t2 ON (t1.i=t2.i and t1.j=t2.j ... )
*/

void add_join_natural(TABLE_LIST *a,TABLE_LIST *b)
{
  b->natural_join=a;
}

/*
  Reload/resets privileges and the different caches.

  SYNOPSIS
    reload_acl_and_cache()
    thd			Thread handler
    options             What should be reset/reloaded (tables, privileges,
    slave...)
    tables              Tables to flush (if any)
    write_to_binlog     Depending on 'options', it may be very bad to write the
                        query to the binlog (e.g. FLUSH SLAVE); this is a
                        pointer where, if it is not NULL, reload_acl_and_cache()
                        will put 0 if it thinks we really should not write to
                        the binlog. Otherwise it will put 1.

  RETURN
    0	 ok
    !=0  error
*/

bool reload_acl_and_cache(THD *thd, ulong options, TABLE_LIST *tables,
                          bool *write_to_binlog)
{
  bool result=0;
  select_errors=0;				/* Write if more errors */
  bool tmp_write_to_binlog= 1;
#ifndef NO_EMBEDDED_ACCESS_CHECKS
  if (options & REFRESH_GRANT)
  {
    acl_reload(thd);
    grant_reload(thd);
    reset_mqh((LEX_USER *)NULL, TRUE);
  }
#endif
  if (options & REFRESH_LOG)
  {
    /*
      Flush the normal query log, the update log, the binary log,
      the slow query log, and the relay log (if it exists).
    */

    /*
     Writing this command to the binlog may result in infinite loops when doing
     mysqlbinlog|mysql, and anyway it does not really make sense to log it
     automatically (would cause more trouble to users than it would help them)
    */
    tmp_write_to_binlog= 0;
    mysql_log.new_file(1);
    mysql_slow_log.new_file(1);
    mysql_bin_log.rotate_and_purge(RP_FORCE_ROTATE);
#ifdef HAVE_REPLICATION
    pthread_mutex_lock(&LOCK_active_mi);
    rotate_relay_log(active_mi);
    pthread_mutex_unlock(&LOCK_active_mi);
#endif
    if (ha_flush_logs())
      result=1;
    if (flush_error_log())
      result=1;
  }
#ifdef HAVE_QUERY_CACHE
  if (options & REFRESH_QUERY_CACHE_FREE)
  {
    query_cache.pack();				// FLUSH QUERY CACHE
    options &= ~REFRESH_QUERY_CACHE;    // Don't flush cache, just free memory
  }
  if (options & (REFRESH_TABLES | REFRESH_QUERY_CACHE))
  {
    query_cache.flush();			// RESET QUERY CACHE
  }
#endif /*HAVE_QUERY_CACHE*/
  /*
    Note that if REFRESH_READ_LOCK bit is set then REFRESH_TABLES is set too
    (see sql_yacc.yy)
  */
  if (options & (REFRESH_TABLES | REFRESH_READ_LOCK)) 
  {
    if ((options & REFRESH_READ_LOCK) && thd)
    {
      /*
	Writing to the binlog could cause deadlocks, as we don't log
	UNLOCK TABLES
      */
      tmp_write_to_binlog= 0;
      if (lock_global_read_lock(thd))
	return 1;
      result=close_cached_tables(thd,(options & REFRESH_FAST) ? 0 : 1,
                                 tables);
      if (make_global_read_lock_block_commit(thd))
      {
        /* Don't leave things in a half-locked state */
        unlock_global_read_lock(thd);
        return 1;
      }
    }
    else
      result=close_cached_tables(thd,(options & REFRESH_FAST) ? 0 : 1, tables);
    my_dbopt_cleanup();
  }
  if (options & REFRESH_HOSTS)
    hostname_cache_refresh();
  if (thd && (options & REFRESH_STATUS))
    refresh_status();
  if (options & REFRESH_THREADS)
    flush_thread_cache();
#ifdef HAVE_REPLICATION
  if (options & REFRESH_MASTER)
  {
    tmp_write_to_binlog= 0;
    if (reset_master(thd))
      result=1;
  }
#endif
#ifdef OPENSSL
   if (options & REFRESH_DES_KEY_FILE)
   {
     if (des_key_file)
       result=load_des_key_file(des_key_file);
   }
#endif
#ifdef HAVE_REPLICATION
 if (options & REFRESH_SLAVE)
 {
   tmp_write_to_binlog= 0;
   pthread_mutex_lock(&LOCK_active_mi);
   if (reset_slave(thd, active_mi))
     result=1;
   pthread_mutex_unlock(&LOCK_active_mi);
 }
#endif
 if (options & REFRESH_USER_RESOURCES)
   reset_mqh((LEX_USER *) NULL);
 if (write_to_binlog)
   *write_to_binlog= tmp_write_to_binlog;
 return result;
}

/*
  kill on thread

  SYNOPSIS
    kill_one_thread()
    thd			Thread class
    id			Thread id

  NOTES
    This is written such that we have a short lock on LOCK_thread_count
*/

void kill_one_thread(THD *thd, ulong id, bool only_kill_query)
{
  THD *tmp;
  uint error=ER_NO_SUCH_THREAD;
  VOID(pthread_mutex_lock(&LOCK_thread_count)); // For unlink from list
  I_List_iterator<THD> it(threads);
  while ((tmp=it++))
  {
    if (tmp->thread_id == id)
    {
      pthread_mutex_lock(&tmp->LOCK_delete);	// Lock from delete
      break;
    }
  }
  VOID(pthread_mutex_unlock(&LOCK_thread_count));
  if (tmp)
  {
    if ((thd->master_access & SUPER_ACL) ||
	!strcmp(thd->user,tmp->user))
    {
      tmp->awake(only_kill_query ? THD::KILL_QUERY : THD::KILL_CONNECTION);
      error=0;
    }
    else
      error=ER_KILL_DENIED_ERROR;
    pthread_mutex_unlock(&tmp->LOCK_delete);
  }

  if (!error)
    send_ok(thd);
  else
    my_error(error, MYF(0), id);
}


/* Clear most status variables */

static void refresh_status(void)
{
  pthread_mutex_lock(&LOCK_status);
  for (struct show_var_st *ptr=status_vars; ptr->name; ptr++)
  {
    if (ptr->type == SHOW_LONG)
      *(ulong*) ptr->value= 0;
    else if (ptr->type == SHOW_LONG_STATUS)
    {
      THD *thd= current_thd;
      /* We must update the global status before cleaning up the thread */
      add_to_status(&global_status_var, &thd->status_var);
      bzero((char*) &thd->status_var, sizeof(thd->status_var));
    }
  }
  /* Reset the counters of all key caches (default and named). */
  process_key_caches(reset_key_cache_counters);
  pthread_mutex_unlock(&LOCK_status);
}


	/* If pointer is not a null pointer, append filename to it */

static bool append_file_to_dir(THD *thd, const char **filename_ptr,
			       const char *table_name)
{
  char buff[FN_REFLEN],*ptr, *end;
  if (!*filename_ptr)
    return 0;					// nothing to do

  /* Check that the filename is not too long and it's a hard path */
  if (strlen(*filename_ptr)+strlen(table_name) >= FN_REFLEN-1 ||
      !test_if_hard_path(*filename_ptr))
  {
    my_error(ER_WRONG_TABLE_NAME, MYF(0), *filename_ptr);
    return 1;
  }
  /* Fix is using unix filename format on dos */
  strmov(buff,*filename_ptr);
  end=convert_dirname(buff, *filename_ptr, NullS);
  if (!(ptr=thd->alloc((uint) (end-buff)+(uint) strlen(table_name)+1)))
    return 1;					// End of memory
  *filename_ptr=ptr;
  strxmov(ptr,buff,table_name,NullS);
  return 0;
}


/*
  Check if the select is a simple select (not an union)

  SYNOPSIS
    check_simple_select()

  RETURN VALUES
    0	ok
    1	error	; In this case the error messege is sent to the client
*/

bool check_simple_select()
{
  THD *thd= current_thd;
  LEX *lex= thd->lex;
  if (lex->current_select != &lex->select_lex)
  {
    char command[80];
    strmake(command, lex->yylval->symbol.str,
	    min(lex->yylval->symbol.length, sizeof(command)-1));
    my_error(ER_CANT_USE_OPTION_HERE, MYF(0), command);
    return 1;
  }
  return 0;
}

/*
  Setup locking for multi-table updates. Used by the replication slave.
  Replication slave SQL thread examines (all_tables_not_ok()) the
  locking state of referenced tables to determine if the query has to
  be executed or ignored. Since in multi-table update, the 
  'default' lock is read-only, this lock is corrected early enough by
  calling this function, before the slave decides to execute/ignore.

  SYNOPSIS
    check_multi_update_lock()
    thd		Current thread

  RETURN VALUES
    0	ok
    1	error
*/
static bool check_multi_update_lock(THD *thd)
{
  bool res= 1;
  LEX *lex= thd->lex;
  TABLE_LIST *table, *tables= lex->query_tables;
  DBUG_ENTER("check_multi_update_lock");
  
  if (check_db_used(thd, tables))
    goto error;

  /*
    Ensure that we have UPDATE or SELECT privilege for each table
    The exact privilege is checked in mysql_multi_update()
  */
  for (table= tables ; table ; table= table->next_local)
  {
    TABLE_LIST *save= table->next_local;
    table->next_local= 0;
    if ((check_access(thd, UPDATE_ACL, table->db, &table->grant.privilege,0,1) ||
        (grant_option && check_grant(thd, UPDATE_ACL, table,0,1,1))) &&
	check_one_table_access(thd, SELECT_ACL, table))
	goto error;
    table->next_local= save;
  }
    
  if (mysql_multi_update_prepare(thd))
    goto error;
  
  res= 0;
  
error:
  DBUG_RETURN(res);
}


Comp_creator *comp_eq_creator(bool invert)
{
  return invert?(Comp_creator *)&ne_creator:(Comp_creator *)&eq_creator;
}


Comp_creator *comp_ge_creator(bool invert)
{
  return invert?(Comp_creator *)&lt_creator:(Comp_creator *)&ge_creator;
}


Comp_creator *comp_gt_creator(bool invert)
{
  return invert?(Comp_creator *)&le_creator:(Comp_creator *)&gt_creator;
}


Comp_creator *comp_le_creator(bool invert)
{
  return invert?(Comp_creator *)&gt_creator:(Comp_creator *)&le_creator;
}


Comp_creator *comp_lt_creator(bool invert)
{
  return invert?(Comp_creator *)&ge_creator:(Comp_creator *)&lt_creator;
}


Comp_creator *comp_ne_creator(bool invert)
{
  return invert?(Comp_creator *)&eq_creator:(Comp_creator *)&ne_creator;
}


/*
  Construct ALL/ANY/SOME subquery Item

  SYNOPSIS
    all_any_subquery_creator()
    left_expr - pointer to left expression
    cmp - compare function creator
    all - true if we create ALL subquery
    select_lex - pointer on parsed subquery structure

  RETURN VALUE
    constructed Item (or 0 if out of memory)
*/
Item * all_any_subquery_creator(Item *left_expr,
				chooser_compare_func_creator cmp,
				bool all,
				SELECT_LEX *select_lex)
{
  if ((cmp == &comp_eq_creator) && !all)       //  = ANY <=> IN
    return new Item_in_subselect(left_expr, select_lex);

  if ((cmp == &comp_ne_creator) && all)        // <> ALL <=> NOT IN
    return new Item_func_not(new Item_in_subselect(left_expr, select_lex));

  Item_allany_subselect *it=
    new Item_allany_subselect(left_expr, (*cmp)(all), select_lex, all);
  if (all)
    return it->upper_item= new Item_func_not_all(it);	/* ALL */

  return it->upper_item= new Item_func_nop_all(it);      /* ANY/SOME */
}


/*
  CREATE INDEX and DROP INDEX are implemented by calling ALTER TABLE with
  the proper arguments.  This isn't very fast but it should work for most
  cases.

  In the future ALTER TABLE will notice that only added indexes
  and create these one by one for the existing table without having to do
  a full rebuild.

  One should normally create all indexes with CREATE TABLE or ALTER TABLE.
*/

bool mysql_create_index(THD *thd, TABLE_LIST *table_list, List<Key> &keys)
{
  List<create_field> fields;
  ALTER_INFO alter_info;
  alter_info.flags= ALTER_ADD_INDEX;
  HA_CREATE_INFO create_info;
  DBUG_ENTER("mysql_create_index");
  bzero((char*) &create_info,sizeof(create_info));
  create_info.db_type=DB_TYPE_DEFAULT;
  create_info.default_table_charset= thd->variables.collation_database;
  DBUG_RETURN(mysql_alter_table(thd,table_list->db,table_list->table_name,
				&create_info, table_list,
				fields, keys, 0, (ORDER*)0,
				DUP_ERROR, 0, &alter_info, 1));
}


bool mysql_drop_index(THD *thd, TABLE_LIST *table_list, ALTER_INFO *alter_info)
{
  List<create_field> fields;
  List<Key> keys;
  HA_CREATE_INFO create_info;
  DBUG_ENTER("mysql_drop_index");
  bzero((char*) &create_info,sizeof(create_info));
  create_info.db_type=DB_TYPE_DEFAULT;
  create_info.default_table_charset= thd->variables.collation_database;
  alter_info->clear();
  alter_info->flags= ALTER_DROP_INDEX;
  DBUG_RETURN(mysql_alter_table(thd,table_list->db,table_list->table_name,
				&create_info, table_list,
				fields, keys, 0, (ORDER*)0,
				DUP_ERROR, 0, alter_info, 1));
}


/*
  Multi update query pre-check

  SYNOPSIS
    multi_update_precheck()
    thd		Thread handler
    tables	Global/local table list (have to be the same)

  RETURN VALUE
    FALSE OK
    TRUE  Error
*/

bool multi_update_precheck(THD *thd, TABLE_LIST *tables)
{
  const char *msg= 0;
  TABLE_LIST *table;
  LEX *lex= thd->lex;
  SELECT_LEX *select_lex= &lex->select_lex;
  DBUG_ENTER("multi_update_precheck");

  if (select_lex->item_list.elements != lex->value_list.elements)
  {
    my_message(ER_WRONG_VALUE_COUNT, ER(ER_WRONG_VALUE_COUNT), MYF(0));
    DBUG_RETURN(TRUE);
  }
  /*
    Ensure that we have UPDATE or SELECT privilege for each table
    The exact privilege is checked in mysql_multi_update()
  */
  for (table= tables; table; table= table->next_local)
  {
    if (table->derived)
      table->grant.privilege= SELECT_ACL;
    else if ((check_access(thd, UPDATE_ACL, table->db,
                           &table->grant.privilege, 0, 1) ||
              grant_option &&
              check_grant(thd, UPDATE_ACL, table, 0, 1, 1)) &&
             (check_access(thd, SELECT_ACL, table->db,
                           &table->grant.privilege, 0, 0) ||
              grant_option && check_grant(thd, SELECT_ACL, table, 0, 1, 0)))
      DBUG_RETURN(TRUE);

    table->table_in_first_from_clause= 1;
  }
  /*
    Is there tables of subqueries?
  */
  if (&lex->select_lex != lex->all_selects_list)
  {
    DBUG_PRINT("info",("Checking sub query list"));
    for (table= tables; table; table= table->next_global)
    {
      if (!my_tz_check_n_skip_implicit_tables(&table,
                                              lex->time_zone_tables_used) &&
          !table->table_in_first_from_clause)
      {
	if (check_access(thd, SELECT_ACL, table->db,
			 &table->grant.privilege, 0, 0) ||
	    grant_option && check_grant(thd, SELECT_ACL, table, 0, 1, 0))
	  DBUG_RETURN(TRUE);
      }
    }
  }

  if (select_lex->order_list.elements)
    msg= "ORDER BY";
  else if (select_lex->select_limit && select_lex->select_limit !=
	   HA_POS_ERROR)
    msg= "LIMIT";
  if (msg)
  {
    my_error(ER_WRONG_USAGE, MYF(0), "UPDATE", msg);
    DBUG_RETURN(TRUE);
  }
  DBUG_RETURN(FALSE);
}

/*
  Multi delete query pre-check

  SYNOPSIS
    multi_delete_precheck()
    thd			Thread handler
    tables		Global/local table list
    table_count		Pointer to table counter

  RETURN VALUE
    FALSE OK
    TRUE  error
*/

<<<<<<< HEAD
bool multi_delete_precheck(THD *thd, TABLE_LIST *tables, uint *table_count)
=======
int multi_delete_precheck(THD *thd, TABLE_LIST *tables, uint *table_count)
>>>>>>> ab88a1d2
{
  SELECT_LEX *select_lex= &thd->lex->select_lex;
  TABLE_LIST *aux_tables=
    (TABLE_LIST *)thd->lex->auxilliary_table_list.first;
  TABLE_LIST *target_tbl;
  DBUG_ENTER("multi_delete_precheck");

  *table_count= 0;

  /* sql_yacc guarantees that tables and aux_tables are not zero */
  DBUG_ASSERT(aux_tables != 0);
  if (check_db_used(thd, tables) || check_db_used(thd,aux_tables) ||
      check_table_access(thd,SELECT_ACL, tables,0) ||
      check_table_access(thd,DELETE_ACL, aux_tables,0))
    DBUG_RETURN(TRUE);
  if ((thd->options & OPTION_SAFE_UPDATES) && !select_lex->where)
  {
    my_message(ER_UPDATE_WITHOUT_KEY_IN_SAFE_MODE,
               ER(ER_UPDATE_WITHOUT_KEY_IN_SAFE_MODE), MYF(0));
    DBUG_RETURN(TRUE);
  }
  for (target_tbl= aux_tables; target_tbl; target_tbl= target_tbl->next_local)
  {
    (*table_count)++;
    /* All tables in aux_tables must be found in FROM PART */
    TABLE_LIST *walk;
    for (walk= tables; walk; walk= walk->next_local)
    {
      if (!my_strcasecmp(table_alias_charset,
			 target_tbl->alias, walk->alias) &&
	  !strcmp(walk->db, target_tbl->db))
	break;
    }
    if (!walk)
    {
      my_error(ER_UNKNOWN_TABLE, MYF(0),
               target_tbl->table_name, "MULTI DELETE");
      DBUG_RETURN(TRUE);
    }
    walk->lock_type= target_tbl->lock_type;
    target_tbl->correspondent_table= walk;	// Remember corresponding table
    
    /* in case of subselects, we need to set lock_type in
     * corresponding table in list of all tables */
    if (walk->correspondent_table)
    {
      target_tbl->correspondent_table= walk->correspondent_table;
      walk->correspondent_table->lock_type= walk->lock_type;
    }
  }
  DBUG_RETURN(FALSE);
}


/*
  simple UPDATE query pre-check

  SYNOPSIS
    update_precheck()
    thd		Thread handler
    tables	Global table list

  RETURN VALUE
    FALSE OK
    TRUE  Error
*/

bool update_precheck(THD *thd, TABLE_LIST *tables)
{
  DBUG_ENTER("update_precheck");
  if (thd->lex->select_lex.item_list.elements != thd->lex->value_list.elements)
  {
    my_message(ER_WRONG_VALUE_COUNT, ER(ER_WRONG_VALUE_COUNT), MYF(0));
    DBUG_RETURN(TRUE);
  }
  DBUG_RETURN(check_db_used(thd, tables) ||
	       check_one_table_access(thd, UPDATE_ACL, tables));
}


/*
  simple DELETE query pre-check

  SYNOPSIS
    delete_precheck()
    thd		Thread handler
    tables	Global table list

  RETURN VALUE
    FALSE  OK
    TRUE   error
*/

bool delete_precheck(THD *thd, TABLE_LIST *tables)
{
  DBUG_ENTER("delete_precheck");
  if (check_one_table_access(thd, DELETE_ACL, tables))
    DBUG_RETURN(TRUE);
  /* Set privilege for the WHERE clause */
  tables->grant.want_privilege=(SELECT_ACL & ~tables->grant.privilege);
  DBUG_RETURN(FALSE);
}


/*
  simple INSERT query pre-check

  SYNOPSIS
    insert_precheck()
    thd		Thread handler
    tables	Global table list

  RETURN VALUE
    FALSE  OK
    TRUE   error
*/

bool insert_precheck(THD *thd, TABLE_LIST *tables)
{
  LEX *lex= thd->lex;
  DBUG_ENTER("insert_precheck");

  /*
    Check that we have modify privileges for the first table and
    select privileges for the rest
  */
  ulong privilege= (INSERT_ACL |
                    (lex->duplicates == DUP_REPLACE ? DELETE_ACL : 0) |
                    (lex->value_list.elements ? UPDATE_ACL : 0));

  if (check_one_table_access(thd, privilege, tables))
    DBUG_RETURN(TRUE);

  if (lex->update_list.elements != lex->value_list.elements)
  {
    my_message(ER_WRONG_VALUE_COUNT, ER(ER_WRONG_VALUE_COUNT), MYF(0));
    DBUG_RETURN(TRUE);
  }
  DBUG_RETURN(FALSE);
}


/*
  CREATE TABLE query pre-check

  SYNOPSIS
    create_table_precheck()
    thd			Thread handler
    tables		Global table list
    create_table	Table which will be created

  RETURN VALUE
    FALSE   OK
    TRUE   Error
*/

bool create_table_precheck(THD *thd, TABLE_LIST *tables,
                           TABLE_LIST *create_table)
{
  LEX *lex= thd->lex;
  SELECT_LEX *select_lex= &lex->select_lex;
  ulong want_priv;
  bool error= TRUE;                                 // Error message is given
  DBUG_ENTER("create_table_precheck");

  want_priv= ((lex->create_info.options & HA_LEX_CREATE_TMP_TABLE) ?
              CREATE_TMP_ACL : CREATE_ACL);
  lex->create_info.alias= create_table->alias;
  if (check_access(thd, want_priv, create_table->db,
		   &create_table->grant.privilege, 0, 0) ||
      check_merge_table_access(thd, create_table->db,
			       (TABLE_LIST *)
			       lex->create_info.merge_list.first))
    goto err;
  if (grant_option && want_priv != CREATE_TMP_ACL &&
      check_grant(thd, want_priv, create_table, 0, UINT_MAX, 0))
    goto err;

  if (select_lex->item_list.elements)
  {
    /* Check permissions for used tables in CREATE TABLE ... SELECT */

    /*
      Only do the check for PS, becasue we on execute we have to check that
      against the opened tables to ensure we don't use a table that is part
      of the view (which can only be done after the table has been opened).
    */
    if (thd->current_arena->is_stmt_prepare())
    {
      /*
        For temporary tables we don't have to check if the created table exists
      */
      if (!(lex->create_info.options & HA_LEX_CREATE_TMP_TABLE) &&
          find_table_in_global_list(tables, create_table->db,
                                    create_table->table_name))
      {
	error= FALSE;
        goto err;
      }
    }
    if (tables && check_table_access(thd, SELECT_ACL, tables,0))
      goto err;
  }
  error= FALSE;

err:
  DBUG_RETURN(error);
}


/*
  negate given expression

  SYNOPSIS
    negate_expression()
    thd  thread handler
    expr expression for negation

  RETURN
    negated expression
*/

Item *negate_expression(THD *thd, Item *expr)
{
  Item *negated;
  if (expr->type() == Item::FUNC_ITEM &&
      ((Item_func *) expr)->functype() == Item_func::NOT_FUNC)
  {
    /* it is NOT(NOT( ... )) */
    Item *arg= ((Item_func *) expr)->arguments()[0];
    enum_parsing_place place= thd->lex->current_select->parsing_place;
    if (arg->is_bool_func() || place == IN_WHERE || place == IN_HAVING)
      return arg;
    /*
      if it is not boolean function then we have to emulate value of
      not(not(a)), it will be a != 0
    */
    return new Item_func_ne(arg, new Item_int((char*) "0", 0, 1));
  }

  if ((negated= expr->neg_transformer(thd)) != 0)
    return negated;
  return new Item_func_not(expr);
}<|MERGE_RESOLUTION|>--- conflicted
+++ resolved
@@ -3180,9 +3180,8 @@
     if (!(res= open_and_lock_tables(thd, all_tables)))
     {
       /* Skip first table, which is the table we are inserting in */
-      lex->select_lex.table_list.first= (byte*)first_table->next_local;
-
-<<<<<<< HEAD
+      select_lex->table_list.first= (byte*)first_table->next_local;
+
       res= mysql_insert_select_prepare(thd);
       if (!res && (result= new select_insert(first_table, first_table->table,
                                              &lex->field_list,
@@ -3193,38 +3192,13 @@
           insert/replace from SELECT give its SELECT_LEX for SELECT,
           and item_list belong to SELECT
         */
-	lex->select_lex.resolve_mode= SELECT_LEX::SELECT_MODE;
+	select_lex->resolve_mode= SELECT_LEX::SELECT_MODE;
 	res= handle_select(thd, lex, result, OPTION_SETUP_TABLES_DONE);
-	lex->select_lex.resolve_mode= SELECT_LEX::INSERT_MODE;
+	select_lex->resolve_mode= SELECT_LEX::INSERT_MODE;
         delete result;
       }
-=======
-    if ((res= open_and_lock_tables(thd, tables)))
-      break;
-      
-    TABLE *table= tables->table;
-    /* Skip first table, which is the table we are inserting in */
-    select_lex->table_list.first= (byte*) first_local_table->next;
-    tables= (TABLE_LIST *) select_lex->table_list.first;
-    first_local_table->next= 0;
-    
-    if (!(res= mysql_prepare_insert(thd, tables, first_local_table, 
-				    table, lex->field_list, 0,
-				    lex->update_list, lex->value_list,
-				    lex->duplicates)) &&
-        (result= new select_insert(table, &lex->field_list,
-				   &lex->update_list, &lex->value_list,
-                                   lex->duplicates, lex->ignore)))
-    {
-      /*
-        insert/replace from SELECT give its SELECT_LEX for SELECT,
-        and item_list belong to SELECT
-      */
-      lex->select_lex.resolve_mode= SELECT_LEX::SELECT_MODE;
-      res= handle_select(thd, lex, result);
->>>>>>> ab88a1d2
       /* revert changes for SP */
-      lex->select_lex.table_list.first= (byte*) first_table;
+      select_lex->table_list.first= (byte*) first_table;
     }
 
     if (first_table->view && !first_table->contain_auto_increment)
@@ -6765,11 +6739,7 @@
     TRUE  error
 */
 
-<<<<<<< HEAD
 bool multi_delete_precheck(THD *thd, TABLE_LIST *tables, uint *table_count)
-=======
-int multi_delete_precheck(THD *thd, TABLE_LIST *tables, uint *table_count)
->>>>>>> ab88a1d2
 {
   SELECT_LEX *select_lex= &thd->lex->select_lex;
   TABLE_LIST *aux_tables=
