/* Copyright 2000-2008 MySQL AB, 2008 Sun Microsystems, Inc.

   This program is free software; you can redistribute it and/or modify
   it under the terms of the GNU General Public License as published by
   the Free Software Foundation; version 2 of the License.

   This program is distributed in the hope that it will be useful,
   but WITHOUT ANY WARRANTY; without even the implied warranty of
   MERCHANTABILITY or FITNESS FOR A PARTICULAR PURPOSE.  See the
   GNU General Public License for more details.

   You should have received a copy of the GNU General Public License
   along with this program; if not, write to the Free Software
   Foundation, Inc., 59 Temple Place, Suite 330, Boston, MA  02111-1307  USA */

/**
  @defgroup Semantic_Analysis Semantic Analysis
*/

#ifndef SQL_LEX_INCLUDED
#define SQL_LEX_INCLUDED

#include "violite.h"                            /* SSL_type */
#include "sql_trigger.h"
#include "item.h"               /* From item_subselect.h: subselect_union_engine */
#include "thr_lock.h"                  /* thr_lock_type, TL_UNLOCK */

/* YACC and LEX Definitions */

/* These may not be declared yet */
class Table_ident;
class sql_exchange;
class LEX_COLUMN;
class sp_head;
class sp_name;
class sp_instr;
class sp_pcontext;
class st_alter_tablespace;
class partition_info;
class Event_parse_data;
class set_var_base;
class sys_var;
class Item_func_match;
class Alter_drop;
class Alter_column;
class Key;
class File_parser;
class Key_part_spec;

/**
  used by the parser to store internal variable name
*/
struct sys_var_with_base
{
  sys_var *var;
  LEX_STRING base_name;
};

#ifdef MYSQL_SERVER
/*
  The following hack is needed because mysql_yacc.cc does not define
  YYSTYPE before including this file
*/
#ifdef MYSQL_YACC
#define LEX_YYSTYPE void *
#else
#include "lex_symbol.h"
#if MYSQL_LEX
#include "item_func.h"            /* Cast_target used in sql_yacc.h */
#include "sql_yacc.h"
#define LEX_YYSTYPE YYSTYPE *
#else
#define LEX_YYSTYPE void *
#endif
#endif
#endif

/*
  When a command is added here, be sure it's also added in mysqld.cc
  in "struct show_var_st status_vars[]= {" ...

  If the command returns a result set or is not allowed in stored
  functions or triggers, please also make sure that
  sp_get_flags_for_command (sp_head.cc) returns proper flags for the
  added SQLCOM_.
*/

enum enum_sql_command {
  SQLCOM_SELECT, SQLCOM_CREATE_TABLE, SQLCOM_CREATE_INDEX, SQLCOM_ALTER_TABLE,
  SQLCOM_UPDATE, SQLCOM_INSERT, SQLCOM_INSERT_SELECT,
  SQLCOM_DELETE, SQLCOM_TRUNCATE, SQLCOM_DROP_TABLE, SQLCOM_DROP_INDEX,

  SQLCOM_SHOW_DATABASES, SQLCOM_SHOW_TABLES, SQLCOM_SHOW_FIELDS,
  SQLCOM_SHOW_KEYS, SQLCOM_SHOW_VARIABLES, SQLCOM_SHOW_STATUS,
  SQLCOM_SHOW_ENGINE_LOGS, SQLCOM_SHOW_ENGINE_STATUS, SQLCOM_SHOW_ENGINE_MUTEX,
  SQLCOM_SHOW_PROCESSLIST, SQLCOM_SHOW_MASTER_STAT, SQLCOM_SHOW_SLAVE_STAT,
  SQLCOM_SHOW_GRANTS, SQLCOM_SHOW_CREATE, SQLCOM_SHOW_CHARSETS,
  SQLCOM_SHOW_COLLATIONS, SQLCOM_SHOW_CREATE_DB, SQLCOM_SHOW_TABLE_STATUS,
  SQLCOM_SHOW_TRIGGERS,

  SQLCOM_LOAD,SQLCOM_SET_OPTION,SQLCOM_LOCK_TABLES,SQLCOM_UNLOCK_TABLES,
  SQLCOM_GRANT,
  SQLCOM_CHANGE_DB, SQLCOM_CREATE_DB, SQLCOM_DROP_DB, SQLCOM_ALTER_DB,
  SQLCOM_REPAIR, SQLCOM_REPLACE, SQLCOM_REPLACE_SELECT,
  SQLCOM_CREATE_FUNCTION, SQLCOM_DROP_FUNCTION,
  SQLCOM_REVOKE,SQLCOM_OPTIMIZE, SQLCOM_CHECK,
  SQLCOM_ASSIGN_TO_KEYCACHE, SQLCOM_PRELOAD_KEYS,
  SQLCOM_FLUSH, SQLCOM_KILL, SQLCOM_ANALYZE,
  SQLCOM_ROLLBACK, SQLCOM_ROLLBACK_TO_SAVEPOINT,
  SQLCOM_COMMIT, SQLCOM_SAVEPOINT, SQLCOM_RELEASE_SAVEPOINT,
  SQLCOM_SLAVE_START, SQLCOM_SLAVE_STOP,
  SQLCOM_BEGIN, SQLCOM_CHANGE_MASTER,
  SQLCOM_RENAME_TABLE,
  SQLCOM_RESET, SQLCOM_PURGE, SQLCOM_PURGE_BEFORE, SQLCOM_SHOW_BINLOGS,
  SQLCOM_SHOW_OPEN_TABLES,
  SQLCOM_HA_OPEN, SQLCOM_HA_CLOSE, SQLCOM_HA_READ,
  SQLCOM_SHOW_SLAVE_HOSTS, SQLCOM_DELETE_MULTI, SQLCOM_UPDATE_MULTI,
  SQLCOM_SHOW_BINLOG_EVENTS, SQLCOM_SHOW_NEW_MASTER, SQLCOM_DO,
  SQLCOM_SHOW_WARNS, SQLCOM_EMPTY_QUERY, SQLCOM_SHOW_ERRORS,
  SQLCOM_SHOW_STORAGE_ENGINES, SQLCOM_SHOW_PRIVILEGES,
  SQLCOM_HELP, SQLCOM_CREATE_USER, SQLCOM_DROP_USER, SQLCOM_RENAME_USER,
  SQLCOM_REVOKE_ALL, SQLCOM_CHECKSUM,
  SQLCOM_CREATE_PROCEDURE, SQLCOM_CREATE_SPFUNCTION, SQLCOM_CALL,
  SQLCOM_DROP_PROCEDURE, SQLCOM_ALTER_PROCEDURE,SQLCOM_ALTER_FUNCTION,
  SQLCOM_SHOW_CREATE_PROC, SQLCOM_SHOW_CREATE_FUNC,
  SQLCOM_SHOW_STATUS_PROC, SQLCOM_SHOW_STATUS_FUNC,
  SQLCOM_PREPARE, SQLCOM_EXECUTE, SQLCOM_DEALLOCATE_PREPARE,
  SQLCOM_CREATE_VIEW, SQLCOM_DROP_VIEW,
  SQLCOM_CREATE_TRIGGER, SQLCOM_DROP_TRIGGER,
  SQLCOM_XA_START, SQLCOM_XA_END, SQLCOM_XA_PREPARE,
  SQLCOM_XA_COMMIT, SQLCOM_XA_ROLLBACK, SQLCOM_XA_RECOVER,
  SQLCOM_SHOW_PROC_CODE, SQLCOM_SHOW_FUNC_CODE,
  SQLCOM_ALTER_TABLESPACE,
  SQLCOM_INSTALL_PLUGIN, SQLCOM_UNINSTALL_PLUGIN,
  SQLCOM_SHOW_AUTHORS, SQLCOM_BINLOG_BASE64_EVENT,
  SQLCOM_SHOW_PLUGINS,
  SQLCOM_SHOW_CONTRIBUTORS,
  SQLCOM_CREATE_SERVER, SQLCOM_DROP_SERVER, SQLCOM_ALTER_SERVER,
  SQLCOM_CREATE_EVENT, SQLCOM_ALTER_EVENT, SQLCOM_DROP_EVENT,
  SQLCOM_SHOW_CREATE_EVENT, SQLCOM_SHOW_EVENTS,
  SQLCOM_SHOW_CREATE_TRIGGER,
  SQLCOM_ALTER_DB_UPGRADE,
  SQLCOM_SHOW_PROFILE, SQLCOM_SHOW_PROFILES,
  SQLCOM_SIGNAL, SQLCOM_RESIGNAL,
  SQLCOM_SHOW_RELAYLOG_EVENTS, 
  /*
    When a command is added here, be sure it's also added in mysqld.cc
    in "struct show_var_st status_vars[]= {" ...
  */
  /* This should be the last !!! */
  SQLCOM_END
};

// describe/explain types
#define DESCRIBE_NORMAL		1
#define DESCRIBE_EXTENDED	2
/*
  This is not within #ifdef because we want "EXPLAIN PARTITIONS ..." to produce
  additional "partitions" column even if partitioning is not compiled in.
*/
#define DESCRIBE_PARTITIONS	4

#ifdef MYSQL_SERVER

enum enum_sp_suid_behaviour
{
  SP_IS_DEFAULT_SUID= 0,
  SP_IS_NOT_SUID,
  SP_IS_SUID
};

enum enum_sp_data_access
{
  SP_DEFAULT_ACCESS= 0,
  SP_CONTAINS_SQL,
  SP_NO_SQL,
  SP_READS_SQL_DATA,
  SP_MODIFIES_SQL_DATA
};

const LEX_STRING sp_data_access_name[]=
{
  { C_STRING_WITH_LEN("") },
  { C_STRING_WITH_LEN("CONTAINS SQL") },
  { C_STRING_WITH_LEN("NO SQL") },
  { C_STRING_WITH_LEN("READS SQL DATA") },
  { C_STRING_WITH_LEN("MODIFIES SQL DATA") }
};

#define DERIVED_SUBQUERY	1
#define DERIVED_VIEW		2

enum enum_view_create_mode
{
  VIEW_CREATE_NEW,		// check that there are not such VIEW/table
  VIEW_ALTER,			// check that VIEW .frm with such name exists
  VIEW_CREATE_OR_REPLACE	// check only that there are not such table
};

enum enum_drop_mode
{
  DROP_DEFAULT, // mode is not specified
  DROP_CASCADE, // CASCADE option
  DROP_RESTRICT // RESTRICT option
};

/* Options to add_table_to_list() */
#define TL_OPTION_UPDATING	1
#define TL_OPTION_FORCE_INDEX	2
#define TL_OPTION_IGNORE_LEAVES 4
#define TL_OPTION_ALIAS         8

typedef List<Item> List_item;

/* SERVERS CACHE CHANGES */
typedef struct st_lex_server_options
{
  long port;
  uint server_name_length;
  char *server_name, *host, *db, *username, *password, *scheme, *socket, *owner;
} LEX_SERVER_OPTIONS;


/**
  Structure to hold parameters for CHANGE MASTER or START/STOP SLAVE
  or SHOW NEW MASTER.

  Remark: this should not be confused with Master_info (and perhaps
  would better be renamed to st_lex_replication_info).  Some fields,
  e.g., delay, are saved in Relay_log_info, not in Master_info.
*/
typedef struct st_lex_master_info
{
  char *host, *user, *password, *log_file_name;
  uint port, connect_retry;
  float heartbeat_period;
  ulonglong pos;
  ulong server_id;
  /*
    Enum is used for making it possible to detect if the user
    changed variable or if it should be left at old value
   */
  enum {LEX_MI_UNCHANGED, LEX_MI_DISABLE, LEX_MI_ENABLE}
    ssl, ssl_verify_server_cert, heartbeat_opt, repl_ignore_server_ids_opt;
  char *ssl_key, *ssl_cert, *ssl_ca, *ssl_capath, *ssl_cipher;
  char *relay_log_name;
  ulong relay_log_pos;
  DYNAMIC_ARRAY repl_ignore_server_ids;
} LEX_MASTER_INFO;


enum sub_select_type
{
  UNSPECIFIED_TYPE,UNION_TYPE, INTERSECT_TYPE,
  EXCEPT_TYPE, GLOBAL_OPTIONS_TYPE, DERIVED_TABLE_TYPE, OLAP_TYPE
};

enum olap_type 
{
  UNSPECIFIED_OLAP_TYPE, CUBE_TYPE, ROLLUP_TYPE
};

enum tablespace_op_type
{
  NO_TABLESPACE_OP, DISCARD_TABLESPACE, IMPORT_TABLESPACE
};

/* 
  String names used to print a statement with index hints.
  Keep in sync with index_hint_type.
*/
extern const char * index_hint_type_name[];
typedef uchar index_clause_map;

/*
  Bits in index_clause_map : one for each possible FOR clause in
  USE/FORCE/IGNORE INDEX index hint specification
*/
#define INDEX_HINT_MASK_JOIN  (1)
#define INDEX_HINT_MASK_GROUP (1 << 1)
#define INDEX_HINT_MASK_ORDER (1 << 2)

#define INDEX_HINT_MASK_ALL (INDEX_HINT_MASK_JOIN | INDEX_HINT_MASK_GROUP | \
                             INDEX_HINT_MASK_ORDER)

/* Single element of an USE/FORCE/IGNORE INDEX list specified as a SQL hint  */
class Index_hint : public Sql_alloc
{
public:
  /* The type of the hint : USE/FORCE/IGNORE */
  enum index_hint_type type;
  /* Where the hit applies to. A bitmask of INDEX_HINT_MASK_<place> values */
  index_clause_map clause;
  /* 
    The index name. Empty (str=NULL) name represents an empty list 
    USE INDEX () clause 
  */ 
  LEX_STRING key_name;

  Index_hint (enum index_hint_type type_arg, index_clause_map clause_arg,
              char *str, uint length) :
    type(type_arg), clause(clause_arg)
  {
    key_name.str= str;
    key_name.length= length;
  }

  void print(THD *thd, String *str);
}; 

/* 
  The state of the lex parsing for selects 
   
   master and slaves are pointers to select_lex.
   master is pointer to upper level node.
   slave is pointer to lower level node
   select_lex is a SELECT without union
   unit is container of either
     - One SELECT
     - UNION of selects
   select_lex and unit are both inherited form select_lex_node
   neighbors are two select_lex or units on the same level

   All select describing structures linked with following pointers:
   - list of neighbors (next/prev) (prev of first element point to slave
     pointer of upper structure)
     - For select this is a list of UNION's (or one element list)
     - For units this is a list of sub queries for the upper level select

   - pointer to master (master), which is
     If this is a unit
       - pointer to outer select_lex
     If this is a select_lex
       - pointer to outer unit structure for select

   - pointer to slave (slave), which is either:
     If this is a unit:
       - first SELECT that belong to this unit
     If this is a select_lex
       - first unit that belong to this SELECT (subquries or derived tables)

   - list of all select_lex (link_next/link_prev)
     This is to be used for things like derived tables creation, where we
     go through this list and create the derived tables.

   If unit contain several selects (UNION now, INTERSECT etc later)
   then it have special select_lex called fake_select_lex. It used for
   storing global parameters (like ORDER BY, LIMIT) and executing union.
   Subqueries used in global ORDER BY clause will be attached to this
   fake_select_lex, which will allow them correctly resolve fields of
   'upper' UNION and outer selects.

   For example for following query:

   select *
     from table1
     where table1.field IN (select * from table1_1_1 union
                            select * from table1_1_2)
     union
   select *
     from table2
     where table2.field=(select (select f1 from table2_1_1_1_1
                                   where table2_1_1_1_1.f2=table2_1_1.f3)
                           from table2_1_1
                           where table2_1_1.f1=table2.f2)
     union
   select * from table3;

   we will have following structure:

   select1: (select * from table1 ...)
   select2: (select * from table2 ...)
   select3: (select * from table3)
   select1.1.1: (select * from table1_1_1)
   ...

     main unit
     fake0
     select1 select2 select3
     |^^     |^
    s|||     ||master
    l|||     |+---------------------------------+
    a|||     +---------------------------------+|
    v|||master                         slave   ||
    e||+-------------------------+             ||
     V|            neighbor      |             V|
     unit1.1<+==================>unit1.2       unit2.1
     fake1.1
     select1.1.1 select 1.1.2    select1.2.1   select2.1.1
                                               |^
                                               ||
                                               V|
                                               unit2.1.1.1
                                               select2.1.1.1.1


   relation in main unit will be following:
   (bigger picture for:
      main unit
      fake0
      select1 select2 select3
   in the above picture)

         main unit
         |^^^^|fake_select_lex
         |||||+--------------------------------------------+
         ||||+--------------------------------------------+|
         |||+------------------------------+              ||
         ||+--------------+                |              ||
    slave||master         |                |              ||
         V|      neighbor |       neighbor |        master|V
         select1<========>select2<========>select3        fake0

    list of all select_lex will be following (as it will be constructed by
    parser):

    select1->select2->select3->select2.1.1->select 2.1.2->select2.1.1.1.1-+
                                                                          |
    +---------------------------------------------------------------------+
    |
    +->select1.1.1->select1.1.2

*/

/* 
    Base class for st_select_lex (SELECT_LEX) & 
    st_select_lex_unit (SELECT_LEX_UNIT)
*/
struct LEX;
class st_select_lex;
class st_select_lex_unit;


class st_select_lex_node {
protected:
  st_select_lex_node *next, **prev,   /* neighbor list */
    *master, *slave,                  /* vertical links */
    *link_next, **link_prev;          /* list of whole SELECT_LEX */
public:

  ulonglong options;

  /*
    In sql_cache we store SQL_CACHE flag as specified by user to be
    able to restore SELECT statement from internal structures.
  */
  enum e_sql_cache { SQL_CACHE_UNSPECIFIED, SQL_NO_CACHE, SQL_CACHE };
  e_sql_cache sql_cache;

  /*
    result of this query can't be cached, bit field, can be :
      UNCACHEABLE_DEPENDENT
      UNCACHEABLE_RAND
      UNCACHEABLE_SIDEEFFECT
      UNCACHEABLE_EXPLAIN
      UNCACHEABLE_PREPARE
  */
  uint8 uncacheable;
  enum sub_select_type linkage;
  bool no_table_names_allowed; /* used for global order by */
  bool no_error; /* suppress error message (convert it to warnings) */

  static void *operator new(size_t size) throw ()
  {
    return sql_alloc(size);
  }
  static void *operator new(size_t size, MEM_ROOT *mem_root) throw ()
  { return (void*) alloc_root(mem_root, (uint) size); }
  static void operator delete(void *ptr,size_t size) { TRASH(ptr, size); }
  static void operator delete(void *ptr, MEM_ROOT *mem_root) {}

  // Ensures that at least all members used during cleanup() are initialized.
  st_select_lex_node()
    : next(NULL), prev(NULL),
      master(NULL), slave(NULL),
      link_next(NULL), link_prev(NULL),
      linkage(UNSPECIFIED_TYPE)
  {
  }
  virtual ~st_select_lex_node() {}

  inline st_select_lex_node* get_master() { return master; }
  virtual void init_query();
  virtual void init_select();
  void include_down(st_select_lex_node *upper);
  void include_neighbour(st_select_lex_node *before);
  void include_standalone(st_select_lex_node *sel, st_select_lex_node **ref);
  void include_global(st_select_lex_node **plink);
  void exclude();

  virtual st_select_lex_unit* master_unit()= 0;
  virtual st_select_lex* outer_select()= 0;
  virtual st_select_lex* return_after_parsing()= 0;

  virtual bool set_braces(bool value);
  virtual bool inc_in_sum_expr();
  virtual uint get_in_sum_expr();
  virtual TABLE_LIST* get_table_list();
  virtual List<Item>* get_item_list();
  virtual ulong get_table_join_options();
  virtual TABLE_LIST *add_table_to_list(THD *thd, Table_ident *table,
					LEX_STRING *alias,
					ulong table_options,
					thr_lock_type flags= TL_UNLOCK,
                                        enum_mdl_type mdl_type= MDL_SHARED_READ,
					List<Index_hint> *hints= 0,
                                        LEX_STRING *option= 0);
  virtual void set_lock_for_tables(thr_lock_type lock_type) {}

  friend class st_select_lex_unit;
  friend bool mysql_new_select(LEX *lex, bool move_down);
  friend bool mysql_make_view(THD *thd, File_parser *parser,
                              TABLE_LIST *table, uint flags);
private:
  void fast_exclude();
};
typedef class st_select_lex_node SELECT_LEX_NODE;

/* 
   SELECT_LEX_UNIT - unit of selects (UNION, INTERSECT, ...) group 
   SELECT_LEXs
*/
class THD;
class select_result;
class JOIN;
class select_union;
class Procedure;


class st_select_lex_unit: public st_select_lex_node {
protected:
  TABLE_LIST result_table_list;
  select_union *union_result;
  TABLE *table; /* temporary table using for appending UNION results */

  select_result *result;
  ulonglong found_rows_for_union;
  bool saved_error;

public:
  // Ensures that at least all members used during cleanup() are initialized.
  st_select_lex_unit()
    : union_result(NULL), table(NULL), result(NULL),
      cleaned(false),
      fake_select_lex(NULL)
  {
  }

  bool  prepared, // prepare phase already performed for UNION (unit)
    optimized, // optimize phase already performed for UNION (unit)
    executed, // already executed
    cleaned;

  // list of fields which points to temporary table for union
  List<Item> item_list;
  /*
    list of types of items inside union (used for union & derived tables)
    
    Item_type_holders from which this list consist may have pointers to Field,
    pointers is valid only after preparing SELECTS of this unit and before
    any SELECT of this unit execution
  */
  List<Item> types;
  /*
    Pointer to 'last' select or pointer to unit where stored
    global parameters for union
  */
  st_select_lex *global_parameters;
  //node on wich we should return current_select pointer after parsing subquery
  st_select_lex *return_to;
  /* LIMIT clause runtime counters */
  ha_rows select_limit_cnt, offset_limit_cnt;
  /* not NULL if unit used in subselect, point to subselect item */
  Item_subselect *item;
  /* thread handler */
  THD *thd;
  /*
    SELECT_LEX for hidden SELECT in onion which process global
    ORDER BY and LIMIT
  */
  st_select_lex *fake_select_lex;

  st_select_lex *union_distinct; /* pointer to the last UNION DISTINCT */
  bool describe; /* union exec() called for EXPLAIN */
  Procedure *last_procedure;	 /* Pointer to procedure, if such exists */

  void init_query();
  st_select_lex_unit* master_unit();
  st_select_lex* outer_select();
  st_select_lex* first_select()
  {
    return reinterpret_cast<st_select_lex*>(slave);
  }
  st_select_lex_unit* next_unit()
  {
    return reinterpret_cast<st_select_lex_unit*>(next);
  }
  st_select_lex* return_after_parsing() { return return_to; }
  void exclude_level();
  void exclude_tree();

  /* UNION methods */
  bool prepare(THD *thd, select_result *result, ulong additional_options);
  bool exec();
  bool cleanup();
  inline void unclean() { cleaned= 0; }
  void reinit_exec_mechanism();

  void print(String *str, enum_query_type query_type);

  bool add_fake_select_lex(THD *thd);
  void init_prepare_fake_select_lex(THD *thd);
  inline bool is_prepared() { return prepared; }
  bool change_result(select_subselect *result, select_subselect *old_result);
  void set_limit(st_select_lex *values);
  void set_thd(THD *thd_arg) { thd= thd_arg; }
  inline bool is_union (); 

  friend void lex_start(THD *thd);
  friend int subselect_union_engine::exec();

  List<Item> *get_unit_column_types();
};

typedef class st_select_lex_unit SELECT_LEX_UNIT;

/*
  SELECT_LEX - store information of parsed SELECT statment
*/
class st_select_lex: public st_select_lex_node
{
public:
  Name_resolution_context context;
  char *db;
  Item *where, *having;                         /* WHERE & HAVING clauses */
  Item *prep_where; /* saved WHERE clause for prepared statement processing */
  Item *prep_having;/* saved HAVING clause for prepared statement processing */
  /* Saved values of the WHERE and HAVING clauses*/
  Item::cond_result cond_value, having_value;
  /* point on lex in which it was created, used in view subquery detection */
  LEX *parent_lex;
  enum olap_type olap;
  /* FROM clause - points to the beginning of the TABLE_LIST::next_local list. */
  SQL_I_List<TABLE_LIST>  table_list;
  SQL_I_List<ORDER>       group_list; /* GROUP BY clause. */
  List<Item>          item_list;  /* list of fields & expressions */
  List<String>        interval_list;
  bool	              is_item_list_lookup;
  /* 
    Usualy it is pointer to ftfunc_list_alloc, but in union used to create fake
    select_lex for calling mysql_select under results of union
  */
  List<Item_func_match> *ftfunc_list;
  List<Item_func_match> ftfunc_list_alloc;
  JOIN *join; /* after JOIN::prepare it is pointer to corresponding JOIN */
  List<TABLE_LIST> top_join_list; /* join list of the top level          */
  List<TABLE_LIST> *join_list;    /* list for the currently parsed join  */
  TABLE_LIST *embedding;          /* table embedding to the above list   */
  /*
    Beginning of the list of leaves in a FROM clause, where the leaves
    inlcude all base tables including view tables. The tables are connected
    by TABLE_LIST::next_leaf, so leaf_tables points to the left-most leaf.
  */
  TABLE_LIST *leaf_tables;
  const char *type;               /* type of select for EXPLAIN          */

  SQL_I_List<ORDER> order_list;   /* ORDER clause */
  SQL_I_List<ORDER> *gorder_list;
  Item *select_limit, *offset_limit;  /* LIMIT clause parameters */
  // Arrays of pointers to top elements of all_fields list
  Item **ref_pointer_array;

  /*
    number of items in select_list and HAVING clause used to get number
    bigger then can be number of entries that will be added to all item
    list during split_sum_func
  */
  uint select_n_having_items;
  uint cond_count;    /* number of arguments of and/or/xor in where/having/on */
  uint between_count; /* number of between predicates in where/having/on      */
  uint max_equal_elems; /* maximal number of elements in multiple equalities  */   
  /*
    Number of fields used in select list or where clause of current select
    and all inner subselects.
  */
  uint select_n_where_fields;
  enum_parsing_place parsing_place; /* where we are parsing expression */
  bool with_sum_func;   /* sum function indicator */

  ulong table_join_options;
  uint in_sum_expr;
  uint select_number; /* number of select (used for EXPLAIN) */
  int nest_level;     /* nesting level of select */
  Item_sum *inner_sum_func_list; /* list of sum func in nested selects */ 
  uint with_wild; /* item list contain '*' */
  bool  braces;   	/* SELECT ... UNION (SELECT ... ) <- this braces */
  /* TRUE when having fix field called in processing of this SELECT */
  bool having_fix_field;
  /* TRUE when GROUP BY fix field called in processing of this SELECT */
  bool group_fix_field;
  /* List of references to fields referenced from inner selects */
  List<Item_outer_ref> inner_refs_list;
  /* Number of Item_sum-derived objects in this SELECT */
  uint n_sum_items;
  /* Number of Item_sum-derived objects in children and descendant SELECTs */
  uint n_child_sum_items;

  /* explicit LIMIT clause was used */
  bool explicit_limit;
  /*
    there are subquery in HAVING clause => we can't close tables before
    query processing end even if we use temporary table
  */
  bool subquery_in_having;
  /* TRUE <=> this SELECT is correlated w.r.t. some ancestor select */
  bool is_correlated;
  /*
    This variable is required to ensure proper work of subqueries and
    stored procedures. Generally, one should use the states of
    Query_arena to determine if it's a statement prepare or first
    execution of a stored procedure. However, in case when there was an
    error during the first execution of a stored procedure, the SP body
    is not expelled from the SP cache. Therefore, a deeply nested
    subquery might be left unoptimized. So we need this per-subquery
    variable to inidicate the optimization/execution state of every
    subquery. Prepared statements work OK in that regard, as in
    case of an error during prepare the PS is not created.
  */
  bool first_execution;
  bool first_natural_join_processing;
  bool first_cond_optimization;
  /* do not wrap view fields with Item_ref */
  bool no_wrap_view_item;
  /* exclude this select from check of unique_table() */
  bool exclude_from_table_unique_test;
  /* List of fields that aren't under an aggregate function */
  List<Item_field> non_agg_fields;
  /* index in the select list of the expression currently being fixed */
  int cur_pos_in_select_list;

  List<udf_func>     udf_list;                  /* udf function calls stack */

  /* 
    This is a copy of the original JOIN USING list that comes from
    the parser. The parser :
      1. Sets the natural_join of the second TABLE_LIST in the join
         and the st_select_lex::prev_join_using.
      2. Makes a parent TABLE_LIST and sets its is_natural_join/
       join_using_fields members.
      3. Uses the wrapper TABLE_LIST as a table in the upper level.
    We cannot assign directly to join_using_fields in the parser because
    at stage (1.) the parent TABLE_LIST is not constructed yet and
    the assignment will override the JOIN USING fields of the lower level
    joins on the right.
  */
  List<String> *prev_join_using;
  /*
    Bitmap used in the ONLY_FULL_GROUP_BY_MODE to prevent mixture of aggregate
    functions and non aggregated fields when GROUP BY list is absent.
    Bits:
      0 - non aggregated fields are used in this select,
          defined as NON_AGG_FIELD_USED.
      1 - aggregate functions are used in this select,
          defined as SUM_FUNC_USED.
  */
  uint8 full_group_by_flag;
  void init_query();
  void init_select();
  st_select_lex_unit* master_unit();
  st_select_lex_unit* first_inner_unit() 
  { 
    return (st_select_lex_unit*) slave; 
  }
  st_select_lex* outer_select();
  st_select_lex* next_select() { return (st_select_lex*) next; }
  st_select_lex* next_select_in_list() 
  {
    return (st_select_lex*) link_next;
  }
  st_select_lex_node** next_select_in_list_addr()
  {
    return &link_next;
  }
  st_select_lex* return_after_parsing()
  {
    return master_unit()->return_after_parsing();
  }

  void mark_as_dependent(st_select_lex *last);

  bool set_braces(bool value);
  bool inc_in_sum_expr();
  uint get_in_sum_expr();

  bool add_item_to_list(THD *thd, Item *item);
  bool add_group_to_list(THD *thd, Item *item, bool asc);
  bool add_ftfunc_to_list(Item_func_match *func);
  bool add_order_to_list(THD *thd, Item *item, bool asc);
  TABLE_LIST* add_table_to_list(THD *thd, Table_ident *table,
				LEX_STRING *alias,
				ulong table_options,
				thr_lock_type flags= TL_UNLOCK,
                                enum_mdl_type mdl_type= MDL_SHARED_READ,
				List<Index_hint> *hints= 0,
                                LEX_STRING *option= 0);
  TABLE_LIST* get_table_list();
  bool init_nested_join(THD *thd);
  TABLE_LIST *end_nested_join(THD *thd);
  TABLE_LIST *nest_last_join(THD *thd);
  void add_joined_table(TABLE_LIST *table);
  TABLE_LIST *convert_right_join();
  List<Item>* get_item_list();
  ulong get_table_join_options();
  void set_lock_for_tables(thr_lock_type lock_type);
  inline void init_order()
  {
    order_list.elements= 0;
    order_list.first= 0;
    order_list.next= &order_list.first;
  }
  /*
    This method created for reiniting LEX in mysql_admin_table() and can be
    used only if you are going remove all SELECT_LEX & units except belonger
    to LEX (LEX::unit & LEX::select, for other purposes there are
    SELECT_LEX_UNIT::exclude_level & SELECT_LEX_UNIT::exclude_tree
  */
  void cut_subtree() { slave= 0; }
  bool test_limit();

  friend void lex_start(THD *thd);
  st_select_lex() : n_sum_items(0), n_child_sum_items(0) {}
  void make_empty_select()
  {
    init_query();
    init_select();
  }
  bool setup_ref_array(THD *thd, uint order_group_num);
  void print(THD *thd, String *str, enum_query_type query_type);
  static void print_order(String *str,
                          ORDER *order,
                          enum_query_type query_type);
  void print_limit(THD *thd, String *str, enum_query_type query_type);
  void fix_prepare_information(THD *thd, Item **conds, Item **having_conds);
  /*
    Destroy the used execution plan (JOIN) of this subtree (this
    SELECT_LEX and all nested SELECT_LEXes and SELECT_LEX_UNITs).
  */
  bool cleanup();
  /*
    Recursively cleanup the join of this select lex and of all nested
    select lexes.
  */
  void cleanup_all_joins(bool full);

  void set_index_hint_type(enum index_hint_type type, index_clause_map clause);

  /* 
   Add a index hint to the tagged list of hints. The type and clause of the
   hint will be the current ones (set by set_index_hint()) 
  */
  bool add_index_hint (THD *thd, char *str, uint length);

  /* make a list to hold index hints */
  void alloc_index_hints (THD *thd);
  /* read and clear the index hints */
  List<Index_hint>* pop_index_hints(void) 
  {
    List<Index_hint> *hints= index_hints;
    index_hints= NULL;
    return hints;
  }

  void clear_index_hints(void) { index_hints= NULL; }

private:  
  /* current index hint kind. used in filling up index_hints */
  enum index_hint_type current_index_hint_type;
  index_clause_map current_index_hint_clause;
  /* a list of USE/FORCE/IGNORE INDEX */
  List<Index_hint> *index_hints;
};
typedef class st_select_lex SELECT_LEX;

inline bool st_select_lex_unit::is_union ()
{ 
  return first_select()->next_select() && 
    first_select()->next_select()->linkage == UNION_TYPE;
}

#define ALTER_ADD_COLUMN	(1L << 0)
#define ALTER_DROP_COLUMN	(1L << 1)
#define ALTER_CHANGE_COLUMN	(1L << 2)
#define ALTER_ADD_INDEX		(1L << 3)
#define ALTER_DROP_INDEX	(1L << 4)
#define ALTER_RENAME		(1L << 5)
#define ALTER_ORDER		(1L << 6)
#define ALTER_OPTIONS		(1L << 7)
#define ALTER_CHANGE_COLUMN_DEFAULT (1L << 8)
#define ALTER_KEYS_ONOFF        (1L << 9)
#define ALTER_CONVERT           (1L << 10)
#define ALTER_FORCE		(1L << 11)
#define ALTER_RECREATE          (1L << 12)
#define ALTER_ADD_PARTITION     (1L << 13)
#define ALTER_DROP_PARTITION    (1L << 14)
#define ALTER_COALESCE_PARTITION (1L << 15)
#define ALTER_REORGANIZE_PARTITION (1L << 16) 
#define ALTER_PARTITION          (1L << 17)
#define ALTER_ADMIN_PARTITION    (1L << 18)
#define ALTER_TABLE_REORG        (1L << 19)
#define ALTER_REBUILD_PARTITION  (1L << 20)
#define ALTER_ALL_PARTITION      (1L << 21)
#define ALTER_REMOVE_PARTITIONING (1L << 22)
#define ALTER_FOREIGN_KEY        (1L << 23)

enum enum_alter_table_change_level
{
  ALTER_TABLE_METADATA_ONLY= 0,
  ALTER_TABLE_DATA_CHANGED= 1,
  ALTER_TABLE_INDEX_CHANGED= 2
};

/**
  @brief Parsing data for CREATE or ALTER TABLE.

  This structure contains a list of columns or indexes to be created,
  altered or dropped.
*/

class Alter_info
{
public:
  List<Alter_drop>              drop_list;
  List<Alter_column>            alter_list;
  List<Key>                     key_list;
  List<Create_field>            create_list;
  uint                          flags;
  enum enum_enable_or_disable   keys_onoff;
  enum tablespace_op_type       tablespace_op;
  List<char>                    partition_names;
  uint                          num_parts;
  enum_alter_table_change_level change_level;
  Create_field                 *datetime_field;
  bool                          error_if_not_empty;


  Alter_info() :
    flags(0),
    keys_onoff(LEAVE_AS_IS),
    tablespace_op(NO_TABLESPACE_OP),
    num_parts(0),
    change_level(ALTER_TABLE_METADATA_ONLY),
    datetime_field(NULL),
    error_if_not_empty(FALSE)
  {}

  void reset()
  {
    drop_list.empty();
    alter_list.empty();
    key_list.empty();
    create_list.empty();
    flags= 0;
    keys_onoff= LEAVE_AS_IS;
    tablespace_op= NO_TABLESPACE_OP;
    num_parts= 0;
    partition_names.empty();
    change_level= ALTER_TABLE_METADATA_ONLY;
    datetime_field= 0;
    error_if_not_empty= FALSE;
  }
  Alter_info(const Alter_info &rhs, MEM_ROOT *mem_root);
private:
  Alter_info &operator=(const Alter_info &rhs); // not implemented
  Alter_info(const Alter_info &rhs);            // not implemented
};

struct st_sp_chistics
{
  LEX_STRING comment;
  enum enum_sp_suid_behaviour suid;
  bool detistic;
  enum enum_sp_data_access daccess;
};


struct st_trg_chistics
{
  enum trg_action_time_type action_time;
  enum trg_event_type event;
};

extern sys_var *trg_new_row_fake_var;

enum xa_option_words {XA_NONE, XA_JOIN, XA_RESUME, XA_ONE_PHASE,
                      XA_SUSPEND, XA_FOR_MIGRATE};

extern const LEX_STRING null_lex_str;

class Sroutine_hash_entry;

/*
  Class representing list of all tables used by statement and other
  information which is necessary for opening and locking its tables,
  like SQL command for this statement.

  Also contains information about stored functions used by statement
  since during its execution we may have to add all tables used by its
  stored functions/triggers to this list in order to pre-open and lock
  them.

  Also used by LEX::reset_n_backup/restore_backup_query_tables_list()
  methods to save and restore this information.
*/

class Query_tables_list
{
public:
  /**
    SQL command for this statement. Part of this class since the
    process of opening and locking tables for the statement needs
    this information to determine correct type of lock for some of
    the tables.
  */
  enum_sql_command sql_command;
  /* Global list of all tables used by this statement */
  TABLE_LIST *query_tables;
  /* Pointer to next_global member of last element in the previous list. */
  TABLE_LIST **query_tables_last;
  /*
    If non-0 then indicates that query requires prelocking and points to
    next_global member of last own element in query table list (i.e. last
    table which was not added to it as part of preparation to prelocking).
    0 - indicates that this query does not need prelocking.
  */
  TABLE_LIST **query_tables_own_last;
  /*
    Set of stored routines called by statement.
    (Note that we use lazy-initialization for this hash).
  */
  enum { START_SROUTINES_HASH_SIZE= 16 };
  HASH sroutines;
  /*
    List linking elements of 'sroutines' set. Allows you to add new elements
    to this set as you iterate through the list of existing elements.
    'sroutines_list_own_last' is pointer to ::next member of last element of
    this list which represents routine which is explicitly used by query.
    'sroutines_list_own_elements' number of explicitly used routines.
    We use these two members for restoring of 'sroutines_list' to the state
    in which it was right after query parsing.
  */
  SQL_I_List<Sroutine_hash_entry> sroutines_list;
  Sroutine_hash_entry **sroutines_list_own_last;
  uint sroutines_list_own_elements;

  /*
    These constructor and destructor serve for creation/destruction
    of Query_tables_list instances which are used as backup storage.
  */
  Query_tables_list() {}
  ~Query_tables_list() {}

  /* Initializes (or resets) Query_tables_list object for "real" use. */
  void reset_query_tables_list(bool init);
  void destroy_query_tables_list();
  void set_query_tables_list(Query_tables_list *state)
  {
    *this= *state;
  }

  /*
    Direct addition to the list of query tables.
    If you are using this function, you must ensure that the table
    object, in particular table->db member, is initialized.
  */
  void add_to_query_tables(TABLE_LIST *table)
  {
    *(table->prev_global= query_tables_last)= table;
    query_tables_last= &table->next_global;
  }
  bool requires_prelocking()
  {
    return test(query_tables_own_last);
  }
  void mark_as_requiring_prelocking(TABLE_LIST **tables_own_last)
  {
    query_tables_own_last= tables_own_last;
  }
  /* Return pointer to first not-own table in query-tables or 0 */
  TABLE_LIST* first_not_own_table()
  {
    return ( query_tables_own_last ? *query_tables_own_last : 0);
  }
  void chop_off_not_own_tables()
  {
    if (query_tables_own_last)
    {
      *query_tables_own_last= 0;
      query_tables_last= query_tables_own_last;
      query_tables_own_last= 0;
    }
  }

  /** Return a pointer to the last element in query table list. */
  TABLE_LIST *last_table()
  {
    /* Don't use offsetof() macro in order to avoid warnings. */
    return query_tables ?
           (TABLE_LIST*) ((char*) query_tables_last -
                          ((char*) &(query_tables->next_global) -
                           (char*) query_tables)) :
           0;
  }

  /**
    Enumeration listing of all types of unsafe statement.

    @note The order of elements of this enumeration type must
    correspond to the order of the elements of the @c explanations
    array defined in the body of @c THD::issue_unsafe_warnings.
  */
  enum enum_binlog_stmt_unsafe {
    /**
      SELECT..LIMIT is unsafe because the set of rows returned cannot
      be predicted.
    */
    BINLOG_STMT_UNSAFE_LIMIT= 0,
    /**
      INSERT DELAYED is unsafe because the time when rows are inserted
      cannot be predicted.
    */
    BINLOG_STMT_UNSAFE_INSERT_DELAYED,
    /**
      Access to log tables is unsafe because slave and master probably
      log different things.
    */
    BINLOG_STMT_UNSAFE_SYSTEM_TABLE,
    /**
      Inserting into an autoincrement column in a stored routine is unsafe.
      Even with just one autoincrement column, if the routine is invoked more than 
      once slave is not guaranteed to execute the statement graph same way as 
      the master.
      And since it's impossible to estimate how many times a routine can be invoked at 
      the query pre-execution phase (see lock_tables), the statement is marked
      pessimistically unsafe. 
    */
    BINLOG_STMT_UNSAFE_AUTOINC_COLUMNS,
    /**
      Using a UDF (user-defined function) is unsafe.
    */
    BINLOG_STMT_UNSAFE_UDF,
    /**
      Using most system variables is unsafe, because slave may run
      with different options than master.
    */
    BINLOG_STMT_UNSAFE_SYSTEM_VARIABLE,
    /**
      Using some functions is unsafe (e.g., UUID).
    */
    BINLOG_STMT_UNSAFE_SYSTEM_FUNCTION,

    /**
      Mixing transactional and non-transactional statements are unsafe if
      non-transactional reads or writes are occur after transactional
      reads or writes inside a transaction.
    */
    BINLOG_STMT_UNSAFE_NONTRANS_AFTER_TRANS,

    /**
      Mixing self-logging and non-self-logging engines in a statement
      is unsafe.
    */
    BINLOG_STMT_UNSAFE_MULTIPLE_ENGINES_AND_SELF_LOGGING_ENGINE,

    /**
      Statements that read from both transactional and non-transactional
      tables and write to any of them are unsafe.
    */
    BINLOG_STMT_UNSAFE_MIXED_STATEMENT,

    /* The last element of this enumeration type. */
    BINLOG_STMT_UNSAFE_COUNT
  };
  /**
    This has all flags from 0 (inclusive) to BINLOG_STMT_FLAG_COUNT
    (exclusive) set.
  */
  static const int BINLOG_STMT_UNSAFE_ALL_FLAGS=
    ((1 << BINLOG_STMT_UNSAFE_COUNT) - 1);

  /**
    Maps elements of enum_binlog_stmt_unsafe to error codes.
  */
  static const int binlog_stmt_unsafe_errcode[BINLOG_STMT_UNSAFE_COUNT];

  /**
    Determine if this statement is marked as unsafe.

    @retval 0 if the statement is not marked as unsafe.
    @retval nonzero if the statement is marked as unsafe.
  */
  inline bool is_stmt_unsafe() const {
    return get_stmt_unsafe_flags() != 0;
  }

  /**
    Flag the current (top-level) statement as unsafe.
    The flag will be reset after the statement has finished.

    @param unsafe_type The type of unsafety: one of the @c
    BINLOG_STMT_FLAG_UNSAFE_* flags in @c enum_binlog_stmt_flag.
  */
  inline void set_stmt_unsafe(enum_binlog_stmt_unsafe unsafe_type) {
    DBUG_ENTER("set_stmt_unsafe");
    DBUG_ASSERT(unsafe_type >= 0 && unsafe_type < BINLOG_STMT_UNSAFE_COUNT);
    binlog_stmt_flags|= (1U << unsafe_type);
    DBUG_VOID_RETURN;
  }

  /**
    Set the bits of binlog_stmt_flags determining the type of
    unsafeness of the current statement.  No existing bits will be
    cleared, but new bits may be set.

    @param flags A binary combination of zero or more bits, (1<<flag)
    where flag is a member of enum_binlog_stmt_unsafe.
  */
  inline void set_stmt_unsafe_flags(uint32 flags) {
    DBUG_ENTER("set_stmt_unsafe_flags");
    DBUG_ASSERT((flags & ~BINLOG_STMT_UNSAFE_ALL_FLAGS) == 0);
    binlog_stmt_flags|= flags;
    DBUG_VOID_RETURN;
<<<<<<< HEAD
  }

  /**
    Return a binary combination of all unsafe warnings for the
    statement.  If the statement has been marked as unsafe by the
    'flag' member of enum_binlog_stmt_unsafe, then the return value
    from this function has bit (1<<flag) set to 1.
  */
  inline uint32 get_stmt_unsafe_flags() const {
    DBUG_ENTER("get_stmt_unsafe_flags");
    DBUG_RETURN(binlog_stmt_flags & BINLOG_STMT_UNSAFE_ALL_FLAGS);
  }

  /**
=======
  }

  /**
    Return a binary combination of all unsafe warnings for the
    statement.  If the statement has been marked as unsafe by the
    'flag' member of enum_binlog_stmt_unsafe, then the return value
    from this function has bit (1<<flag) set to 1.
  */
  inline uint32 get_stmt_unsafe_flags() const {
    DBUG_ENTER("get_stmt_unsafe_flags");
    DBUG_RETURN(binlog_stmt_flags & BINLOG_STMT_UNSAFE_ALL_FLAGS);
  }

  /**
>>>>>>> 2585da55
    Mark the current statement as safe; i.e., clear all bits in
    binlog_stmt_flags that correspond to elements of
    enum_binlog_stmt_unsafe.
  */
  inline void clear_stmt_unsafe() {
    DBUG_ENTER("clear_stmt_unsafe");
    binlog_stmt_flags&= ~BINLOG_STMT_UNSAFE_ALL_FLAGS;
    DBUG_VOID_RETURN;
  }

  /**
    Determine if this statement is a row injection.

    @retval 0 if the statement is not a row injection
    @retval nonzero if the statement is a row injection
  */
  inline bool is_stmt_row_injection() const {
    return binlog_stmt_flags &
      (1U << (BINLOG_STMT_UNSAFE_COUNT + BINLOG_STMT_TYPE_ROW_INJECTION));
  }

  /**
    Flag the statement as a row injection.  A row injection is either
    a BINLOG statement, or a row event in the relay log executed by
    the slave SQL thread.
  */
  inline void set_stmt_row_injection() {
    DBUG_ENTER("set_stmt_row_injection");
    binlog_stmt_flags|=
      (1U << (BINLOG_STMT_UNSAFE_COUNT + BINLOG_STMT_TYPE_ROW_INJECTION));
    DBUG_VOID_RETURN;
<<<<<<< HEAD
=======
  }

  enum enum_stmt_accessed_table
  {
    /*
       If a transactional table is about to be read. Note that
       a write implies a read.
    */
    STMT_READS_TRANS_TABLE= 0,
    /*
       If a transactional table is about to be updated.
    */
    STMT_WRITES_TRANS_TABLE,
    /*
       If a non-transactional table is about to be read. Note that
       a write implies a read.
    */
    STMT_READS_NON_TRANS_TABLE,
    /*
       If a non-transactional table is about to be updated.
    */
    STMT_WRITES_NON_TRANS_TABLE,
    /*
       If a temporary transactional table is about to be read. Note
       that a write implies a read.
    */
    STMT_READS_TEMP_TRANS_TABLE,
    /*
       If a temporary transactional table is about to be updated.
    */
    STMT_WRITES_TEMP_TRANS_TABLE,
    /*
       If a temporary non-transactional table is about to be read. Note
      that a write implies a read.
    */
    STMT_READS_TEMP_NON_TRANS_TABLE,
    /*
       If a temporary non-transactional table is about to be updated.
    */
    STMT_WRITES_TEMP_NON_TRANS_TABLE,
    /*
      The last element of the enumeration. Please, if necessary add
      anything before this.
    */
    STMT_ACCESS_TABLE_COUNT
  };
               
  /**
    Sets the type of table that is about to be accessed while executing a
    statement.

    @param accessed_table Enumeration type that defines the type of table,
                           e.g. temporary, transactional, non-transactional.
  */
  inline void set_stmt_accessed_table(enum_stmt_accessed_table accessed_table)
  {
    DBUG_ENTER("THD::set_stmt_accessed_table");

    DBUG_ASSERT(accessed_table >= 0 && accessed_table < STMT_ACCESS_TABLE_COUNT);
    stmt_accessed_table_flag |= (1U << accessed_table);

    DBUG_VOID_RETURN;
  }

  /**
    Checks if a type of table is about to be accessed while executing a
    statement.

    @param accessed_table Enumeration type that defines the type of table,
                           e.g. temporary, transactional, non-transactional.

    @return
      @retval TRUE  if the type of the table is about to be accessed
      @retval FALSE otherwise
  */
  inline bool stmt_accessed_table(enum_stmt_accessed_table accessed_table)
  {
    DBUG_ENTER("THD::stmt_accessed_table");

    DBUG_ASSERT(accessed_table >= 0 && accessed_table < STMT_ACCESS_TABLE_COUNT);

    DBUG_RETURN((stmt_accessed_table_flag & (1U << accessed_table)) != 0);
  }

  /**
    Checks if a temporary table is about to be accessed while executing a
    statement.

    @return
      @retval TRUE  if a temporary table is about to be accessed
      @retval FALSE otherwise
  */
  inline bool stmt_accessed_temp_table()
  {
    DBUG_ENTER("THD::stmt_accessed_temp_table");

    DBUG_RETURN((stmt_accessed_table_flag &
                ((1U << STMT_READS_TEMP_TRANS_TABLE) |
                 (1U << STMT_WRITES_TEMP_TRANS_TABLE) |
                 (1U << STMT_READS_TEMP_NON_TRANS_TABLE) |
                 (1U << STMT_WRITES_TEMP_NON_TRANS_TABLE))) != 0);
  }

  /**
    Checks if a temporary non-transactional table is about to be accessed
    while executing a statement.

    @return
      @retval TRUE  if a temporary non-transactional table is about to be
                    accessed
      @retval FALSE otherwise
  */
  inline bool stmt_accessed_non_trans_temp_table()
  {
    DBUG_ENTER("THD::stmt_accessed_non_trans_temp_table");

    DBUG_RETURN((stmt_accessed_table_flag &
                ((1U << STMT_READS_TEMP_NON_TRANS_TABLE) |
                 (1U << STMT_WRITES_TEMP_NON_TRANS_TABLE))) != 0);
>>>>>>> 2585da55
  }

  /**
    true if the parsed tree contains references to stored procedures
    or functions, false otherwise
  */
  bool uses_stored_routines() const
  { return sroutines_list.elements != 0; }

private:

  /**
    Enumeration listing special types of statements.

    Currently, the only possible type is ROW_INJECTION.
  */
  enum enum_binlog_stmt_type {
    /**
      The statement is a row injection (i.e., either a BINLOG
      statement or a row event executed by the slave SQL thread).
    */
    BINLOG_STMT_TYPE_ROW_INJECTION = 0,

    /** The last element of this enumeration type. */
    BINLOG_STMT_TYPE_COUNT
  };

  /**
    Bit field indicating the type of statement.

    There are two groups of bits:

    - The low BINLOG_STMT_UNSAFE_COUNT bits indicate the types of
      unsafeness that the current statement has.

    - The next BINLOG_STMT_TYPE_COUNT bits indicate if the statement
      is of some special type.

    This must be a member of LEX, not of THD: each stored procedure
    needs to remember its unsafeness state between calls and each
    stored procedure has its own LEX object (but no own THD object).
  */
  uint32 binlog_stmt_flags;

  /**
    Bit field that determines the type of tables that are about to be
    be accessed while executing a statement.
  */
  uint32 stmt_accessed_table_flag;
};


/*
  st_parsing_options contains the flags for constructions that are
  allowed in the current statement.
*/

struct st_parsing_options
{
  bool allows_variable;
  bool allows_select_into;
  bool allows_select_procedure;
  bool allows_derived;

  st_parsing_options() { reset(); }
  void reset();
};


/**
  The state of the lexical parser, when parsing comments.
*/
enum enum_comment_state
{
  /**
    Not parsing comments.
  */
  NO_COMMENT,
  /**
    Parsing comments that need to be preserved.
    Typically, these are user comments '/' '*' ... '*' '/'.
  */
  PRESERVE_COMMENT,
  /**
    Parsing comments that need to be discarded.
    Typically, these are special comments '/' '*' '!' ... '*' '/',
    or '/' '*' '!' 'M' 'M' 'm' 'm' 'm' ... '*' '/', where the comment
    markers should not be expanded.
  */
  DISCARD_COMMENT
};


/**
  @brief This class represents the character input stream consumed during
  lexical analysis.

  In addition to consuming the input stream, this class performs some
  comment pre processing, by filtering out out of bound special text
  from the query input stream.
  Two buffers, with pointers inside each buffers, are maintained in
  parallel. The 'raw' buffer is the original query text, which may
  contain out-of-bound comments. The 'cpp' (for comments pre processor)
  is the pre-processed buffer that contains only the query text that
  should be seen once out-of-bound data is removed.
*/

class Lex_input_stream
{
public:
  Lex_input_stream()
  {
  }

  ~Lex_input_stream()
  {
  }

  /**
     Object initializer. Must be called before usage.

     @retval FALSE OK
     @retval TRUE  Error
  */
  bool init(THD *thd, char *buff, unsigned int length);

  void reset(char *buff, unsigned int length);

  /**
    Set the echo mode.

    When echo is true, characters parsed from the raw input stream are
    preserved. When false, characters parsed are silently ignored.
    @param echo the echo mode.
  */
  void set_echo(bool echo)
  {
    m_echo= echo;
  }

  void save_in_comment_state()
  {
    m_echo_saved= m_echo;
    in_comment_saved= in_comment;
  }

  void restore_in_comment_state()
  {
    m_echo= m_echo_saved;
    in_comment= in_comment_saved;
  }

  /**
    Skip binary from the input stream.
    @param n number of bytes to accept.
  */
  void skip_binary(int n)
  {
    if (m_echo)
    {
      memcpy(m_cpp_ptr, m_ptr, n);
      m_cpp_ptr += n;
    }
    m_ptr += n;
  }

  /**
    Get a character, and advance in the stream.
    @return the next character to parse.
  */
  unsigned char yyGet()
  {
    char c= *m_ptr++;
    if (m_echo)
      *m_cpp_ptr++ = c;
    return c;
  }

  /**
    Get the last character accepted.
    @return the last character accepted.
  */
  unsigned char yyGetLast()
  {
    return m_ptr[-1];
  }

  /**
    Look at the next character to parse, but do not accept it.
  */
  unsigned char yyPeek()
  {
    return m_ptr[0];
  }

  /**
    Look ahead at some character to parse.
    @param n offset of the character to look up
  */
  unsigned char yyPeekn(int n)
  {
    return m_ptr[n];
  }

  /**
    Cancel the effect of the last yyGet() or yySkip().
    Note that the echo mode should not change between calls to yyGet / yySkip
    and yyUnget. The caller is responsible for ensuring that.
  */
  void yyUnget()
  {
    m_ptr--;
    if (m_echo)
      m_cpp_ptr--;
  }

  /**
    Accept a character, by advancing the input stream.
  */
  void yySkip()
  {
    if (m_echo)
      *m_cpp_ptr++ = *m_ptr++;
    else
      m_ptr++;
  }

  /**
    Accept multiple characters at once.
    @param n the number of characters to accept.
  */
  void yySkipn(int n)
  {
    if (m_echo)
    {
      memcpy(m_cpp_ptr, m_ptr, n);
      m_cpp_ptr += n;
    }
    m_ptr += n;
  }

  /**
    Puts a character back into the stream, canceling
    the effect of the last yyGet() or yySkip().
    Note that the echo mode should not change between calls
    to unput, get, or skip from the stream.
  */
  char *yyUnput(char ch)
  {
    *--m_ptr= ch;
    if (m_echo)
      m_cpp_ptr--;
    return m_ptr;
  }

  /**
    End of file indicator for the query text to parse.
    @return true if there are no more characters to parse
  */
  bool eof()
  {
    return (m_ptr >= m_end_of_query);
  }

  /**
    End of file indicator for the query text to parse.
    @param n number of characters expected
    @return true if there are less than n characters to parse
  */
  bool eof(int n)
  {
    return ((m_ptr + n) >= m_end_of_query);
  }

  /** Get the raw query buffer. */
  const char *get_buf()
  {
    return m_buf;
  }

  /** Get the pre-processed query buffer. */
  const char *get_cpp_buf()
  {
    return m_cpp_buf;
  }

  /** Get the end of the raw query buffer. */
  const char *get_end_of_query()
  {
    return m_end_of_query;
  }

  /** Mark the stream position as the start of a new token. */
  void start_token()
  {
    m_tok_start_prev= m_tok_start;
    m_tok_start= m_ptr;
    m_tok_end= m_ptr;

    m_cpp_tok_start_prev= m_cpp_tok_start;
    m_cpp_tok_start= m_cpp_ptr;
    m_cpp_tok_end= m_cpp_ptr;
  }

  /**
    Adjust the starting position of the current token.
    This is used to compensate for starting whitespace.
  */
  void restart_token()
  {
    m_tok_start= m_ptr;
    m_cpp_tok_start= m_cpp_ptr;
  }

  /** Get the token start position, in the raw buffer. */
  const char *get_tok_start()
  {
    return m_tok_start;
  }

  /** Get the token start position, in the pre-processed buffer. */
  const char *get_cpp_tok_start()
  {
    return m_cpp_tok_start;
  }

  /** Get the token end position, in the raw buffer. */
  const char *get_tok_end()
  {
    return m_tok_end;
  }

  /** Get the token end position, in the pre-processed buffer. */
  const char *get_cpp_tok_end()
  {
    return m_cpp_tok_end;
  }

  /** Get the previous token start position, in the raw buffer. */
  const char *get_tok_start_prev()
  {
    return m_tok_start_prev;
  }

  /** Get the current stream pointer, in the raw buffer. */
  const char *get_ptr()
  {
    return m_ptr;
  }

  /** Get the current stream pointer, in the pre-processed buffer. */
  const char *get_cpp_ptr()
  {
    return m_cpp_ptr;
  }

  /** Get the length of the current token, in the raw buffer. */
  uint yyLength()
  {
    /*
      The assumption is that the lexical analyser is always 1 character ahead,
      which the -1 account for.
    */
    DBUG_ASSERT(m_ptr > m_tok_start);
    return (uint) ((m_ptr - m_tok_start) - 1);
  }

  /** Get the utf8-body string. */
  const char *get_body_utf8_str()
  {
    return m_body_utf8;
  }

  /** Get the utf8-body length. */
  uint get_body_utf8_length()
  {
    return (uint) (m_body_utf8_ptr - m_body_utf8);
  }

  void body_utf8_start(THD *thd, const char *begin_ptr);
  void body_utf8_append(const char *ptr);
  void body_utf8_append(const char *ptr, const char *end_ptr);
  void body_utf8_append_literal(THD *thd,
                                const LEX_STRING *txt,
                                CHARSET_INFO *txt_cs,
                                const char *end_ptr);

  /** Current thread. */
  THD *m_thd;

  /** Current line number. */
  uint yylineno;

  /** Length of the last token parsed. */
  uint yytoklen;

  /** Interface with bison, value of the last token parsed. */
  LEX_YYSTYPE yylval;

  /**
    LALR(2) resolution, look ahead token.
    Value of the next token to return, if any,
    or -1, if no token was parsed in advance.
    Note: 0 is a legal token, and represents YYEOF.
  */
  int lookahead_token;

  /** LALR(2) resolution, value of the look ahead token.*/
  LEX_YYSTYPE lookahead_yylval;

private:
  /** Pointer to the current position in the raw input stream. */
  char *m_ptr;

  /** Starting position of the last token parsed, in the raw buffer. */
  const char *m_tok_start;

  /** Ending position of the previous token parsed, in the raw buffer. */
  const char *m_tok_end;

  /** End of the query text in the input stream, in the raw buffer. */
  const char *m_end_of_query;

  /** Starting position of the previous token parsed, in the raw buffer. */
  const char *m_tok_start_prev;

  /** Begining of the query text in the input stream, in the raw buffer. */
  const char *m_buf;

  /** Length of the raw buffer. */
  uint m_buf_length;

  /** Echo the parsed stream to the pre-processed buffer. */
  bool m_echo;
  bool m_echo_saved;

  /** Pre-processed buffer. */
  char *m_cpp_buf;

  /** Pointer to the current position in the pre-processed input stream. */
  char *m_cpp_ptr;

  /**
    Starting position of the last token parsed,
    in the pre-processed buffer.
  */
  const char *m_cpp_tok_start;

  /**
    Starting position of the previous token parsed,
    in the pre-procedded buffer.
  */
  const char *m_cpp_tok_start_prev;

  /**
    Ending position of the previous token parsed,
    in the pre-processed buffer.
  */
  const char *m_cpp_tok_end;

  /** UTF8-body buffer created during parsing. */
  char *m_body_utf8;

  /** Pointer to the current position in the UTF8-body buffer. */
  char *m_body_utf8_ptr;

  /**
    Position in the pre-processed buffer. The query from m_cpp_buf to
    m_cpp_utf_processed_ptr is converted to UTF8-body.
  */
  const char *m_cpp_utf8_processed_ptr;

public:

  /** Current state of the lexical analyser. */
  enum my_lex_states next_state;

  /**
    Position of ';' in the stream, to delimit multiple queries.
    This delimiter is in the raw buffer.
  */
  const char *found_semicolon;

  /** Token character bitmaps, to detect 7bit strings. */
  uchar tok_bitmap;

  /** SQL_MODE = IGNORE_SPACE. */
  bool ignore_space;

  /**
    TRUE if we're parsing a prepared statement: in this mode
    we should allow placeholders.
  */
  bool stmt_prepare_mode;
  /**
    TRUE if we should allow multi-statements.
  */
  bool multi_statements;

  /** State of the lexical analyser for comments. */
  enum_comment_state in_comment;
  enum_comment_state in_comment_saved;

  /**
    Starting position of the TEXT_STRING or IDENT in the pre-processed
    buffer.

    NOTE: this member must be used within MYSQLlex() function only.
  */
  const char *m_cpp_text_start;

  /**
    Ending position of the TEXT_STRING or IDENT in the pre-processed
    buffer.

    NOTE: this member must be used within MYSQLlex() function only.
    */
  const char *m_cpp_text_end;

  /**
    Character set specified by the character-set-introducer.

    NOTE: this member must be used within MYSQLlex() function only.
  */
  CHARSET_INFO *m_underscore_cs;
};

/**
  Abstract representation of a statement.
  This class is an interface between the parser and the runtime.
  The parser builds the appropriate sub classes of Sql_statement
  to represent a SQL statement in the parsed tree.
  The execute() method in the sub classes contain the runtime implementation.
  Note that this interface is used for SQL statement recently implemented,
  the code for older statements tend to load the LEX structure with more
  attributes instead.
  The recommended way to implement new statements is to sub-class
  Sql_statement, as this improves code modularity (see the 'big switch' in
  dispatch_command()), and decrease the total size of the LEX structure
  (therefore saving memory in stored programs).
*/
class Sql_statement : public Sql_alloc
{
public:
  /**
    Execute this SQL statement.
    @param thd the current thread.
    @return 0 on success.
  */
  virtual bool execute(THD *thd) = 0;

protected:
  /**
    Constructor.
    @param lex the LEX structure that represents parts of this statement.
  */
  Sql_statement(LEX *lex)
    : m_lex(lex)
  {}

  /** Destructor. */
  virtual ~Sql_statement()
  {
    /*
      Sql_statement objects are allocated in thd->mem_root.
      In MySQL, the C++ destructor is never called, the underlying MEM_ROOT is
      simply destroyed instead.
      Do not rely on the destructor for any cleanup.
    */
    DBUG_ASSERT(FALSE);
  }

protected:
  /**
    The legacy LEX structure for this statement.
    The LEX structure contains the existing properties of the parsed tree.
    TODO: with time, attributes from LEX should move to sub classes of
    Sql_statement, so that the parser only builds Sql_statement objects
    with the minimum set of attributes, instead of a LEX structure that
    contains the collection of every possible attribute.
  */
  LEX *m_lex;
};

/* The state of the lex parsing. This is saved in the THD struct */

struct LEX: public Query_tables_list
{
  SELECT_LEX_UNIT unit;                         /* most upper unit */
  SELECT_LEX select_lex;                        /* first SELECT_LEX */
  /* current SELECT_LEX in parsing */
  SELECT_LEX *current_select;
  /* list of all SELECT_LEX */
  SELECT_LEX *all_selects_list;

  char *length,*dec,*change;
  LEX_STRING name;
  char *help_arg;
  char *backup_dir;				/* For RESTORE/BACKUP */
  char* to_log;                                 /* For PURGE MASTER LOGS TO */
  char* x509_subject,*x509_issuer,*ssl_cipher;
  String *wild;
  sql_exchange *exchange;
  select_result *result;
  Item *default_value, *on_update_value;
  LEX_STRING comment, ident;
  LEX_USER *grant_user;
  XID *xid;
  THD *thd;

  /* maintain a list of used plugins for this LEX */
  DYNAMIC_ARRAY plugins;
  plugin_ref plugins_static_buffer[INITIAL_LEX_PLUGIN_LIST_SIZE];

  CHARSET_INFO *charset;
  bool text_string_is_7bit;
  /* store original leaf_tables for INSERT SELECT and PS/SP */
  TABLE_LIST *leaf_tables_insert;

  /** SELECT of CREATE VIEW statement */
  LEX_STRING create_view_select;

  /** Start of 'ON table', in trigger statements.  */
  const char* raw_trg_on_table_name_begin;
  /** End of 'ON table', in trigger statements. */
  const char* raw_trg_on_table_name_end;

  /* Partition info structure filled in by PARTITION BY parse part */
  partition_info *part_info;

  /*
    The definer of the object being created (view, trigger, stored routine).
    I.e. the value of DEFINER clause.
  */
  LEX_USER *definer;

  List<Key_part_spec> col_list;
  List<Key_part_spec> ref_list;
  List<String>	      interval_list;
  List<LEX_USER>      users_list;
  List<LEX_COLUMN>    columns;
  List<Item>	      *insert_list,field_list,value_list,update_list;
  List<List_item>     many_values;
  List<set_var_base>  var_list;
  List<Item_func_set_user_var> set_var_list; // in-query assignment list
  List<Item_param>    param_list;
  List<LEX_STRING>    view_list; // view list (list of field names in view)
  /*
    A stack of name resolution contexts for the query. This stack is used
    at parse time to set local name resolution contexts for various parts
    of a query. For example, in a JOIN ... ON (some_condition) clause the
    Items in 'some_condition' must be resolved only against the operands
    of the the join, and not against the whole clause. Similarly, Items in
    subqueries should be resolved against the subqueries (and outer queries).
    The stack is used in the following way: when the parser detects that
    all Items in some clause need a local context, it creates a new context
    and pushes it on the stack. All newly created Items always store the
    top-most context in the stack. Once the parser leaves the clause that
    required a local context, the parser pops the top-most context.
  */
  List<Name_resolution_context> context_stack;

  SQL_I_List<ORDER> proc_list;
  SQL_I_List<TABLE_LIST> auxiliary_table_list, save_list;
  Create_field	      *last_field;
  Item_sum *in_sum_func;
  udf_func udf;
  HA_CHECK_OPT   check_opt;			// check/repair options
  HA_CREATE_INFO create_info;
  KEY_CREATE_INFO key_create_info;
  LEX_MASTER_INFO mi;				// used by CHANGE MASTER
  LEX_SERVER_OPTIONS server_options;
  USER_RESOURCES mqh;
  ulong type;
  /*
    This variable is used in post-parse stage to declare that sum-functions,
    or functions which have sense only if GROUP BY is present, are allowed.
    For example in a query
    SELECT ... FROM ...WHERE MIN(i) == 1 GROUP BY ... HAVING MIN(i) > 2
    MIN(i) in the WHERE clause is not allowed in the opposite to MIN(i)
    in the HAVING clause. Due to possible nesting of select construct
    the variable can contain 0 or 1 for each nest level.
  */
  nesting_map allow_sum_func;

  Sql_statement *m_stmt;

  /*
    Usually `expr` rule of yacc is quite reused but some commands better
    not support subqueries which comes standard with this rule, like
    KILL, HA_READ, CREATE/ALTER EVENT etc. Set this to `false` to get
    syntax error back.
  */
  bool expr_allows_subselect;

  enum SSL_type ssl_type;			/* defined in violite.h */
  enum enum_duplicates duplicates;
  enum enum_tx_isolation tx_isolation;
  enum enum_ha_read_modes ha_read_mode;
  union {
    enum ha_rkey_function ha_rkey_mode;
    enum xa_option_words xa_opt;
  };
  enum enum_var_type option_type;
  enum enum_view_create_mode create_view_mode;
  enum enum_drop_mode drop_mode;

  uint profile_query_id;
  uint profile_options;
  uint uint_geom_type;
  uint grant, grant_tot_col, which_columns;
  enum Foreign_key::fk_match_opt fk_match_option;
  enum Foreign_key::fk_option fk_update_opt;
  enum Foreign_key::fk_option fk_delete_opt;
  uint slave_thd_opt, start_transaction_opt;
  int nest_level;
  /*
    In LEX representing update which were transformed to multi-update
    stores total number of tables. For LEX representing multi-delete
    holds number of tables from which we will delete records.
  */
  uint table_count;
  uint8 describe;
  /*
    A flag that indicates what kinds of derived tables are present in the
    query (0 if no derived tables, otherwise a combination of flags
    DERIVED_SUBQUERY and DERIVED_VIEW).
  */
  uint8 derived_tables;
  uint8 create_view_algorithm;
  uint8 create_view_check;
  bool drop_if_exists, drop_temporary, local_file, one_shot_set;
  bool autocommit;
  bool verbose, no_write_to_binlog;

  enum enum_yes_no_unknown tx_chain, tx_release;
  /*
    Special JOIN::prepare mode: changing of query is prohibited.
    When creating a view, we need to just check its syntax omitting
    any optimizations: afterwards definition of the view will be
    reconstructed by means of ::print() methods and written to
    to an .frm file. We need this definition to stay untouched.
  */
  bool view_prepare_mode;
  bool safe_to_cache_query;
  bool subqueries, ignore;
  st_parsing_options parsing_options;
  Alter_info alter_info;
  /*
    For CREATE TABLE statement last element of table list which is not
    part of SELECT or LIKE part (i.e. either element for table we are
    creating or last of tables referenced by foreign keys).
  */
  TABLE_LIST *create_last_non_select_table;
  /* Prepared statements SQL syntax:*/
  LEX_STRING prepared_stmt_name; /* Statement name (in all queries) */
  /*
    Prepared statement query text or name of variable that holds the
    prepared statement (in PREPARE ... queries)
  */
  LEX_STRING prepared_stmt_code;
  /* If true, prepared_stmt_code is a name of variable that holds the query */
  bool prepared_stmt_code_is_varref;
  /* Names of user variables holding parameters (in EXECUTE) */
  List<LEX_STRING> prepared_stmt_params;
  sp_head *sphead;
  sp_name *spname;
  bool sp_lex_in_use;	/* Keep track on lex usage in SPs for error handling */
  bool all_privileges;
  sp_pcontext *spcont;

  st_sp_chistics sp_chistics;

  Event_parse_data *event_parse_data;

  bool only_view;       /* used for SHOW CREATE TABLE/VIEW */
  /*
    field_list was created for view and should be removed before PS/SP
    rexecuton
  */
  bool empty_field_list_on_rset;
  /*
    view created to be run from definer (standard behaviour)
  */
  uint8 create_view_suid;
  /* Characterstics of trigger being created */
  st_trg_chistics trg_chistics;
  /*
    List of all items (Item_trigger_field objects) representing fields in
    old/new version of row in trigger. We use this list for checking whenever
    all such fields are valid at trigger creation time and for binding these
    fields to TABLE object at table open (altough for latter pointer to table
    being opened is probably enough).
  */
  SQL_I_List<Item_trigger_field> trg_table_fields;

  /*
    stmt_definition_begin is intended to point to the next word after
    DEFINER-clause in the following statements:
      - CREATE TRIGGER (points to "TRIGGER");
      - CREATE PROCEDURE (points to "PROCEDURE");
      - CREATE FUNCTION (points to "FUNCTION" or "AGGREGATE");
      - CREATE EVENT (points to "EVENT")

    This pointer is required to add possibly omitted DEFINER-clause to the
    DDL-statement before dumping it to the binlog.
  */
  const char *stmt_definition_begin;

  const char *stmt_definition_end;

  /**
    During name resolution search only in the table list given by 
    Name_resolution_context::first_name_resolution_table and
    Name_resolution_context::last_name_resolution_table
    (see Item_field::fix_fields()). 
  */
  bool use_only_table_context;

  /*
    Reference to a struct that contains information in various commands
    to add/create/drop/change table spaces.
  */
  st_alter_tablespace *alter_tablespace_info;
  
  bool escape_used;
  bool is_lex_started; /* If lex_start() did run. For debugging. */

  /*
    Special case for SELECT .. FOR UPDATE and LOCK TABLES .. WRITE.

    Protect from a impending GRL as otherwise the thread might deadlock
    if it starts waiting for the GRL in mysql_lock_tables.

    The protection is needed because there is a race between setting
    the global read lock and waiting for all open tables to be closed.
    The problem is a circular wait where a thread holding "old" open
    tables will wait for the global read lock to be released while the
    thread holding the global read lock will wait for all "old" open
    tables to be closed -- the flush part of flush tables with read
    lock.
  */
  bool protect_against_global_read_lock;

  LEX();

  virtual ~LEX()
  {
    destroy_query_tables_list();
    plugin_unlock_list(NULL, (plugin_ref *)plugins.buffer, plugins.elements);
    delete_dynamic(&plugins);
  }

  inline void uncacheable(uint8 cause)
  {
    safe_to_cache_query= 0;

    /*
      There are no sense to mark select_lex and union fields of LEX,
      but we should merk all subselects as uncacheable from current till
      most upper
    */
    SELECT_LEX *sl;
    SELECT_LEX_UNIT *un;
    for (sl= current_select, un= sl->master_unit();
	 un != &unit;
	 sl= sl->outer_select(), un= sl->master_unit())
    {
      sl->uncacheable|= cause;
      un->uncacheable|= cause;
    }
  }
  void set_trg_event_type_for_tables();

  TABLE_LIST *unlink_first_table(bool *link_to_local);
  void link_first_table_back(TABLE_LIST *first, bool link_to_local);
  void first_lists_tables_same();

  bool can_be_merged();
  bool can_use_merged();
  bool can_not_use_merged();
  bool only_view_structure();
  bool need_correct_ident();
  uint8 get_effective_with_check(TABLE_LIST *view);
  /*
    Is this update command where 'WHITH CHECK OPTION' clause is important

    SYNOPSIS
      LEX::which_check_option_applicable()

    RETURN
      TRUE   have to take 'WHITH CHECK OPTION' clause into account
      FALSE  'WHITH CHECK OPTION' clause do not need
  */
  inline bool which_check_option_applicable()
  {
    switch (sql_command) {
    case SQLCOM_UPDATE:
    case SQLCOM_UPDATE_MULTI:
    case SQLCOM_INSERT:
    case SQLCOM_INSERT_SELECT:
    case SQLCOM_REPLACE:
    case SQLCOM_REPLACE_SELECT:
    case SQLCOM_LOAD:
      return TRUE;
    default:
      return FALSE;
    }
  }

  void cleanup_after_one_table_open();

  bool push_context(Name_resolution_context *context)
  {
    return context_stack.push_front(context);
  }

  void pop_context()
  {
    context_stack.pop();
  }

  bool copy_db_to(char **p_db, size_t *p_db_length) const;

  Name_resolution_context *current_context()
  {
    return context_stack.head();
  }
  /*
    Restore the LEX and THD in case of a parse error.
  */
  static void cleanup_lex_after_parse_error(THD *thd);

  void reset_n_backup_query_tables_list(Query_tables_list *backup);
  void restore_backup_query_tables_list(Query_tables_list *backup);

  bool table_or_sp_used();
  bool is_partition_management() const;

  /**
    @brief check if the statement is a single-level join
    @return result of the check
      @retval TRUE  The statement doesn't contain subqueries, unions and 
                    stored procedure calls.
      @retval FALSE There are subqueries, UNIONs or stored procedure calls.
  */
  bool is_single_level_stmt() 
  { 
    /* 
      This check exploits the fact that the last added to all_select_list is
      on its top. So select_lex (as the first added) will be at the tail 
      of the list.
    */ 
    if (&select_lex == all_selects_list && !sroutines.records)
    {
      DBUG_ASSERT(!all_selects_list->next_select_in_list());
      return TRUE;
    }
    return FALSE;
  }
};


/**
  Set_signal_information is a container used in the parsed tree to represent
  the collection of assignments to condition items in the SIGNAL and RESIGNAL
  statements.
*/
class Set_signal_information
{
public:
  /** Empty default constructor, use clear() */
 Set_signal_information() {} 

  /** Copy constructor. */
  Set_signal_information(const Set_signal_information& set);

  /** Destructor. */
  ~Set_signal_information()
  {}

  /** Clear all items. */
  void clear();

  /**
    For each condition item assignment, m_item[] contains the parsed tree
    that represents the expression assigned, if any.
    m_item[] is an array indexed by Diag_condition_item_name.
  */
  Item *m_item[LAST_DIAG_SET_PROPERTY+1];
};


/**
  The internal state of the syntax parser.
  This object is only available during parsing,
  and is private to the syntax parser implementation (sql_yacc.yy).
*/
class Yacc_state
{
public:
  Yacc_state()
  {
    reset();
  }

  void reset()
  {
    yacc_yyss= NULL;
    yacc_yyvs= NULL;
    m_set_signal_info.clear();
    m_lock_type= TL_READ_DEFAULT;
    m_mdl_type= MDL_SHARED_READ;
  }

  ~Yacc_state();

  /**
    Reset part of the state which needs resetting before parsing
    substatement.
  */
  void reset_before_substatement()
  {
    m_lock_type= TL_READ_DEFAULT;
    m_mdl_type= MDL_SHARED_READ;
  }

  /**
    Bison internal state stack, yyss, when dynamically allocated using
    my_yyoverflow().
  */
  uchar *yacc_yyss;

  /**
    Bison internal semantic value stack, yyvs, when dynamically allocated using
    my_yyoverflow().
  */
  uchar *yacc_yyvs;

  /**
    Fragments of parsed tree,
    used during the parsing of SIGNAL and RESIGNAL.
  */
  Set_signal_information m_set_signal_info;

  /**
    Type of lock to be used for tables being added to the statement's
    table list in table_factor, table_alias_ref, single_multi and
    table_wild_one rules.
    Statements which use these rules but require lock type different
    from one specified by this member have to override it by using
    st_select_lex::set_lock_for_tables() method.

    The default value of this member is TL_READ_DEFAULT. The only two
    cases in which we change it are:
    - When parsing SELECT HIGH_PRIORITY.
    - Rule for DELETE. In which we use this member to pass information
      about type of lock from delete to single_multi part of rule.

    We should try to avoid introducing new use cases as we would like
    to get rid of this member eventually.
  */
  thr_lock_type m_lock_type;

  /**
    The type of requested metadata lock for tables added to
    the statement table list.
  */
  enum_mdl_type m_mdl_type;

  /*
    TODO: move more attributes from the LEX structure here.
  */
};

/**
  Internal state of the parser.
  The complete state consist of:
  - state data used during lexical parsing,
  - state data used during syntactic parsing.
*/
class Parser_state
{
public:
  Parser_state()
    : m_yacc()
  {}

  /**
     Object initializer. Must be called before usage.

     @retval FALSE OK
     @retval TRUE  Error
  */
  bool init(THD *thd, char *buff, unsigned int length)
  {
    return m_lip.init(thd, buff, length);
  }

  ~Parser_state()
  {}

  Lex_input_stream m_lip;
  Yacc_state m_yacc;

  void reset(char *found_semicolon, unsigned int length)
  {
    m_lip.reset(found_semicolon, length);
    m_yacc.reset();
  }
};


struct st_lex_local: public LEX
{
  static void *operator new(size_t size) throw()
  {
    return sql_alloc(size);
  }
  static void *operator new(size_t size, MEM_ROOT *mem_root) throw()
  {
    return (void*) alloc_root(mem_root, (uint) size);
  }
  static void operator delete(void *ptr,size_t size)
  { TRASH(ptr, size); }
  static void operator delete(void *ptr, MEM_ROOT *mem_root)
  { /* Never called */ }
};

extern void lex_init(void);
extern void lex_free(void);
extern void lex_start(THD *thd);
extern void lex_end(LEX *lex);
extern int MYSQLlex(void *arg, void *yythd);

extern void trim_whitespace(CHARSET_INFO *cs, LEX_STRING *str);

extern bool is_lex_native_function(const LEX_STRING *name);

/**
  @} (End of group Semantic_Analysis)
*/

void my_missing_function_error(const LEX_STRING &token, const char *name);
bool is_keyword(const char *name, uint len);

#endif /* MYSQL_SERVER */
#endif /* SQL_LEX_INCLUDED */<|MERGE_RESOLUTION|>--- conflicted
+++ resolved
@@ -1229,7 +1229,6 @@
     DBUG_ASSERT((flags & ~BINLOG_STMT_UNSAFE_ALL_FLAGS) == 0);
     binlog_stmt_flags|= flags;
     DBUG_VOID_RETURN;
-<<<<<<< HEAD
   }
 
   /**
@@ -1244,22 +1243,6 @@
   }
 
   /**
-=======
-  }
-
-  /**
-    Return a binary combination of all unsafe warnings for the
-    statement.  If the statement has been marked as unsafe by the
-    'flag' member of enum_binlog_stmt_unsafe, then the return value
-    from this function has bit (1<<flag) set to 1.
-  */
-  inline uint32 get_stmt_unsafe_flags() const {
-    DBUG_ENTER("get_stmt_unsafe_flags");
-    DBUG_RETURN(binlog_stmt_flags & BINLOG_STMT_UNSAFE_ALL_FLAGS);
-  }
-
-  /**
->>>>>>> 2585da55
     Mark the current statement as safe; i.e., clear all bits in
     binlog_stmt_flags that correspond to elements of
     enum_binlog_stmt_unsafe.
@@ -1291,8 +1274,6 @@
     binlog_stmt_flags|=
       (1U << (BINLOG_STMT_UNSAFE_COUNT + BINLOG_STMT_TYPE_ROW_INJECTION));
     DBUG_VOID_RETURN;
-<<<<<<< HEAD
-=======
   }
 
   enum enum_stmt_accessed_table
@@ -1412,7 +1393,6 @@
     DBUG_RETURN((stmt_accessed_table_flag &
                 ((1U << STMT_READS_TEMP_NON_TRANS_TABLE) |
                  (1U << STMT_WRITES_TEMP_NON_TRANS_TABLE))) != 0);
->>>>>>> 2585da55
   }
 
   /**
