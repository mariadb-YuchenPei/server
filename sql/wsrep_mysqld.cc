--- conflicted
+++ resolved
@@ -37,12 +37,6 @@
 #include <cstdio>
 #include <cstdlib>
 #include "log_event.h"
-<<<<<<< HEAD
-#include <slave.h>
-=======
-#include "sql_plugin.h"                         /* wsrep_plugins_pre_init() */
-#include <vector>
->>>>>>> c9b9eb33
 
 wsrep_t *wsrep                  = NULL;
 /*
