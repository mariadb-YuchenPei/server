/* Copyright (c) 2000, 2018, Oracle and/or its affiliates.
   Copyright (c) 2009, 2022, MariaDB Corporation.

   This program is free software; you can redistribute it and/or modify
   it under the terms of the GNU General Public License as published by
   the Free Software Foundation; version 2 of the License.

   This program is distributed in the hope that it will be useful,
   but WITHOUT ANY WARRANTY; without even the implied warranty of
   MERCHANTABILITY or FITNESS FOR A PARTICULAR PURPOSE.  See the
   GNU General Public License for more details.

   You should have received a copy of the GNU General Public License
   along with this program; if not, write to the Free Software
   Foundation, Inc., 51 Franklin Street, Fifth Floor, Boston, MA  02110-1335  USA */


/**
  @file

  @brief
  logging of commands

  @todo
    Abort logging when we get an error in reading or writing log files
*/

#include "mariadb.h"		/* NO_EMBEDDED_ACCESS_CHECKS */
#include "sql_priv.h"
#include "log.h"
#include "sql_base.h"                           // open_log_table
#include "sql_repl.h"
#include "sql_delete.h"                         // mysql_truncate
#include "sql_parse.h"                          // command_name
#include "sql_time.h"           // calc_time_from_sec, my_time_compare
#include "tztime.h"             // my_tz_OFFSET0, struct Time_zone
#include "log_event.h"          // Query_log_event
#include "rpl_filter.h"
#include "rpl_rli.h"
#include "sql_audit.h"
#include "mysqld.h"
#include "ddl_log.h"

#include <my_dir.h>
#include <m_ctype.h>				// For test_if_number

#include <set_var.h> // for Sys_last_gtid_ptr

#ifdef _WIN32
#include "message.h"
#endif

#include "sql_plugin.h"
#include "debug_sync.h"
#include "sql_show.h"
#include "my_pthread.h"
#include "semisync_master.h"
#include "sp_rcontext.h"
#include "sp_head.h"

#include "wsrep_mysqld.h"
#ifdef WITH_WSREP
#include "wsrep_trans_observer.h"
#endif /* WITH_WSREP */

#ifdef HAVE_REPLICATION
#include "semisync_master.h"
#include "semisync_slave.h"
#include <utility>     // pair
#endif

/* max size of the log message */
#define MAX_LOG_BUFFER_SIZE 1024
#define MAX_TIME_SIZE 32
#define MY_OFF_T_UNDEF (~(my_off_t)0UL)
/* Truncate cache log files bigger than this */
#define CACHE_FILE_TRUNC_SIZE 65536

#define FLAGSTR(V,F) ((V)&(F)?#F" ":"")

handlerton *binlog_hton;
LOGGER logger;

const char *log_bin_index= 0;
const char *log_bin_basename= 0;

MYSQL_BIN_LOG mysql_bin_log(&sync_binlog_period);

static bool test_if_number(const char *str,
			   ulong *res, bool allow_wildcards);
static int binlog_init(void *p);
static int binlog_close_connection(handlerton *hton, THD *thd);
static int binlog_savepoint_set(handlerton *hton, THD *thd, void *sv);
static int binlog_savepoint_rollback(handlerton *hton, THD *thd, void *sv);
static bool binlog_savepoint_rollback_can_release_mdl(handlerton *hton,
                                                      THD *thd);
static int binlog_rollback(handlerton *hton, THD *thd, bool all);
static int binlog_prepare(handlerton *hton, THD *thd, bool all);
static int binlog_start_consistent_snapshot(handlerton *hton, THD *thd);
static int binlog_flush_cache(THD *thd, binlog_cache_mngr *cache_mngr,
                              Log_event *end_ev, bool all, bool using_stmt,
                              bool using_trx, bool is_ro_1pc);

static const LEX_CSTRING write_error_msg=
    { STRING_WITH_LEN("error writing to the binary log") };

static my_bool opt_optimize_thread_scheduling= TRUE;
ulong binlog_checksum_options;
#ifndef DBUG_OFF
ulong opt_binlog_dbug_fsync_sleep= 0;
#endif

mysql_mutex_t LOCK_prepare_ordered;
mysql_cond_t COND_prepare_ordered;
mysql_mutex_t LOCK_after_binlog_sync;
mysql_mutex_t LOCK_commit_ordered;

static ulonglong binlog_status_var_num_commits;
static ulonglong binlog_status_var_num_group_commits;
static ulonglong binlog_status_group_commit_trigger_count;
static ulonglong binlog_status_group_commit_trigger_lock_wait;
static ulonglong binlog_status_group_commit_trigger_timeout;
static char binlog_snapshot_file[FN_REFLEN];
static ulonglong binlog_snapshot_position;

static const char *fatal_log_error=
  "Could not use %s for logging (error %d). "
  "Turning logging off for the whole duration of the MariaDB server process. "
  "To turn it on again: fix the cause, shutdown the MariaDB server and "
  "restart it.";


static SHOW_VAR binlog_status_vars_detail[]=
{
  {"commits",
    (char *)&binlog_status_var_num_commits, SHOW_LONGLONG},
  {"group_commits",
    (char *)&binlog_status_var_num_group_commits, SHOW_LONGLONG},
  {"group_commit_trigger_count",
    (char *)&binlog_status_group_commit_trigger_count, SHOW_LONGLONG},
  {"group_commit_trigger_lock_wait",
    (char *)&binlog_status_group_commit_trigger_lock_wait, SHOW_LONGLONG},
  {"group_commit_trigger_timeout",
    (char *)&binlog_status_group_commit_trigger_timeout, SHOW_LONGLONG},
  {"snapshot_file",
    (char *)&binlog_snapshot_file, SHOW_CHAR},
  {"snapshot_position",
   (char *)&binlog_snapshot_position, SHOW_LONGLONG},
  {NullS, NullS, SHOW_LONG}
};

/*
  Variables for the binlog background thread.
  Protected by the MYSQL_BIN_LOG::LOCK_binlog_background_thread mutex.
 */
static bool binlog_background_thread_started= false;
static bool binlog_background_thread_stop= false;
static MYSQL_BIN_LOG::xid_count_per_binlog *
    binlog_background_thread_queue= NULL;

static bool start_binlog_background_thread();

static rpl_binlog_state rpl_global_gtid_binlog_state;

void setup_log_handling()
{
  rpl_global_gtid_binlog_state.init();
}


/**
   purge logs, master and slave sides both, related error code
   converter.
   Called from @c purge_error_message(), @c MYSQL_BIN_LOG::reset_logs()

   @param  res  an internal to purging routines error code 

   @return the user level error code ER_*
*/
uint purge_log_get_error_code(int res)
{
  uint errcode= 0;

  switch (res)  {
  case 0: break;
  case LOG_INFO_EOF:	errcode= ER_UNKNOWN_TARGET_BINLOG; break;
  case LOG_INFO_IO:	errcode= ER_IO_ERR_LOG_INDEX_READ; break;
  case LOG_INFO_INVALID:errcode= ER_BINLOG_PURGE_PROHIBITED; break;
  case LOG_INFO_SEEK:	errcode= ER_FSEEK_FAIL; break;
  case LOG_INFO_MEM:	errcode= ER_OUT_OF_RESOURCES; break;
  case LOG_INFO_FATAL:	errcode= ER_BINLOG_PURGE_FATAL_ERR; break;
  case LOG_INFO_IN_USE: errcode= ER_LOG_IN_USE; break;
  case LOG_INFO_EMFILE: errcode= ER_BINLOG_PURGE_EMFILE; break;
  default:		errcode= ER_LOG_PURGE_UNKNOWN_ERR; break;
  }

  return errcode;
}

/**
  Silence all errors and warnings reported when performing a write
  to a log table.
  Errors and warnings are not reported to the client or SQL exception
  handlers, so that the presence of logging does not interfere and affect
  the logic of an application.
*/
class Silence_log_table_errors : public Internal_error_handler
{
  char m_message[MYSQL_ERRMSG_SIZE];
public:
  Silence_log_table_errors()
  {
    m_message[0]= '\0';
  }

  virtual ~Silence_log_table_errors() {}

  virtual bool handle_condition(THD *thd,
                                uint sql_errno,
                                const char* sql_state,
                                Sql_condition::enum_warning_level *level,
                                const char* msg,
                                Sql_condition ** cond_hdl);
  const char *message() const { return m_message; }
};

bool
Silence_log_table_errors::handle_condition(THD *,
                                           uint,
                                           const char*,
                                           Sql_condition::enum_warning_level*,
                                           const char* msg,
                                           Sql_condition ** cond_hdl)
{
  *cond_hdl= NULL;
  strmake_buf(m_message, msg);
  return TRUE;
}

sql_print_message_func sql_print_message_handlers[3] =
{
  sql_print_information,
  sql_print_warning,
  sql_print_error
};


/**
  Create the name of the log file
  
  @param[OUT] out    a pointer to a new allocated name will go there
  @param[IN] log_ext The extension for the file (e.g .log)
  @param[IN] once    whether to use malloc_once or a normal malloc.
*/
void make_default_log_name(char **out, const char* log_ext, bool once)
{
  char buff[FN_REFLEN+10];
  fn_format(buff, opt_log_basename, "", log_ext, MYF(MY_REPLACE_EXT));
  if (once)
    *out= my_once_strdup(buff, MYF(MY_WME));
  else
  {
    my_free(*out);
    *out= my_strdup(PSI_INSTRUMENT_ME, buff, MYF(MY_WME));
  }
}


/*
  Helper classes to store non-transactional and transactional data
  before copying it to the binary log.
*/
class binlog_cache_data
{
public:
  binlog_cache_data(): m_pending(0), status(0),
  before_stmt_pos(MY_OFF_T_UNDEF),
  incident(FALSE),
  saved_max_binlog_cache_size(0), ptr_binlog_cache_use(0),
  ptr_binlog_cache_disk_use(0)
  { }
  
  ~binlog_cache_data()
  {
    DBUG_ASSERT(empty());
    close_cached_file(&cache_log);
  }

  /*
    Return 1 if there is no relevant entries in the cache

    This is:
    - Cache is empty
    - There are row or critical (DDL?) events in the cache

    The status test is needed to avoid writing entries with only
    a table map entry, which would crash in do_apply_event() on the slave
    as it assumes that there is always a row entry after a table map.
  */
  bool empty() const
  {
    return (pending() == NULL &&
            (my_b_write_tell(&cache_log) == 0 ||
             ((status & (LOGGED_ROW_EVENT | LOGGED_CRITICAL)) == 0)));
  }

  Rows_log_event *pending() const
  {
    return m_pending;
  }

  void set_pending(Rows_log_event *const pending_arg)
  {
    m_pending= pending_arg;
  }

  void set_incident(void)
  {
    incident= TRUE;
  }
  
  bool has_incident(void)
  {
    return(incident);
  }

  void reset()
  {
    bool cache_was_empty= empty();
    bool truncate_file= (cache_log.file != -1 &&
                         my_b_write_tell(&cache_log) > CACHE_FILE_TRUNC_SIZE);
    truncate(0,1);                              // Forget what's in cache
    if (!cache_was_empty)
      compute_statistics();
    if (truncate_file)
      my_chsize(cache_log.file, 0, 0, MYF(MY_WME));

    status= 0;
    incident= FALSE;
    before_stmt_pos= MY_OFF_T_UNDEF;
    DBUG_ASSERT(empty());
  }

  my_off_t get_byte_position() const
  {
    return my_b_tell(&cache_log);
  }

  my_off_t get_prev_position()
  {
     return(before_stmt_pos);
  }

  void set_prev_position(my_off_t pos)
  {
     before_stmt_pos= pos;
  }
  
  void restore_prev_position()
  {
    truncate(before_stmt_pos);
  }

  void restore_savepoint(my_off_t pos)
  {
    truncate(pos);
    if (pos < before_stmt_pos)
      before_stmt_pos= MY_OFF_T_UNDEF;
  }

  void set_binlog_cache_info(my_off_t param_max_binlog_cache_size,
                             ulong *param_ptr_binlog_cache_use,
                             ulong *param_ptr_binlog_cache_disk_use)
  {
    /*
      The assertions guarantee that the set_binlog_cache_info is
      called just once and information passed as parameters are
      never zero.

      This is done while calling the constructor binlog_cache_mngr.
      We cannot set information in the constructor binlog_cache_data
      because the space for binlog_cache_mngr is allocated through
      a placement new.

      In the future, we can refactor this and change it to avoid
      the set_binlog_info. 
    */
    DBUG_ASSERT(saved_max_binlog_cache_size == 0);
    DBUG_ASSERT(param_max_binlog_cache_size != 0);
    DBUG_ASSERT(ptr_binlog_cache_use == 0);
    DBUG_ASSERT(param_ptr_binlog_cache_use != 0);
    DBUG_ASSERT(ptr_binlog_cache_disk_use == 0);
    DBUG_ASSERT(param_ptr_binlog_cache_disk_use != 0);

    saved_max_binlog_cache_size= param_max_binlog_cache_size;
    ptr_binlog_cache_use= param_ptr_binlog_cache_use;
    ptr_binlog_cache_disk_use= param_ptr_binlog_cache_disk_use;
    cache_log.end_of_file= saved_max_binlog_cache_size;
  }

  void add_status(enum_logged_status status_arg)
  {
    status|= status_arg;
  }

  /*
    Cache to store data before copying it to the binary log.
  */
  IO_CACHE cache_log;

private:
  /*
    Pending binrows event. This event is the event where the rows are currently
    written.
   */
  Rows_log_event *m_pending;

  /*
    Bit flags for what has been writting to cache. Used to
    discard logs without any data changes.
    see enum_logged_status;
  */
  uint32 status;

  /*
    Binlog position before the start of the current statement.
  */
  my_off_t before_stmt_pos;
 
  /*
    This indicates that some events did not get into the cache and most likely
    it is corrupted.
  */ 
  bool incident;

  /**
    This function computes binlog cache and disk usage.
  */
  void compute_statistics()
  {
    statistic_increment(*ptr_binlog_cache_use, &LOCK_status);
    if (cache_log.disk_writes != 0)
    {
#ifdef REAL_STATISTICS
      statistic_add(*ptr_binlog_cache_disk_use,
                    cache_log.disk_writes, &LOCK_status);
#else
      statistic_increment(*ptr_binlog_cache_disk_use, &LOCK_status);
#endif
      cache_log.disk_writes= 0;
    }
  }

  /*
    Stores the values of maximum size of the cache allowed when this cache
    is configured. This corresponds to either
      . max_binlog_cache_size or max_binlog_stmt_cache_size.
  */
  my_off_t saved_max_binlog_cache_size;

  /*
    Stores a pointer to the status variable that keeps track of the in-memory 
    cache usage. This corresponds to either
      . binlog_cache_use or binlog_stmt_cache_use.
  */
  ulong *ptr_binlog_cache_use;

  /*
    Stores a pointer to the status variable that keeps track of the disk
    cache usage. This corresponds to either
      . binlog_cache_disk_use or binlog_stmt_cache_disk_use.
  */
  ulong *ptr_binlog_cache_disk_use;

  /*
    It truncates the cache to a certain position. This includes deleting the
    pending event.
   */
  void truncate(my_off_t pos, bool reset_cache=0)
  {
    DBUG_PRINT("info", ("truncating to position %lu", (ulong) pos));
    cache_log.error=0;
    if (pending())
    {
      delete pending();
      set_pending(0);
    }
    reinit_io_cache(&cache_log, WRITE_CACHE, pos, 0, reset_cache);
    cache_log.end_of_file= saved_max_binlog_cache_size;
  }

  binlog_cache_data& operator=(const binlog_cache_data& info);
  binlog_cache_data(const binlog_cache_data& info);
};


void Log_event_writer::add_status(enum_logged_status status)
{
  if (likely(cache_data))
    cache_data->add_status(status);
}

void Log_event_writer::set_incident()
{
  cache_data->set_incident();
}


class binlog_cache_mngr {
public:
  binlog_cache_mngr(my_off_t param_max_binlog_stmt_cache_size,
                    my_off_t param_max_binlog_cache_size,
                    ulong *param_ptr_binlog_stmt_cache_use,
                    ulong *param_ptr_binlog_stmt_cache_disk_use,
                    ulong *param_ptr_binlog_cache_use,
                    ulong *param_ptr_binlog_cache_disk_use)
    : last_commit_pos_offset(0), using_xa(FALSE), xa_xid(0)
  {
     stmt_cache.set_binlog_cache_info(param_max_binlog_stmt_cache_size,
                                      param_ptr_binlog_stmt_cache_use,
                                      param_ptr_binlog_stmt_cache_disk_use);
     trx_cache.set_binlog_cache_info(param_max_binlog_cache_size,
                                     param_ptr_binlog_cache_use,
                                     param_ptr_binlog_cache_disk_use);
     last_commit_pos_file[0]= 0;
  }

  void reset(bool do_stmt, bool do_trx)
  {
    if (do_stmt)
      stmt_cache.reset();
    if (do_trx)
    {
      trx_cache.reset();
      using_xa= FALSE;
      last_commit_pos_file[0]= 0;
      last_commit_pos_offset= 0;
    }
  }

  binlog_cache_data* get_binlog_cache_data(bool is_transactional)
  {
    return (is_transactional ? &trx_cache : &stmt_cache);
  }

  IO_CACHE* get_binlog_cache_log(bool is_transactional)
  {
    return (is_transactional ? &trx_cache.cache_log : &stmt_cache.cache_log);
  }

  binlog_cache_data stmt_cache;

  binlog_cache_data trx_cache;

  /*
    Binlog position for current transaction.
    For START TRANSACTION WITH CONSISTENT SNAPSHOT, this is the binlog
    position corresponding to the snapshot taken. During (and after) commit,
    this is set to the binlog position corresponding to just after the
    commit (so storage engines can store it in their transaction log).
  */
  char last_commit_pos_file[FN_REFLEN];
  my_off_t last_commit_pos_offset;

  /*
    Flag set true if this transaction is committed with log_xid() as part of
    XA, false if not.
  */
  bool using_xa;
  my_xid xa_xid;
  bool need_unlog;
  /*
    Id of binlog that transaction was written to; only needed if need_unlog is
    true.
  */
  ulong binlog_id;
  /* Set if we get an error during commit that must be returned from unlog(). */
  bool delayed_error;

private:

  binlog_cache_mngr& operator=(const binlog_cache_mngr& info);
  binlog_cache_mngr(const binlog_cache_mngr& info);
};

bool LOGGER::is_log_table_enabled(uint log_table_type)
{
  switch (log_table_type) {
  case QUERY_LOG_SLOW:
    return (table_log_handler != NULL) && global_system_variables.sql_log_slow
            && (log_output_options & LOG_TABLE);
  case QUERY_LOG_GENERAL:
    return (table_log_handler != NULL) && opt_log
            && (log_output_options & LOG_TABLE);
  default:
    DBUG_ASSERT(0);
    return FALSE;                             /* make compiler happy */
  }
}

/**
   Check if a given table is opened log table

   @param table             Table to check
   @param check_if_opened   Only fail if it's a log table in use
   @param error_msg	    String to put in error message if not ok.
                            No error message if 0
   @return 0 ok
   @return # Type of log file
 */

int check_if_log_table(const TABLE_LIST *table,
                       bool check_if_opened,
                       const char *error_msg)
{
  int result= 0;
  if (table->db.length == 5 &&
      !my_strcasecmp(table_alias_charset, table->db.str, "mysql"))
  {
    const char *table_name= table->table_name.str;

    if (table->table_name.length == 11 &&
        !my_strcasecmp(table_alias_charset, table_name, "general_log"))
    {
      result= QUERY_LOG_GENERAL;
      goto end;
    }

    if (table->table_name.length == 8 &&
        !my_strcasecmp(table_alias_charset, table_name, "slow_log"))
    {
      result= QUERY_LOG_SLOW;
      goto end;
    }
  }
  return 0;

end:
  if (!check_if_opened || logger.is_log_table_enabled(result))
  {
    if (error_msg)
      my_error(ER_BAD_LOG_STATEMENT, MYF(0), error_msg);
    return result;
  }
  return 0;
}


Log_to_csv_event_handler::Log_to_csv_event_handler()
{
}


Log_to_csv_event_handler::~Log_to_csv_event_handler()
{
}


void Log_to_csv_event_handler::cleanup()
{
  logger.is_log_tables_initialized= FALSE;
}

/* log event handlers */

/**
  Log command to the general log table

  Log given command to the general log table.

  @param  event_time        command start timestamp
  @param  user_host         the pointer to the string with user@host info
  @param  user_host_len     length of the user_host string. this is computed
                            once and passed to all general log event handlers
  @param  thread_id         Id of the thread, issued a query
  @param  command_type      the type of the command being logged
  @param  command_type_len  the length of the string above
  @param  sql_text          the very text of the query being executed
  @param  sql_text_len      the length of sql_text string


  @return This function attempts to never call my_error(). This is
  necessary, because general logging happens already after a statement
  status has been sent to the client, so the client can not see the
  error anyway. Besides, the error is not related to the statement
  being executed and is internal, and thus should be handled
  internally (@todo: how?).
  If a write to the table has failed, the function attempts to
  write to a short error message to the file. The failure is also
  indicated in the return value. 

  @retval  FALSE   OK
  @retval  TRUE    error occurred
*/

bool Log_to_csv_event_handler::
  log_general(THD *thd, my_hrtime_t event_time, const char *user_host, size_t user_host_len, my_thread_id thread_id_arg,
              const char *command_type, size_t command_type_len,
              const char *sql_text, size_t sql_text_len,
              CHARSET_INFO *client_cs)
{
  TABLE_LIST table_list;
  TABLE *table;
  bool result= TRUE;
  bool need_close= FALSE;
  bool need_pop= FALSE;
  bool need_rnd_end= FALSE;
  uint field_index;
  Silence_log_table_errors error_handler;
  Open_tables_backup open_tables_backup;
  bool save_time_zone_used;
  DBUG_ENTER("log_general");

  /*
    CSV uses TIME_to_timestamp() internally if table needs to be repaired
    which will set thd->time_zone_used
  */
  save_time_zone_used= thd->time_zone_used;

  table_list.init_one_table(&MYSQL_SCHEMA_NAME, &GENERAL_LOG_NAME, 0,
                            TL_WRITE_CONCURRENT_INSERT);

  /*
    1) open_log_table generates an error of the
    table can not be opened or is corrupted.
    2) "INSERT INTO general_log" can generate warning sometimes.

    Suppress these warnings and errors, they can't be dealt with
    properly anyway.

    QQ: this problem needs to be studied in more detail.
    Comment this 2 lines and run "cast.test" to see what's happening.
  */
  thd->push_internal_handler(& error_handler);
  need_pop= TRUE;

  if (!(table= open_log_table(thd, &table_list, &open_tables_backup)))
    goto err;

  need_close= TRUE;

  if (table->file->extra(HA_EXTRA_MARK_AS_LOG_TABLE) ||
      table->file->ha_rnd_init_with_error(0))
    goto err;

  need_rnd_end= TRUE;

  /* Honor next number columns if present */
  table->next_number_field= table->found_next_number_field;

  /*
    NOTE: we do not call restore_record() here, as all fields are
    filled by the Logger (=> no need to load default ones).
  */

  /*
    We do not set a value for table->field[0], as it will use
    default value (which is CURRENT_TIMESTAMP).
  */

  /* check that all columns exist */
  if (table->s->fields < 6)
    goto err;

  DBUG_ASSERT(table->field[0]->type() == MYSQL_TYPE_TIMESTAMP);

  table->field[0]->store_timestamp(
                  hrtime_to_my_time(event_time), hrtime_sec_part(event_time));

  /* do a write */
  if (table->field[1]->store(user_host, user_host_len, client_cs) ||
      table->field[2]->store((longlong) thread_id_arg, TRUE) ||
      table->field[3]->store((longlong) global_system_variables.server_id,
                             TRUE) ||
      table->field[4]->store(command_type, command_type_len, client_cs))
    goto err;

  /*
    A positive return value in store() means truncation.
    Still logging a message in the log in this case.
  */
  table->field[5]->flags|= FIELDFLAG_HEX_ESCAPE;
  if (table->field[5]->store(sql_text, sql_text_len, client_cs) < 0)
    goto err;

  /* mark all fields as not null */
  table->field[1]->set_notnull();
  table->field[2]->set_notnull();
  table->field[3]->set_notnull();
  table->field[4]->set_notnull();
  table->field[5]->set_notnull();

  /* Set any extra columns to their default values */
  for (field_index= 6 ; field_index < table->s->fields ; field_index++)
  {
    table->field[field_index]->set_default();
  }

  if (table->file->ha_write_row(table->record[0]))
    goto err;

  result= FALSE;

err:
  if (result && !thd->killed)
    sql_print_error("Failed to write to mysql.general_log: %s",
                    error_handler.message());

  if (need_rnd_end)
  {
    table->file->ha_rnd_end();
    table->file->ha_release_auto_increment();
  }
  if (need_pop)
    thd->pop_internal_handler();
  if (need_close)
    close_log_table(thd, &open_tables_backup);

  thd->time_zone_used= save_time_zone_used;
  DBUG_RETURN(result);
}


/*
  Log a query to the slow log table

  SYNOPSIS
    log_slow()
    thd               THD of the query
    current_time      current timestamp
    user_host         the pointer to the string with user@host info
    user_host_len     length of the user_host string. this is computed once
                      and passed to all general log event handlers
    query_time        Amount of time the query took to execute (in microseconds)
    lock_time         Amount of time the query was locked (in microseconds)
    is_command        The flag, which determines, whether the sql_text is a
                      query or an administrator command (these are treated
                      differently by the old logging routines)
    sql_text          the very text of the query or administrator command
                      processed
    sql_text_len      the length of sql_text string

  DESCRIPTION

   Log a query to the slow log table

  RETURN
    FALSE - OK
    TRUE - error occurred
*/

bool Log_to_csv_event_handler::
  log_slow(THD *thd, my_hrtime_t current_time,
           const char *user_host, size_t user_host_len,
           ulonglong query_utime, ulonglong lock_utime, bool is_command,
           const char *sql_text, size_t sql_text_len)
{
  TABLE_LIST table_list;
  TABLE *table;
  bool result= TRUE;
  bool need_close= FALSE;
  bool need_rnd_end= FALSE;
  Silence_log_table_errors error_handler;
  Open_tables_backup open_tables_backup;
  CHARSET_INFO *client_cs= thd->variables.character_set_client;
  bool save_time_zone_used;
  ulong query_time= (ulong) MY_MIN(query_utime/1000000, TIME_MAX_VALUE_SECONDS);
  ulong lock_time=  (ulong) MY_MIN(lock_utime/1000000, TIME_MAX_VALUE_SECONDS);
  ulong query_time_micro= (ulong) (query_utime % 1000000);
  ulong lock_time_micro=  (ulong) (lock_utime % 1000000);
  DBUG_ENTER("Log_to_csv_event_handler::log_slow");

  thd->push_internal_handler(& error_handler);
  /*
    CSV uses TIME_to_timestamp() internally if table needs to be repaired
    which will set thd->time_zone_used
  */
  save_time_zone_used= thd->time_zone_used;

  table_list.init_one_table(&MYSQL_SCHEMA_NAME, &SLOW_LOG_NAME, 0,
                            TL_WRITE_CONCURRENT_INSERT);

  if (!(table= open_log_table(thd, &table_list, &open_tables_backup)))
    goto err;

  need_close= TRUE;

  if (table->file->extra(HA_EXTRA_MARK_AS_LOG_TABLE) ||
      table->file->ha_rnd_init_with_error(0))
    goto err;

  need_rnd_end= TRUE;

  /* Honor next number columns if present */
  table->next_number_field= table->found_next_number_field;

  restore_record(table, s->default_values);    // Get empty record

  /* check that all columns exist */
  if (table->s->fields < 13)
    goto err;

  /* store the time and user values */
  DBUG_ASSERT(table->field[0]->type() == MYSQL_TYPE_TIMESTAMP);
  table->field[0]->store_timestamp(
             hrtime_to_my_time(current_time), hrtime_sec_part(current_time));
  if (table->field[1]->store(user_host, user_host_len, client_cs))
    goto err;

  /*
    A TIME field can not hold the full longlong range; query_time or
    lock_time may be truncated without warning here, if greater than
    839 hours (~35 days)
  */
  MYSQL_TIME t;
  t.neg= 0;

  /* fill in query_time field */
  calc_time_from_sec(&t, query_time, query_time_micro);
  if (table->field[2]->store_time(&t))
    goto err;
  /* lock_time */
  calc_time_from_sec(&t, lock_time, lock_time_micro);
  if (table->field[3]->store_time(&t))
    goto err;
  /* rows_sent */
  if (table->field[4]->store((longlong) thd->get_sent_row_count(), TRUE))
    goto err;
  /* rows_examined */
  if (table->field[5]->store((longlong) thd->get_examined_row_count(), TRUE))
    goto err;

  /* fill database field */
  if (thd->db.str)
  {
    if (table->field[6]->store(thd->db.str, thd->db.length, client_cs))
      goto err;
    table->field[6]->set_notnull();
  }

  if (thd->stmt_depends_on_first_successful_insert_id_in_prev_stmt)
  {
    if (table->
        field[7]->store((longlong)
                        thd->first_successful_insert_id_in_prev_stmt_for_binlog,
                        TRUE))
      goto err;
    table->field[7]->set_notnull();
  }

  /*
    Set value if we do an insert on autoincrement column. Note that for
    some engines (those for which get_auto_increment() does not leave a
    table lock until the statement ends), this is just the first value and
    the next ones used may not be contiguous to it.
  */
  if (thd->auto_inc_intervals_in_cur_stmt_for_binlog.nb_elements() > 0)
  {
    if (table->
        field[8]->store((longlong)
          thd->auto_inc_intervals_in_cur_stmt_for_binlog.minimum(), TRUE))
      goto err;
    table->field[8]->set_notnull();
  }

  if (table->field[9]->store((longlong)global_system_variables.server_id, TRUE))
    goto err;
  table->field[9]->set_notnull();

  /*
    Column sql_text.
    A positive return value in store() means truncation.
    Still logging a message in the log in this case.
  */
  if (table->field[10]->store(sql_text, sql_text_len, client_cs) < 0)
    goto err;

  if (table->field[11]->store((longlong) thd->thread_id, TRUE))
    goto err;

  /* Rows_affected */
  if (table->field[12]->store(thd->get_stmt_da()->is_ok() ?
                              (longlong) thd->get_stmt_da()->affected_rows() :
                              0, TRUE))
    goto err;

  if (table->file->ha_write_row(table->record[0]))
    goto err;

  result= FALSE;

err:
  thd->pop_internal_handler();

  if (result && !thd->killed)
    sql_print_error("Failed to write to mysql.slow_log: %s",
                    error_handler.message());

  if (need_rnd_end)
  {
    table->file->ha_rnd_end();
    table->file->ha_release_auto_increment();
  }
  if (need_close)
    close_log_table(thd, &open_tables_backup);
  thd->time_zone_used= save_time_zone_used;
  DBUG_RETURN(result);
}

int Log_to_csv_event_handler::
  activate_log(THD *thd, uint log_table_type)
{
  TABLE_LIST table_list;
  TABLE *table;
  LEX_CSTRING *UNINIT_VAR(log_name);
  int result;
  Open_tables_backup open_tables_backup;

  DBUG_ENTER("Log_to_csv_event_handler::activate_log");

  if (log_table_type == QUERY_LOG_GENERAL)
  {
    log_name= &GENERAL_LOG_NAME;
  }
  else
  {
    DBUG_ASSERT(log_table_type == QUERY_LOG_SLOW);

    log_name= &SLOW_LOG_NAME;
  }
  table_list.init_one_table(&MYSQL_SCHEMA_NAME, log_name, 0, TL_WRITE_CONCURRENT_INSERT);

  table= open_log_table(thd, &table_list, &open_tables_backup);
  if (table)
  {
    result= 0;
    close_log_table(thd, &open_tables_backup);
  }
  else
    result= 1;

  DBUG_RETURN(result);
}

bool Log_to_csv_event_handler::
  log_error(enum loglevel level, const char *format, va_list args)
{
  /* No log table is implemented */
  DBUG_ASSERT(0);
  return FALSE;
}

bool Log_to_file_event_handler::
  log_error(enum loglevel level, const char *format,
            va_list args)
{
  return vprint_msg_to_log(level, format, args);
}

void Log_to_file_event_handler::init_pthread_objects()
{
  mysql_log.init_pthread_objects();
  mysql_slow_log.init_pthread_objects();
}


/** Wrapper around MYSQL_LOG::write() for slow log. */

bool Log_to_file_event_handler::
  log_slow(THD *thd, my_hrtime_t current_time,
           const char *user_host, size_t user_host_len,
           ulonglong query_utime, ulonglong lock_utime, bool is_command,
           const char *sql_text, size_t sql_text_len)
{
  Silence_log_table_errors error_handler;
  thd->push_internal_handler(&error_handler);
  bool retval= mysql_slow_log.write(thd, hrtime_to_my_time(current_time),
                                    user_host, user_host_len,
                                    query_utime, lock_utime, is_command,
                                    sql_text, sql_text_len);
  thd->pop_internal_handler();
  return retval;
}


/**
   Wrapper around MYSQL_LOG::write() for general log. We need it since we
   want all log event handlers to have the same signature.
*/

bool Log_to_file_event_handler::
  log_general(THD *thd, my_hrtime_t event_time, const char *user_host, size_t user_host_len, my_thread_id thread_id_arg,
              const char *command_type, size_t command_type_len,
              const char *sql_text, size_t sql_text_len,
              CHARSET_INFO *client_cs)
{
  Silence_log_table_errors error_handler;
  thd->push_internal_handler(&error_handler);
  bool retval= mysql_log.write(hrtime_to_time(event_time), user_host,
                               user_host_len,
                               thread_id_arg, command_type, command_type_len,
                               sql_text, sql_text_len);
  thd->pop_internal_handler();
  return retval;
}


bool Log_to_file_event_handler::init()
{
  if (!is_initialized)
  {
    if (global_system_variables.sql_log_slow)
      mysql_slow_log.open_slow_log(opt_slow_logname);

    if (opt_log)
      mysql_log.open_query_log(opt_logname);

    is_initialized= TRUE;
  }

  return FALSE;
}


void Log_to_file_event_handler::cleanup()
{
  mysql_log.cleanup();
  mysql_slow_log.cleanup();
}

void Log_to_file_event_handler::flush()
{
  /* reopen log files */
  if (opt_log)
    mysql_log.reopen_file();
  if (global_system_variables.sql_log_slow)
    mysql_slow_log.reopen_file();
}

/*
  Log error with all enabled log event handlers

  SYNOPSIS
    error_log_print()

    level             The level of the error significance: NOTE,
                      WARNING or ERROR.
    format            format string for the error message
    args              list of arguments for the format string

  RETURN
    FALSE - OK
    TRUE - error occurred
*/

bool LOGGER::error_log_print(enum loglevel level, const char *format,
                             va_list args)
{
  bool error= FALSE;
  Log_event_handler **current_handler;
  THD *thd= current_thd;

  if (likely(thd))
    thd->error_printed_to_log= 1;

  /* currently we don't need locking here as there is no error_log table */
  for (current_handler= error_log_handler_list ; *current_handler ;)
    error= (*current_handler++)->log_error(level, format, args) || error;

  return error;
}


void LOGGER::cleanup_base()
{
  DBUG_ASSERT(inited == 1);
  mysql_rwlock_destroy(&LOCK_logger);
  if (table_log_handler)
  {
    table_log_handler->cleanup();
    delete table_log_handler;
    table_log_handler= NULL;
  }
  if (file_log_handler)
    file_log_handler->cleanup();
}


void LOGGER::cleanup_end()
{
  DBUG_ASSERT(inited == 1);
  if (file_log_handler)
  {
    delete file_log_handler;
    file_log_handler=NULL;
  }
  inited= 0;
}


/**
  Perform basic log initialization: create file-based log handler and
  init error log.
*/
void LOGGER::init_base()
{
  DBUG_ASSERT(inited == 0);
  inited= 1;

  /*
    Here we create file log handler. We don't do it for the table log handler
    here as it cannot be created so early. The reason is THD initialization,
    which depends on the system variables (parsed later).
  */
  if (!file_log_handler)
    file_log_handler= new Log_to_file_event_handler;

  /* by default we use traditional error log */
  init_error_log(LOG_FILE);

  file_log_handler->init_pthread_objects();
  mysql_rwlock_init(key_rwlock_LOCK_logger, &LOCK_logger);
}


void LOGGER::init_log_tables()
{
  if (!table_log_handler)
    table_log_handler= new Log_to_csv_event_handler;

  if (!is_log_tables_initialized &&
      !table_log_handler->init() && !file_log_handler->init())
    is_log_tables_initialized= TRUE;
}


/**
  Close and reopen the slow log (with locks).
  
  @returns FALSE.
*/
bool LOGGER::flush_slow_log()
{
  /*
    Now we lock logger, as nobody should be able to use logging routines while
    log tables are closed
  */
  logger.lock_exclusive();

  /* Reopen slow log file */
  if (global_system_variables.sql_log_slow)
    file_log_handler->get_mysql_slow_log()->reopen_file();

  /* End of log flush */
  logger.unlock();

  return 0;
}


/**
  Close and reopen the general log (with locks).

  @returns FALSE.
*/
bool LOGGER::flush_general_log()
{
  /*
    Now we lock logger, as nobody should be able to use logging routines while
    log tables are closed
  */
  logger.lock_exclusive();

  /* Reopen general log file */
  if (opt_log)
    file_log_handler->get_mysql_log()->reopen_file();

  /* End of log flush */
  logger.unlock();

  return 0;
}


/*
  Log slow query with all enabled log event handlers

  SYNOPSIS
    slow_log_print()

    thd                 THD of the query being logged
    query               The query being logged
    query_length        The length of the query string
    current_utime       Current time in microseconds (from undefined start)

  RETURN
    FALSE   OK
    TRUE    error occurred
*/

bool LOGGER::slow_log_print(THD *thd, const char *query, size_t query_length,
                            ulonglong current_utime)

{
  bool error= FALSE;
  Log_event_handler **current_handler;
  bool is_command= FALSE;
  char user_host_buff[MAX_USER_HOST_SIZE + 1];
  Security_context *sctx= thd->security_ctx;
  uint user_host_len= 0;
  ulonglong query_utime, lock_utime;

  DBUG_ASSERT(thd->enable_slow_log);
  /*
    Print the message to the buffer if we have slow log enabled
  */

  if (*slow_log_handler_list)
  {
    /* do not log slow queries from replication threads */
    if (!thd->variables.sql_log_slow)
      return 0;

    lock_shared();
    if (!global_system_variables.sql_log_slow)
    {
      unlock();
      return 0;
    }

    /* fill in user_host value: the format is "%s[%s] @ %s [%s]" */
    user_host_len= (uint)(strxnmov(user_host_buff, MAX_USER_HOST_SIZE,
                             sctx->priv_user, "[",
                             sctx->user ? sctx->user : (thd->slave_thread ? "SQL_SLAVE" : ""), "] @ ",
                             sctx->host ? sctx->host : "", " [",
                             sctx->ip ? sctx->ip : "", "]", NullS) -
                    user_host_buff);

    DBUG_ASSERT(thd->start_utime);
    DBUG_ASSERT(thd->start_time);
    query_utime= (current_utime - thd->start_utime);
    lock_utime=  (thd->utime_after_lock - thd->start_utime);
    my_hrtime_t current_time= { hrtime_from_time(thd->start_time) +
                                thd->start_time_sec_part + query_utime };

    if (!query || thd->get_command() == COM_STMT_PREPARE)
    {
      is_command= TRUE;
      query= command_name[thd->get_command()].str;
      query_length= (uint)command_name[thd->get_command()].length;
    }

    for (current_handler= slow_log_handler_list; *current_handler ;)
      error= (*current_handler++)->log_slow(thd, current_time,
                                            user_host_buff, user_host_len,
                                            query_utime, lock_utime, is_command,
                                            query, query_length) || error;

    unlock();
  }
  return error;
}

bool LOGGER::general_log_write(THD *thd, enum enum_server_command command,
                               const char *query, size_t query_length)
{
  bool error= FALSE;
  Log_event_handler **current_handler= general_log_handler_list;
  char user_host_buff[MAX_USER_HOST_SIZE + 1];
  uint user_host_len= 0;
  my_hrtime_t current_time;

  DBUG_ASSERT(thd);

  user_host_len= make_user_name(thd, user_host_buff);

  current_time= my_hrtime();

  mysql_audit_general_log(thd, hrtime_to_time(current_time),
                          user_host_buff, user_host_len,
                          command_name[(uint) command].str,
                          (uint)command_name[(uint) command].length,
                          query, (uint)query_length);
                        
  if (opt_log && log_command(thd, command))
  {
    lock_shared();
    while (*current_handler)
      error|= (*current_handler++)->
        log_general(thd, current_time, user_host_buff,
                    user_host_len, thd->thread_id,
                    command_name[(uint) command].str,
                    command_name[(uint) command].length,
                    query, query_length,
                    thd->variables.character_set_client) || error;
    unlock();
  }

  return error;
}

bool LOGGER::general_log_print(THD *thd, enum enum_server_command command,
                               const char *format, va_list args)
{
  size_t message_buff_len= 0;
  char message_buff[MAX_LOG_BUFFER_SIZE];

  /* prepare message */
  if (format)
    message_buff_len= my_vsnprintf(message_buff, sizeof(message_buff),
                                   format, args);
  else
    message_buff[0]= '\0';

  return general_log_write(thd, command, message_buff, message_buff_len);
}

void LOGGER::init_error_log(ulonglong error_log_printer)
{
  if (error_log_printer & LOG_NONE)
  {
    error_log_handler_list[0]= 0;
    return;
  }

  switch (error_log_printer) {
  case LOG_FILE:
    error_log_handler_list[0]= file_log_handler;
    error_log_handler_list[1]= 0;
    break;
    /* these two are disabled for now */
  case LOG_TABLE:
    DBUG_ASSERT(0);
    break;
  case LOG_TABLE|LOG_FILE:
    DBUG_ASSERT(0);
    break;
  }
}

void LOGGER::init_slow_log(ulonglong slow_log_printer)
{
  if (slow_log_printer & LOG_NONE)
  {
    slow_log_handler_list[0]= 0;
    return;
  }

  switch (slow_log_printer) {
  case LOG_FILE:
    slow_log_handler_list[0]= file_log_handler;
    slow_log_handler_list[1]= 0;
    break;
  case LOG_TABLE:
    slow_log_handler_list[0]= table_log_handler;
    slow_log_handler_list[1]= 0;
    break;
  case LOG_TABLE|LOG_FILE:
    slow_log_handler_list[0]= file_log_handler;
    slow_log_handler_list[1]= table_log_handler;
    slow_log_handler_list[2]= 0;
    break;
  }
}

void LOGGER::init_general_log(ulonglong general_log_printer)
{
  if (general_log_printer & LOG_NONE)
  {
    general_log_handler_list[0]= 0;
    return;
  }

  switch (general_log_printer) {
  case LOG_FILE:
    general_log_handler_list[0]= file_log_handler;
    general_log_handler_list[1]= 0;
    break;
  case LOG_TABLE:
    general_log_handler_list[0]= table_log_handler;
    general_log_handler_list[1]= 0;
    break;
  case LOG_TABLE|LOG_FILE:
    general_log_handler_list[0]= file_log_handler;
    general_log_handler_list[1]= table_log_handler;
    general_log_handler_list[2]= 0;
    break;
  }
}


bool LOGGER::activate_log_handler(THD* thd, uint log_type)
{
  MYSQL_QUERY_LOG *file_log;
  bool res= FALSE;
  lock_exclusive();
  switch (log_type) {
  case QUERY_LOG_SLOW:
    if (!global_system_variables.sql_log_slow)
    {
      file_log= file_log_handler->get_mysql_slow_log();

      file_log->open_slow_log(opt_slow_logname);
      if (table_log_handler->activate_log(thd, QUERY_LOG_SLOW))
      {
        /* Error printed by open table in activate_log() */
        res= TRUE;
        file_log->close(0);
      }
      else
      {
        init_slow_log(log_output_options);
        global_system_variables.sql_log_slow= TRUE;
      }
    }
    break;
  case QUERY_LOG_GENERAL:
    if (!opt_log)
    {
      file_log= file_log_handler->get_mysql_log();

      file_log->open_query_log(opt_logname);
      if (table_log_handler->activate_log(thd, QUERY_LOG_GENERAL))
      {
        /* Error printed by open table in activate_log() */
        res= TRUE;
        file_log->close(0);
      }
      else
      {
        init_general_log(log_output_options);
        opt_log= TRUE;
      }
    }
    break;
  default:
    DBUG_ASSERT(0);
  }
  unlock();
  return res;
}


void LOGGER::deactivate_log_handler(THD *thd, uint log_type)
{
  my_bool *tmp_opt= 0;
  MYSQL_LOG *UNINIT_VAR(file_log);

  switch (log_type) {
  case QUERY_LOG_SLOW:
    tmp_opt= &global_system_variables.sql_log_slow;
    file_log= file_log_handler->get_mysql_slow_log();
    break;
  case QUERY_LOG_GENERAL:
    tmp_opt= &opt_log;
    file_log= file_log_handler->get_mysql_log();
    break;
  default:
    MY_ASSERT_UNREACHABLE();
  }

  if (!(*tmp_opt))
    return;

  lock_exclusive();
  file_log->close(0);
  *tmp_opt= FALSE;
  unlock();
}


/* the parameters are unused for the log tables */
bool Log_to_csv_event_handler::init()
{
  return 0;
}

int LOGGER::set_handlers(ulonglong slow_log_printer,
                         ulonglong general_log_printer)
{
  lock_exclusive();

  if ((slow_log_printer & LOG_TABLE || general_log_printer & LOG_TABLE) &&
      !is_log_tables_initialized)
  {
    slow_log_printer= (slow_log_printer & ~LOG_TABLE) | LOG_FILE;
    general_log_printer= (general_log_printer & ~LOG_TABLE) | LOG_FILE;

    sql_print_error("Failed to initialize log tables. "
                    "Falling back to the old-fashioned logs");
  }

  init_slow_log(slow_log_printer);
  init_general_log(general_log_printer);

  unlock();

  return 0;
}

 /*
  Save position of binary log transaction cache.

  SYNPOSIS
    binlog_trans_log_savepos()

    thd      The thread to take the binlog data from
    pos      Pointer to variable where the position will be stored

  DESCRIPTION

    Save the current position in the binary log transaction cache into
    the variable pointed to by 'pos'
 */

static void
binlog_trans_log_savepos(THD *thd, my_off_t *pos)
{
  DBUG_ENTER("binlog_trans_log_savepos");
  DBUG_ASSERT(pos != NULL);
  binlog_cache_mngr *const cache_mngr= thd->binlog_setup_trx_data();
  DBUG_ASSERT((WSREP(thd) && wsrep_emulate_bin_log) || mysql_bin_log.is_open());
  *pos= cache_mngr->trx_cache.get_byte_position();
  DBUG_PRINT("return", ("*pos: %lu", (ulong) *pos));
  DBUG_VOID_RETURN;
}


/*
  Truncate the binary log transaction cache.

  SYNPOSIS
    binlog_trans_log_truncate()

    thd      The thread to take the binlog data from
    pos      Position to truncate to

  DESCRIPTION

    Truncate the binary log to the given position. Will not change
    anything else.

 */
static void
binlog_trans_log_truncate(THD *thd, my_off_t pos)
{
  DBUG_ENTER("binlog_trans_log_truncate");
  DBUG_PRINT("enter", ("pos: %lu", (ulong) pos));

  DBUG_ASSERT(thd_get_ha_data(thd, binlog_hton) != NULL);
  /* Only true if binlog_trans_log_savepos() wasn't called before */
  DBUG_ASSERT(pos != ~(my_off_t) 0);

  binlog_cache_mngr *const cache_mngr=
    (binlog_cache_mngr*) thd_get_ha_data(thd, binlog_hton);
  cache_mngr->trx_cache.restore_savepoint(pos);
  DBUG_VOID_RETURN;
}


/*
  this function is mostly a placeholder.
  conceptually, binlog initialization (now mostly done in MYSQL_BIN_LOG::open)
  should be moved here.
*/

int binlog_init(void *p)
{
  binlog_hton= (handlerton *)p;
  binlog_hton->savepoint_offset= sizeof(my_off_t);
  binlog_hton->close_connection= binlog_close_connection;
  binlog_hton->savepoint_set= binlog_savepoint_set;
  binlog_hton->savepoint_rollback= binlog_savepoint_rollback;
  binlog_hton->savepoint_rollback_can_release_mdl=
                                     binlog_savepoint_rollback_can_release_mdl;
  binlog_hton->commit= [](handlerton *, THD *thd, bool all) { return 0; };
  binlog_hton->rollback= binlog_rollback;
  binlog_hton->drop_table= [](handlerton *, const char*) { return -1; };
  if (WSREP_ON || opt_bin_log)
  {
    binlog_hton->prepare= binlog_prepare;
    binlog_hton->start_consistent_snapshot= binlog_start_consistent_snapshot;
  }
  binlog_hton->flags= HTON_NOT_USER_SELECTABLE | HTON_HIDDEN | HTON_NO_ROLLBACK;
  return 0;
}

#ifdef WITH_WSREP
#include "wsrep_binlog.h"
#endif /* WITH_WSREP */
static int binlog_close_connection(handlerton *hton, THD *thd)
{
  DBUG_ENTER("binlog_close_connection");
  binlog_cache_mngr *const cache_mngr=
    (binlog_cache_mngr*) thd_get_ha_data(thd, binlog_hton);
#ifdef WITH_WSREP
  if (WSREP(thd) && cache_mngr && !cache_mngr->trx_cache.empty()) {
    IO_CACHE* cache= cache_mngr->get_binlog_cache_log(true);
    uchar *buf;
    size_t len=0;
    wsrep_write_cache_buf(cache, &buf, &len);
    WSREP_WARN("binlog trx cache not empty (%zu bytes) @ connection close %lld",
               len, (longlong) thd->thread_id);
    if (len > 0) wsrep_dump_rbr_buf(thd, buf, len);

    cache = cache_mngr->get_binlog_cache_log(false);
    wsrep_write_cache_buf(cache, &buf, &len);
    WSREP_WARN("binlog stmt cache not empty (%zu bytes) @ connection close %lld",
               len, (longlong) thd->thread_id);
    if (len > 0) wsrep_dump_rbr_buf(thd, buf, len);
  }
#endif /* WITH_WSREP */
  DBUG_ASSERT(cache_mngr->trx_cache.empty());
  DBUG_ASSERT(cache_mngr->stmt_cache.empty());
  cache_mngr->~binlog_cache_mngr();
  my_free(cache_mngr);
  DBUG_RETURN(0);
}

/*
  This function flushes a cache upon commit/rollback.

  SYNOPSIS
    binlog_flush_cache()

    thd        The thread whose transaction should be ended
    cache_mngr Pointer to the binlog_cache_mngr to use
    all        True if the entire transaction should be ended, false if
               only the statement transaction should be ended.
    end_ev     The end event to use (COMMIT, ROLLBACK, or commit XID)
    using_stmt True if the statement cache should be flushed
    using_trx  True if the transaction cache should be flushed

  DESCRIPTION

    End the currently transaction or statement. The transaction can be either
    a real transaction or a statement transaction.

    This can be to commit a transaction, with a COMMIT query event or an XA
    commit XID event. But it can also be to rollback a transaction with a
    ROLLBACK query event, used for rolling back transactions which also
    contain updates to non-transactional tables. Or it can be a flush of
    a statement cache.
 */

static int
binlog_flush_cache(THD *thd, binlog_cache_mngr *cache_mngr,
                   Log_event *end_ev, bool all, bool using_stmt,
                   bool using_trx, bool is_ro_1pc= false)
{
  int error= 0;
  DBUG_ENTER("binlog_flush_cache");
  DBUG_PRINT("enter", ("end_ev: %p", end_ev));

  if ((using_stmt && !cache_mngr->stmt_cache.empty()) ||
      (using_trx && !cache_mngr->trx_cache.empty())   ||
      thd->transaction->xid_state.is_explicit_XA())
  {
    if (using_stmt && thd->binlog_flush_pending_rows_event(TRUE, FALSE))
      DBUG_RETURN(1);
    if (using_trx && thd->binlog_flush_pending_rows_event(TRUE, TRUE))
      DBUG_RETURN(1);

    /*
      Doing a commit or a rollback including non-transactional tables,
      i.e., ending a transaction where we might write the transaction
      cache to the binary log.

      We can always end the statement when ending a transaction since
      transactions are not allowed inside stored functions.  If they
      were, we would have to ensure that we're not ending a statement
      inside a stored function.
    */
    error= mysql_bin_log.write_transaction_to_binlog(thd, cache_mngr,
                                                     end_ev, all,
                                                     using_stmt, using_trx,
                                                     is_ro_1pc);
  }
  else
  {
    /*
      This can happen in row-format binlog with something like
          BEGIN; INSERT INTO nontrans_table; INSERT IGNORE INTO trans_table;
      The nontrans_table is written directly into the binlog before commit,
      and if the trans_table is ignored there will be no rows to write when
      we get here.

      So there is no work to do. Therefore, we will not increment any XID
      count, so we must not decrement any XID count in unlog().
    */
    cache_mngr->need_unlog= 0;
  }
  cache_mngr->reset(using_stmt, using_trx);

  DBUG_ASSERT(!using_stmt || cache_mngr->stmt_cache.empty());
  DBUG_ASSERT(!using_trx || cache_mngr->trx_cache.empty());
  DBUG_RETURN(error);
}


/**
  This function flushes the stmt-cache upon commit.

  @param thd                The thread whose transaction should be flushed
  @param cache_mngr         Pointer to the cache manager

  @return
    nonzero if an error pops up when flushing the cache.
*/
static inline int
binlog_commit_flush_stmt_cache(THD *thd, bool all,
                               binlog_cache_mngr *cache_mngr)
{
  DBUG_ENTER("binlog_commit_flush_stmt_cache");
#ifdef WITH_WSREP
  if (thd->wsrep_mysql_replicated > 0)
  {
    DBUG_ASSERT(WSREP(thd));
    WSREP_DEBUG("avoiding binlog_commit_flush_trx_cache: %d",
                thd->wsrep_mysql_replicated);
    return 0;
  }
#endif

  Query_log_event end_evt(thd, STRING_WITH_LEN("COMMIT"),
                          FALSE, TRUE, TRUE, 0);
  DBUG_RETURN(binlog_flush_cache(thd, cache_mngr, &end_evt, all, TRUE, FALSE));
}


inline size_t serialize_with_xid(XID *xid, char *buf,
                                 const char *query, size_t q_len)
{
  memcpy(buf, query, q_len);

  return
    q_len + strlen(static_cast<event_xid_t*>(xid)->serialize(buf + q_len));
}


/**
  This function flushes the trx-cache upon commit.

  @param thd                The thread whose transaction should be flushed
  @param cache_mngr         Pointer to the cache manager

  @return
    nonzero if an error pops up when flushing the cache.
*/
static inline int
binlog_commit_flush_trx_cache(THD *thd, bool all, binlog_cache_mngr *cache_mngr,
                              bool ro_1pc)
{
  DBUG_ENTER("binlog_commit_flush_trx_cache");

  const char query[]= "XA COMMIT ";
  const size_t q_len= sizeof(query) - 1; // do not count trailing 0
  char buf[q_len + ser_buf_size]= "COMMIT";
  size_t buflen= sizeof("COMMIT") - 1;

  if (thd->lex->sql_command == SQLCOM_XA_COMMIT &&
      thd->lex->xa_opt != XA_ONE_PHASE)
  {
    DBUG_ASSERT(thd->transaction->xid_state.is_explicit_XA());
    DBUG_ASSERT(thd->transaction->xid_state.get_state_code() ==
                XA_PREPARED);

    buflen= serialize_with_xid(thd->transaction->xid_state.get_xid(),
                               buf, query, q_len);
  }
  Query_log_event end_evt(thd, buf, buflen, TRUE, TRUE, TRUE, 0);

  DBUG_RETURN(binlog_flush_cache(thd, cache_mngr, &end_evt, all, FALSE, TRUE, ro_1pc));
}


/**
  This function flushes the trx-cache upon rollback.

  @param thd                The thread whose transaction should be flushed
  @param cache_mngr         Pointer to the cache manager

  @return
    nonzero if an error pops up when flushing the cache.
*/
static inline int
binlog_rollback_flush_trx_cache(THD *thd, bool all,
                                binlog_cache_mngr *cache_mngr)
{
  const char query[]= "XA ROLLBACK ";
  const size_t q_len= sizeof(query) - 1; // do not count trailing 0
  char buf[q_len + ser_buf_size]= "ROLLBACK";
  size_t buflen= sizeof("ROLLBACK") - 1;

  if (thd->transaction->xid_state.is_explicit_XA())
  {
    /* for not prepared use plain ROLLBACK */
    if (thd->transaction->xid_state.get_state_code() == XA_PREPARED)
      buflen= serialize_with_xid(thd->transaction->xid_state.get_xid(),
                                 buf, query, q_len);
  }
  Query_log_event end_evt(thd, buf, buflen, TRUE, TRUE, TRUE, 0);

  return (binlog_flush_cache(thd, cache_mngr, &end_evt, all, FALSE, TRUE));
}

/**
  This function flushes the trx-cache upon commit.

  @param thd                The thread whose transaction should be flushed
  @param cache_mngr         Pointer to the cache manager
  @param xid                Transaction Id

  @return
    nonzero if an error pops up when flushing the cache.
*/
static inline int
binlog_commit_flush_xid_caches(THD *thd, binlog_cache_mngr *cache_mngr,
                               bool all, my_xid xid)
{
  DBUG_ASSERT(xid); // replaced former treatment of ONE-PHASE XA

  Xid_log_event end_evt(thd, xid, TRUE);
  return (binlog_flush_cache(thd, cache_mngr, &end_evt, all, TRUE, TRUE));
}

/**
  This function truncates the transactional cache upon committing or rolling
  back either a transaction or a statement.

  @param thd        The thread whose transaction should be flushed
  @param cache_mngr Pointer to the cache data to be flushed
  @param all        @c true means truncate the transaction, otherwise the
                    statement must be truncated.

  @return
    nonzero if an error pops up when truncating the transactional cache.
*/
static int
binlog_truncate_trx_cache(THD *thd, binlog_cache_mngr *cache_mngr, bool all)
{
  DBUG_ENTER("binlog_truncate_trx_cache");
  int error=0;
  /*
    This function handles transactional changes and as such this flag
    equals to true.
  */
  bool const is_transactional= TRUE;

  DBUG_PRINT("info", ("thd->options={ %s %s}, transaction: %s",
                      FLAGSTR(thd->variables.option_bits, OPTION_NOT_AUTOCOMMIT),
                      FLAGSTR(thd->variables.option_bits, OPTION_BEGIN),
                      all ? "all" : "stmt"));

  thd->binlog_remove_pending_rows_event(TRUE, is_transactional);
  /*
    If rolling back an entire transaction or a single statement not
    inside a transaction, we reset the transaction cache.
  */
  if (ending_trans(thd, all))
  {
    if (cache_mngr->trx_cache.has_incident())
      error= mysql_bin_log.write_incident(thd);

    thd->reset_binlog_for_next_statement();

    cache_mngr->reset(false, true);
  }
  /*
    If rolling back a statement in a transaction, we truncate the
    transaction cache to remove the statement.
  */
  else
    cache_mngr->trx_cache.restore_prev_position();

  DBUG_ASSERT(thd->binlog_get_pending_rows_event(is_transactional) == NULL);
  DBUG_RETURN(error);
}


inline bool is_preparing_xa(THD *thd)
{
  return
    thd->transaction->xid_state.is_explicit_XA() &&
    thd->lex->sql_command == SQLCOM_XA_PREPARE;
}


static int binlog_prepare(handlerton *hton, THD *thd, bool all)
{
  /* Do nothing unless the transaction is a user XA. */
  return is_preparing_xa(thd) ? binlog_commit(thd, all, FALSE) : 0;
}


int binlog_commit_by_xid(handlerton *hton, XID *xid)
{
  THD *thd= current_thd;

  if (thd->is_current_stmt_binlog_disabled())
    return 0;
  (void) thd->binlog_setup_trx_data();

  DBUG_ASSERT(thd->lex->sql_command == SQLCOM_XA_COMMIT);

  return binlog_commit(thd, TRUE, FALSE);
}


int binlog_rollback_by_xid(handlerton *hton, XID *xid)
{
  THD *thd= current_thd;

  if (thd->is_current_stmt_binlog_disabled())
    return 0;
  (void) thd->binlog_setup_trx_data();

  DBUG_ASSERT(thd->lex->sql_command == SQLCOM_XA_ROLLBACK ||
              (thd->transaction->xid_state.get_state_code() == XA_ROLLBACK_ONLY));
  return binlog_rollback(hton, thd, TRUE);
}


inline bool is_prepared_xa(THD *thd)
{
  return thd->transaction->xid_state.is_explicit_XA() &&
    thd->transaction->xid_state.get_state_code() == XA_PREPARED;
}


/*
  We flush the cache wrapped in a beging/rollback if:
    . aborting a single or multi-statement transaction and;
    . the OPTION_KEEP_LOG is active or;
    . the format is STMT and a non-trans table was updated or;
    . the format is MIXED and a temporary non-trans table was
      updated or;
    . the format is MIXED, non-trans table was updated and
      aborting a single statement transaction;
*/
static bool trans_cannot_safely_rollback(THD *thd, bool all)
{
  DBUG_ASSERT(ending_trans(thd, all));

  return ((thd->variables.option_bits & OPTION_KEEP_LOG) ||
          (trans_has_updated_non_trans_table(thd) &&
           thd->wsrep_binlog_format() == BINLOG_FORMAT_STMT) ||
          (thd->transaction->all.has_modified_non_trans_temp_table() &&
           thd->wsrep_binlog_format() == BINLOG_FORMAT_MIXED) ||
          (trans_has_updated_non_trans_table(thd) &&
           ending_single_stmt_trans(thd,all) &&
           thd->wsrep_binlog_format() == BINLOG_FORMAT_MIXED) ||
          is_prepared_xa(thd));
}


/**
  Specific log flusher invoked through log_xa_prepare().
*/
static int binlog_commit_flush_xa_prepare(THD *thd, bool all,
                                          binlog_cache_mngr *cache_mngr)
{
  XID *xid= thd->transaction->xid_state.get_xid();
  {
    // todo assert wsrep_simulate || is_open()

    /*
      Log the XA END event first.
      We don't do that in trans_xa_end() as XA COMMIT ONE PHASE
      is logged as simple BEGIN/COMMIT so the XA END should
      not get to the log.
    */
    const char query[]= "XA END ";
    const size_t q_len= sizeof(query) - 1; // do not count trailing 0
    char buf[q_len + ser_buf_size];
    size_t buflen;
    binlog_cache_data *cache_data;
    IO_CACHE *file;

    memcpy(buf, query, q_len);
    buflen= q_len +
      strlen(static_cast<event_xid_t*>(xid)->serialize(buf + q_len));
    cache_data= cache_mngr->get_binlog_cache_data(true);
    file= &cache_data->cache_log;
    thd->lex->sql_command= SQLCOM_XA_END;
    Query_log_event xa_end(thd, buf, buflen, true, false, true, 0);
    if (mysql_bin_log.write_event(&xa_end, cache_data, file))
      return 1;
    thd->lex->sql_command= SQLCOM_XA_PREPARE;
  }

  cache_mngr->using_xa= FALSE;
  XA_prepare_log_event end_evt(thd, xid, FALSE);

  return (binlog_flush_cache(thd, cache_mngr, &end_evt, all, TRUE, TRUE));
}

/**
  This function is called once after each statement.

  It has the responsibility to flush the caches to the binary log on commits.

  @param thd   The client thread that executes the transaction.
  @param all   This is @c true if this is a real transaction commit, and
               @false otherwise.
  @param ro_1pc  read-only one-phase commit transaction
*/
int binlog_commit(THD *thd, bool all, bool ro_1pc)
{
  int error= 0;
  PSI_stage_info org_stage;
  DBUG_ENTER("binlog_commit");

  binlog_cache_mngr *const cache_mngr=
    (binlog_cache_mngr*) thd_get_ha_data(thd, binlog_hton);

  if (!cache_mngr)
  {
    DBUG_ASSERT(WSREP(thd) ||
                (thd->lex->sql_command != SQLCOM_XA_PREPARE &&
                !(thd->lex->sql_command == SQLCOM_XA_COMMIT &&
                  thd->lex->xa_opt == XA_ONE_PHASE)));

    DBUG_RETURN(0);
  }
  /*
    This is true if we are doing an alter table that is replicated as
    CREATE TABLE ... SELECT
  */
  if (thd->variables.option_bits & OPTION_BIN_COMMIT_OFF)
    DBUG_RETURN(0);

  DBUG_PRINT("debug",
             ("all: %d, in_transaction: %s, all.modified_non_trans_table: %s, stmt.modified_non_trans_table: %s",
              all,
              YESNO(thd->in_multi_stmt_transaction_mode()),
              YESNO(thd->transaction->all.modified_non_trans_table),
              YESNO(thd->transaction->stmt.modified_non_trans_table)));

  thd->backup_stage(&org_stage);
  THD_STAGE_INFO(thd, stage_binlog_write);
#ifdef WITH_WSREP
  // DON'T clear stmt cache in case we are in transaction
  if (!cache_mngr->stmt_cache.empty() &&
      (!wsrep_on(thd) || ending_trans(thd, all)))
#else
  if (!cache_mngr->stmt_cache.empty())
#endif
  {
    error= binlog_commit_flush_stmt_cache(thd, all, cache_mngr);
  }

  if (cache_mngr->trx_cache.empty() &&
      thd->transaction->xid_state.get_state_code() != XA_PREPARED)
  {
    /*
      we're here because cache_log was flushed in MYSQL_BIN_LOG::log_xid()
    */
    cache_mngr->reset(false, true);
    THD_STAGE_INFO(thd, org_stage);
    DBUG_RETURN(error);
  }

  /*
    We commit the transaction if:
     - We are not in a transaction and committing a statement, or
     - We are in a transaction and a full transaction is committed.
    Otherwise, we accumulate the changes.
  */
  if (likely(!error) && ending_trans(thd, all))
  {
    bool is_xa_prepare= is_preparing_xa(thd);

    error= is_xa_prepare ?
      binlog_commit_flush_xa_prepare(thd, all, cache_mngr) :
      binlog_commit_flush_trx_cache (thd, all, cache_mngr, ro_1pc);
      // the user xa is unlogged on common exec path with the "empty" xa case
      if (cache_mngr->need_unlog && !is_xa_prepare)
      {
        error=
          mysql_bin_log.unlog(BINLOG_COOKIE_MAKE(cache_mngr->binlog_id,
                                                 cache_mngr->delayed_error), 1);
        cache_mngr->need_unlog= false;
      }
  }
  /*
    This is part of the stmt rollback.
  */
  if (!all)
    cache_mngr->trx_cache.set_prev_position(MY_OFF_T_UNDEF);

  THD_STAGE_INFO(thd, org_stage);
  DBUG_RETURN(error);
}

/**
  This function is called when a transaction or a statement is rolled back.

  @param hton  The binlog handlerton.
  @param thd   The client thread that executes the transaction.
  @param all   This is @c true if this is a real transaction rollback, and
               @false otherwise.

  @see handlerton::rollback
*/
static int binlog_rollback(handlerton *hton, THD *thd, bool all)
{
  DBUG_ENTER("binlog_rollback");

  int error= 0;
  binlog_cache_mngr *const cache_mngr=
    (binlog_cache_mngr*) thd_get_ha_data(thd, binlog_hton);

  if (!cache_mngr)
  {
    DBUG_ASSERT(WSREP(thd));
    DBUG_ASSERT(thd->lex->sql_command != SQLCOM_XA_ROLLBACK);

    DBUG_RETURN(0);
  }

  DBUG_PRINT("debug", ("all: %s, all.modified_non_trans_table: %s, stmt.modified_non_trans_table: %s",
                       YESNO(all),
                       YESNO(thd->transaction->all.modified_non_trans_table),
                       YESNO(thd->transaction->stmt.modified_non_trans_table)));

  /*
    If an incident event is set we do not flush the content of the statement
    cache because it may be corrupted.
  */
  if (cache_mngr->stmt_cache.has_incident())
  {
    error |= static_cast<int>(mysql_bin_log.write_incident(thd));
    cache_mngr->reset(true, false);
  }
  else if (!cache_mngr->stmt_cache.empty())
  {
    error |= binlog_commit_flush_stmt_cache(thd, all, cache_mngr);
  }

  if (!cache_mngr->trx_cache.has_incident() && cache_mngr->trx_cache.empty() &&
      thd->transaction->xid_state.get_state_code() != XA_PREPARED)
  {
    /*
      we're here because cache_log was flushed in MYSQL_BIN_LOG::log_xid()
    */
    cache_mngr->reset(false, true);
    thd->reset_binlog_for_next_statement();
    DBUG_RETURN(error);
  }
  if (!wsrep_emulate_bin_log && mysql_bin_log.check_write_error(thd))
  {
    /*
      "all == true" means that a "rollback statement" triggered the error and
      this function was called. However, this must not happen as a rollback
      is written directly to the binary log. And in auto-commit mode, a single
      statement that is rolled back has the flag all == false.
    */
    DBUG_ASSERT(!all);
    /*
      We reach this point if the effect of a statement did not properly get into
      a cache and need to be rolled back.
    */
    error |= binlog_truncate_trx_cache(thd, cache_mngr, all);
  }
  else if (likely(!error))
  {  
    if (ending_trans(thd, all) && trans_cannot_safely_rollback(thd, all))
      error= binlog_rollback_flush_trx_cache(thd, all, cache_mngr);
    /*
      Truncate the cache if:
        . aborting a single or multi-statement transaction or;
        . the current statement created or dropped a temporary table
          while having actual STATEMENT format;
        . the format is not STMT or no non-trans table was
          updated and;
        . the format is not MIXED or no temporary non-trans table
          was updated.
    */
    else if (ending_trans(thd, all) ||
             (!(thd->transaction->stmt.has_created_dropped_temp_table() &&
                !thd->is_current_stmt_binlog_format_row()) &&
              (!stmt_has_updated_non_trans_table(thd) ||
               thd->wsrep_binlog_format() != BINLOG_FORMAT_STMT) &&
              (!thd->transaction->stmt.has_modified_non_trans_temp_table() ||
               thd->wsrep_binlog_format() != BINLOG_FORMAT_MIXED)))
      error= binlog_truncate_trx_cache(thd, cache_mngr, all);
  }

  /* 
    This is part of the stmt rollback.
  */
  if (!all)
    cache_mngr->trx_cache.set_prev_position(MY_OFF_T_UNDEF);
  thd->reset_binlog_for_next_statement();

  DBUG_RETURN(error);
}


void binlog_reset_cache(THD *thd)
{
  binlog_cache_mngr *const cache_mngr= opt_bin_log ? 
    (binlog_cache_mngr*) thd_get_ha_data(thd, binlog_hton) : 0;
  DBUG_ENTER("binlog_reset_cache");
  if (cache_mngr)
  {
    thd->binlog_remove_pending_rows_event(TRUE, TRUE);
    cache_mngr->reset(true, true);
  }
  DBUG_VOID_RETURN;
}


void MYSQL_BIN_LOG::set_write_error(THD *thd, bool is_transactional)
{
  DBUG_ENTER("MYSQL_BIN_LOG::set_write_error");

  write_error= 1;

  if (unlikely(check_write_error(thd)))
    DBUG_VOID_RETURN;

  if (my_errno == EFBIG)
  {
    if (is_transactional)
    {
      my_message(ER_TRANS_CACHE_FULL, ER_THD(thd, ER_TRANS_CACHE_FULL), MYF(0));
    }
    else
    {
      my_message(ER_STMT_CACHE_FULL, ER_THD(thd, ER_STMT_CACHE_FULL), MYF(0));
    }
  }
  else
  {
    my_error(ER_ERROR_ON_WRITE, MYF(0), name, errno);
  }
#ifdef WITH_WSREP
  /* If wsrep transaction is active and binlog emulation is on,
     binlog write error may leave transaction without any registered
     htons. This makes wsrep rollback hooks to be skipped and the
     transaction will remain alive in wsrep world after rollback.
     Register binlog hton here to ensure that rollback happens in full. */
  if (WSREP_EMULATE_BINLOG(thd))
  {
    if (is_transactional)
      trans_register_ha(thd, TRUE, binlog_hton, 0);
    trans_register_ha(thd, FALSE, binlog_hton, 0);
  }
#endif /* WITH_WSREP */
  DBUG_VOID_RETURN;
}

bool MYSQL_BIN_LOG::check_write_error(THD *thd)
{
  DBUG_ENTER("MYSQL_BIN_LOG::check_write_error");

  bool checked= FALSE;

  if (likely(!thd->is_error()))
    DBUG_RETURN(checked);

  switch (thd->get_stmt_da()->sql_errno())
  {
    case ER_TRANS_CACHE_FULL:
    case ER_STMT_CACHE_FULL:
    case ER_ERROR_ON_WRITE:
    case ER_BINLOG_LOGGING_IMPOSSIBLE:
      checked= TRUE;
    break;
  }

  DBUG_RETURN(checked);
}


/**
  @note
  How do we handle this (unlikely but legal) case:
  @verbatim
    [transaction] + [update to non-trans table] + [rollback to savepoint] ?
  @endverbatim
  The problem occurs when a savepoint is before the update to the
  non-transactional table. Then when there's a rollback to the savepoint, if we
  simply truncate the binlog cache, we lose the part of the binlog cache where
  the update is. If we want to not lose it, we need to write the SAVEPOINT
  command and the ROLLBACK TO SAVEPOINT command to the binlog cache. The latter
  is easy: it's just write at the end of the binlog cache, but the former
  should be *inserted* to the place where the user called SAVEPOINT. The
  solution is that when the user calls SAVEPOINT, we write it to the binlog
  cache (so no need to later insert it). As transactions are never intermixed
  in the binary log (i.e. they are serialized), we won't have conflicts with
  savepoint names when using mysqlbinlog or in the slave SQL thread.
  Then when ROLLBACK TO SAVEPOINT is called, if we updated some
  non-transactional table, we don't truncate the binlog cache but instead write
  ROLLBACK TO SAVEPOINT to it; otherwise we truncate the binlog cache (which
  will chop the SAVEPOINT command from the binlog cache, which is good as in
  that case there is no need to have it in the binlog).
*/

static int binlog_savepoint_set(handlerton *hton, THD *thd, void *sv)
{
  int error= 1;
  DBUG_ENTER("binlog_savepoint_set");

  char buf[1024];

  String log_query(buf, sizeof(buf), &my_charset_bin);
  if (log_query.copy(STRING_WITH_LEN("SAVEPOINT "), &my_charset_bin) ||
      append_identifier(thd, &log_query, &thd->lex->ident))
    DBUG_RETURN(1);
  int errcode= query_error_code(thd, thd->killed == NOT_KILLED);
  Query_log_event qinfo(thd, log_query.c_ptr_safe(), log_query.length(),
                        TRUE, FALSE, TRUE, errcode);
  /* 
    We cannot record the position before writing the statement
    because a rollback to a savepoint (.e.g. consider it "S") would
    prevent the savepoint statement (i.e. "SAVEPOINT S") from being
    written to the binary log despite the fact that the server could
    still issue other rollback statements to the same savepoint (i.e. 
    "S"). 
    Given that the savepoint is valid until the server releases it,
    ie, until the transaction commits or it is released explicitly,
    we need to log it anyway so that we don't have "ROLLBACK TO S"
    or "RELEASE S" without the preceding "SAVEPOINT S" in the binary
    log.
  */
  if (likely(!(error= mysql_bin_log.write(&qinfo))))
    binlog_trans_log_savepos(thd, (my_off_t*) sv);

  DBUG_RETURN(error);
}

static int binlog_savepoint_rollback(handlerton *hton, THD *thd, void *sv)
{
  DBUG_ENTER("binlog_savepoint_rollback");

  /*
    Write ROLLBACK TO SAVEPOINT to the binlog cache if we have updated some
    non-transactional table. Otherwise, truncate the binlog cache starting
    from the SAVEPOINT command.
  */
#ifdef WITH_WSREP
  /* for streaming replication, we  must replicate savepoint rollback so that 
     slaves can maintain SR transactions
   */
  if (unlikely(thd->wsrep_trx().is_streaming() ||
               (trans_has_updated_non_trans_table(thd)) ||
               (thd->variables.option_bits & OPTION_KEEP_LOG)))
#else
  if (unlikely(trans_has_updated_non_trans_table(thd) ||
               (thd->variables.option_bits & OPTION_KEEP_LOG)))
#endif /* WITH_WSREP */
  {
    char buf[1024];
    String log_query(buf, sizeof(buf), &my_charset_bin);
    if (log_query.copy(STRING_WITH_LEN("ROLLBACK TO "), &my_charset_bin) ||
        append_identifier(thd, &log_query, &thd->lex->ident))
      DBUG_RETURN(1);
    int errcode= query_error_code(thd, thd->killed == NOT_KILLED);
    Query_log_event qinfo(thd, log_query.ptr(), log_query.length(),
                          TRUE, FALSE, TRUE, errcode);
    DBUG_RETURN(mysql_bin_log.write(&qinfo));
  }

  binlog_trans_log_truncate(thd, *(my_off_t*)sv);

  /*
    When a SAVEPOINT is executed inside a stored function/trigger we force the
    pending event to be flushed with a STMT_END_F flag and reset binlog
    as well to ensure that following DMLs will have a clean state to start
    with. ROLLBACK inside a stored routine has to finalize possibly existing
    current row-based pending event with cleaning up table maps. That ensures
    that following DMLs will have a clean state to start with.
   */
  if (thd->in_sub_stmt)
    thd->reset_binlog_for_next_statement();

  DBUG_RETURN(0);
}


/**
  Check whether binlog state allows to safely release MDL locks after
  rollback to savepoint.

  @param hton  The binlog handlerton.
  @param thd   The client thread that executes the transaction.

  @return true  - It is safe to release MDL locks.
          false - If it is not.
*/
static bool binlog_savepoint_rollback_can_release_mdl(handlerton *hton,
                                                      THD *thd)
{
  DBUG_ENTER("binlog_savepoint_rollback_can_release_mdl");
  /*
    If we have not updated any non-transactional tables rollback
    to savepoint will simply truncate binlog cache starting from
    SAVEPOINT command. So it should be safe to release MDL acquired
    after SAVEPOINT command in this case.
  */
  DBUG_RETURN(!trans_cannot_safely_rollback(thd, true));
}


int check_binlog_magic(IO_CACHE* log, const char** errmsg)
{
  uchar magic[4];
  DBUG_ASSERT(my_b_tell(log) == 0);

  if (my_b_read(log, magic, sizeof(magic)))
  {
    *errmsg = "I/O error reading the header from the binary log";
    sql_print_error("%s, errno=%d, io cache code=%d", *errmsg, my_errno,
		    log->error);
    return 1;
  }
  if (bcmp(magic, BINLOG_MAGIC, sizeof(magic)))
  {
    *errmsg = "Binlog has bad magic number;  It's not a binary log file that can be used by this version of MariaDB";
    return 1;
  }
  return 0;
}


File open_binlog(IO_CACHE *log, const char *log_file_name, const char **errmsg)
{
  File file;
  DBUG_ENTER("open_binlog");

  if ((file= mysql_file_open(key_file_binlog,
                             log_file_name, O_RDONLY | O_BINARY | O_SHARE,
                             MYF(MY_WME))) < 0)
  {
    sql_print_error("Failed to open log (file '%s', errno %d)",
                    log_file_name, my_errno);
    *errmsg = "Could not open log file";
    goto err;
  }
  if (init_io_cache_ext(log, file, (size_t)binlog_file_cache_size, READ_CACHE,
            0, 0, MYF(MY_WME|MY_DONT_CHECK_FILESIZE), key_file_binlog_cache))
  {
    sql_print_error("Failed to create a cache on log (file '%s')",
                    log_file_name);
    *errmsg = "Could not open log file";
    goto err;
  }
  if (check_binlog_magic(log,errmsg))
    goto err;
  DBUG_RETURN(file);

err:
  if (file >= 0)
  {
    mysql_file_close(file, MYF(0));
    end_io_cache(log);
  }
  DBUG_RETURN(-1);
}

#ifdef _WIN32
static int eventSource = 0;

static void setup_windows_event_source()
{
  HKEY    hRegKey= NULL;
  DWORD   dwError= 0;
  TCHAR   szPath[MAX_PATH];
  DWORD dwTypes;

  if (eventSource)               // Ensure that we are only called once
    return;
  eventSource= 1;

  // Create the event source registry key
  dwError= RegCreateKey(HKEY_LOCAL_MACHINE,
                          "SYSTEM\\CurrentControlSet\\Services\\EventLog\\Application\\MariaDB",
                          &hRegKey);

  /* Name of the PE module that contains the message resource */
  GetModuleFileName(NULL, szPath, MAX_PATH);

  /* Register EventMessageFile */
  dwError = RegSetValueEx(hRegKey, "EventMessageFile", 0, REG_EXPAND_SZ,
                          (PBYTE) szPath, (DWORD) (strlen(szPath) + 1));

  /* Register supported event types */
  dwTypes= (EVENTLOG_ERROR_TYPE | EVENTLOG_WARNING_TYPE |
            EVENTLOG_INFORMATION_TYPE);
  dwError= RegSetValueEx(hRegKey, "TypesSupported", 0, REG_DWORD,
                         (LPBYTE) &dwTypes, sizeof dwTypes);

  RegCloseKey(hRegKey);
}

#endif /* _WIN32 */


/**
  Find a unique filename for 'filename.#'.

  Set '#' to the number next to the maximum found in the most
  recent log file extension.

  This function will return nonzero if: (i) the generated name
  exceeds FN_REFLEN; (ii) if the number of extensions is exhausted;
  or (iii) some other error happened while examining the filesystem.

  @param name                   Base name of file
  @param min_log_number_to_use  minimum log number to choose. Set by
                                CHANGE MASTER .. TO
  @param last_used_log_number   If 0, find log number based on files.
                                If not 0, then use *last_used_log_number +1
                                Will be update to new generated number
  @return
    0       ok
    nonzero if not possible to get unique filename.
*/

static int find_uniq_filename(char *name, ulong min_log_number_to_use,
                              ulong *last_used_log_number)
{
  char                  buff[FN_REFLEN], ext_buf[FN_REFLEN];
  struct st_my_dir     *dir_info;
  struct fileinfo *file_info;
  ulong                 max_found= 0, next= 0, number= 0;
  size_t		i, buf_length, length;
  char			*start, *end;
  int                   error= 0;
  DBUG_ENTER("find_uniq_filename");

  length= dirname_part(buff, name, &buf_length);
  start=  name + length;
  end=    strend(start);

  *end='.';
  length= (size_t) (end - start + 1);

  /* The following matches the code for my_dir () below */
  DBUG_EXECUTE_IF("error_unique_log_filename",
                  {
                    strmov(end,".1");
                    DBUG_RETURN(1);
                  });

  if (*last_used_log_number)
    max_found= *last_used_log_number;
  else
  {
    if (unlikely(!(dir_info= my_dir(buff, MYF(MY_DONT_SORT)))))
    {						// This shouldn't happen
      strmov(end,".1");				// use name+1
      DBUG_RETURN(1);
    }
    file_info= dir_info->dir_entry;
    max_found= min_log_number_to_use ? min_log_number_to_use-1 : 0;
    for (i= dir_info->number_of_files ; i-- ; file_info++)
    {
      if (strncmp(file_info->name, start, length) == 0 &&
          test_if_number(file_info->name+length, &number,0))
      {
        set_if_bigger(max_found, number);
      }
    }
    my_dirend(dir_info);
  }

  /* check if reached the maximum possible extension number */
  if (max_found >= MAX_LOG_UNIQUE_FN_EXT)
  {
    sql_print_error("Log filename extension number exhausted: %06lu. \
Please fix this by archiving old logs and \
updating the index files.", max_found);
    error= 1;
    goto end;
  }

  next= max_found + 1;
  if (sprintf(ext_buf, "%06lu", next)<0)
  {
    error= 1;
    goto end;
  }
  *end++='.';

  /* 
    Check if the generated extension size + the file name exceeds the
    buffer size used. If one did not check this, then the filename might be
    truncated, resulting in error.
   */
  if (((strlen(ext_buf) + (end - name)) >= FN_REFLEN))
  {
    sql_print_error("Log filename too large: %s%s (%zu). \
Please fix this by archiving old logs and updating the \
index files.", name, ext_buf, (strlen(ext_buf) + (end - name)));
    error= 1;
    goto end;
  }

  if (sprintf(end, "%06lu", next)<0)
  {
    error= 1;
    goto end;
  }
  *last_used_log_number= next;

  /* print warning if reaching the end of available extensions. */
  if ((next > (MAX_LOG_UNIQUE_FN_EXT - LOG_WARN_UNIQUE_FN_EXT_LEFT)))
    sql_print_warning("Next log extension: %lu. \
Remaining log filename extensions: %lu. \
Please consider archiving some logs.", next, (MAX_LOG_UNIQUE_FN_EXT - next));

end:
  DBUG_RETURN(error);
}


bool MYSQL_LOG::init_and_set_log_file_name(const char *log_name,
                                           const char *new_name,
                                           ulong next_log_number,
                                           enum_log_type log_type_arg,
                                           enum cache_type io_cache_type_arg)
{
  log_type= log_type_arg;
  io_cache_type= io_cache_type_arg;

  if (new_name)
  {
    strmov(log_file_name, new_name);
  }
  else if (!new_name && generate_new_name(log_file_name, log_name,
                                          next_log_number))
    return TRUE;

  return FALSE;
}


/*
  Open a (new) log file.

  SYNOPSIS
    open()

    log_name            The name of the log to open
    log_type_arg        The type of the log. E.g. LOG_NORMAL
    new_name            The new name for the logfile. This is only needed
                        when the method is used to open the binlog file.
    io_cache_type_arg   The type of the IO_CACHE to use for this log file

  DESCRIPTION
    Open the logfile, init IO_CACHE and write startup messages
    (in case of general and slow query logs).

  RETURN VALUES
    0   ok
    1   error
*/

bool MYSQL_LOG::open(
#ifdef HAVE_PSI_INTERFACE
                     PSI_file_key log_file_key,
#endif
                     const char *log_name, enum_log_type log_type_arg,
                     const char *new_name, ulong next_log_number,
                     enum cache_type io_cache_type_arg)
{
  char buff[FN_REFLEN];
  MY_STAT f_stat;
  File file= -1;
  my_off_t seek_offset;
  bool is_fifo = false;
  int open_flags= O_CREAT | O_BINARY | O_CLOEXEC;
  DBUG_ENTER("MYSQL_LOG::open");
  DBUG_PRINT("enter", ("log_type: %d", (int) log_type_arg));

  write_error= 0;

  if (!(name= my_strdup(key_memory_MYSQL_LOG_name, log_name, MYF(MY_WME))))
  {
    name= (char *)log_name; // for the error message
    goto err;
  }

  /*
    log_type is LOG_UNKNOWN if we should not generate a new name
    This is only used when called from MYSQL_BINARY_LOG::open, which
    has already updated log_file_name.
   */
  if (log_type_arg != LOG_UNKNOWN &&
      init_and_set_log_file_name(name, new_name, next_log_number,
                                 log_type_arg, io_cache_type_arg))
    goto err;

  is_fifo = my_stat(log_file_name, &f_stat, MYF(0)) &&
            MY_S_ISFIFO(f_stat.st_mode);

  if (io_cache_type == SEQ_READ_APPEND)
    open_flags |= O_RDWR | O_APPEND;
  else
    open_flags |= O_WRONLY | (log_type == LOG_BIN ? 0 : O_APPEND);

  if (is_fifo)
    open_flags |= O_NONBLOCK;

  db[0]= 0;

#ifdef HAVE_PSI_INTERFACE
  /* Keep the key for reopen */
  m_log_file_key= log_file_key;
#endif

  if ((file= mysql_file_open(log_file_key, log_file_name, open_flags,
                             MYF(MY_WME))) < 0)
    goto err;

  if (is_fifo)
    seek_offset= 0;
  else if ((seek_offset= mysql_file_tell(file, MYF(MY_WME))))
    goto err;

  if (init_io_cache(&log_file, file, (log_type == LOG_NORMAL ? IO_SIZE :
                                      LOG_BIN_IO_SIZE),
                    io_cache_type, seek_offset, 0,
                    MYF(MY_WME | MY_NABP |
                        ((log_type == LOG_BIN) ? MY_WAIT_IF_FULL : 0))))
    goto err;

  if (log_type == LOG_NORMAL)
  {
    char *end;
    size_t len=my_snprintf(buff, sizeof(buff), "%s, Version: %s (%s). "
#ifdef EMBEDDED_LIBRARY
                        "embedded library\n",
                        my_progname, server_version, MYSQL_COMPILATION_COMMENT
#elif defined(_WIN32)
			"started with:\nTCP Port: %d, Named Pipe: %s\n",
                        my_progname, server_version, MYSQL_COMPILATION_COMMENT,
                        mysqld_port, mysqld_unix_port
#else
			"started with:\nTcp port: %d  Unix socket: %s\n",
                        my_progname, server_version, MYSQL_COMPILATION_COMMENT,
                        mysqld_port, mysqld_unix_port
#endif
                       );
    end= strnmov(buff + len, "Time\t\t    Id Command\tArgument\n",
                 sizeof(buff) - len);
    if (my_b_write(&log_file, (uchar*) buff, (uint) (end-buff)) ||
	flush_io_cache(&log_file))
      goto err;
  }

  log_state= LOG_OPENED;
  DBUG_RETURN(0);

err:
  sql_print_error(fatal_log_error, name, errno);
  if (file >= 0)
    mysql_file_close(file, MYF(0));
  end_io_cache(&log_file);
  my_free(name);
  name= NULL;
  log_state= LOG_CLOSED;
  DBUG_RETURN(1);
}

MYSQL_LOG::MYSQL_LOG()
  : name(0), write_error(FALSE), inited(FALSE), log_type(LOG_UNKNOWN),
    log_state(LOG_CLOSED)
{
  /*
    We don't want to initialize LOCK_Log here as such initialization depends on
    safe_mutex (when using safe_mutex) which depends on MY_INIT(), which is
    called only in main(). Doing initialization here would make it happen
    before main().
  */
  bzero((char*) &log_file, sizeof(log_file));
}

void MYSQL_LOG::init_pthread_objects()
{
  DBUG_ASSERT(inited == 0);
  inited= 1;
  mysql_mutex_init(key_LOG_LOCK_log, &LOCK_log, MY_MUTEX_INIT_SLOW);
}

/*
  Close the log file

  SYNOPSIS
    close()
    exiting     Bitmask. LOG_CLOSE_TO_BE_OPENED is used if we intend to call
                open at once after close. LOG_CLOSE_DELAYED_CLOSE is used for
                binlog rotation, to delay actual close of the old file until
                we have successfully created the new file.

  NOTES
    One can do an open on the object at once after doing a close.
    The internal structures are not freed until cleanup() is called
*/

void MYSQL_LOG::close(uint exiting)
{					// One can't set log_type here!
  DBUG_ENTER("MYSQL_LOG::close");
  DBUG_PRINT("enter",("exiting: %d", (int) exiting));
  if (log_state == LOG_OPENED)
  {
    end_io_cache(&log_file);

    if (log_type == LOG_BIN && mysql_file_sync(log_file.file, MYF(MY_WME)) && ! write_error)
    {
      write_error= 1;
      sql_print_error(ER_DEFAULT(ER_ERROR_ON_WRITE), name, errno);
    }

    if (!(exiting & LOG_CLOSE_DELAYED_CLOSE) &&
        mysql_file_close(log_file.file, MYF(MY_WME)) && ! write_error)
    {
      write_error= 1;
      sql_print_error(ER_DEFAULT(ER_ERROR_ON_WRITE), name, errno);
    }
  }

  log_state= (exiting & LOG_CLOSE_TO_BE_OPENED) ? LOG_TO_BE_OPENED : LOG_CLOSED;
  my_free(name);
  name= NULL;
  DBUG_VOID_RETURN;
}

/** This is called only once. */

void MYSQL_LOG::cleanup()
{
  DBUG_ENTER("cleanup");
  if (inited)
  {
    inited= 0;
    mysql_mutex_destroy(&LOCK_log);
    close(0);
  }
  DBUG_VOID_RETURN;
}


int MYSQL_LOG::generate_new_name(char *new_name, const char *log_name,
                                 ulong next_log_number)
{
  fn_format(new_name, log_name, mysql_data_home, "", 4);
  return 0;
}

int MYSQL_BIN_LOG::generate_new_name(char *new_name, const char *log_name,
                                     ulong next_log_number)
{
  fn_format(new_name, log_name, mysql_data_home, "", 4);
  if (!fn_ext(log_name)[0])
  {
    if (DBUG_IF("binlog_inject_new_name_error") ||
        unlikely(find_uniq_filename(new_name, next_log_number,
                                    &last_used_log_number)))
    {
      THD *thd= current_thd;
      if (unlikely(thd))
        my_error(ER_NO_UNIQUE_LOGFILE, MYF(ME_FATAL), log_name);
      sql_print_error(ER_DEFAULT(ER_NO_UNIQUE_LOGFILE), log_name);
      return 1;
    }
  }
  return 0;
}


/*
  Reopen the log file

  SYNOPSIS
    reopen_file()

  DESCRIPTION
    Reopen the log file. The method is used during FLUSH LOGS
    and locks LOCK_log mutex
*/


void MYSQL_QUERY_LOG::reopen_file()
{
  char *save_name;
  DBUG_ENTER("MYSQL_LOG::reopen_file");

  mysql_mutex_lock(&LOCK_log);
  if (!is_open())
  {
    DBUG_PRINT("info",("log is closed"));
    mysql_mutex_unlock(&LOCK_log);
    DBUG_VOID_RETURN;
  }

  save_name= name;
  name= 0;				// Don't free name
  close(LOG_CLOSE_TO_BE_OPENED);

  /*
     Note that at this point, log_state != LOG_CLOSED (important for is_open()).
  */

  open(
#ifdef HAVE_PSI_INTERFACE
       m_log_file_key,
#endif
       save_name, log_type, 0, 0, io_cache_type);
  my_free(save_name);

  mysql_mutex_unlock(&LOCK_log);

  DBUG_VOID_RETURN;
}


/*
  Write a command to traditional general log file

  SYNOPSIS
    write()

    event_time        command start timestamp
    user_host         the pointer to the string with user@host info
    user_host_len     length of the user_host string. this is computed once
                      and passed to all general log  event handlers
    thread_id         Id of the thread, issued a query
    command_type      the type of the command being logged
    command_type_len  the length of the string above
    sql_text          the very text of the query being executed
    sql_text_len      the length of sql_text string

  DESCRIPTION

   Log given command to to normal (not rotable) log file

  RETURN
    FASE - OK
    TRUE - error occurred
*/

bool MYSQL_QUERY_LOG::write(time_t event_time, const char *user_host,
                            size_t user_host_len, my_thread_id thread_id_arg,
                            const char *command_type, size_t command_type_len,
                            const char *sql_text, size_t sql_text_len)
{
  char buff[32];
  char local_time_buff[MAX_TIME_SIZE];
  struct tm start;
  size_t time_buff_len= 0;

  mysql_mutex_lock(&LOCK_log);

  /* Test if someone closed between the is_open test and lock */
  if (is_open())
  {
    /* for testing output of timestamp and thread id */
    DBUG_EXECUTE_IF("reset_log_last_time", last_time= 0;);

    /* Note that my_b_write() assumes it knows the length for this */
    if (event_time != last_time)
    {
      last_time= event_time;

      localtime_r(&event_time, &start);

      time_buff_len= my_snprintf(local_time_buff, MAX_TIME_SIZE,
                                 "%02d%02d%02d %2d:%02d:%02d\t",
                                 start.tm_year % 100, start.tm_mon + 1,
                                 start.tm_mday, start.tm_hour,
                                 start.tm_min, start.tm_sec);

      if (my_b_write(&log_file, (uchar*) local_time_buff, time_buff_len))
        goto err;
    }
    else
      if (my_b_write(&log_file, (uchar*) "\t\t" ,2) < 0)
        goto err;

    /* command_type, thread_id */
    size_t length= my_snprintf(buff, 32, "%6llu ", thread_id_arg);

    if (my_b_write(&log_file, (uchar*) buff, length))
      goto err;

    if (my_b_write(&log_file, (uchar*) command_type, command_type_len))
      goto err;

    if (my_b_write(&log_file, (uchar*) "\t", 1))
      goto err;

    /* sql_text */
    if (my_b_write(&log_file, (uchar*) sql_text, sql_text_len))
      goto err;

    if (my_b_write(&log_file, (uchar*) "\n", 1) ||
        flush_io_cache(&log_file))
      goto err;
  }

  mysql_mutex_unlock(&LOCK_log);
  return FALSE;
err:

  if (!write_error)
  {
    write_error= 1;
    sql_print_error(ER_DEFAULT(ER_ERROR_ON_WRITE), name, errno);
  }
  mysql_mutex_unlock(&LOCK_log);
  return TRUE;
}


/*
  Log a query to the traditional slow log file

  SYNOPSIS
    write()

    thd               THD of the query
    current_time      current timestamp
    user_host         the pointer to the string with user@host info
    user_host_len     length of the user_host string. this is computed once
                      and passed to all general log event handlers
    query_utime       Amount of time the query took to execute (in microseconds)
    lock_utime        Amount of time the query was locked (in microseconds)
    is_command        The flag, which determines, whether the sql_text is a
                      query or an administrator command.
    sql_text          the very text of the query or administrator command
                      processed
    sql_text_len      the length of sql_text string

  DESCRIPTION

   Log a query to the slow log file.

  RETURN
    FALSE - OK
    TRUE - error occurred
*/

bool MYSQL_QUERY_LOG::write(THD *thd, time_t current_time,
                            const char *user_host, size_t user_host_len,
                            ulonglong query_utime,
                            ulonglong lock_utime, bool is_command,
                            const char *sql_text, size_t sql_text_len)
{
  bool error= 0;
  char llbuff[22];
  DBUG_ENTER("MYSQL_QUERY_LOG::write");

  mysql_mutex_lock(&LOCK_log);
  if (is_open())
  {						// Safety against reopen
    char buff[80], *end;
    char query_time_buff[22+7], lock_time_buff[22+7];
    size_t buff_len;
    end= buff;

    if (!(specialflag & SPECIAL_SHORT_LOG_FORMAT))
    {
      if (current_time != last_time)
      {
        last_time= current_time;
        struct tm start;
        localtime_r(&current_time, &start);

        buff_len= my_snprintf(buff, sizeof buff,
                              "# Time: %02d%02d%02d %2d:%02d:%02d\n",
                              start.tm_year % 100, start.tm_mon + 1,
                              start.tm_mday, start.tm_hour,
                              start.tm_min, start.tm_sec);

        /* Note that my_b_write() assumes it knows the length for this */
        if (my_b_write(&log_file, (uchar*) buff, buff_len))
          goto err;
      }
      const uchar uh[]= "# User@Host: ";
      if (my_b_write(&log_file, uh, sizeof(uh) - 1) ||
          my_b_write(&log_file, (uchar*) user_host, user_host_len) ||
          my_b_write(&log_file, (uchar*) "\n", 1))
        goto err;

    /* For slow query log */
    sprintf(query_time_buff, "%.6f", ulonglong2double(query_utime)/1000000.0);
    sprintf(lock_time_buff,  "%.6f", ulonglong2double(lock_utime)/1000000.0);
    if (my_b_printf(&log_file,
                    "# Thread_id: %lu  Schema: %s  QC_hit: %s\n"
                    "# Query_time: %s  Lock_time: %s  Rows_sent: %lu  Rows_examined: %lu\n"
                    "# Rows_affected: %lu  Bytes_sent: %lu\n",
                    (ulong) thd->thread_id, thd->get_db(),
                    ((thd->query_plan_flags & QPLAN_QC) ? "Yes" : "No"),
                    query_time_buff, lock_time_buff,
                    (ulong) thd->get_sent_row_count(),
                    (ulong) thd->get_examined_row_count(),
                    (ulong) thd->get_affected_rows(),
                    (ulong) (thd->status_var.bytes_sent - thd->bytes_sent_old)))
      goto err;

    if ((thd->variables.log_slow_verbosity & LOG_SLOW_VERBOSITY_QUERY_PLAN)
        && thd->tmp_tables_used &&
        my_b_printf(&log_file,
                    "# Tmp_tables: %lu  Tmp_disk_tables: %lu  "
                    "Tmp_table_sizes: %s\n",
                    (ulong) thd->tmp_tables_used,
                    (ulong) thd->tmp_tables_disk_used,
                    llstr(thd->tmp_tables_size, llbuff)))
      goto err;

    if (thd->spcont &&
        my_b_printf(&log_file, "# Stored_routine: %s\n",
                    ErrConvDQName(thd->spcont->m_sp).ptr()))
      goto err;

     if ((thd->variables.log_slow_verbosity & LOG_SLOW_VERBOSITY_QUERY_PLAN) &&
         (thd->query_plan_flags &
          (QPLAN_FULL_SCAN | QPLAN_FULL_JOIN | QPLAN_TMP_TABLE |
           QPLAN_TMP_DISK | QPLAN_FILESORT | QPLAN_FILESORT_DISK |
           QPLAN_FILESORT_PRIORITY_QUEUE)) &&
         my_b_printf(&log_file,
                     "# Full_scan: %s  Full_join: %s  "
                     "Tmp_table: %s  Tmp_table_on_disk: %s\n"
                     "# Filesort: %s  Filesort_on_disk: %s  Merge_passes: %lu  "
                     "Priority_queue: %s\n",
                     ((thd->query_plan_flags & QPLAN_FULL_SCAN) ? "Yes" : "No"),
                     ((thd->query_plan_flags & QPLAN_FULL_JOIN) ? "Yes" : "No"),
                     (thd->tmp_tables_used ? "Yes" : "No"),
                     (thd->tmp_tables_disk_used ? "Yes" : "No"),
                     ((thd->query_plan_flags & QPLAN_FILESORT) ? "Yes" : "No"),
                     ((thd->query_plan_flags & QPLAN_FILESORT_DISK) ?
                      "Yes" : "No"),
                     thd->query_plan_fsort_passes,
                     ((thd->query_plan_flags & QPLAN_FILESORT_PRIORITY_QUEUE) ? 
                       "Yes" : "No")
                     ))
      goto err;
    if (thd->variables.log_slow_verbosity & LOG_SLOW_VERBOSITY_EXPLAIN &&
        thd->lex->explain)
    {
      StringBuffer<128> buf;
      DBUG_ASSERT(!thd->free_list);
      if (!print_explain_for_slow_log(thd->lex, thd, &buf))
        if (my_b_printf(&log_file, "%s", buf.c_ptr_safe()))
          goto err;
      thd->free_items();
    }
    if (thd->db.str && strcmp(thd->db.str, db))
    {						// Database changed
      if (my_b_printf(&log_file,"use %s;\n",thd->db.str))
        goto err;
      strmov(db,thd->db.str);
    }
    if (thd->stmt_depends_on_first_successful_insert_id_in_prev_stmt)
    {
      end=strmov(end, ",last_insert_id=");
      end=longlong10_to_str((longlong)
                            thd->first_successful_insert_id_in_prev_stmt_for_binlog,
                            end, -10);
    }
    // Save value if we do an insert.
    if (thd->auto_inc_intervals_in_cur_stmt_for_binlog.nb_elements() > 0)
    {
      if (!(specialflag & SPECIAL_SHORT_LOG_FORMAT))
      {
        end=strmov(end,",insert_id=");
        end=longlong10_to_str((longlong)
                              thd->auto_inc_intervals_in_cur_stmt_for_binlog.minimum(),
                              end, -10);
      }
    }

    /*
      This info used to show up randomly, depending on whether the query
      checked the query start time or not. now we always write current
      timestamp to the slow log
    */
    end= strmov(end, ",timestamp=");
    end= int10_to_str((long) current_time, end, 10);

    if (end != buff)
    {
      *end++=';';
      *end='\n';
      if (my_b_write(&log_file, (uchar*) "SET ", 4) ||
          my_b_write(&log_file, (uchar*) buff + 1, (uint) (end-buff)))
        goto err;
    }
    if (is_command)
    {
      end= strxmov(buff, "# administrator command: ", NullS);
      buff_len= (ulong) (end - buff);
      DBUG_EXECUTE_IF("simulate_slow_log_write_error",
                      {DBUG_SET("+d,simulate_file_write_error");});
      if(my_b_write(&log_file, (uchar*) buff, buff_len))
        goto err;
    }
    if (my_b_write(&log_file, (uchar*) sql_text, sql_text_len) ||
        my_b_write(&log_file, (uchar*) ";\n",2) ||
        flush_io_cache(&log_file))
      goto err;

    }
  }
end:
  mysql_mutex_unlock(&LOCK_log);
  DBUG_RETURN(error);

err:
  error= 1;
  if (!write_error)
  {
    write_error= 1;
    sql_print_error(ER_THD(thd, ER_ERROR_ON_WRITE), name, errno);
  }
  goto end;
}


/**
  @todo
  The following should be using fn_format();  We just need to
  first change fn_format() to cut the file name if it's too long.
*/
const char *MYSQL_LOG::generate_name(const char *log_name,
                                     const char *suffix,
                                     bool strip_ext, char *buff)
{
  if (!log_name || !log_name[0])
  {
    strmake(buff, pidfile_name, FN_REFLEN - strlen(suffix) - 1);
    return (const char *)
      fn_format(buff, buff, "", suffix, MYF(MY_REPLACE_EXT|MY_REPLACE_DIR));
  }
  // get rid of extension if the log is binary to avoid problems
  if (strip_ext)
  {
    char *p= fn_ext(log_name);
    uint length= (uint) (p - log_name);
    strmake(buff, log_name, MY_MIN(length, FN_REFLEN-1));
    return (const char*)buff;
  }
  return log_name;
}


/*
  Print some additional information about addition/removal of
  XID list entries.
  TODO: Remove once MDEV-9510 is fixed.
*/
#ifdef WITH_WSREP
#define WSREP_XID_LIST_ENTRY(X, Y)                    \
  if (wsrep_debug)                                    \
  {                                                   \
    char buf[FN_REFLEN];                              \
    strmake(buf, Y->binlog_name, Y->binlog_name_len); \
    WSREP_DEBUG(X, buf, Y->binlog_id);                \
  }
#else
#define WSREP_XID_LIST_ENTRY(X, Y) do { } while(0)
#endif

MYSQL_BIN_LOG::MYSQL_BIN_LOG(uint *sync_period)
  :reset_master_pending(0), mark_xid_done_waiting(0),
   bytes_written(0), last_used_log_number(0),
   file_id(1), open_count(1),
   group_commit_queue(0), group_commit_queue_busy(FALSE),
   num_commits(0), num_group_commits(0),
   group_commit_trigger_count(0), group_commit_trigger_timeout(0),
   group_commit_trigger_lock_wait(0),
   sync_period_ptr(sync_period), sync_counter(0),
   state_file_deleted(false), binlog_state_recover_done(false),
   is_relay_log(0), relay_signal_cnt(0),
   checksum_alg_reset(BINLOG_CHECKSUM_ALG_UNDEF),
   relay_log_checksum_alg(BINLOG_CHECKSUM_ALG_UNDEF),
   description_event_for_exec(0), description_event_for_queue(0),
   current_binlog_id(0), reset_master_count(0)
{
  /*
    We don't want to initialize locks here as such initialization depends on
    safe_mutex (when using safe_mutex) which depends on MY_INIT(), which is
    called only in main(). Doing initialization here would make it happen
    before main().
  */
  index_file_name[0] = 0;
  bzero((char*) &index_file, sizeof(index_file));
  bzero((char*) &purge_index_file, sizeof(purge_index_file));
}

void MYSQL_BIN_LOG::stop_background_thread()
{
  if (binlog_background_thread_started)
  {
    mysql_mutex_lock(&LOCK_binlog_background_thread);
    binlog_background_thread_stop= true;
    mysql_cond_signal(&COND_binlog_background_thread);
    while (binlog_background_thread_stop)
      mysql_cond_wait(&COND_binlog_background_thread_end,
                      &LOCK_binlog_background_thread);
    mysql_mutex_unlock(&LOCK_binlog_background_thread);
    binlog_background_thread_started= false;
    binlog_background_thread_stop= true; // mark it's not going to restart
  }
}

/* this is called only once */

void MYSQL_BIN_LOG::cleanup()
{
  DBUG_ENTER("cleanup");
  if (inited)
  {
    xid_count_per_binlog *b;

    /* Wait for the binlog background thread to stop. */
    if (!is_relay_log)
      stop_background_thread();

    inited= 0;
    mysql_mutex_lock(&LOCK_log);
    close(LOG_CLOSE_INDEX|LOG_CLOSE_STOP_EVENT);
    mysql_mutex_unlock(&LOCK_log);
    delete description_event_for_queue;
    delete description_event_for_exec;

    while ((b= binlog_xid_count_list.get()))
    {
      /*
        There should be no pending XIDs at shutdown, and only one entry (for
        the active binlog file) in the list.
      */
      DBUG_ASSERT(b->xid_count == 0);
      DBUG_ASSERT(!binlog_xid_count_list.head());
      WSREP_XID_LIST_ENTRY("MYSQL_BIN_LOG::cleanup(): Removing xid_list_entry "
                           "for %s (%lu)", b);
      delete b;
    }

    mysql_mutex_destroy(&LOCK_log);
    mysql_mutex_destroy(&LOCK_index);
    mysql_mutex_destroy(&LOCK_xid_list);
    mysql_mutex_destroy(&LOCK_binlog_background_thread);
    mysql_mutex_destroy(&LOCK_binlog_end_pos);
    mysql_cond_destroy(&COND_relay_log_updated);
    mysql_cond_destroy(&COND_bin_log_updated);
    mysql_cond_destroy(&COND_queue_busy);
    mysql_cond_destroy(&COND_xid_list);
    mysql_cond_destroy(&COND_binlog_background_thread);
    mysql_cond_destroy(&COND_binlog_background_thread_end);
  }

  /*
    Free data for global binlog state.
    We can't do that automatically as we need to do this before
    safemalloc is shut down
  */
  if (!is_relay_log)
    rpl_global_gtid_binlog_state.free();
  DBUG_VOID_RETURN;
}


/* Init binlog-specific vars */
void MYSQL_BIN_LOG::init(ulong max_size_arg)
{
  DBUG_ENTER("MYSQL_BIN_LOG::init");
  max_size= max_size_arg;
  DBUG_PRINT("info",("max_size: %lu", max_size));
  DBUG_VOID_RETURN;
}


void MYSQL_BIN_LOG::init_pthread_objects()
{
  MYSQL_LOG::init_pthread_objects();
  mysql_mutex_init(m_key_LOCK_index, &LOCK_index, MY_MUTEX_INIT_SLOW);
  mysql_mutex_setflags(&LOCK_index, MYF_NO_DEADLOCK_DETECTION);
  mysql_mutex_init(key_BINLOG_LOCK_xid_list,
                   &LOCK_xid_list, MY_MUTEX_INIT_FAST);
  mysql_cond_init(m_key_relay_log_update, &COND_relay_log_updated, 0);
  mysql_cond_init(m_key_bin_log_update, &COND_bin_log_updated, 0);
  mysql_cond_init(m_key_COND_queue_busy, &COND_queue_busy, 0);
  mysql_cond_init(key_BINLOG_COND_xid_list, &COND_xid_list, 0);

  mysql_mutex_init(key_BINLOG_LOCK_binlog_background_thread,
                   &LOCK_binlog_background_thread, MY_MUTEX_INIT_FAST);
  mysql_cond_init(key_BINLOG_COND_binlog_background_thread,
                  &COND_binlog_background_thread, 0);
  mysql_cond_init(key_BINLOG_COND_binlog_background_thread_end,
                  &COND_binlog_background_thread_end, 0);

  mysql_mutex_init(m_key_LOCK_binlog_end_pos, &LOCK_binlog_end_pos,
                   MY_MUTEX_INIT_SLOW);
}


bool MYSQL_BIN_LOG::open_index_file(const char *index_file_name_arg,
                                    const char *log_name, bool need_mutex)
{
  File index_file_nr= -1;
  DBUG_ASSERT(!my_b_inited(&index_file));

  /*
    First open of this class instance
    Create an index file that will hold all file names uses for logging.
    Add new entries to the end of it.
  */
  myf opt= MY_UNPACK_FILENAME;
  if (!index_file_name_arg)
  {
    index_file_name_arg= log_name;    // Use same basename for index file
    opt= MY_UNPACK_FILENAME | MY_REPLACE_EXT;
  }
  fn_format(index_file_name, index_file_name_arg, mysql_data_home,
            ".index", opt);
  if ((index_file_nr= mysql_file_open(m_key_file_log_index,
                                      index_file_name,
                                      O_RDWR | O_CREAT | O_BINARY | O_CLOEXEC,
                                      MYF(MY_WME))) < 0 ||
       mysql_file_sync(index_file_nr, MYF(MY_WME)) ||
       init_io_cache_ext(&index_file, index_file_nr,
                     IO_SIZE, WRITE_CACHE,
                     mysql_file_seek(index_file_nr, 0L, MY_SEEK_END, MYF(0)),
                                     0, MYF(MY_WME | MY_WAIT_IF_FULL),
                                     m_key_file_log_index_cache) ||
      DBUG_IF("fault_injection_openning_index"))
  {
    /*
      TODO: all operations creating/deleting the index file or a log, should
      call my_sync_dir() or my_sync_dir_by_file() to be durable.
      TODO: file creation should be done with mysql_file_create()
      not mysql_file_open().
    */
    if (index_file_nr >= 0)
      mysql_file_close(index_file_nr, MYF(0));
    return TRUE;
  }

#ifdef HAVE_REPLICATION
  /*
    Sync the index by purging any binary log file that is not registered.
    In other words, either purge binary log files that were removed from
    the index but not purged from the file system due to a crash or purge
    any binary log file that was created but not register in the index
    due to a crash.
  */

  if (set_purge_index_file_name(index_file_name_arg) ||
      open_purge_index_file(FALSE) ||
      purge_index_entry(NULL, NULL, need_mutex) ||
      close_purge_index_file() ||
      DBUG_IF("fault_injection_recovering_index"))
  {
    sql_print_error("MYSQL_BIN_LOG::open_index_file failed to sync the index "
                    "file.");
    return TRUE;
  }
#endif

  return FALSE;
}


/**
  Open a (new) binlog file.

  - Open the log file and the index file. Register the new
  file name in it
  - When calling this when the file is in use, you must have a locks
  on LOCK_log and LOCK_index.

  @retval
    0	ok
  @retval
    1	error
*/

bool MYSQL_BIN_LOG::open(const char *log_name,
                         const char *new_name,
                         ulong next_log_number,
                         enum cache_type io_cache_type_arg,
                         ulong max_size_arg,
                         bool null_created_arg,
                         bool need_mutex)
{
  File file= -1;
  xid_count_per_binlog *new_xid_list_entry= NULL, *b;
  DBUG_ENTER("MYSQL_BIN_LOG::open");

  mysql_mutex_assert_owner(&LOCK_log);

  if (!is_relay_log)
  {
    if (!binlog_state_recover_done)
    {
      binlog_state_recover_done= true;
      if (do_binlog_recovery(opt_bin_logname, false))
        DBUG_RETURN(1);
    }

    if ((!binlog_background_thread_started &&
         !binlog_background_thread_stop) &&
        start_binlog_background_thread())
      DBUG_RETURN(1);
  }

  /* We need to calculate new log file name for purge to delete old */
  if (init_and_set_log_file_name(log_name, new_name, next_log_number,
                                 LOG_BIN, io_cache_type_arg))
  {
    sql_print_error("MYSQL_BIN_LOG::open failed to generate new file name.");
    if (!is_relay_log)
      goto err;
    DBUG_RETURN(1);
  }

#ifdef HAVE_REPLICATION
  if (open_purge_index_file(TRUE) ||
      register_create_index_entry(log_file_name) ||
      sync_purge_index_file() ||
      DBUG_IF("fault_injection_registering_index"))
  {
    /**
        TODO:
        Although this was introduced to appease valgrind when
        injecting emulated faults using
        fault_injection_registering_index it may be good to consider
        what actually happens when open_purge_index_file succeeds but
        register or sync fails.

        Perhaps we might need the code below in MYSQL_LOG_BIN::cleanup
        for "real life" purposes as well? 
     */
    DBUG_EXECUTE_IF("fault_injection_registering_index", {
      if (my_b_inited(&purge_index_file))
      {
        end_io_cache(&purge_index_file);
        my_close(purge_index_file.file, MYF(0));
      }
    });

    sql_print_error("MYSQL_BIN_LOG::open failed to sync the index file.");
    DBUG_RETURN(1);
  }
  DBUG_EXECUTE_IF("crash_create_non_critical_before_update_index", DBUG_SUICIDE(););
#endif

  write_error= 0;

  /* open the main log file */
  if (MYSQL_LOG::open(
#ifdef HAVE_PSI_INTERFACE
                      m_key_file_log,
#endif
                      log_name,
                      LOG_UNKNOWN, /* Don't generate new name */
                      0, 0, io_cache_type_arg))
  {
#ifdef HAVE_REPLICATION
    close_purge_index_file();
#endif
    DBUG_RETURN(1);                            /* all warnings issued */
  }

  init(max_size_arg);

  open_count++;

  DBUG_ASSERT(log_type == LOG_BIN);

  {
    bool write_file_name_to_index_file=0;

    if (!my_b_filelength(&log_file))
    {
      /*
	The binary log file was empty (probably newly created)
	This is the normal case and happens when the user doesn't specify
	an extension for the binary log files.
	In this case we write a standard header to it.
      */
      if (my_b_safe_write(&log_file, BINLOG_MAGIC,
			  BIN_LOG_HEADER_SIZE))
        goto err;
      bytes_written+= BIN_LOG_HEADER_SIZE;
      write_file_name_to_index_file= 1;
    }

    {
      /*
        In 4.x we put Start event only in the first binlog. But from 5.0 we
        want a Start event even if this is not the very first binlog.
      */
      Format_description_log_event s(BINLOG_VERSION);
      /*
        don't set LOG_EVENT_BINLOG_IN_USE_F for SEQ_READ_APPEND io_cache
        as we won't be able to reset it later
      */
      if (io_cache_type == WRITE_CACHE)
        s.flags |= LOG_EVENT_BINLOG_IN_USE_F;

      if (is_relay_log)
      {
        if (relay_log_checksum_alg == BINLOG_CHECKSUM_ALG_UNDEF)
          relay_log_checksum_alg=
            opt_slave_sql_verify_checksum ? (enum_binlog_checksum_alg) binlog_checksum_options
                                          : BINLOG_CHECKSUM_ALG_OFF;
        s.checksum_alg= relay_log_checksum_alg;
        s.set_relay_log_event();
      }
      else
        s.checksum_alg= (enum_binlog_checksum_alg)binlog_checksum_options;

      crypto.scheme = 0;
      DBUG_ASSERT(s.checksum_alg != BINLOG_CHECKSUM_ALG_UNDEF);
      if (!s.is_valid())
        goto err;
      s.dont_set_created= null_created_arg;
      if (write_event(&s))
        goto err;
      bytes_written+= s.data_written;

      if (encrypt_binlog)
      {
        uint key_version= encryption_key_get_latest_version(ENCRYPTION_KEY_SYSTEM_DATA);
        if (key_version == ENCRYPTION_KEY_VERSION_INVALID)
        {
          sql_print_error("Failed to enable encryption of binary logs");
          goto err;
        }

        if (key_version != ENCRYPTION_KEY_NOT_ENCRYPTED)
        {
          if (my_random_bytes(crypto.nonce, sizeof(crypto.nonce)))
            goto err;

          Start_encryption_log_event sele(1, key_version, crypto.nonce);
          sele.checksum_alg= s.checksum_alg;
          if (write_event(&sele))
            goto err;

          // Start_encryption_log_event is written, enable the encryption
          if (crypto.init(sele.crypto_scheme, key_version))
            goto err;
        }
      }

      if (!is_relay_log)
      {
        char buf[FN_REFLEN];

        /*
          Output a Gtid_list_log_event at the start of the binlog file.

          This is used to quickly determine which GTIDs are found in binlog
          files earlier than this one, and which are found in this (or later)
          binlogs.

          The list gives a mapping from (domain_id, server_id) -> seq_no (so
          this means that there is at most one entry for every unique pair
          (domain_id, server_id) in the list). It indicates that this seq_no is
          the last one found in an earlier binlog file for this (domain_id,
          server_id) combination - so any higher seq_no should be search for
          from this binlog file, or a later one.

          This allows to locate the binlog file containing a given GTID by
          scanning backwards, reading just the Gtid_list_log_event at the
          start of each file, and scanning only the relevant binlog file when
          found, not all binlog files.

          The existence of a given entry (domain_id, server_id, seq_no)
          guarantees only that this seq_no will not be found in this or any
          later binlog file. It does not guarantee that it can be found it an
          earlier binlog file, for example the file may have been purged.

          If there is no entry for a given (domain_id, server_id) pair, then
          it means that no such GTID exists in any earlier binlog. It is
          permissible to remove such pair from future Gtid_list_log_events
          if all previous binlog files containing such GTIDs have been purged
          (though such optimization is not performed at the time of this
          writing). So if there is no entry for given GTID it means that such
          GTID should be search for in this or later binlog file, same as if
          there had been an entry (domain_id, server_id, 0).
        */

        Gtid_list_log_event gl_ev(&rpl_global_gtid_binlog_state, 0);
        if (write_event(&gl_ev))
          goto err;

        /* Output a binlog checkpoint event at the start of the binlog file. */

        /*
          Construct an entry in the binlog_xid_count_list for the new binlog
          file (we will not link it into the list until we know the new file
          is successfully created; otherwise we would have to remove it again
          if creation failed, which gets tricky since other threads may have
          seen the entry in the meantime - and we do not want to hold
          LOCK_xid_list for long periods of time).

          Write the current binlog checkpoint into the log, so XA recovery will
          know from where to start recovery.
        */
        size_t off= dirname_length(log_file_name);
        uint len= static_cast<uint>(strlen(log_file_name) - off);
        new_xid_list_entry= new xid_count_per_binlog(log_file_name+off, len);
        if (!new_xid_list_entry)
          goto err;

        /*
          Find the name for the Initial binlog checkpoint.

          Normally this will just be the first entry, as we delete entries
          when their count drops to zero. But we scan the list to handle any
          corner case, eg. for the first binlog file opened after startup, the
          list will be empty.
        */
        mysql_mutex_lock(&LOCK_xid_list);
        I_List_iterator<xid_count_per_binlog> it(binlog_xid_count_list);
        while ((b= it++) && b->xid_count == 0)
          ;
        mysql_mutex_unlock(&LOCK_xid_list);
        if (!b)
          b= new_xid_list_entry;
        if (b->binlog_name)
          strmake(buf, b->binlog_name, b->binlog_name_len);
        else
          goto err;
        Binlog_checkpoint_log_event ev(buf, len);
        DBUG_EXECUTE_IF("crash_before_write_checkpoint_event",
                        flush_io_cache(&log_file);
                        mysql_file_sync(log_file.file, MYF(MY_WME));
                        DBUG_SUICIDE(););
        if (write_event(&ev))
          goto err;
        bytes_written+= ev.data_written;
      }
    }
    if (description_event_for_queue &&
        description_event_for_queue->binlog_version>=4)
    {
      /*
        This is a relay log written to by the I/O slave thread.
        Write the event so that others can later know the format of this relay
        log.
        Note that this event is very close to the original event from the
        master (it has binlog version of the master, event types of the
        master), so this is suitable to parse the next relay log's event. It
        has been produced by
        Format_description_log_event::Format_description_log_event(char* buf,).
        Why don't we want to write the description_event_for_queue if this
        event is for format<4 (3.23 or 4.x): this is because in that case, the
        description_event_for_queue describes the data received from the
        master, but not the data written to the relay log (*conversion*),
        which is in format 4 (slave's).
      */
      /*
        Set 'created' to 0, so that in next relay logs this event does not
        trigger cleaning actions on the slave in
        Format_description_log_event::apply_event_impl().
      */
      description_event_for_queue->created= 0;
      /* Don't set log_pos in event header */
      description_event_for_queue->set_artificial_event();

      if (write_event(description_event_for_queue))
        goto err;
      bytes_written+= description_event_for_queue->data_written;
    }
    if (flush_io_cache(&log_file) ||
        mysql_file_sync(log_file.file, MYF(MY_WME|MY_SYNC_FILESIZE)))
      goto err;

    my_off_t offset= my_b_tell(&log_file);

    if (!is_relay_log)
    {
      /* update binlog_end_pos so that it can be read by after sync hook */
      reset_binlog_end_pos(log_file_name, offset);

      mysql_mutex_lock(&LOCK_commit_ordered);
      strmake_buf(last_commit_pos_file, log_file_name);
      last_commit_pos_offset= offset;
      mysql_mutex_unlock(&LOCK_commit_ordered);
    }

    if (write_file_name_to_index_file)
    {
#ifdef HAVE_REPLICATION
#ifdef ENABLED_DEBUG_SYNC
      if (current_thd)
        DEBUG_SYNC(current_thd, "binlog_open_before_update_index");
#endif
      DBUG_EXECUTE_IF("crash_create_critical_before_update_index", DBUG_SUICIDE(););
#endif

      DBUG_ASSERT(my_b_inited(&index_file) != 0);
      reinit_io_cache(&index_file, WRITE_CACHE,
                      my_b_filelength(&index_file), 0, 0);
      /*
        As this is a new log file, we write the file name to the index
        file. As every time we write to the index file, we sync it.
      */
      if (DBUG_IF("fault_injection_updating_index") ||
          my_b_write(&index_file, (uchar*) log_file_name,
                     strlen(log_file_name)) ||
          my_b_write(&index_file, (uchar*) "\n", 1) ||
          flush_io_cache(&index_file) ||
          mysql_file_sync(index_file.file, MYF(MY_WME|MY_SYNC_FILESIZE)))
        goto err;

#ifdef HAVE_REPLICATION
      DBUG_EXECUTE_IF("crash_create_after_update_index", DBUG_SUICIDE(););
#endif
    }
  }

  if (!is_relay_log)
  {
    /*
      Now the file was created successfully, so we can link in the entry for
      the new binlog file in binlog_xid_count_list.
    */
    mysql_mutex_lock(&LOCK_xid_list);
    ++current_binlog_id;
    new_xid_list_entry->binlog_id= current_binlog_id;
    /* Remove any initial entries with no pending XIDs.  */
    while ((b= binlog_xid_count_list.head()) && b->xid_count == 0)
    {
      WSREP_XID_LIST_ENTRY("MYSQL_BIN_LOG::open(): Removing xid_list_entry for "
                           "%s (%lu)", b);
      delete binlog_xid_count_list.get();
    }
    mysql_cond_broadcast(&COND_xid_list);
    WSREP_XID_LIST_ENTRY("MYSQL_BIN_LOG::open(): Adding new xid_list_entry for "
                         "%s (%lu)", new_xid_list_entry);
    binlog_xid_count_list.push_back(new_xid_list_entry);
    mysql_mutex_unlock(&LOCK_xid_list);

    /*
      Now that we have synced a new binlog file with an initial Gtid_list
      event, it is safe to delete the binlog state file. We will write out
      a new, updated file at shutdown, and if we crash before we can recover
      the state from the newly written binlog file.

      Since the state file will contain out-of-date data as soon as the first
      new GTID is binlogged, it is better to remove it, to avoid any risk of
      accidentally reading incorrect data later.
    */
    if (!state_file_deleted)
    {
      char buf[FN_REFLEN];
      fn_format(buf, opt_bin_logname, mysql_data_home, ".state",
                MY_UNPACK_FILENAME);
      my_delete(buf, MY_SYNC_DIR);
      state_file_deleted= true;
    }
  }

  log_state= LOG_OPENED;

#ifdef HAVE_REPLICATION
  close_purge_index_file();
#endif

  /* Notify the io thread that binlog is rotated to a new file */
  if (is_relay_log)
    signal_relay_log_update();
  else
    update_binlog_end_pos();
  DBUG_RETURN(0);

err:
  int tmp_errno= errno;
#ifdef HAVE_REPLICATION
  if (is_inited_purge_index_file())
    purge_index_entry(NULL, NULL, need_mutex);
  close_purge_index_file();
#endif
  sql_print_error(fatal_log_error, (name) ? name : log_name, tmp_errno);
  if (new_xid_list_entry)
    delete new_xid_list_entry;
  if (file >= 0)
    mysql_file_close(file, MYF(0));
  close(LOG_CLOSE_INDEX);
  DBUG_RETURN(1);
}


int MYSQL_BIN_LOG::get_current_log(LOG_INFO* linfo)
{
  mysql_mutex_lock(&LOCK_log);
  int ret = raw_get_current_log(linfo);
  mysql_mutex_unlock(&LOCK_log);
  return ret;
}

int MYSQL_BIN_LOG::raw_get_current_log(LOG_INFO* linfo)
{
  mysql_mutex_assert_owner(&LOCK_log);
  strmake_buf(linfo->log_file_name, log_file_name);
  linfo->pos = my_b_tell(&log_file);
  return 0;
}

/**
  Move all data up in a file in an filename index file.

    We do the copy outside of the IO_CACHE as the cache buffers would just
    make things slower and more complicated.
    In most cases the copy loop should only do one read.

  @param index_file			File to move
  @param offset			Move everything from here to beginning

  @note
    File will be truncated to be 'offset' shorter or filled up with newlines

  @retval
    0	ok
*/

#ifdef HAVE_REPLICATION

static bool copy_up_file_and_fill(IO_CACHE *index_file, my_off_t offset)
{
  int bytes_read;
  my_off_t init_offset= offset;
  File file= index_file->file;
  uchar io_buf[IO_SIZE*2];
  DBUG_ENTER("copy_up_file_and_fill");

  for (;; offset+= bytes_read)
  {
    mysql_file_seek(file, offset, MY_SEEK_SET, MYF(0));
    if ((bytes_read= (int) mysql_file_read(file, io_buf, sizeof(io_buf),
                                           MYF(MY_WME)))
	< 0)
      goto err;
    if (!bytes_read)
      break;					// end of file
    mysql_file_seek(file, offset-init_offset, MY_SEEK_SET, MYF(0));
    if (mysql_file_write(file, io_buf, bytes_read,
                         MYF(MY_WME | MY_NABP | MY_WAIT_IF_FULL)))
      goto err;
  }
  /* The following will either truncate the file or fill the end with \n' */
  if (mysql_file_chsize(file, offset - init_offset, '\n', MYF(MY_WME)) ||
      mysql_file_sync(file, MYF(MY_WME|MY_SYNC_FILESIZE)))
    goto err;

  /* Reset data in old index cache */
  reinit_io_cache(index_file, READ_CACHE, (my_off_t) 0, 0, 1);
  DBUG_RETURN(0);

err:
  DBUG_RETURN(1);
}

#endif /* HAVE_REPLICATION */

/**
  Find the position in the log-index-file for the given log name.

  @param linfo		Store here the found log file name and position to
                       the NEXT log file name in the index file.
  @param log_name	Filename to find in the index file.
                       Is a null pointer if we want to read the first entry
  @param need_lock	Set this to 1 if the parent doesn't already have a
                       lock on LOCK_index

  @note
    On systems without the truncate function the file will end with one or
    more empty lines.  These will be ignored when reading the file.

  @retval
    0			ok
  @retval
    LOG_INFO_EOF	        End of log-index-file found
  @retval
    LOG_INFO_IO		Got IO error while reading file
*/

int MYSQL_BIN_LOG::find_log_pos(LOG_INFO *linfo, const char *log_name,
			    bool need_lock)
{
  int error= 0;
  char *full_fname= linfo->log_file_name;
  char full_log_name[FN_REFLEN], fname[FN_REFLEN];
  uint log_name_len= 0, fname_len= 0;
  DBUG_ENTER("find_log_pos");
  full_log_name[0]= full_fname[0]= 0;

  /*
    Mutex needed because we need to make sure the file pointer does not
    move from under our feet
  */
  if (need_lock)
    mysql_mutex_lock(&LOCK_index);
  mysql_mutex_assert_owner(&LOCK_index);

  // extend relative paths for log_name to be searched
  if (log_name)
  {
    if(normalize_binlog_name(full_log_name, log_name, is_relay_log))
    {
      error= LOG_INFO_EOF;
      goto end;
    }
  }

  log_name_len= log_name ? (uint) strlen(full_log_name) : 0;
  DBUG_PRINT("enter", ("log_name: %s, full_log_name: %s", 
                       log_name ? log_name : "NULL", full_log_name));

  /* As the file is flushed, we can't get an error here */
  (void) reinit_io_cache(&index_file, READ_CACHE, (my_off_t) 0, 0, 0);

  for (;;)
  {
    size_t length;
    my_off_t offset= my_b_tell(&index_file);

    DBUG_EXECUTE_IF("simulate_find_log_pos_error",
                    error=  LOG_INFO_EOF; break;);
    /* If we get 0 or 1 characters, this is the end of the file */
    if ((length= my_b_gets(&index_file, fname, FN_REFLEN)) <= 1)
    {
      /* Did not find the given entry; Return not found or error */
      error= !index_file.error ? LOG_INFO_EOF : LOG_INFO_IO;
      break;
    }
    if (fname[length-1] != '\n')
      continue;                                 // Not a log entry
    fname[length-1]= 0;                         // Remove end \n
    
    // extend relative paths and match against full path
    if (normalize_binlog_name(full_fname, fname, is_relay_log))
    {
      error= LOG_INFO_EOF;
      break;
    }
    fname_len= (uint) strlen(full_fname);

    // if the log entry matches, null string matching anything
    if (!log_name ||
        (log_name_len == fname_len &&
	 !strncmp(full_fname, full_log_name, log_name_len)))
    {
      DBUG_PRINT("info", ("Found log file entry"));
      linfo->index_file_start_offset= offset;
      linfo->index_file_offset = my_b_tell(&index_file);
      break;
    }
  }

end:
  if (need_lock)
    mysql_mutex_unlock(&LOCK_index);
  DBUG_RETURN(error);
}


/**
  Find the position in the log-index-file for the given log name.

  @param
    linfo		Store here the next log file name and position to
			the file name after that.
  @param
    need_lock		Set this to 1 if the parent doesn't already have a
			lock on LOCK_index

  @note
    - Before calling this function, one has to call find_log_pos()
    to set up 'linfo'
    - Mutex needed because we need to make sure the file pointer does not move
    from under our feet

  @retval
    0			ok
  @retval
    LOG_INFO_EOF	        End of log-index-file found
  @retval
    LOG_INFO_IO		Got IO error while reading file
*/

int MYSQL_BIN_LOG::find_next_log(LOG_INFO* linfo, bool need_lock)
{
  int error= 0;
  size_t length;
  char fname[FN_REFLEN];
  char *full_fname= linfo->log_file_name;

  if (need_lock)
    mysql_mutex_lock(&LOCK_index);
  mysql_mutex_assert_owner(&LOCK_index);

  /* As the file is flushed, we can't get an error here */
  (void) reinit_io_cache(&index_file, READ_CACHE, linfo->index_file_offset, 0,
			 0);

  linfo->index_file_start_offset= linfo->index_file_offset;
  if ((length=my_b_gets(&index_file, fname, FN_REFLEN)) <= 1)
  {
    error = !index_file.error ? LOG_INFO_EOF : LOG_INFO_IO;
    goto err;
  }

  if (fname[0] != 0)
  {
    if(normalize_binlog_name(full_fname, fname, is_relay_log))
    {
      error= LOG_INFO_EOF;
      goto err;
    }
    length= strlen(full_fname);
  }

  full_fname[length-1]= 0;			// kill \n
  linfo->index_file_offset= my_b_tell(&index_file);

err:
  if (need_lock)
    mysql_mutex_unlock(&LOCK_index);
  return error;
}


/**
  Delete all logs referred to in the index file.

  The new index file will only contain this file.

  @param thd		  Thread id. This can be zero in case of resetting 
                          relay logs
  @param create_new_log   1 if we should start writing to a new log file
  @param next_log_number  min number of next log file to use, if possible.

  @note
    If not called from slave thread, write start event to new log

  @retval
    0	ok
  @retval
    1   error
*/

bool MYSQL_BIN_LOG::reset_logs(THD *thd, bool create_new_log,
                               rpl_gtid *init_state, uint32 init_state_len,
                               ulong next_log_number)
{
  LOG_INFO linfo;
  bool error=0;
  int err;
  const char* save_name;
  DBUG_ENTER("reset_logs");

  if (!is_relay_log)
  {
    if (init_state && !is_empty_state())
    {
      my_error(ER_BINLOG_MUST_BE_EMPTY, MYF(0));
      DBUG_RETURN(1);
    }

    /*
      Mark that a RESET MASTER is in progress.
      This ensures that a binlog checkpoint will not try to write binlog
      checkpoint events, which would be useless (as we are deleting the binlog
      anyway) and could deadlock, as we are holding LOCK_log.

      Wait for any mark_xid_done() calls that might be already running to
      complete (mark_xid_done_waiting counter to drop to zero); we need to
      do this before we take the LOCK_log to not deadlock.
    */
    mysql_mutex_lock(&LOCK_xid_list);
    reset_master_pending++;
    while (mark_xid_done_waiting > 0)
      mysql_cond_wait(&COND_xid_list, &LOCK_xid_list);
    mysql_mutex_unlock(&LOCK_xid_list);
  }

  DEBUG_SYNC_C_IF_THD(thd, "reset_logs_after_set_reset_master_pending");
  /*
    We need to get both locks to be sure that no one is trying to
    write to the index log file.
  */
  mysql_mutex_lock(&LOCK_log);
  mysql_mutex_lock(&LOCK_index);

  if (!is_relay_log)
  {
    /*
      We are going to nuke all binary log files.
      Without binlog, we cannot XA recover prepared-but-not-committed
      transactions in engines. So force a commit checkpoint first.

      Note that we take and immediately
      release LOCK_after_binlog_sync/LOCK_commit_ordered. This has
      the effect to ensure that any on-going group commit (in
      trx_group_commit_leader()) has completed before we request the checkpoint,
      due to the chaining of LOCK_log and LOCK_commit_ordered in that function.
      (We are holding LOCK_log, so no new group commit can start).

      Without this, it is possible (though perhaps unlikely) that the RESET
      MASTER could run in-between the write to the binlog and the
      commit_ordered() in the engine of some transaction, and then a crash
      later would leave such transaction not recoverable.
    */

    mysql_mutex_lock(&LOCK_after_binlog_sync);
    mysql_mutex_lock(&LOCK_commit_ordered);
    mysql_mutex_unlock(&LOCK_after_binlog_sync);
    mysql_mutex_unlock(&LOCK_commit_ordered);

    mark_xids_active(current_binlog_id, 1);
    do_checkpoint_request(current_binlog_id);

    /* Now wait for all checkpoint requests and pending unlog() to complete. */
    mysql_mutex_lock(&LOCK_xid_list);
    for (;;)
    {
      if (is_xidlist_idle_nolock())
        break;
      /*
        Wait until signalled that one more binlog dropped to zero, then check
        again.
      */
      mysql_cond_wait(&COND_xid_list, &LOCK_xid_list);
    }

    /*
      Now all XIDs are fully flushed to disk, and we are holding LOCK_log so
      no new ones will be written. So we can proceed to delete the logs.
    */
    mysql_mutex_unlock(&LOCK_xid_list);
  }

  /* Save variables so that we can reopen the log */
  save_name=name;
  name=0;					// Protect against free
  close(LOG_CLOSE_TO_BE_OPENED);

  last_used_log_number= 0;                      // Reset log number cache

  /*
    First delete all old log files and then update the index file.
    As we first delete the log files and do not use sort of logging,
    a crash may lead to an inconsistent state where the index has
    references to non-existent files.

    We need to invert the steps and use the purge_index_file methods
    in order to make the operation safe.
  */

  if ((err= find_log_pos(&linfo, NullS, 0)) != 0)
  {
    uint errcode= purge_log_get_error_code(err);
    sql_print_error("Failed to locate old binlog or relay log files");
    my_message(errcode, ER_THD_OR_DEFAULT(thd, errcode), MYF(0));
    error= 1;
    goto err;
  }

  for (;;)
  {
    if (unlikely((error= my_delete(linfo.log_file_name, MYF(0)))))
    {
      if (my_errno == ENOENT) 
      {
        if (thd)
          push_warning_printf(thd, Sql_condition::WARN_LEVEL_WARN,
                              ER_LOG_PURGE_NO_FILE,
                              ER_THD(thd, ER_LOG_PURGE_NO_FILE),
                              linfo.log_file_name);

        sql_print_information("Failed to delete file '%s'",
                              linfo.log_file_name);
        my_errno= 0;
        error= 0;
      }
      else
      {
        if (thd)
          push_warning_printf(thd, Sql_condition::WARN_LEVEL_WARN,
                              ER_BINLOG_PURGE_FATAL_ERR,
                              "a problem with deleting %s; "
                              "consider examining correspondence "
                              "of your binlog index file "
                              "to the actual binlog files",
                              linfo.log_file_name);
        error= 1;
        goto err;
      }
    }
    if (find_next_log(&linfo, 0))
      break;
  }

  if (!is_relay_log)
  {
    if (init_state)
      rpl_global_gtid_binlog_state.load(init_state, init_state_len);
    else
      rpl_global_gtid_binlog_state.reset();
  }

  /* Start logging with a new file */
  close(LOG_CLOSE_INDEX | LOG_CLOSE_TO_BE_OPENED);
  // Reset (open will update)
  if (unlikely((error= my_delete(index_file_name, MYF(0)))))
  {
    if (my_errno == ENOENT) 
    {
      if (thd)
        push_warning_printf(thd, Sql_condition::WARN_LEVEL_WARN,
                            ER_LOG_PURGE_NO_FILE,
                            ER_THD(thd, ER_LOG_PURGE_NO_FILE),
                            index_file_name);
      sql_print_information("Failed to delete file '%s'",
                            index_file_name);
      my_errno= 0;
      error= 0;
    }
    else
    {
      if (thd)
        push_warning_printf(thd, Sql_condition::WARN_LEVEL_WARN,
                            ER_BINLOG_PURGE_FATAL_ERR,
                            "a problem with deleting %s; "
                            "consider examining correspondence "
                            "of your binlog index file "
                            "to the actual binlog files",
                            index_file_name);
      error= 1;
      goto err;
    }
  }
  if (create_new_log && !open_index_file(index_file_name, 0, FALSE))
    if (unlikely((error= open(save_name, 0, next_log_number,
                              io_cache_type, max_size, 0, FALSE))))
      goto err;
  my_free((void *) save_name);

err:
  if (error == 1)
    name= const_cast<char*>(save_name);

  if (!is_relay_log)
  {
    xid_count_per_binlog *b;
    /*
      Remove all entries in the xid_count list except the last.
      Normally we will just be deleting all the entries that we waited for to
      drop to zero above. But if we fail during RESET MASTER for some reason
      then we will not have created any new log file, and we may keep the last
      of the old entries.
    */
    mysql_mutex_lock(&LOCK_xid_list);
    for (;;)
    {
      b= binlog_xid_count_list.head();
      DBUG_ASSERT(b /* List can never become empty. */);
      if (b->binlog_id == current_binlog_id)
        break;
      DBUG_ASSERT(b->xid_count == 0);
      WSREP_XID_LIST_ENTRY("MYSQL_BIN_LOG::reset_logs(): Removing "
                           "xid_list_entry for %s (%lu)", b);
      delete binlog_xid_count_list.get();
    }
    mysql_cond_broadcast(&COND_xid_list);
    reset_master_pending--;
    reset_master_count++;
    mysql_mutex_unlock(&LOCK_xid_list);
  }

  mysql_mutex_unlock(&LOCK_index);
  mysql_mutex_unlock(&LOCK_log);
  DBUG_RETURN(error);
}


void MYSQL_BIN_LOG::wait_for_last_checkpoint_event()
{
  mysql_mutex_lock(&LOCK_xid_list);
  for (;;)
  {
    if (binlog_xid_count_list.is_last(binlog_xid_count_list.head()))
      break;
    mysql_cond_wait(&COND_xid_list, &LOCK_xid_list);
  }
  mysql_mutex_unlock(&LOCK_xid_list);

  /*
    LOCK_xid_list and LOCK_log are chained, so the LOCK_log will only be
    obtained after mark_xid_done() has written the last checkpoint event.
  */
  mysql_mutex_lock(&LOCK_log);
  mysql_mutex_unlock(&LOCK_log);
}


/**
  Delete relay log files prior to rli->group_relay_log_name
  (i.e. all logs which are not involved in a non-finished group
  (transaction)), remove them from the index file and start on next
  relay log.

  IMPLEMENTATION

  - You must hold rli->data_lock before calling this function, since
    it writes group_relay_log_pos and similar fields of
    Relay_log_info.
  - Protects index file with LOCK_index
  - Delete relevant relay log files
  - Copy all file names after these ones to the front of the index file
  - If the OS has truncate, truncate the file, else fill it with \n'
  - Read the next file name from the index file and store in rli->linfo

  @param rli	       Relay log information
  @param included     If false, all relay logs that are strictly before
                      rli->group_relay_log_name are deleted ; if true, the
                      latter is deleted too (i.e. all relay logs
                      read by the SQL slave thread are deleted).

  @note
    - This is only called from the slave SQL thread when it has read
    all commands from a relay log and want to switch to a new relay log.
    - When this happens, we can be in an active transaction as
    a transaction can span over two relay logs
    (although it is always written as a single block to the master's binary
    log, hence cannot span over two master's binary logs).

  @retval
    0			ok
  @retval
    LOG_INFO_EOF	        End of log-index-file found
  @retval
    LOG_INFO_SEEK	Could not allocate IO cache
  @retval
    LOG_INFO_IO		Got IO error while reading file
*/

#ifdef HAVE_REPLICATION

int MYSQL_BIN_LOG::purge_first_log(Relay_log_info* rli, bool included)
{
  int error, errcode;
  char *to_purge_if_included= NULL;
  inuse_relaylog *ir;
  ulonglong log_space_reclaimed= 0;
  DBUG_ENTER("purge_first_log");

  DBUG_ASSERT(is_open());
  DBUG_ASSERT(rli->slave_running == MYSQL_SLAVE_RUN_NOT_CONNECT);
  DBUG_ASSERT(!strcmp(rli->linfo.log_file_name,rli->event_relay_log_name));

  mysql_mutex_assert_owner(&rli->data_lock);

  mysql_mutex_lock(&LOCK_index);

  ir= rli->inuse_relaylog_list;
  while (ir)
  {
    inuse_relaylog *next= ir->next;
    if (!ir->completed || ir->dequeued_count < ir->queued_count)
    {
      included= false;
      break;
    }
    if (!included && !strcmp(ir->name, rli->group_relay_log_name))
      break;
    if (!next)
    {
      rli->last_inuse_relaylog= NULL;
      included= 1;
      to_purge_if_included= my_strdup(key_memory_Relay_log_info_group_relay_log_name,
                                      ir->name, MYF(0));
    }
    rli->free_inuse_relaylog(ir);
    ir= next;
  }
  rli->inuse_relaylog_list= ir;
  if (ir)
    to_purge_if_included= my_strdup(key_memory_Relay_log_info_group_relay_log_name,
                                    ir->name, MYF(0));

  /*
    Read the next log file name from the index file and pass it back to
    the caller.
  */
  if (unlikely((error=find_log_pos(&rli->linfo, rli->event_relay_log_name,
                                   0))) ||
      unlikely((error=find_next_log(&rli->linfo, 0))))
  {
    sql_print_error("next log error: %d  offset: %llu  log: %s included: %d",
                    error, rli->linfo.index_file_offset,
                    rli->event_relay_log_name, included);
    goto err;
  }

  /*
    Reset rli's coordinates to the current log.
  */
  rli->event_relay_log_pos= BIN_LOG_HEADER_SIZE;
  strmake_buf(rli->event_relay_log_name,rli->linfo.log_file_name);

  /*
    If we removed the rli->group_relay_log_name file,
    we must update the rli->group* coordinates, otherwise do not touch it as the
    group's execution is not finished (e.g. COMMIT not executed)
  */
  if (included)
  {
    rli->group_relay_log_pos = BIN_LOG_HEADER_SIZE;
    strmake_buf(rli->group_relay_log_name,rli->linfo.log_file_name);
    rli->notify_group_relay_log_name_update();
  }

  /* Store where we are in the new file for the execution thread */
  if (rli->flush())
    error= LOG_INFO_IO;

  DBUG_EXECUTE_IF("crash_before_purge_logs", DBUG_SUICIDE(););

  rli->relay_log.purge_logs(to_purge_if_included, included,
                            0, 0, &log_space_reclaimed);

  mysql_mutex_lock(&rli->log_space_lock);
  rli->log_space_total-= log_space_reclaimed;
  mysql_cond_broadcast(&rli->log_space_cond);
  mysql_mutex_unlock(&rli->log_space_lock);

  /*
   * Need to update the log pos because purge logs has been called 
   * after fetching initially the log pos at the beginning of the method.
   */
  if ((errcode= find_log_pos(&rli->linfo, rli->event_relay_log_name, 0)))
  {
    sql_print_error("next log error: %d  offset: %llu  log: %s included: %d",
                    errcode, rli->linfo.index_file_offset,
                    rli->group_relay_log_name, included);
    goto err;
  }

  /* If included was passed, rli->linfo should be the first entry. */
  DBUG_ASSERT(!included || rli->linfo.index_file_start_offset == 0);

err:
  my_free(to_purge_if_included);
  mysql_mutex_unlock(&LOCK_index);
  DBUG_RETURN(error);
}

/**
  Update log index_file.
*/

int MYSQL_BIN_LOG::update_log_index(LOG_INFO* log_info, bool need_update_threads)
{
  if (copy_up_file_and_fill(&index_file, log_info->index_file_start_offset))
    return LOG_INFO_IO;

  // now update offsets in index file for running threads
  if (need_update_threads)
    adjust_linfo_offsets(log_info->index_file_start_offset);
  return 0;
}

/**
  Remove all logs before the given log from disk and from the index file.

  @param to_log	      Delete all log file name before this file.
  @param included            If true, to_log is deleted too.
  @param need_mutex
  @param need_update_threads If we want to update the log coordinates of
                             all threads. False for relay logs, true otherwise.
  @param reclaimeed_log_space If not null, increment this variable to
                              the amount of log space freed

  @note
    If any of the logs before the deleted one is in use,
    only purge logs up to this one.

  @retval
    0			ok
  @retval
    LOG_INFO_EOF		to_log not found
    LOG_INFO_EMFILE             too many files opened
    LOG_INFO_FATAL              if any other than ENOENT error from
                                mysql_file_stat() or mysql_file_delete()
*/

int MYSQL_BIN_LOG::purge_logs(const char *to_log, 
                              bool included,
                              bool need_mutex, 
                              bool need_update_threads, 
                              ulonglong *reclaimed_space)
{
  int error= 0;
  bool exit_loop= 0;
  LOG_INFO log_info;
  THD *thd= current_thd;
  DBUG_ENTER("purge_logs");
  DBUG_PRINT("info",("to_log= %s",to_log));

  if (need_mutex)
    mysql_mutex_lock(&LOCK_index);
  if (unlikely((error=find_log_pos(&log_info, to_log, 0 /*no mutex*/))) )
  {
    sql_print_error("MYSQL_BIN_LOG::purge_logs was called with file %s not "
                    "listed in the index.", to_log);
    goto err;
  }

  if (unlikely((error= open_purge_index_file(TRUE))))
  {
    sql_print_error("MYSQL_BIN_LOG::purge_logs failed to sync the index file.");
    goto err;
  }

  /*
    File name exists in index file; delete until we find this file
    or a file that is used.
  */
  if (unlikely((error=find_log_pos(&log_info, NullS, 0 /*no mutex*/))))
    goto err;
  while ((strcmp(to_log,log_info.log_file_name) || (exit_loop=included)) &&
         can_purge_log(log_info.log_file_name))
  {
    if (unlikely((error= register_purge_index_entry(log_info.log_file_name))))
    {
      sql_print_error("MYSQL_BIN_LOG::purge_logs failed to copy %s to register file.",
                      log_info.log_file_name);
      goto err;
    }

    if (find_next_log(&log_info, 0) || exit_loop)
      break;
  }

  DBUG_EXECUTE_IF("crash_purge_before_update_index", DBUG_SUICIDE(););

  if (unlikely((error= sync_purge_index_file())))
  {
    sql_print_error("MYSQL_BIN_LOG::purge_logs failed to flush register file.");
    goto err;
  }

  /* We know how many files to delete. Update index file. */
  if (unlikely((error=update_log_index(&log_info, need_update_threads))))
  {
    sql_print_error("MYSQL_BIN_LOG::purge_logs failed to update the index file");
    goto err;
  }

  DBUG_EXECUTE_IF("crash_purge_critical_after_update_index", DBUG_SUICIDE(););

err:
  /* Read each entry from purge_index_file and delete the file. */
  if (is_inited_purge_index_file() &&
      (error= purge_index_entry(thd, reclaimed_space, FALSE)))
    sql_print_error("MYSQL_BIN_LOG::purge_logs failed to process registered files"
                    " that would be purged.");
  close_purge_index_file();

  DBUG_EXECUTE_IF("crash_purge_non_critical_after_update_index", DBUG_SUICIDE(););

  if (need_mutex)
    mysql_mutex_unlock(&LOCK_index);
  DBUG_RETURN(error);
}

int MYSQL_BIN_LOG::set_purge_index_file_name(const char *base_file_name)
{
  int error= 0;
  DBUG_ENTER("MYSQL_BIN_LOG::set_purge_index_file_name");
  if (fn_format(purge_index_file_name, base_file_name, mysql_data_home,
                ".~rec~", MYF(MY_UNPACK_FILENAME | MY_SAFE_PATH |
                              MY_REPLACE_EXT)) == NULL)
  {
    error= 1;
    sql_print_error("MYSQL_BIN_LOG::set_purge_index_file_name failed to set "
                      "file name.");
  }
  DBUG_RETURN(error);
}

int MYSQL_BIN_LOG::open_purge_index_file(bool destroy)
{
  int error= 0;
  File file= -1;

  DBUG_ENTER("MYSQL_BIN_LOG::open_purge_index_file");

  if (destroy)
    close_purge_index_file();

  if (!my_b_inited(&purge_index_file))
  {
    if ((file= my_open(purge_index_file_name, O_RDWR | O_CREAT | O_BINARY,
                       MYF(MY_WME))) < 0  ||
        init_io_cache(&purge_index_file, file, IO_SIZE,
                      (destroy ? WRITE_CACHE : READ_CACHE),
                      0, 0, MYF(MY_WME | MY_NABP | MY_WAIT_IF_FULL)))
    {
      error= 1;
      sql_print_error("MYSQL_BIN_LOG::open_purge_index_file failed to open register "
                      " file.");
    }
  }
  DBUG_RETURN(error);
}

int MYSQL_BIN_LOG::close_purge_index_file()
{
  int error= 0;

  DBUG_ENTER("MYSQL_BIN_LOG::close_purge_index_file");

  if (my_b_inited(&purge_index_file))
  {
    end_io_cache(&purge_index_file);
    error= my_close(purge_index_file.file, MYF(0));
  }
  my_delete(purge_index_file_name, MYF(0));
  bzero((char*) &purge_index_file, sizeof(purge_index_file));

  DBUG_RETURN(error);
}

bool MYSQL_BIN_LOG::is_inited_purge_index_file()
{
  return my_b_inited(&purge_index_file);
}

int MYSQL_BIN_LOG::sync_purge_index_file()
{
  int error= 0;
  DBUG_ENTER("MYSQL_BIN_LOG::sync_purge_index_file");

  if (unlikely((error= flush_io_cache(&purge_index_file))) ||
      unlikely((error= my_sync(purge_index_file.file,
                               MYF(MY_WME | MY_SYNC_FILESIZE)))))
    DBUG_RETURN(error);

  DBUG_RETURN(error);
}

int MYSQL_BIN_LOG::register_purge_index_entry(const char *entry)
{
  int error= 0;
  DBUG_ENTER("MYSQL_BIN_LOG::register_purge_index_entry");

  if (unlikely((error=my_b_write(&purge_index_file, (const uchar*)entry,
                                 strlen(entry)))) ||
      unlikely((error=my_b_write(&purge_index_file, (const uchar*)"\n", 1))))
    DBUG_RETURN (error);

  DBUG_RETURN(error);
}

int MYSQL_BIN_LOG::register_create_index_entry(const char *entry)
{
  DBUG_ENTER("MYSQL_BIN_LOG::register_create_index_entry");
  DBUG_RETURN(register_purge_index_entry(entry));
}

int MYSQL_BIN_LOG::purge_index_entry(THD *thd, ulonglong *reclaimed_space,
                                     bool need_mutex)
{
  DBUG_ENTER("MYSQL_BIN_LOG:purge_index_entry");
  MY_STAT s;
  int error= 0;
  LOG_INFO log_info;
  LOG_INFO check_log_info;

  DBUG_ASSERT(my_b_inited(&purge_index_file));

  if (unlikely((error= reinit_io_cache(&purge_index_file, READ_CACHE, 0, 0,
                                       0))))
  {
    sql_print_error("MYSQL_BIN_LOG::purge_index_entry failed to reinit register file "
                    "for read");
    goto err;
  }

  for (;;)
  {
    size_t length;

    if ((length=my_b_gets(&purge_index_file, log_info.log_file_name,
                          FN_REFLEN)) <= 1)
    {
      if (purge_index_file.error)
      {
        error= purge_index_file.error;
        sql_print_error("MYSQL_BIN_LOG::purge_index_entry error %d reading from "
                        "register file.", error);
        goto err;
      }

      /* Reached EOF */
      break;
    }

    /* Get rid of the trailing '\n' */
    log_info.log_file_name[length-1]= 0;

    if (unlikely(!mysql_file_stat(m_key_file_log, log_info.log_file_name, &s,
                                  MYF(0))))
    {
      if (my_errno == ENOENT) 
      {
        /*
          It's not fatal if we can't stat a log file that does not exist;
          If we could not stat, we won't delete.
        */
        if (thd)
        {
          push_warning_printf(thd, Sql_condition::WARN_LEVEL_WARN,
                              ER_LOG_PURGE_NO_FILE, ER_THD(thd, ER_LOG_PURGE_NO_FILE),
                              log_info.log_file_name);
        }
        sql_print_information("Failed to execute mysql_file_stat on file '%s'",
			      log_info.log_file_name);
        my_errno= 0;
      }
      else
      {
        /*
          Other than ENOENT are fatal
        */
        if (thd)
        {
          push_warning_printf(thd, Sql_condition::WARN_LEVEL_WARN,
                              ER_BINLOG_PURGE_FATAL_ERR,
                              "a problem with getting info on being purged %s; "
                              "consider examining correspondence "
                              "of your binlog index file "
                              "to the actual binlog files",
                              log_info.log_file_name);
        }
        else
        {
          sql_print_information("Failed to delete log file '%s'; "
                                "consider examining correspondence "
                                "of your binlog index file "
                                "to the actual binlog files",
                                log_info.log_file_name);
        }
        error= LOG_INFO_FATAL;
        goto err;
      }
    }
    else
    {
      if (unlikely((error= find_log_pos(&check_log_info,
                                        log_info.log_file_name, need_mutex))))
      {
        if (error != LOG_INFO_EOF)
        {
          if (thd)
          {
            push_warning_printf(thd, Sql_condition::WARN_LEVEL_WARN,
                                ER_BINLOG_PURGE_FATAL_ERR,
                                "a problem with deleting %s and "
                                "reading the binlog index file",
                                log_info.log_file_name);
          }
          else
          {
            sql_print_information("Failed to delete file '%s' and "
                                  "read the binlog index file",
                                  log_info.log_file_name);
          }
          goto err;
        }
           
        error= 0;

        DBUG_PRINT("info",("purging %s",log_info.log_file_name));
        if (!my_delete(log_info.log_file_name, MYF(0)))
        {
          if (reclaimed_space)
            *reclaimed_space+= s.st_size;
        }
        else
        {
          if (my_errno == ENOENT)
          {
            if (thd)
            {
              push_warning_printf(thd, Sql_condition::WARN_LEVEL_WARN,
                                  ER_LOG_PURGE_NO_FILE, ER_THD(thd, ER_LOG_PURGE_NO_FILE),
                                  log_info.log_file_name);
            }
            sql_print_information("Failed to delete file '%s'",
                                  log_info.log_file_name);
            my_errno= 0;
          }
          else
          {
            if (thd)
            {
              push_warning_printf(thd, Sql_condition::WARN_LEVEL_WARN,
                                  ER_BINLOG_PURGE_FATAL_ERR,
                                  "a problem with deleting %s; "
                                  "consider examining correspondence "
                                  "of your binlog index file "
                                  "to the actual binlog files",
                                  log_info.log_file_name);
            }
            else
            {
              sql_print_information("Failed to delete file '%s'; "
                                    "consider examining correspondence "
                                    "of your binlog index file "
                                    "to the actual binlog files",
                                    log_info.log_file_name);
            }
            if (my_errno == EMFILE)
            {
              DBUG_PRINT("info",
                         ("my_errno: %d, set ret = LOG_INFO_EMFILE", my_errno));
              error= LOG_INFO_EMFILE;
              goto err;
            }
            error= LOG_INFO_FATAL;
            goto err;
          }
        }
      }
    }
  }

err:
  DBUG_RETURN(error);
}

/**
  Remove all logs before the given file date from disk and from the
  index file.

  @param thd		Thread pointer
  @param purge_time	Delete all log files before given date.

  @note
    If any of the logs before the deleted one is in use,
    only purge logs up to this one.

  @retval
    0				ok
  @retval
    LOG_INFO_PURGE_NO_ROTATE	Binary file that can't be rotated
    LOG_INFO_FATAL              if any other than ENOENT error from
                                mysql_file_stat() or mysql_file_delete()
*/

int MYSQL_BIN_LOG::purge_logs_before_date(time_t purge_time)
{
  int error;
  char to_log[FN_REFLEN];
  LOG_INFO log_info;
  MY_STAT stat_area;
  THD *thd= current_thd;
  DBUG_ENTER("purge_logs_before_date");

  mysql_mutex_lock(&LOCK_index);
  to_log[0]= 0;

  if (unlikely((error=find_log_pos(&log_info, NullS, 0 /*no mutex*/))))
    goto err;

  while (strcmp(log_file_name, log_info.log_file_name) &&
	 can_purge_log(log_info.log_file_name))
  {
    if (!mysql_file_stat(m_key_file_log,
                         log_info.log_file_name, &stat_area, MYF(0)))
    {
      if (my_errno == ENOENT) 
      {
        /*
          It's not fatal if we can't stat a log file that does not exist.
        */
        my_errno= 0;
      }
      else
      {
        /*
          Other than ENOENT are fatal
        */
        if (thd)
        {
          push_warning_printf(thd, Sql_condition::WARN_LEVEL_WARN,
                              ER_BINLOG_PURGE_FATAL_ERR,
                              "a problem with getting info on being purged %s; "
                              "consider examining correspondence "
                              "of your binlog index file "
                              "to the actual binlog files",
                              log_info.log_file_name);
        }
        else
        {
          sql_print_information("Failed to delete log file '%s'",
                                log_info.log_file_name);
        }
        error= LOG_INFO_FATAL;
        goto err;
      }
    }
    else
    {
      if (stat_area.st_mtime < purge_time) 
        strmake_buf(to_log, log_info.log_file_name);
      else
        break;
    }
    if (find_next_log(&log_info, 0))
      break;
  }

  error= (to_log[0] ? purge_logs(to_log, 1, 0, 1, (ulonglong *) 0) : 0);

err:
  mysql_mutex_unlock(&LOCK_index);
  DBUG_RETURN(error);
}


bool
MYSQL_BIN_LOG::can_purge_log(const char *log_file_name_arg)
{
  xid_count_per_binlog *b;

  if (is_active(log_file_name_arg))
    return false;
  mysql_mutex_lock(&LOCK_xid_list);
  {
    I_List_iterator<xid_count_per_binlog> it(binlog_xid_count_list);
    while ((b= it++) &&
           0 != strncmp(log_file_name_arg+dirname_length(log_file_name_arg),
                        b->binlog_name, b->binlog_name_len))
      ;
  }
  mysql_mutex_unlock(&LOCK_xid_list);
  if (b)
    return false;
  return !log_in_use(log_file_name_arg);
}
#endif /* HAVE_REPLICATION */


bool
MYSQL_BIN_LOG::is_xidlist_idle()
{
  bool res;
  mysql_mutex_lock(&LOCK_xid_list);
  res= is_xidlist_idle_nolock();
  mysql_mutex_unlock(&LOCK_xid_list);
  return res;
}


bool
MYSQL_BIN_LOG::is_xidlist_idle_nolock()
{
  xid_count_per_binlog *b;

  I_List_iterator<xid_count_per_binlog> it(binlog_xid_count_list);
  while ((b= it++))
  {
    if (b->xid_count > 0)
      return false;
  }
  return true;
}

/**
  Create a new log file name.

  @param buf		buf of at least FN_REFLEN where new name is stored

  @note
    If file name will be longer then FN_REFLEN it will be truncated
*/

void MYSQL_BIN_LOG::make_log_name(char* buf, const char* log_ident)
{
  size_t dir_len = dirname_length(log_file_name); 
  if (dir_len >= FN_REFLEN)
    dir_len=FN_REFLEN-1;
  strnmov(buf, log_file_name, dir_len);
  strmake(buf+dir_len, log_ident, FN_REFLEN - dir_len -1);
}


/**
  Check if we are writing/reading to the given log file.
*/

bool MYSQL_BIN_LOG::is_active(const char *log_file_name_arg)
{
  /**
   * there should/must be mysql_mutex_assert_owner(&LOCK_log) here...
   * but code violates this! (scary monsters and super creeps!)
   *
   * example stacktrace:
   * #8  MYSQL_BIN_LOG::is_active
   * #9  MYSQL_BIN_LOG::can_purge_log
   * #10 MYSQL_BIN_LOG::purge_logs
   * #11 MYSQL_BIN_LOG::purge_first_log
   * #12 next_event
   * #13 exec_relay_log_event
   *
   * I didn't investigate if this is ligit...(i.e if my comment is wrong)
   */
  return !strcmp(log_file_name, log_file_name_arg);
}


/*
  Wrappers around new_file_impl to avoid using argument
  to control locking. The argument 1) less readable 2) breaks
  incapsulation 3) allows external access to the class without
  a lock (which is not possible with private new_file_without_locking
  method).

  @retval
    nonzero - error
*/

int MYSQL_BIN_LOG::new_file()
{
  int res;
  mysql_mutex_lock(&LOCK_log);
  res= new_file_impl();
  mysql_mutex_unlock(&LOCK_log);
  return res;
}

/*
  @retval
    nonzero - error
 */
int MYSQL_BIN_LOG::new_file_without_locking()
{
  return new_file_impl();
}


/**
  Start writing to a new log file or reopen the old file.

  @param need_lock		Set to 1 if caller has not locked LOCK_log

  @retval
    nonzero - error

  @note
    The new file name is stored last in the index file
*/

int MYSQL_BIN_LOG::new_file_impl()
{
  int error= 0, close_on_error= FALSE;
  char new_name[FN_REFLEN], *new_name_ptr, *old_name, *file_to_open;
  uint close_flag;
  bool delay_close= false;
  File UNINIT_VAR(old_file);
  DBUG_ENTER("MYSQL_BIN_LOG::new_file_impl");

  DBUG_ASSERT(log_type == LOG_BIN);
  mysql_mutex_assert_owner(&LOCK_log);

  if (!is_open())
  {
    DBUG_PRINT("info",("log is closed"));
    DBUG_RETURN(error);
  }

  mysql_mutex_lock(&LOCK_index);

  /* Reuse old name if not binlog and not update log */
  new_name_ptr= name;

  /*
    If user hasn't specified an extension, generate a new log name
    We have to do this here and not in open as we want to store the
    new file name in the current binary log file.
  */
  if (unlikely((error= generate_new_name(new_name, name, 0))))
  {
#ifdef ENABLE_AND_FIX_HANG
    close_on_error= TRUE;
#endif
    goto end2;
  }
  new_name_ptr=new_name;

  {
    /*
      We log the whole file name for log file as the user may decide
      to change base names at some point.
    */
    Rotate_log_event r(new_name + dirname_length(new_name), 0, LOG_EVENT_OFFSET,
                       is_relay_log ? Rotate_log_event::RELAY_LOG : 0);
    /*
      The current relay-log's closing Rotate event must have checksum
      value computed with an algorithm of the last relay-logged FD event.
    */
    if (is_relay_log)
      r.checksum_alg= relay_log_checksum_alg;
    DBUG_ASSERT(!is_relay_log ||
                relay_log_checksum_alg != BINLOG_CHECKSUM_ALG_UNDEF);
    if ((DBUG_IF("fault_injection_new_file_rotate_event") &&
                         (error= close_on_error= TRUE)) ||
        (error= write_event(&r)))
    {
      DBUG_EXECUTE_IF("fault_injection_new_file_rotate_event", errno= 2;);
      close_on_error= TRUE;
      my_printf_error(ER_ERROR_ON_WRITE,
                      ER_THD_OR_DEFAULT(current_thd, ER_CANT_OPEN_FILE),
                      MYF(ME_FATAL), name, errno);
      goto end;
    }
    bytes_written+= r.data_written;
  }

  /*
    Update needs to be signalled even if there is no rotate event
    log rotation should give the waiting thread a signal to
    discover EOF and move on to the next log.
  */
  if (unlikely((error= flush_io_cache(&log_file))))
  {
    close_on_error= TRUE;
    goto end;
  }
  update_binlog_end_pos();

  old_name=name;
  name=0;				// Don't free name
  close_flag= LOG_CLOSE_TO_BE_OPENED | LOG_CLOSE_INDEX;
  if (!is_relay_log)
  {
    /*
      We need to keep the old binlog file open (and marked as in-use) until
      the new one is fully created and synced to disk and index. Otherwise we
      leave a window where if we crash, there is no binlog file marked as
      crashed for server restart to detect the need for recovery.
    */
    old_file= log_file.file;
    close_flag|= LOG_CLOSE_DELAYED_CLOSE;
    delay_close= true;
  }
  close(close_flag);
  if (checksum_alg_reset != BINLOG_CHECKSUM_ALG_UNDEF)
  {
    DBUG_ASSERT(!is_relay_log);
    DBUG_ASSERT(binlog_checksum_options != checksum_alg_reset);
    binlog_checksum_options= checksum_alg_reset;
  }
  /*
     Note that at this point, log_state != LOG_CLOSED
     (important for is_open()).
  */

  /*
     new_file() is only used for rotation (in FLUSH LOGS or because size >
     max_binlog_size or max_relay_log_size).
     If this is a binary log, the Format_description_log_event at the
     beginning of the new file should have created=0 (to distinguish with the
     Format_description_log_event written at server startup, which should
     trigger temp tables deletion on slaves.
  */

  /* reopen index binlog file, BUG#34582 */
  file_to_open= index_file_name;
  error= open_index_file(index_file_name, 0, FALSE);
  if (likely(!error))
  {
    /* reopen the binary log file. */
    file_to_open= new_name_ptr;
    error= open(old_name, new_name_ptr, 0, io_cache_type, max_size, 1, FALSE);
  }

  /* handle reopening errors */
  if (unlikely(error))
  {
    my_error(ER_CANT_OPEN_FILE, MYF(ME_FATAL), file_to_open, error);
    close_on_error= TRUE;
  }

  my_free(old_name);

end:
  /* In case of errors, reuse the last generated log file name */
  if (unlikely(error))
  {
    DBUG_ASSERT(last_used_log_number > 0);
    last_used_log_number--;
  }

end2:
  if (delay_close)
  {
    clear_inuse_flag_when_closing(old_file);
    mysql_file_close(old_file, MYF(MY_WME));
  }

  if (unlikely(error && close_on_error)) /* rotate or reopen failed */
  {
    /* 
      Close whatever was left opened.

      We are keeping the behavior as it exists today, ie,
      we disable logging and move on (see: BUG#51014).

      TODO: as part of WL#1790 consider other approaches:
       - kill mysql (safety);
       - try multiple locations for opening a log file;
       - switch server to protected/readonly mode
       - ...
    */
    close(LOG_CLOSE_INDEX);
    sql_print_error(fatal_log_error, new_name_ptr, errno);
  }

  mysql_mutex_unlock(&LOCK_index);

  DBUG_RETURN(error);
}

bool MYSQL_BIN_LOG::write_event(Log_event *ev, binlog_cache_data *cache_data,
                                IO_CACHE *file)
{
  Log_event_writer writer(file, 0, &crypto);
  if (crypto.scheme && file == &log_file)
  {
    writer.ctx= alloca(crypto.ctx_size);
    writer.set_encrypted_writer();
  }
  if (cache_data)
    cache_data->add_status(ev->logged_status());
  return writer.write(ev);
}

bool MYSQL_BIN_LOG::append(Log_event *ev)
{
  bool res;
  mysql_mutex_lock(&LOCK_log);
  res= append_no_lock(ev);
  mysql_mutex_unlock(&LOCK_log);
  return res;
}


bool MYSQL_BIN_LOG::append_no_lock(Log_event* ev)
{
  bool error = 0;
  DBUG_ENTER("MYSQL_BIN_LOG::append");

  mysql_mutex_assert_owner(&LOCK_log);
  DBUG_ASSERT(log_file.type == SEQ_READ_APPEND);

  if (write_event(ev))
  {
    error=1;
    goto err;
  }
  bytes_written+= ev->data_written;
  DBUG_PRINT("info",("max_size: %lu",max_size));
  if (flush_and_sync(0))
    goto err;
  if (my_b_append_tell(&log_file) > max_size)
    error= new_file_without_locking();
err:
  update_binlog_end_pos();
  DBUG_RETURN(error);
}

bool MYSQL_BIN_LOG::write_event_buffer(uchar* buf, uint len)
{
  bool error= 1;
  uchar *ebuf= 0;
  DBUG_ENTER("MYSQL_BIN_LOG::write_event_buffer");

  DBUG_ASSERT(log_file.type == SEQ_READ_APPEND);

  mysql_mutex_assert_owner(&LOCK_log);

  if (crypto.scheme != 0)
  {
    DBUG_ASSERT(crypto.scheme == 1);

    uint elen;
    uchar iv[BINLOG_IV_LENGTH];

    ebuf= (uchar*)my_safe_alloca(len);
    if (!ebuf)
      goto err;

    crypto.set_iv(iv, (uint32)my_b_append_tell(&log_file));

    /*
      we want to encrypt everything, excluding the event length:
      massage the data before the encryption
    */
    memcpy(buf + EVENT_LEN_OFFSET, buf, 4);

    if (encryption_crypt(buf + 4, len - 4,
                         ebuf + 4, &elen,
                         crypto.key, crypto.key_length, iv, sizeof(iv),
                         ENCRYPTION_FLAG_ENCRYPT | ENCRYPTION_FLAG_NOPAD,
                         ENCRYPTION_KEY_SYSTEM_DATA, crypto.key_version))
      goto err;

    DBUG_ASSERT(elen == len - 4);

    /* massage the data after the encryption */
    memcpy(ebuf, ebuf + EVENT_LEN_OFFSET, 4);
    int4store(ebuf + EVENT_LEN_OFFSET, len);

    buf= ebuf;
  }
  if (my_b_append(&log_file, buf, len))
    goto err;
  bytes_written+= len;

  error= 0;
  DBUG_PRINT("info",("max_size: %lu",max_size));
  if (flush_and_sync(0))
    goto err;
  if (my_b_append_tell(&log_file) > max_size)
    error= new_file_without_locking();
err:
  my_safe_afree(ebuf, len);
  if (likely(!error))
    update_binlog_end_pos();
  DBUG_RETURN(error);
}

bool MYSQL_BIN_LOG::flush_and_sync(bool *synced)
{
  int err=0, fd=log_file.file;
  if (synced)
    *synced= 0;
  mysql_mutex_assert_owner(&LOCK_log);
  if (flush_io_cache(&log_file))
    return 1;
  uint sync_period= get_sync_period();
  if (sync_period && ++sync_counter >= sync_period)
  {
    sync_counter= 0;
    err= mysql_file_sync(fd, MYF(MY_WME|MY_SYNC_FILESIZE));
    if (synced)
      *synced= 1;
#ifndef DBUG_OFF
    if (opt_binlog_dbug_fsync_sleep > 0)
      my_sleep(opt_binlog_dbug_fsync_sleep);
#endif
  }
  return err;
}

void MYSQL_BIN_LOG::start_union_events(THD *thd, query_id_t query_id_param)
{
  DBUG_ASSERT(!thd->binlog_evt_union.do_union);
  thd->binlog_evt_union.do_union= TRUE;
  thd->binlog_evt_union.unioned_events= FALSE;
  thd->binlog_evt_union.unioned_events_trans= FALSE;
  thd->binlog_evt_union.first_query_id= query_id_param;
}

void MYSQL_BIN_LOG::stop_union_events(THD *thd)
{
  DBUG_ASSERT(thd->binlog_evt_union.do_union);
  thd->binlog_evt_union.do_union= FALSE;
}

bool MYSQL_BIN_LOG::is_query_in_union(THD *thd, query_id_t query_id_param)
{
  return (thd->binlog_evt_union.do_union && 
          query_id_param >= thd->binlog_evt_union.first_query_id);
}

/** 
  This function checks if a transactional table was updated by the
  current transaction.

  @param thd The client thread that executed the current statement.
  @return
    @c true if a transactional table was updated, @c false otherwise.
*/
bool
trans_has_updated_trans_table(const THD* thd)
{
  binlog_cache_mngr *const cache_mngr=
    (binlog_cache_mngr*) thd_get_ha_data(thd, binlog_hton);

  return (cache_mngr ? !cache_mngr->trx_cache.empty() : 0);
}

/** 
  This function checks if a transactional table was updated by the
  current statement.

  @param thd The client thread that executed the current statement.
  @return
    @c true if a transactional table with rollback was updated,
    @c false otherwise.
*/
bool
stmt_has_updated_trans_table(const THD *thd)
{
  Ha_trx_info *ha_info;

  for (ha_info= thd->transaction->stmt.ha_list; ha_info;
       ha_info= ha_info->next())
  {
    if (ha_info->is_trx_read_write() &&
        !(ha_info->ht()->flags & HTON_NO_ROLLBACK))
      return (TRUE);
  }
  return (FALSE);
}

/** 
  This function checks if either a trx-cache or a non-trx-cache should
  be used. If @c bin_log_direct_non_trans_update is active or the format
  is either MIXED or ROW, the cache to be used depends on the flag @c
  is_transactional. 

  On the other hand, if binlog_format is STMT or direct option is
  OFF, the trx-cache should be used if and only if the statement is
  transactional or the trx-cache is not empty. Otherwise, the
  non-trx-cache should be used.

  @param thd              The client thread.
  @param is_transactional The changes are related to a trx-table.
  @return
    @c true if a trx-cache should be used, @c false otherwise.
*/
bool use_trans_cache(const THD* thd, bool is_transactional)
{
  if (is_transactional)
    return 1;
  binlog_cache_mngr *const cache_mngr=
    (binlog_cache_mngr*) thd_get_ha_data(thd, binlog_hton);

  return ((thd->is_current_stmt_binlog_format_row() ||
           thd->variables.binlog_direct_non_trans_update) ? 0 :
          !cache_mngr->trx_cache.empty());
}

/**
  This function checks if a transaction, either a multi-statement
  or a single statement transaction is about to commit or not.

  @param thd The client thread that executed the current statement.
  @param all Committing a transaction (i.e. TRUE) or a statement
             (i.e. FALSE).
  @return
    @c true if committing a transaction, otherwise @c false.
*/
bool ending_trans(THD* thd, const bool all)
{
  return (all || ending_single_stmt_trans(thd, all));
}

/**
  This function checks if a single statement transaction is about
  to commit or not.

  @param thd The client thread that executed the current statement.
  @param all Committing a transaction (i.e. TRUE) or a statement
             (i.e. FALSE).
  @return
    @c true if committing a single statement transaction, otherwise
    @c false.
*/
bool ending_single_stmt_trans(THD* thd, const bool all)
{
  return (!all && !thd->in_multi_stmt_transaction_mode());
}

/**
  This function checks if a non-transactional table was updated by
  the current transaction.

  @param thd The client thread that executed the current statement.
  @return
    @c true if a non-transactional table was updated, @c false
    otherwise.
*/
bool trans_has_updated_non_trans_table(const THD* thd)
{
  return (thd->transaction->all.modified_non_trans_table ||
          thd->transaction->stmt.modified_non_trans_table);
}

/**
  This function checks if a non-transactional table was updated by the
  current statement.

  @param thd The client thread that executed the current statement.
  @return
    @c true if a non-transactional table was updated, @c false otherwise.
*/
bool stmt_has_updated_non_trans_table(const THD* thd)
{
  return (thd->transaction->stmt.modified_non_trans_table);
}

/*
  These functions are placed in this file since they need access to
  binlog_hton, which has internal linkage.
*/

binlog_cache_mngr *THD::binlog_setup_trx_data()
{
  DBUG_ENTER("THD::binlog_setup_trx_data");
  binlog_cache_mngr *cache_mngr=
    (binlog_cache_mngr*) thd_get_ha_data(this, binlog_hton);

  if (cache_mngr)
    DBUG_RETURN(cache_mngr);                             // Already set up

  cache_mngr= (binlog_cache_mngr*) my_malloc(key_memory_binlog_cache_mngr,
                                  sizeof(binlog_cache_mngr), MYF(MY_ZEROFILL));
  if (!cache_mngr ||
      open_cached_file(&cache_mngr->stmt_cache.cache_log, mysql_tmpdir,
                       LOG_PREFIX, (size_t)binlog_stmt_cache_size, MYF(MY_WME)) ||
      open_cached_file(&cache_mngr->trx_cache.cache_log, mysql_tmpdir,
                       LOG_PREFIX, (size_t)binlog_cache_size, MYF(MY_WME)))
  {
    my_free(cache_mngr);
    DBUG_RETURN(0);                      // Didn't manage to set it up
  }
  thd_set_ha_data(this, binlog_hton, cache_mngr);

  cache_mngr= new (cache_mngr)
              binlog_cache_mngr(max_binlog_stmt_cache_size,
                                max_binlog_cache_size,
                                &binlog_stmt_cache_use,
                                &binlog_stmt_cache_disk_use,
                                &binlog_cache_use,
                                &binlog_cache_disk_use);
  DBUG_RETURN(cache_mngr);
}

/*
  Function to start a statement and optionally a transaction for the
  binary log.

  SYNOPSIS
    binlog_start_trans_and_stmt()

  DESCRIPTION

    This function does three things:
    - Start a transaction if not in autocommit mode or if a BEGIN
      statement has been seen.

    - Start a statement transaction to allow us to truncate the cache.

    - Save the current binlog position so that we can roll back the
      statement by truncating the cache.

      We only update the saved position if the old one was undefined,
      the reason is that there are some cases (e.g., for CREATE-SELECT)
      where the position is saved twice (e.g., both in
      select_create::prepare() and binlog_write_table_map()) , but
      we should use the first. This means that calls to this function
      can be used to start the statement before the first table map
      event, to include some extra events.
 */

void
THD::binlog_start_trans_and_stmt()
{
  binlog_cache_mngr *cache_mngr= (binlog_cache_mngr*) thd_get_ha_data(this, binlog_hton);
  DBUG_ENTER("binlog_start_trans_and_stmt");
  DBUG_PRINT("enter", ("cache_mngr: %p  cache_mngr->trx_cache.get_prev_position(): %lu",
                       cache_mngr,
                       (cache_mngr ? (ulong) cache_mngr->trx_cache.get_prev_position() :
                        (ulong) 0)));

  if (cache_mngr == NULL ||
      cache_mngr->trx_cache.get_prev_position() == MY_OFF_T_UNDEF)
  {
    this->binlog_set_stmt_begin();
    bool mstmt_mode= in_multi_stmt_transaction_mode();
#ifdef WITH_WSREP
    /*
      With wsrep binlog emulation we can skip the rest because the
      binlog cache will not be written into binlog. Note however that
      because of this the hton callbacks will not get called to clean
      up the cache, so this must be done explicitly when the transaction
      terminates.
    */
    if (WSREP_EMULATE_BINLOG_NNULL(this))
    {
      DBUG_VOID_RETURN;
    }
    /* If this event replicates through a master-slave then we need to
       inject manually GTID so it is preserved in the cluster. We are writing 
       directly to WSREP buffer and not in IO cache because in case of IO cache
       GTID event will be duplicated in binlog.
       We have to do this only one time in mysql transaction.
       Since this function is called multiple times , We will check for
       ha_info->is_started().
    */
    Ha_trx_info *ha_info;
    ha_info= this->ha_data[binlog_hton->slot].ha_info + (mstmt_mode ? 1 : 0);

    if (!ha_info->is_started() && 
        (this->variables.gtid_seq_no || this->variables.wsrep_gtid_seq_no) &&
        wsrep_on(this) && 
        (this->wsrep_cs().mode() == wsrep::client_state::m_local))
    {
      uchar *buf= 0;
      size_t len= 0;
      IO_CACHE tmp_io_cache;
      Log_event_writer writer(&tmp_io_cache, 0);
      if(!open_cached_file(&tmp_io_cache, mysql_tmpdir, TEMP_PREFIX,
                          128, MYF(MY_WME)))
      {
        uint64 seqno= this->variables.gtid_seq_no;
        uint32 domain_id= this->variables.gtid_domain_id;
        uint32 server_id= this->variables.server_id;
        if (!this->variables.gtid_seq_no && this->variables.wsrep_gtid_seq_no)
        {
          seqno= this->variables.wsrep_gtid_seq_no;
          domain_id= wsrep_gtid_server.domain_id;
          server_id= wsrep_gtid_server.server_id;
        }
        Gtid_log_event gtid_event(this, seqno, domain_id, true,
                                  LOG_EVENT_SUPPRESS_USE_F, true, 0);
        // Replicated events in writeset doesn't have checksum
        gtid_event.checksum_alg= BINLOG_CHECKSUM_ALG_OFF;
        gtid_event.server_id= server_id;
        writer.write(&gtid_event);
        wsrep_write_cache_buf(&tmp_io_cache, &buf, &len);
        if (len > 0) this->wsrep_cs().append_data(wsrep::const_buffer(buf, len));
        if (buf) my_free(buf);
        close_cached_file(&tmp_io_cache);
      }
    }
#endif
    if (mstmt_mode)
      trans_register_ha(this, TRUE, binlog_hton, 0);
    trans_register_ha(this, FALSE, binlog_hton, 0);
    /*
      Mark statement transaction as read/write. We never start
      a binary log transaction and keep it read-only,
      therefore it's best to mark the transaction read/write just
      at the same time we start it.
      Not necessary to mark the normal transaction read/write
      since the statement-level flag will be propagated automatically
      inside ha_commit_trans.
    */
    ha_data[binlog_hton->slot].ha_info[0].set_trx_read_write();
  }
  DBUG_VOID_RETURN;
}

void THD::binlog_set_stmt_begin() {
  binlog_cache_mngr *cache_mngr=
    (binlog_cache_mngr*) thd_get_ha_data(this, binlog_hton);

  /*
    The call to binlog_trans_log_savepos() might create the cache_mngr
    structure, if it didn't exist before, so we save the position
    into an auto variable and then write it into the transaction
    data for the binary log (i.e., cache_mngr).
  */
  my_off_t pos= 0;
  binlog_trans_log_savepos(this, &pos);
  cache_mngr= (binlog_cache_mngr*) thd_get_ha_data(this, binlog_hton);
  cache_mngr->trx_cache.set_prev_position(pos);
}

static int
binlog_start_consistent_snapshot(handlerton *hton, THD *thd)
{
  int err= 0;
  DBUG_ENTER("binlog_start_consistent_snapshot");

  binlog_cache_mngr *const cache_mngr= thd->binlog_setup_trx_data();

  /* Server layer calls us with LOCK_commit_ordered locked, so this is safe. */
  mysql_mutex_assert_owner(&LOCK_commit_ordered);
  strmake_buf(cache_mngr->last_commit_pos_file, mysql_bin_log.last_commit_pos_file);
  cache_mngr->last_commit_pos_offset= mysql_bin_log.last_commit_pos_offset;

  trans_register_ha(thd, TRUE, binlog_hton, 0);

  DBUG_RETURN(err);
}


/**
   Prepare all tables that are updated for row logging

   Annotate events and table maps are written by binlog_write_table_maps()
*/

void THD::binlog_prepare_for_row_logging()
{
  DBUG_ENTER("THD::binlog_prepare_for_row_logging");
  for (TABLE *table= open_tables ; table; table= table->next)
  {
    if (table->query_id == query_id && table->current_lock == F_WRLCK)
      table->file->prepare_for_row_logging();
  }
  DBUG_VOID_RETURN;
}

/**
   Write annnotated row event (the query) if needed
*/

bool THD::binlog_write_annotated_row(Log_event_writer *writer)
{
  DBUG_ENTER("THD::binlog_write_annotated_row");

  if (!(IF_WSREP(!wsrep_fragments_certified_for_stmt(this), true) &&
        variables.binlog_annotate_row_events &&
        query_length()))
    DBUG_RETURN(0);

  Annotate_rows_log_event anno(this, 0, false);
  DBUG_RETURN(writer->write(&anno));
}


/**
   Write table map events for all tables that are using row logging.
   This includes all tables used by this statement, including tables
   used in triggers.

   Also write annotate events and start transactions.
   This is using the "tables_with_row_logging" list prepared by
   THD::binlog_prepare_for_row_logging
*/

bool THD::binlog_write_table_maps()
{
  bool with_annotate;
  MYSQL_LOCK *locks[2], **locks_end= locks;
  DBUG_ENTER("THD::binlog_write_table_maps");

  DBUG_ASSERT(!binlog_table_maps);
  DBUG_ASSERT(is_current_stmt_binlog_format_row());

  /* Initialize cache_mngr once per statement */
  binlog_start_trans_and_stmt();
  with_annotate= 1;                    // Write annotate with first map

  if ((*locks_end= extra_lock))
    locks_end++;
  if ((*locks_end= lock))
    locks_end++;

  for (MYSQL_LOCK **cur_lock= locks ; cur_lock < locks_end ; cur_lock++)
  {
    TABLE **const end_ptr= (*cur_lock)->table + (*cur_lock)->table_count;
    for (TABLE **table_ptr= (*cur_lock)->table;
         table_ptr != end_ptr ;
         ++table_ptr)
    {
      TABLE *table= *table_ptr;
      bool restore= 0;
      /*
        We have to also write table maps for tables that have not yet been
        used, like for tables in after triggers
      */
      if (!table->file->row_logging &&
          table->query_id != query_id && table->current_lock == F_WRLCK)
      {
        if (table->file->prepare_for_row_logging())
          restore= 1;
      }
      if (table->file->row_logging)
      {
        if (binlog_write_table_map(table, with_annotate))
          DBUG_RETURN(1);
        with_annotate= 0;
      }
      if (restore)
      {
        /*
          Restore original setting so that it doesn't cause problem for the
          next statement
        */
        table->file->row_logging= table->file->row_logging_init= 0;
      }
    }
  }
  binlog_table_maps= 1;                         // Table maps written
  DBUG_RETURN(0);
}


/**
  This function writes a table map to the binary log.

  If an error occurs while writing events and rollback is not possible, e.g.
  due to the statement modifying a non-transactional table, an incident event
  is logged.

  @param table             a pointer to the table.
  @param with_annotate     @c true to write an annotate event before writing
                           the table_map event, @c false otherwise.
  @return
    nonzero if an error pops up when writing the table map event.
*/

bool THD::binlog_write_table_map(TABLE *table, bool with_annotate)
{
  int error= 1;
  bool is_transactional= table->file->row_logging_has_trans;
  DBUG_ENTER("THD::binlog_write_table_map");
  DBUG_PRINT("enter", ("table: %p  (%s: #%lu)",
                       table, table->s->table_name.str,
                       table->s->table_map_id));

  /* Pre-conditions */
  DBUG_ASSERT(table->s->table_map_id != ULONG_MAX);

  /* Ensure that all events in a GTID group are in the same cache */
  if (variables.option_bits & OPTION_GTID_BEGIN)
    is_transactional= 1;

  Table_map_log_event
    the_event(this, table, table->s->table_map_id, is_transactional);

  binlog_cache_mngr *const cache_mngr=
    (binlog_cache_mngr*) thd_get_ha_data(this, binlog_hton);
  binlog_cache_data *cache_data= (cache_mngr->
                                  get_binlog_cache_data(is_transactional));
  IO_CACHE *file= &cache_data->cache_log;
  Log_event_writer writer(file, cache_data);

  if (with_annotate)
    if (binlog_write_annotated_row(&writer))
      goto write_err;

  DBUG_EXECUTE_IF("table_map_write_error",
  {
    if (is_transactional)
    {
      my_errno= EFBIG;
      goto write_err;
    }
  });

  if (unlikely((error= writer.write(&the_event))))
    goto write_err;

  DBUG_RETURN(0);

write_err:
  mysql_bin_log.set_write_error(this, is_transactional);
  /*
    For non-transactional engine or multi statement transaction with mixed
    engines, data is written to table but writing to binary log failed. In
    these scenarios rollback is not possible. Hence report an incident.
  */
  if (mysql_bin_log.check_write_error(this) && cache_data &&
      lex->stmt_accessed_table(LEX::STMT_WRITES_NON_TRANS_TABLE) &&
      table->current_lock == F_WRLCK)
    cache_data->set_incident();
  DBUG_RETURN(error);
}


/**
  This function retrieves a pending row event from a cache which is
  specified through the parameter @c is_transactional. Respectively, when it
  is @c true, the pending event is returned from the transactional cache.
  Otherwise from the non-transactional cache.

  @param is_transactional  @c true indicates a transactional cache,
                           otherwise @c false a non-transactional.
  @return
    The row event if any. 
*/
Rows_log_event*
THD::binlog_get_pending_rows_event(bool is_transactional) const
{
  Rows_log_event* rows= NULL;
  binlog_cache_mngr *const cache_mngr=
    (binlog_cache_mngr*) thd_get_ha_data(this, binlog_hton);

  /*
    This is less than ideal, but here's the story: If there is no cache_mngr,
    prepare_pending_rows_event() has never been called (since the cache_mngr
    is set up there). In that case, we just return NULL.
   */
  if (cache_mngr)
  {
    binlog_cache_data *cache_data=
      cache_mngr->get_binlog_cache_data(use_trans_cache(this, is_transactional));

    rows= cache_data->pending();
  }
  return (rows);
}

/**
  This function stores a pending row event into a cache which is specified
  through the parameter @c is_transactional. Respectively, when it is @c
  true, the pending event is stored into the transactional cache. Otherwise
  into the non-transactional cache.

  @param evt               a pointer to the row event.
  @param is_transactional  @c true indicates a transactional cache,
                           otherwise @c false a non-transactional.
*/
void
THD::binlog_set_pending_rows_event(Rows_log_event* ev, bool is_transactional)
{
  binlog_cache_mngr *const cache_mngr= binlog_setup_trx_data();

  DBUG_ASSERT(cache_mngr);

  binlog_cache_data *cache_data=
    cache_mngr->get_binlog_cache_data(use_trans_cache(this, is_transactional));

  cache_data->set_pending(ev);
}


/**
  This function removes the pending rows event, discarding any outstanding
  rows. If there is no pending rows event available, this is effectively a
  no-op.

  @param thd               a pointer to the user thread.
  @param is_transactional  @c true indicates a transactional cache,
                           otherwise @c false a non-transactional.
*/
int
MYSQL_BIN_LOG::remove_pending_rows_event(THD *thd, bool is_transactional)
{
  DBUG_ENTER("MYSQL_BIN_LOG::remove_pending_rows_event");

  binlog_cache_mngr *const cache_mngr=
    (binlog_cache_mngr*) thd_get_ha_data(thd, binlog_hton);

  DBUG_ASSERT(cache_mngr);

  binlog_cache_data *cache_data=
    cache_mngr->get_binlog_cache_data(use_trans_cache(thd, is_transactional));

  if (Rows_log_event* pending= cache_data->pending())
  {
    delete pending;
    cache_data->set_pending(NULL);
  }

  DBUG_RETURN(0);
}

/*
  Moves the last bunch of rows from the pending Rows event to a cache (either
  transactional cache if is_transaction is @c true, or the non-transactional
  cache otherwise. Sets a new pending event.

  @param thd               a pointer to the user thread.
  @param evt               a pointer to the row event.
  @param is_transactional  @c true indicates a transactional cache,
                           otherwise @c false a non-transactional.
*/
int
MYSQL_BIN_LOG::flush_and_set_pending_rows_event(THD *thd,
                                                Rows_log_event* event,
                                                bool is_transactional)
{
  DBUG_ENTER("MYSQL_BIN_LOG::flush_and_set_pending_rows_event(event)");
  DBUG_ASSERT(WSREP_EMULATE_BINLOG(thd) || mysql_bin_log.is_open());
  DBUG_PRINT("enter", ("event: %p", event));

  binlog_cache_mngr *const cache_mngr=
    (binlog_cache_mngr*) thd_get_ha_data(thd, binlog_hton);

  DBUG_ASSERT(cache_mngr);

  binlog_cache_data *cache_data=
    cache_mngr->get_binlog_cache_data(use_trans_cache(thd, is_transactional));

  DBUG_PRINT("info", ("cache_mngr->pending(): %p", cache_data->pending()));

  if (Rows_log_event* pending= cache_data->pending())
  {
    Log_event_writer writer(&cache_data->cache_log, cache_data);

    /*
      Write pending event to the cache.
    */
    DBUG_EXECUTE_IF("simulate_disk_full_at_flush_pending",
                    {DBUG_SET("+d,simulate_file_write_error");});
    if (writer.write(pending))
    {
      set_write_error(thd, is_transactional);
      if (check_write_error(thd) && cache_data &&
          stmt_has_updated_non_trans_table(thd))
        cache_data->set_incident();
      delete pending;
      cache_data->set_pending(NULL);
      DBUG_EXECUTE_IF("simulate_disk_full_at_flush_pending",
                      {DBUG_SET("-d,simulate_file_write_error");});
      DBUG_RETURN(1);
    }

    delete pending;
  }

  thd->binlog_set_pending_rows_event(event, is_transactional);

  DBUG_RETURN(0);
}


/* Generate a new global transaction ID, and write it to the binlog */

bool
MYSQL_BIN_LOG::write_gtid_event(THD *thd, bool standalone,
                                bool is_transactional, uint64 commit_id,
                                bool has_xid, bool is_ro_1pc)
{
  rpl_gtid gtid;
  uint32 domain_id;
  uint32 local_server_id;
  uint64 seq_no;
  int err;
  DBUG_ENTER("write_gtid_event");
  DBUG_PRINT("enter", ("standalone: %d", standalone));

  seq_no= thd->variables.gtid_seq_no;
  domain_id= thd->variables.gtid_domain_id;
  local_server_id= thd->variables.server_id;

  DBUG_ASSERT(local_server_id != 0);

  if (thd->variables.option_bits & OPTION_GTID_BEGIN)
  {
    DBUG_PRINT("error", ("OPTION_GTID_BEGIN is set. "
                         "Master and slave will have different GTID values"));
    /* Reset the flag, as we will write out a GTID anyway */
    thd->variables.option_bits&= ~OPTION_GTID_BEGIN;
  }

  /*
    Reset the session variable gtid_seq_no, to reduce the risk of accidentally
    producing a duplicate GTID.
  */
  thd->variables.gtid_seq_no= 0;
  if (seq_no != 0)
  {
    /* Use the specified sequence number. */
    gtid.domain_id= domain_id;
    gtid.server_id= local_server_id;
    gtid.seq_no= seq_no;
    err= rpl_global_gtid_binlog_state.update(&gtid, opt_gtid_strict_mode);
    if (err && thd->get_stmt_da()->sql_errno()==ER_GTID_STRICT_OUT_OF_ORDER)
      errno= ER_GTID_STRICT_OUT_OF_ORDER;
  }
  else
  {
    /* Allocate the next sequence number for the GTID. */
    err= rpl_global_gtid_binlog_state.update_with_next_gtid(domain_id,
                                                            local_server_id, &gtid);
    seq_no= gtid.seq_no;
  }
  if (err)
    DBUG_RETURN(true);

  thd->set_last_commit_gtid(gtid);

  Gtid_log_event gtid_event(thd, seq_no, domain_id, standalone,
                            LOG_EVENT_SUPPRESS_USE_F, is_transactional,
                            commit_id, has_xid, is_ro_1pc);

  /* Write the event to the binary log. */
  DBUG_ASSERT(this == &mysql_bin_log);

#ifdef WITH_WSREP
  if (wsrep_gtid_mode)
  {
    thd->variables.gtid_domain_id= global_system_variables.gtid_domain_id;
    thd->variables.server_id= global_system_variables.server_id;
  }
#endif

  if (write_event(&gtid_event))
    DBUG_RETURN(true);
  status_var_add(thd->status_var.binlog_bytes_written, gtid_event.data_written);

  DBUG_RETURN(false);
}


int
MYSQL_BIN_LOG::write_state_to_file()
{
  File file_no;
  IO_CACHE cache;
  char buf[FN_REFLEN];
  int err;
  bool opened= false;
  bool log_inited= false;

  fn_format(buf, opt_bin_logname, mysql_data_home, ".state",
            MY_UNPACK_FILENAME);
  if ((file_no= mysql_file_open(key_file_binlog_state, buf,
                                O_RDWR|O_CREAT|O_TRUNC|O_BINARY,
                                MYF(MY_WME))) < 0)
  {
    err= 1;
    goto err;
  }
  opened= true;
  if ((err= init_io_cache(&cache, file_no, IO_SIZE, WRITE_CACHE, 0, 0,
                           MYF(MY_WME|MY_WAIT_IF_FULL))))
    goto err;
  log_inited= true;
  if ((err= rpl_global_gtid_binlog_state.write_to_iocache(&cache)))
    goto err;
  log_inited= false;
  if ((err= end_io_cache(&cache)))
    goto err;
  if ((err= mysql_file_sync(file_no, MYF(MY_WME|MY_SYNC_FILESIZE))))
    goto err;
  goto end;

err:
  sql_print_error("Error writing binlog state to file '%s'.", buf);
  if (log_inited)
    end_io_cache(&cache);
end:
  if (opened)
    mysql_file_close(file_no, MYF(0));

  return err;
}


/*
  Initialize the binlog state from the master-bin.state file, at server startup.

  Returns:
    0 for success.
    2 for when .state file did not exist.
    1 for other error.
*/
int
MYSQL_BIN_LOG::read_state_from_file()
{
  File file_no;
  IO_CACHE cache;
  char buf[FN_REFLEN];
  int err;
  bool opened= false;
  bool log_inited= false;

  fn_format(buf, opt_bin_logname, mysql_data_home, ".state",
            MY_UNPACK_FILENAME);
  if ((file_no= mysql_file_open(key_file_binlog_state, buf,
                                O_RDONLY|O_BINARY, MYF(0))) < 0)
  {
    if (my_errno != ENOENT)
    {
      err= 1;
      goto err;
    }
    else
    {
      /*
        If the state file does not exist, this is the first server startup
        with GTID enabled. So initialize to empty state.
      */
      rpl_global_gtid_binlog_state.reset();
      err= 2;
      goto end;
    }
  }
  opened= true;
  if ((err= init_io_cache(&cache, file_no, IO_SIZE, READ_CACHE, 0, 0,
                          MYF(MY_WME|MY_WAIT_IF_FULL))))
    goto err;
  log_inited= true;
  if ((err= rpl_global_gtid_binlog_state.read_from_iocache(&cache)))
    goto err;
  goto end;

err:
  sql_print_error("Error reading binlog GTID state from file '%s'.", buf);
end:
  if (log_inited)
    end_io_cache(&cache);
  if (opened)
    mysql_file_close(file_no, MYF(0));

  return err;
}


int
MYSQL_BIN_LOG::get_most_recent_gtid_list(rpl_gtid **list, uint32 *size)
{
  return rpl_global_gtid_binlog_state.get_most_recent_gtid_list(list, size);
}


bool
MYSQL_BIN_LOG::append_state_pos(String *str)
{
  return rpl_global_gtid_binlog_state.append_pos(str);
}


bool
MYSQL_BIN_LOG::append_state(String *str)
{
  return rpl_global_gtid_binlog_state.append_state(str);
}


bool
MYSQL_BIN_LOG::is_empty_state()
{
  return (rpl_global_gtid_binlog_state.count() == 0);
}


bool
MYSQL_BIN_LOG::find_in_binlog_state(uint32 domain_id, uint32 server_id_arg,
                                    rpl_gtid *out_gtid)
{
  rpl_gtid *gtid;
  if ((gtid= rpl_global_gtid_binlog_state.find(domain_id, server_id_arg)))
    *out_gtid= *gtid;
  return gtid != NULL;
}


bool
MYSQL_BIN_LOG::lookup_domain_in_binlog_state(uint32 domain_id,
                                             rpl_gtid *out_gtid)
{
  rpl_gtid *found_gtid;

  if ((found_gtid= rpl_global_gtid_binlog_state.find_most_recent(domain_id)))
  {
    *out_gtid= *found_gtid;
    return true;
  }

  return false;
}


int
MYSQL_BIN_LOG::bump_seq_no_counter_if_needed(uint32 domain_id, uint64 seq_no)
{
  return rpl_global_gtid_binlog_state.bump_seq_no_if_needed(domain_id, seq_no);
}


bool
MYSQL_BIN_LOG::check_strict_gtid_sequence(uint32 domain_id,
                                          uint32 server_id_arg,
                                          uint64 seq_no,
                                          bool no_error)
{
  return rpl_global_gtid_binlog_state.check_strict_sequence(domain_id,
                                                            server_id_arg,
                                                            seq_no,
                                                            no_error);
}


/**
  Write an event to the binary log. If with_annotate != NULL and
  *with_annotate = TRUE write also Annotate_rows before the event
  (this should happen only if the event is a Table_map).
*/

bool MYSQL_BIN_LOG::write(Log_event *event_info, my_bool *with_annotate)
{
  THD *thd= event_info->thd;
  bool error= 1;
  binlog_cache_data *cache_data= 0;
  bool is_trans_cache= FALSE;
  bool using_trans= event_info->use_trans_cache();
  bool direct= event_info->use_direct_logging();
  ulong UNINIT_VAR(prev_binlog_id);
  DBUG_ENTER("MYSQL_BIN_LOG::write(Log_event *)");

  /*
    When binary logging is not enabled (--log-bin=0), wsrep-patch partially
    enables it without opening the binlog file (MYSQL_BIN_LOG::open().
    So, avoid writing to binlog file.
  */
  if (direct &&
      (wsrep_emulate_bin_log ||
       (WSREP(thd) && !(thd->variables.option_bits & OPTION_BIN_LOG))))
    DBUG_RETURN(0);

  if (thd->variables.option_bits &
      (OPTION_GTID_BEGIN | OPTION_BIN_COMMIT_OFF))
  {
    DBUG_PRINT("info", ("OPTION_GTID_BEGIN was set"));
    /* Wait for commit from binary log before we commit */
    direct= 0;
    using_trans= 1;
    /* Set cache_type to ensure we don't get checksums for this event */
    event_info->cache_type= Log_event::EVENT_TRANSACTIONAL_CACHE;
  }

  if (thd->binlog_evt_union.do_union)
  {
    /*
      In Stored function; Remember that function call caused an update.
      We will log the function call to the binary log on function exit
    */
    thd->binlog_evt_union.unioned_events= TRUE;
    thd->binlog_evt_union.unioned_events_trans |= using_trans;
    DBUG_RETURN(0);
  }

  /*
    We only end the statement if we are in a top-level statement.  If
    we are inside a stored function, we do not end the statement since
    this will close all tables on the slave. But there can be a special case
    where we are inside a stored function/trigger and a SAVEPOINT is being
    set in side the stored function/trigger. This SAVEPOINT execution will
    force the pending event to be flushed without an STMT_END_F flag. This
    will result in a case where following DMLs will be considered as part of
    same statement and result in data loss on slave. Hence in this case we
    force the end_stmt to be true.
  */
  bool const end_stmt= (thd->in_sub_stmt && thd->lex->sql_command ==
                        SQLCOM_SAVEPOINT) ? true :
    (thd->locked_tables_mode && thd->lex->requires_prelocking());
  if (thd->binlog_flush_pending_rows_event(end_stmt, using_trans))
    DBUG_RETURN(error);

  /*
     In most cases this is only called if 'is_open()' is true; in fact this is
     mostly called if is_open() *was* true a few instructions before, but it
     could have changed since.
  */
  /* applier and replayer can skip writing binlog events */
  if ((WSREP_EMULATE_BINLOG(thd) &&
       IF_WSREP(thd->wsrep_cs().mode() == wsrep::client_state::m_local, 0)) || is_open())
  {
    my_off_t UNINIT_VAR(my_org_b_tell);
#ifdef HAVE_REPLICATION
    /*
      In the future we need to add to the following if tests like
      "do the involved tables match (to be implemented)
      binlog_[wild_]{do|ignore}_table?" (WL#1049)"
    */
    const char *local_db= event_info->get_db();

    bool option_bin_log_flag= (thd->variables.option_bits & OPTION_BIN_LOG);

    /*
      Log all updates to binlog cache so that they can get replicated to other
      nodes. A check has been added to stop them from getting logged into
      binary log files.
    */
    if (WSREP(thd))
      option_bin_log_flag= true;

    if ((!(option_bin_log_flag)) ||
	(thd->lex->sql_command != SQLCOM_ROLLBACK_TO_SAVEPOINT &&
         thd->lex->sql_command != SQLCOM_SAVEPOINT &&
         !binlog_filter->db_ok(local_db)))
      DBUG_RETURN(0);
#endif /* HAVE_REPLICATION */

    IO_CACHE *file= NULL;

    if (direct)
    {
      /* We come here only for incident events */
      int res;
      uint64 commit_id= 0;
      MDL_request mdl_request;
      DBUG_PRINT("info", ("direct is set"));
      DBUG_ASSERT(!thd->backup_commit_lock);

      MDL_REQUEST_INIT(&mdl_request, MDL_key::BACKUP, "", "", MDL_BACKUP_COMMIT,
                     MDL_EXPLICIT);
      if (thd->mdl_context.acquire_lock(&mdl_request,
                                        thd->variables.lock_wait_timeout))
        DBUG_RETURN(1);
      thd->backup_commit_lock= &mdl_request;

      if ((res= thd->wait_for_prior_commit()))
      {
        if (mdl_request.ticket)
          thd->mdl_context.release_lock(mdl_request.ticket);
        thd->backup_commit_lock= 0;
        DBUG_RETURN(res);
      }
      file= &log_file;
      my_org_b_tell= my_b_tell(file);
      mysql_mutex_lock(&LOCK_log);
      prev_binlog_id= current_binlog_id;
      DBUG_EXECUTE_IF("binlog_force_commit_id",
        {
          const LEX_CSTRING commit_name= { STRING_WITH_LEN("commit_id") };
          bool null_value;
          user_var_entry *entry=
            (user_var_entry*) my_hash_search(&thd->user_vars,
                                             (uchar*) commit_name.str,
                                             commit_name.length);
          commit_id= entry->val_int(&null_value);
        });
      res= write_gtid_event(thd, true, using_trans, commit_id);
      if (mdl_request.ticket)
        thd->mdl_context.release_lock(mdl_request.ticket);
      thd->backup_commit_lock= 0;
      if (res)
        goto err;
    }
    else
    {
      binlog_cache_mngr *const cache_mngr= thd->binlog_setup_trx_data();
      if (!cache_mngr)
        goto err;

      is_trans_cache= use_trans_cache(thd, using_trans);
      cache_data= cache_mngr->get_binlog_cache_data(is_trans_cache);
      file= &cache_data->cache_log;

      if (thd->lex->stmt_accessed_non_trans_temp_table() && is_trans_cache)
        thd->transaction->stmt.mark_modified_non_trans_temp_table();
      thd->binlog_start_trans_and_stmt();
    }
    DBUG_PRINT("info",("event type: %d",event_info->get_type_code()));

    /*
       No check for auto events flag here - this write method should
       never be called if auto-events are enabled.

       Write first log events which describe the 'run environment'
       of the SQL command. If row-based binlogging, Insert_id, Rand
       and other kind of "setting context" events are not needed.
    */

    if (with_annotate && *with_annotate)
    {
      DBUG_ASSERT(event_info->get_type_code() == TABLE_MAP_EVENT);
      Annotate_rows_log_event anno(thd, using_trans, direct);
      /* Annotate event should be written not more than once */
      *with_annotate= 0;
      if (write_event(&anno, cache_data, file))
        goto err;
    }

    {
      if (!thd->is_current_stmt_binlog_format_row())
      {
        if (thd->stmt_depends_on_first_successful_insert_id_in_prev_stmt)
        {
          Intvar_log_event e(thd,(uchar) LAST_INSERT_ID_EVENT,
                             thd->first_successful_insert_id_in_prev_stmt_for_binlog,
                             using_trans, direct);
          if (write_event(&e, cache_data, file))
            goto err;
        }
        if (thd->auto_inc_intervals_in_cur_stmt_for_binlog.nb_elements() > 0)
        {
          DBUG_PRINT("info",("number of auto_inc intervals: %u",
                             thd->auto_inc_intervals_in_cur_stmt_for_binlog.
                             nb_elements()));
          Intvar_log_event e(thd, (uchar) INSERT_ID_EVENT,
                             thd->auto_inc_intervals_in_cur_stmt_for_binlog.
                             minimum(), using_trans, direct);
          if (write_event(&e, cache_data, file))
            goto err;
        }
        if (thd->rand_used)
        {
          Rand_log_event e(thd,thd->rand_saved_seed1,thd->rand_saved_seed2,
                           using_trans, direct);
          if (write_event(&e, cache_data, file))
            goto err;
        }
        if (thd->user_var_events.elements)
        {
          for (uint i= 0; i < thd->user_var_events.elements; i++)
          {
            BINLOG_USER_VAR_EVENT *user_var_event;
            get_dynamic(&thd->user_var_events,(uchar*) &user_var_event, i);

            /* setting flags for user var log event */
            uchar flags= User_var_log_event::UNDEF_F;
            if (user_var_event->unsigned_flag)
              flags|= User_var_log_event::UNSIGNED_F;

            User_var_log_event e(thd, user_var_event->user_var_event->name.str,
                                 user_var_event->user_var_event->name.length,
                                 user_var_event->value,
                                 user_var_event->length,
                                 user_var_event->type,
                                 user_var_event->charset_number,
                                 flags,
                                 using_trans,
                                 direct);
            if (write_event(&e, cache_data, file))
              goto err;
          }
        }
      }
    }

    /*
      Write the event.
    */
    if (write_event(event_info, cache_data, file) ||
        DBUG_IF("injecting_fault_writing"))
      goto err;

    error= 0;
err:
    if (direct)
    {
      my_off_t offset= my_b_tell(file);
      bool check_purge= false;
      DBUG_ASSERT(!is_relay_log);

      if (likely(!error))
      {
        bool synced;

        if ((error= flush_and_sync(&synced)))
        {
        }
        else
        {
          mysql_mutex_assert_not_owner(&LOCK_prepare_ordered);
          mysql_mutex_assert_owner(&LOCK_log);
          mysql_mutex_assert_not_owner(&LOCK_after_binlog_sync);
          mysql_mutex_assert_not_owner(&LOCK_commit_ordered);
#ifdef HAVE_REPLICATION
          if (repl_semisync_master.report_binlog_update(thd, log_file_name,
                                                        file->pos_in_file))
          {
            sql_print_error("Failed to run 'after_flush' hooks");
            error= 1;
          }
          else
#endif
          {
            /*
              update binlog_end_pos so it can be read by dump thread
              note: must be _after_ the RUN_HOOK(after_flush) or else
              semi-sync might not have put the transaction into
              it's list before dump-thread tries to send it
            */
            update_binlog_end_pos(offset);
            if (unlikely((error= rotate(false, &check_purge))))
              check_purge= false;
          }
        }
      }

      status_var_add(thd->status_var.binlog_bytes_written,
                     offset - my_org_b_tell);

      mysql_mutex_lock(&LOCK_after_binlog_sync);
      mysql_mutex_unlock(&LOCK_log);

      mysql_mutex_assert_not_owner(&LOCK_prepare_ordered);
      mysql_mutex_assert_not_owner(&LOCK_log);
      mysql_mutex_assert_owner(&LOCK_after_binlog_sync);
      mysql_mutex_assert_not_owner(&LOCK_commit_ordered);
#ifdef HAVE_REPLICATION
      if (repl_semisync_master.wait_after_sync(log_file_name,
                                               file->pos_in_file))
      {
        error=1;
        /* error is already printed inside hook */
      }
#endif

      /*
        Take mutex to protect against a reader seeing partial writes of 64-bit
        offset on 32-bit CPUs.
      */
      mysql_mutex_lock(&LOCK_commit_ordered);
      mysql_mutex_unlock(&LOCK_after_binlog_sync);
      last_commit_pos_offset= offset;
      mysql_mutex_unlock(&LOCK_commit_ordered);

      if (check_purge)
        checkpoint_and_purge(prev_binlog_id);
    }

    if (unlikely(error))
    {
      set_write_error(thd, is_trans_cache);
      if (check_write_error(thd) && cache_data &&
          stmt_has_updated_non_trans_table(thd))
        cache_data->set_incident();
    }
  }

  DBUG_RETURN(error);
}


int error_log_print(enum loglevel level, const char *format,
                    va_list args)
{
  return logger.error_log_print(level, format, args);
}


bool slow_log_print(THD *thd, const char *query, uint query_length,
                    ulonglong current_utime)
{
  return logger.slow_log_print(thd, query, query_length, current_utime);
}


/**
  Decide if we should log the command to general log

  @retval
     FALSE  No logging
     TRUE   Ok to log
*/

bool LOGGER::log_command(THD *thd, enum enum_server_command command)
{
  /*
    Log command if we have at least one log event handler enabled and want
    to log this king of commands
  */
  if (!(*general_log_handler_list && (what_to_log & (1L << (uint) command))))
    return FALSE;

  /*
    If LOG_SLOW_DISABLE_SLAVE is set when slave thread starts, then
    OPTION_LOG_OFF is set.
    Only the super user can set this bit.
  */
  return !(thd->variables.option_bits & OPTION_LOG_OFF);
}


bool general_log_print(THD *thd, enum enum_server_command command,
                       const char *format, ...)
{
  va_list args;
  uint error= 0;

  /* Print the message to the buffer if we want to log this kind of commands */
  if (! logger.log_command(thd, command))
    return FALSE;

  va_start(args, format);
  error= logger.general_log_print(thd, command, format, args);
  va_end(args);

  return error;
}

bool general_log_write(THD *thd, enum enum_server_command command,
                       const char *query, size_t query_length)
{
  /* Write the message to the log if we want to log this king of commands */
  if (logger.log_command(thd, command) || mysql_audit_general_enabled())
    return logger.general_log_write(thd, command, query, query_length);

  return FALSE;
}


static void
binlog_checkpoint_callback(void *cookie)
{
  MYSQL_BIN_LOG::xid_count_per_binlog *entry=
    (MYSQL_BIN_LOG::xid_count_per_binlog *)cookie;
  /*
    For every supporting engine, we increment the xid_count and issue a
    commit_checkpoint_request(). Then we can count when all
    commit_checkpoint_notify() callbacks have occurred, and then log a new
    binlog checkpoint event.
  */
  mysql_bin_log.mark_xids_active(entry->binlog_id, 1);
}


/*
  Request a commit checkpoint from each supporting engine.
  This must be called after each binlog rotate, and after LOCK_log has been
  released. The xid_count value in the xid_count_per_binlog entry was
  incremented by 1 and will be decremented in this function; this ensures
  that the entry will not go away early despite LOCK_log not being held.
*/
void
MYSQL_BIN_LOG::do_checkpoint_request(ulong binlog_id)
{
  xid_count_per_binlog *entry;

  /*
    Find the binlog entry, and invoke commit_checkpoint_request() on it in
    each supporting storage engine.
  */
  mysql_mutex_lock(&LOCK_xid_list);
  I_List_iterator<xid_count_per_binlog> it(binlog_xid_count_list);
  do {
    entry= it++;
    DBUG_ASSERT(entry /* binlog_id is always somewhere in the list. */);
  } while (entry->binlog_id != binlog_id);
  mysql_mutex_unlock(&LOCK_xid_list);

  ha_commit_checkpoint_request(entry, binlog_checkpoint_callback);
  /*
    When we rotated the binlog, we incremented xid_count to make sure the
    entry would not go away until this point, where we have done all necessary
    commit_checkpoint_request() calls.
    So now we can (and must) decrease the count - when it reaches zero, we
    will know that both all pending unlog() and all pending
    commit_checkpoint_notify() calls are done, and we can log a new binlog
    checkpoint.
  */
  mark_xid_done(binlog_id, true);
}


/**
  The method executes rotation when LOCK_log is already acquired
  by the caller.

  @param force_rotate  caller can request the log rotation
  @param check_purge   is set to true if rotation took place

  @note
    Caller _must_ check the check_purge variable. If this is set, it means
    that the binlog was rotated, and caller _must_ ensure that
    do_checkpoint_request() is called later with the binlog_id of the rotated
    binlog file. The call to do_checkpoint_request() must happen after
    LOCK_log is released (which is why we cannot simply do it here).
    Usually, checkpoint_and_purge() is appropriate, as it will both handle
    the checkpointing and any needed purging of old logs.

  @note
    If rotation fails, for instance the server was unable 
    to create a new log file, we still try to write an 
    incident event to the current log.

  @retval
    nonzero - error in rotating routine.
*/
int MYSQL_BIN_LOG::rotate(bool force_rotate, bool* check_purge)
{
  int error= 0;
  DBUG_ENTER("MYSQL_BIN_LOG::rotate");

#ifdef WITH_WSREP
  if (WSREP_ON && wsrep_to_isolation)
  {
    *check_purge= false;
    WSREP_DEBUG("avoiding binlog rotate due to TO isolation: %d",
                wsrep_to_isolation);
    DBUG_RETURN(0);
  }
#endif /* WITH_WSREP */

  //todo: fix the macro def and restore safe_mutex_assert_owner(&LOCK_log);
  *check_purge= false;

  if (force_rotate || (my_b_tell(&log_file) >= (my_off_t) max_size))
  {
    ulong binlog_id= current_binlog_id;
    /*
      We rotate the binlog, so we need to start a commit checkpoint in all
      supporting engines - when it finishes, we can log a new binlog checkpoint
      event.

      But we cannot start the checkpoint here - there could be a group commit
      still in progress which needs to be included in the checkpoint, and
      besides we do not want to do the (possibly expensive) checkpoint while
      LOCK_log is held.

      On the other hand, we must be sure that the xid_count entry for the
      previous log does not go away until we start the checkpoint - which it
      could do as it is no longer the most recent. So we increment xid_count
      (to count the pending checkpoint request) - this will fix the entry in
      place until we decrement again in do_checkpoint_request().
    */
    mark_xids_active(binlog_id, 1);

    if (unlikely((error= new_file_without_locking())))
    {
      /** 
         Be conservative... There are possible lost events (eg, 
         failing to log the Execute_load_query_log_event
         on a LOAD DATA while using a non-transactional
         table)!

         We give it a shot and try to write an incident event anyway
         to the current log. 
      */
      if (!write_incident_already_locked(current_thd))
        flush_and_sync(0);

      /*
        We failed to rotate - so we have to decrement the xid_count back that
        we incremented before attempting the rotate.
      */
      mark_xid_done(binlog_id, false);
    }
    else
      *check_purge= true;
  }
  DBUG_RETURN(error);
}

/**
  The method executes logs purging routine.

  @retval
    nonzero - error in rotating routine.
*/
void MYSQL_BIN_LOG::purge()
{
  mysql_mutex_assert_not_owner(&LOCK_log);
#ifdef HAVE_REPLICATION
  if (binlog_expire_logs_seconds)
  {
    DEBUG_SYNC(current_thd, "at_purge_logs_before_date");
    time_t purge_time= my_time(0) - binlog_expire_logs_seconds;
    DBUG_EXECUTE_IF("expire_logs_always", { purge_time = my_time(0); });
    if (purge_time >= 0)
    {
      purge_logs_before_date(purge_time);
    }
    DEBUG_SYNC(current_thd, "after_purge_logs_before_date");
  }
#endif
}


void MYSQL_BIN_LOG::checkpoint_and_purge(ulong binlog_id)
{
  do_checkpoint_request(binlog_id);
  purge();
}


/**
  Searches for the first (oldest) binlog file name in in the binlog index.

  @param[in,out]  buf_arg  pointer to a buffer to hold found
                           the first binary log file name
  @return         NULL     on success, otherwise error message
*/
static const char* get_first_binlog(char* buf_arg)
{
  IO_CACHE *index_file;
  size_t length;
  char fname[FN_REFLEN];
  const char* errmsg= NULL;

  DBUG_ENTER("get_first_binlog");

  DBUG_ASSERT(mysql_bin_log.is_open());

  mysql_bin_log.lock_index();

  index_file=mysql_bin_log.get_index_file();
  if (reinit_io_cache(index_file, READ_CACHE, (my_off_t) 0, 0, 0))
  {
    errmsg= "failed to create a cache on binlog index";
    goto end;
  }
  /* The file ends with EOF or empty line */
  if ((length=my_b_gets(index_file, fname, sizeof(fname))) <= 1)
  {
    errmsg= "empty binlog index";
    goto end;
  }
  else
  {
    fname[length-1]= 0;                         // Remove end \n
  }
  if (normalize_binlog_name(buf_arg, fname, false))
  {
    errmsg= "could not normalize the first file name in the binlog index";
    goto end;
  }
end:
  mysql_bin_log.unlock_index();

  DBUG_RETURN(errmsg);
}

/**
  Check weather the gtid binlog state can safely remove gtid
  domains passed as the argument. A safety condition is satisfied when
  there are no events from the being deleted domains in the currently existing
  binlog files. Upon successful check the supplied domains are removed
  from @@gtid_binlog_state. The caller is supposed to rotate binlog so that
  the active latest file won't have the deleted domains in its Gtid_list header.

  @param  domain_drop_lex  gtid domain id sequence from lex.
                           Passed as a pointer to dynamic array must be not empty
                           unless pointer value NULL.
  @retval zero             on success
  @retval > 0              ineffective call none from the *non* empty
                           gtid domain sequence is deleted
  @retval < 0              on error
*/
static int do_delete_gtid_domain(DYNAMIC_ARRAY *domain_drop_lex)
{
  int rc= 0;
  Gtid_list_log_event *glev= NULL;
  char buf[FN_REFLEN];
  File file;
  IO_CACHE cache;
  const char* errmsg= NULL;
  char errbuf[MYSQL_ERRMSG_SIZE]= {0};

  if (!domain_drop_lex)
    return 0; // still "effective" having empty domain sequence to delete

  DBUG_ASSERT(domain_drop_lex->elements > 0);
  mysql_mutex_assert_owner(mysql_bin_log.get_log_lock());

  if ((errmsg= get_first_binlog(buf)) != NULL)
    goto end;
  bzero((char*) &cache, sizeof(cache));
  if ((file= open_binlog(&cache, buf, &errmsg)) == (File) -1)
    goto end;
  errmsg= get_gtid_list_event(&cache, &glev);
  end_io_cache(&cache);
  mysql_file_close(file, MYF(MY_WME));

  DBUG_EXECUTE_IF("inject_binlog_delete_domain_init_error",
                  errmsg= "injected error";);
  if (errmsg)
    goto end;
  errmsg= rpl_global_gtid_binlog_state.drop_domain(domain_drop_lex,
                                                   glev, errbuf);

end:
  if (errmsg)
  {
    if (strlen(errmsg) > 0)
    {
      my_error(ER_BINLOG_CANT_DELETE_GTID_DOMAIN, MYF(0), errmsg);
      rc= -1;
    }
    else
    {
      rc= 1;
    }
  }
  delete glev;

  return rc;
}

/**
  The method is a shortcut of @c rotate() and @c purge().
  LOCK_log is acquired prior to rotate and is released after it.

  @param force_rotate  caller can request the log rotation

  @retval
    nonzero - error in rotating routine.
*/
int MYSQL_BIN_LOG::rotate_and_purge(bool force_rotate,
                                    DYNAMIC_ARRAY *domain_drop_lex)
{
  int err_gtid=0, error= 0;
  ulong prev_binlog_id;
  DBUG_ENTER("MYSQL_BIN_LOG::rotate_and_purge");
  bool check_purge= false;

  mysql_mutex_lock(&LOCK_log);

  DEBUG_SYNC(current_thd, "rotate_after_acquire_LOCK_log");

  prev_binlog_id= current_binlog_id;

  if ((err_gtid= do_delete_gtid_domain(domain_drop_lex)))
  {
    // inffective attempt to delete merely skips rotate and purge
    if (err_gtid < 0)
      error= 1; // otherwise error is propagated the user
  }
  else if (unlikely((error= rotate(force_rotate, &check_purge))))
    check_purge= false;

  DEBUG_SYNC(current_thd, "rotate_after_rotate");

  /*
    NOTE: Run purge_logs wo/ holding LOCK_log because it does not need
          the mutex. Otherwise causes various deadlocks.
          Explicit binlog rotation must be synchronized with a concurrent
          binlog ordered commit, in particular not let binlog
          checkpoint notification request until early binlogged
          concurrent commits have has been completed.
  */
  mysql_mutex_lock(&LOCK_after_binlog_sync);
  mysql_mutex_unlock(&LOCK_log);
  mysql_mutex_lock(&LOCK_commit_ordered);
  mysql_mutex_unlock(&LOCK_after_binlog_sync);
  mysql_mutex_unlock(&LOCK_commit_ordered);

  if (check_purge)
    checkpoint_and_purge(prev_binlog_id);

  DBUG_RETURN(error);
}

uint MYSQL_BIN_LOG::next_file_id()
{
  uint res;
  mysql_mutex_lock(&LOCK_log);
  res = file_id++;
  mysql_mutex_unlock(&LOCK_log);
  return res;
}

class CacheWriter: public Log_event_writer
{
public:
  size_t remains;

  CacheWriter(THD *thd_arg, IO_CACHE *file_arg, bool do_checksum,
              Binlog_crypt_data *cr)
    : Log_event_writer(file_arg, 0, cr), remains(0), thd(thd_arg),
      first(true)
  { checksum_len= do_checksum ? BINLOG_CHECKSUM_LEN : 0; }

  ~CacheWriter()
  { status_var_add(thd->status_var.binlog_bytes_written, bytes_written); }

  int write(uchar* pos, size_t len)
  {
    DBUG_ENTER("CacheWriter::write");
    if (first)
      write_header(pos, len);
    else
      write_data(pos, len);

    remains -= len;
    if ((first= !remains))
      write_footer();
    DBUG_RETURN(0);
  }
private:
  THD *thd;
  bool first;
};

/*
  Write the contents of a cache to the binary log.

  SYNOPSIS
    write_cache()
    thd      Current_thread
    cache    Cache to write to the binary log

  DESCRIPTION
    Write the contents of the cache to the binary log. The cache will
    be reset as a READ_CACHE to be able to read the contents from it.

    Reading from the trans cache with possible (per @c binlog_checksum_options) 
    adding checksum value  and then fixing the length and the end_log_pos of 
    events prior to fill in the binlog cache.
*/

int MYSQL_BIN_LOG::write_cache(THD *thd, IO_CACHE *cache)
{
  DBUG_ENTER("MYSQL_BIN_LOG::write_cache");

  mysql_mutex_assert_owner(&LOCK_log);
  if (reinit_io_cache(cache, READ_CACHE, 0, 0, 0))
    DBUG_RETURN(ER_ERROR_ON_WRITE);
  size_t length= my_b_bytes_in_cache(cache), group, carry, hdr_offs;
  size_t val;
  size_t end_log_pos_inc= 0; // each event processed adds BINLOG_CHECKSUM_LEN 2 t
  uchar header[LOG_EVENT_HEADER_LEN];
  CacheWriter writer(thd, &log_file, binlog_checksum_options, &crypto);

  if (crypto.scheme)
  {
    writer.ctx= alloca(crypto.ctx_size);
    writer.set_encrypted_writer();
  }
  // while there is just one alg the following must hold:
  DBUG_ASSERT(binlog_checksum_options == BINLOG_CHECKSUM_ALG_OFF ||
              binlog_checksum_options == BINLOG_CHECKSUM_ALG_CRC32);

  /*
    The events in the buffer have incorrect end_log_pos data
    (relative to beginning of group rather than absolute),
    so we'll recalculate them in situ so the binlog is always
    correct, even in the middle of a group. This is possible
    because we now know the start position of the group (the
    offset of this cache in the log, if you will); all we need
    to do is to find all event-headers, and add the position of
    the group to the end_log_pos of each event.  This is pretty
    straight forward, except that we read the cache in segments,
    so an event-header might end up on the cache-border and get
    split.
  */

  group= (size_t)my_b_tell(&log_file);
  hdr_offs= carry= 0;

  do
  {
    /*
      if we only got a partial header in the last iteration,
      get the other half now and process a full header.
    */
    if (unlikely(carry > 0))
    {
      DBUG_ASSERT(carry < LOG_EVENT_HEADER_LEN);
      size_t tail= LOG_EVENT_HEADER_LEN - carry;

      /* assemble both halves */
      memcpy(&header[carry], (char *)cache->read_pos, tail);

      uint32 len= uint4korr(header + EVENT_LEN_OFFSET);
      writer.remains= len;

      /* fix end_log_pos */
      end_log_pos_inc += writer.checksum_len;
      val= uint4korr(header + LOG_POS_OFFSET) + group + end_log_pos_inc;
      int4store(header + LOG_POS_OFFSET, val);

      /* fix len */
      len+= writer.checksum_len;
      int4store(header + EVENT_LEN_OFFSET, len);

      if (writer.write(header, LOG_EVENT_HEADER_LEN))
        DBUG_RETURN(ER_ERROR_ON_WRITE);

      cache->read_pos+= tail;
      length-= tail;
      carry= 0;

      /* next event header at ... */
      hdr_offs= len - LOG_EVENT_HEADER_LEN - writer.checksum_len;
    }

    /* if there is anything to write, process it. */

    if (likely(length > 0))
    {
      DBUG_EXECUTE_IF("fail_binlog_write_1",
                      errno= 28; DBUG_RETURN(ER_ERROR_ON_WRITE););
      /*
        process all event-headers in this (partial) cache.
        if next header is beyond current read-buffer,
        we'll get it later (though not necessarily in the
        very next iteration, just "eventually").
      */

      if (hdr_offs >= length)
      {
        if (writer.write(cache->read_pos, length))
          DBUG_RETURN(ER_ERROR_ON_WRITE);
      }

      while (hdr_offs < length)
      {
        /*
          finish off with remains of the last event that crawls
          from previous into the current buffer
        */
        if (writer.remains != 0)
        {
          if (writer.write(cache->read_pos, hdr_offs))
            DBUG_RETURN(ER_ERROR_ON_WRITE);
        }

        /*
          partial header only? save what we can get, process once
          we get the rest.
        */
        if (hdr_offs + LOG_EVENT_HEADER_LEN > length)
        {
          carry= length - hdr_offs;
          memcpy(header, (char *)cache->read_pos + hdr_offs, carry);
          length= hdr_offs;
        }
        else
        {
          /* we've got a full event-header, and it came in one piece */
          uchar *ev= (uchar *)cache->read_pos + hdr_offs;
          uint ev_len= uint4korr(ev + EVENT_LEN_OFFSET); // netto len
          uchar *log_pos= ev + LOG_POS_OFFSET;

          end_log_pos_inc += writer.checksum_len;
          /* fix end_log_pos */
          val= uint4korr(log_pos) + group + end_log_pos_inc;
          int4store(log_pos, val);

          /* fix length */
          int4store(ev + EVENT_LEN_OFFSET, ev_len + writer.checksum_len);

          writer.remains= ev_len;
          if (writer.write(ev, MY_MIN(ev_len, length - hdr_offs)))
            DBUG_RETURN(ER_ERROR_ON_WRITE);

          /* next event header at ... */
          hdr_offs += ev_len; // incr by the netto len

          DBUG_ASSERT(!writer.checksum_len || writer.remains == 0 || hdr_offs >= length);
        }
      }

      /*
        Adjust hdr_offs. Note that it may still point beyond the segment
        read in the next iteration; if the current event is very long,
        it may take a couple of read-iterations (and subsequent adjustments
        of hdr_offs) for it to point into the then-current segment.
        If we have a split header (!carry), hdr_offs will be set at the
        beginning of the next iteration, overwriting the value we set here:
      */
      hdr_offs -= length;
    }
  } while ((length= my_b_fill(cache)));

  DBUG_ASSERT(carry == 0);
  DBUG_ASSERT(!writer.checksum_len || writer.remains == 0);

  DBUG_RETURN(0);                               // All OK
}

/*
  Helper function to get the error code of the query to be binlogged.
 */
int query_error_code(THD *thd, bool not_killed)
{
  int error;
  
  if (not_killed || (killed_mask_hard(thd->killed) == KILL_BAD_DATA))
  {
    error= thd->is_error() ? thd->get_stmt_da()->sql_errno() : 0;
    if (!error)
      return error;

    /* thd->get_get_stmt_da()->sql_errno() might be ER_SERVER_SHUTDOWN or
       ER_QUERY_INTERRUPTED, So here we need to make sure that error
       is not set to these errors when specified not_killed by the
       caller.
    */
    if (error == ER_SERVER_SHUTDOWN || error == ER_QUERY_INTERRUPTED ||
        error == ER_NEW_ABORTING_CONNECTION || error == ER_CONNECTION_KILLED)
      error= 0;
  }
  else
  {
    /* killed status for DELAYED INSERT thread should never be used */
    DBUG_ASSERT(!(thd->system_thread & SYSTEM_THREAD_DELAYED_INSERT));
    error= thd->killed_errno();
  }

  return error;
}


bool MYSQL_BIN_LOG::write_incident_already_locked(THD *thd)
{
  uint error= 0;
  DBUG_ENTER("MYSQL_BIN_LOG::write_incident_already_locked");
  Incident incident= INCIDENT_LOST_EVENTS;
  Incident_log_event ev(thd, incident, &write_error_msg);

  if (likely(is_open()))
  {
    error= write_event(&ev);
    status_var_add(thd->status_var.binlog_bytes_written, ev.data_written);
  }

  DBUG_RETURN(error);
}


bool MYSQL_BIN_LOG::write_incident(THD *thd)
{
  uint error= 0;
  my_off_t offset;
  bool check_purge= false;
  ulong prev_binlog_id;
  DBUG_ENTER("MYSQL_BIN_LOG::write_incident");

  mysql_mutex_lock(&LOCK_log);
  if (likely(is_open()))
  {
    prev_binlog_id= current_binlog_id;
    if (likely(!(error= DBUG_IF("incident_event_write_error")
                            ? 1
                            : write_incident_already_locked(thd))) &&
        likely(!(error= flush_and_sync(0))))
    {
      update_binlog_end_pos();
      if (unlikely((error= rotate(false, &check_purge))))
        check_purge= false;
    }

    offset= my_b_tell(&log_file);

    update_binlog_end_pos(offset);

    /*
      Take mutex to protect against a reader seeing partial writes of 64-bit
      offset on 32-bit CPUs.
    */
    mysql_mutex_lock(&LOCK_commit_ordered);
    last_commit_pos_offset= offset;
    mysql_mutex_unlock(&LOCK_commit_ordered);
    mysql_mutex_unlock(&LOCK_log);

    if (check_purge)
      checkpoint_and_purge(prev_binlog_id);
  }
  else
  {
    mysql_mutex_unlock(&LOCK_log);
  }

  /*
    Upon writing incident event, check for thd->error() and print the
    relevant error message in the error log.
  */
  if (thd->is_error())
  {
    sql_print_error("Write to binary log failed: "
                    "%s. An incident event is written to binary log "
                    "and slave will be stopped.\n",
                    thd->get_stmt_da()->message());
  }
  if (error)
  {
    sql_print_error("Incident event write to the binary log file failed.");
  }

  DBUG_RETURN(error);
}

void
MYSQL_BIN_LOG::
write_binlog_checkpoint_event_already_locked(const char *name_arg, uint len)
{
  my_off_t offset;
  Binlog_checkpoint_log_event ev(name_arg, len);
  /*
    Note that we must sync the binlog checkpoint to disk.
    Otherwise a subsequent log purge could delete binlogs that XA recovery
    thinks are needed (even though they are not really).
  */
  if (!write_event(&ev) && !flush_and_sync(0))
  {
    update_binlog_end_pos();
  }
  else
  {
    /*
      If we fail to write the checkpoint event, something is probably really
      bad with the binlog. We complain in the error log.

      Note that failure to write binlog checkpoint does not compromise the
      ability to do crash recovery - crash recovery will just have to scan a
      bit more of the binlog than strictly necessary.
    */
    sql_print_error("Failed to write binlog checkpoint event to binary log");
  }

  offset= my_b_tell(&log_file);

  update_binlog_end_pos(offset);

  /*
    Take mutex to protect against a reader seeing partial writes of 64-bit
    offset on 32-bit CPUs.
  */
  mysql_mutex_lock(&LOCK_commit_ordered);
  last_commit_pos_offset= offset;
  mysql_mutex_unlock(&LOCK_commit_ordered);
}


/**
  Write a cached log entry to the binary log.
  - To support transaction over replication, we wrap the transaction
  with BEGIN/COMMIT or BEGIN/ROLLBACK in the binary log.
  We want to write a BEGIN/ROLLBACK block when a non-transactional table
  was updated in a transaction which was rolled back. This is to ensure
  that the same updates are run on the slave.

  @param thd
  @param cache		The cache to copy to the binlog
  @param commit_event   The commit event to print after writing the
                        contents of the cache.
  @param incident       Defines if an incident event should be created to
                        notify that some non-transactional changes did
                        not get into the binlog.

  @note
    We only come here if there is something in the cache.
  @note
    The thing in the cache is always a complete transaction.
  @note
    'cache' needs to be reinitialized after this functions returns.
*/

bool
MYSQL_BIN_LOG::write_transaction_to_binlog(THD *thd,
                                           binlog_cache_mngr *cache_mngr,
                                           Log_event *end_ev, bool all,
                                           bool using_stmt_cache,
                                           bool using_trx_cache,
                                           bool is_ro_1pc)
{
  group_commit_entry entry;
  Ha_trx_info *ha_info;
  DBUG_ENTER("MYSQL_BIN_LOG::write_transaction_to_binlog");

  /*
    Control should not be allowed beyond this point in wsrep_emulate_bin_log
    mode. Also, do not write the cached updates to binlog if binary logging is
    disabled (log-bin/sql_log_bin).
  */
  if (wsrep_emulate_bin_log)
  {
    DBUG_RETURN(0);
  }
  else if (!(thd->variables.option_bits & OPTION_BIN_LOG))
  {
    cache_mngr->need_unlog= false;
    DBUG_RETURN(0);
  }

  entry.thd= thd;
  entry.cache_mngr= cache_mngr;
  entry.error= 0;
  entry.all= all;
  entry.using_stmt_cache= using_stmt_cache;
  entry.using_trx_cache= using_trx_cache;
  entry.need_unlog= is_preparing_xa(thd);
  ha_info= all ? thd->transaction->all.ha_list : thd->transaction->stmt.ha_list;
  entry.ro_1pc= is_ro_1pc;
  entry.end_event= end_ev;
  auto has_xid= entry.end_event->get_type_code() == XID_EVENT;

  for (; has_xid && !entry.need_unlog && ha_info; ha_info= ha_info->next())
  {
    if (ha_info->is_started() && ha_info->ht() != binlog_hton &&
        !ha_info->ht()->commit_checkpoint_request)
      entry.need_unlog= true;
  }

  if (cache_mngr->stmt_cache.has_incident() ||
      cache_mngr->trx_cache.has_incident())
  {
    Incident_log_event inc_ev(thd, INCIDENT_LOST_EVENTS, &write_error_msg);
    entry.incident_event= &inc_ev;
    DBUG_RETURN(write_transaction_to_binlog_events(&entry));
  }
  else
  {
    entry.incident_event= NULL;
    DBUG_RETURN(write_transaction_to_binlog_events(&entry));
  }
}


/*
  Put a transaction that is ready to commit in the group commit queue.
  The transaction is identified by the ENTRY object passed into this function.

  To facilitate group commit for the binlog, we first queue up ourselves in
  this function. Then later the first thread to enter the queue waits for
  the LOCK_log mutex, and commits for everyone in the queue once it gets the
  lock. Any other threads in the queue just wait for the first one to finish
  the commit and wake them up. This way, all transactions in the queue get
  committed in a single disk operation.

  The main work in this function is when the commit in one transaction has
  been marked to wait for the commit of another transaction to happen
  first. This is used to support in-order parallel replication, where
  transactions can execute out-of-order but need to be committed in-order with
  how they happened on the master. The waiting of one commit on another needs
  to be integrated with the group commit queue, to ensure that the waiting
  transaction can participate in the same group commit as the waited-for
  transaction.

  So when we put a transaction in the queue, we check if there were other
  transactions already prepared to commit but just waiting for the first one
  to commit. If so, we add those to the queue as well, transitively for all
  waiters.

  And if a transaction is marked to wait for a prior transaction, but that
  prior transaction is already queued for group commit, then we can queue the
  new transaction directly to participate in the group commit.

  @retval < 0   Error
  @retval  -2   WSREP error with commit ordering
  @retval  -3   WSREP return code to mark the leader
  @retval > 0   If queued as the first entry in the queue (meaning this
                is the leader)
  @retval   0   Otherwise (queued as participant, leader handles the commit)
*/

int
MYSQL_BIN_LOG::queue_for_group_commit(group_commit_entry *orig_entry)
{
  group_commit_entry *entry, *orig_queue, *last;
  wait_for_commit *cur;
  wait_for_commit *wfc;
  bool backup_lock_released= 0;
  int result= 0;
  THD *thd= orig_entry->thd;
  DBUG_ENTER("MYSQL_BIN_LOG::queue_for_group_commit");
  DBUG_ASSERT(thd == current_thd);

  /*
    Check if we need to wait for another transaction to commit before us.

    It is safe to do a quick check without lock first in the case where we do
    not have to wait. But if the quick check shows we need to wait, we must do
    another safe check under lock, to avoid the race where the other
    transaction wakes us up between the check and the wait.
  */
  wfc= orig_entry->thd->wait_for_commit_ptr;
  orig_entry->queued_by_other= false;
  if (wfc && wfc->waitee.load(std::memory_order_acquire))
  {
    wait_for_commit *loc_waitee;

    mysql_mutex_lock(&wfc->LOCK_wait_commit);
    /*
      Do an extra check here, this time safely under lock.

      If waitee->commit_started is set, it means that the transaction we need
      to wait for has already queued up for group commit. In this case it is
      safe for us to queue up immediately as well, increasing the opprtunities
      for group commit. Because waitee has taken the LOCK_prepare_ordered
      before setting the flag, so there is no risk that we can queue ahead of
      it.
    */
    if ((loc_waitee= wfc->waitee.load(std::memory_order_relaxed)) &&
        !loc_waitee->commit_started)
    {
      PSI_stage_info old_stage;

        /*
          Release MDL_BACKUP_COMMIT LOCK while waiting for other threads to
          commit.
          This is needed to avoid deadlock between the other threads (which not
          yet have the MDL_BACKUP_COMMIT_LOCK) and any threads using
          BACKUP LOCK BLOCK_COMMIT.
        */
      if (thd->backup_commit_lock && thd->backup_commit_lock->ticket &&
          !backup_lock_released)
      {
        backup_lock_released= 1;
        thd->mdl_context.release_lock(thd->backup_commit_lock->ticket);
        thd->backup_commit_lock->ticket= 0;
      }

      /*
        By setting wfc->opaque_pointer to our own entry, we mark that we are
        ready to commit, but waiting for another transaction to commit before
        us.

        This other transaction may then take over the commit process for us to
        get us included in its own group commit. If this happens, the
        queued_by_other flag is set.

        Setting this flag may or may not be seen by the other thread, but we
        are safe in any case: The other thread will set queued_by_other under
        its LOCK_wait_commit, and we will not check queued_by_other only after
        we have been woken up.
      */
      wfc->opaque_pointer= orig_entry;
      DEBUG_SYNC(orig_entry->thd, "group_commit_waiting_for_prior");
      orig_entry->thd->ENTER_COND(&wfc->COND_wait_commit,
                                  &wfc->LOCK_wait_commit,
                                  &stage_waiting_for_prior_transaction_to_commit,
                                  &old_stage);
      while ((loc_waitee= wfc->waitee.load(std::memory_order_relaxed)) &&
              !orig_entry->thd->check_killed(1))
        mysql_cond_wait(&wfc->COND_wait_commit, &wfc->LOCK_wait_commit);
      wfc->opaque_pointer= NULL;
      DBUG_PRINT("info", ("After waiting for prior commit, queued_by_other=%d",
                 orig_entry->queued_by_other));

      if (loc_waitee)
      {
        /* Wait terminated due to kill. */
        mysql_mutex_lock(&loc_waitee->LOCK_wait_commit);
        if (loc_waitee->wakeup_subsequent_commits_running ||
            orig_entry->queued_by_other)
        {
          /* Our waitee is already waking us up, so ignore the kill. */
          mysql_mutex_unlock(&loc_waitee->LOCK_wait_commit);
          do
          {
            mysql_cond_wait(&wfc->COND_wait_commit, &wfc->LOCK_wait_commit);
          } while (wfc->waitee.load(std::memory_order_relaxed));
        }
        else
        {
          /* We were killed, so remove us from the list of waitee. */
          wfc->remove_from_list(&loc_waitee->subsequent_commits_list);
          mysql_mutex_unlock(&loc_waitee->LOCK_wait_commit);
          /*
            This is the thread clearing its own status, it is no longer on
            the list of waiters. So no memory barriers are needed here.
          */
          wfc->waitee.store(NULL, std::memory_order_relaxed);

          orig_entry->thd->EXIT_COND(&old_stage);
          /* Interrupted by kill. */
          DEBUG_SYNC(orig_entry->thd, "group_commit_waiting_for_prior_killed");
          wfc->wakeup_error= orig_entry->thd->killed_errno();
          if (!wfc->wakeup_error)
            wfc->wakeup_error= ER_QUERY_INTERRUPTED;
          my_message(wfc->wakeup_error,
                     ER_THD(orig_entry->thd, wfc->wakeup_error), MYF(0));
          result= -1;
          goto end;
        }
      }
      orig_entry->thd->EXIT_COND(&old_stage);
    }
    else
      mysql_mutex_unlock(&wfc->LOCK_wait_commit);
  }
  /*
    If the transaction we were waiting for has already put us into the group
    commit queue (and possibly already done the entire binlog commit for us),
    then there is nothing else to do.
  */
  if (orig_entry->queued_by_other)
    goto end;

  if (wfc && wfc->wakeup_error)
  {
    my_error(ER_PRIOR_COMMIT_FAILED, MYF(0));
    result= -1;
    goto end;
  }

  /* Now enqueue ourselves in the group commit queue. */
  DEBUG_SYNC(orig_entry->thd, "commit_before_enqueue");
  orig_entry->thd->clear_wakeup_ready();
  mysql_mutex_lock(&LOCK_prepare_ordered);
  orig_queue= group_commit_queue;

  /*
    Iteratively process everything added to the queue, looking for waiters,
    and their waiters, and so on. If a waiter is ready to commit, we
    immediately add it to the queue, and mark it as queued_by_other.

    This would be natural to do with recursion, but we want to avoid
    potentially unbounded recursion blowing the C stack, so we use the list
    approach instead.

    We keep a list of the group_commit_entry of all the waiters that need to
    be processed. Initially this list contains only the entry passed into this
    function.

    We process entries in the list one by one. The element currently being
    processed is pointed to by `entry`, and the element at the end of the list
    is pointed to by `last` (we do not use NULL to terminate the list).

    As we process an entry, any waiters for that entry are added at the end of
    the list, to be processed in subsequent iterations. The the entry is added
    to the group_commit_queue.  This continues until the list is exhausted,
    with all entries ever added eventually processed.

    The end result is a breath-first traversal of the tree of waiters,
    re-using the `next' pointers of the group_commit_entry objects in place of
    extra stack space in a recursive traversal.

    The temporary list linked through these `next' pointers is not used by the
    caller or any other function; it only exists while doing the iterative
    tree traversal. After, all the processed entries are linked into the
    group_commit_queue.
  */

  cur= wfc;
  last= orig_entry;
  entry= orig_entry;
  for (;;)
  {
    group_commit_entry *next_entry;

    if (entry->cache_mngr->using_xa)
    {
      DEBUG_SYNC(entry->thd, "commit_before_prepare_ordered");
      run_prepare_ordered(entry->thd, entry->all);
      DEBUG_SYNC(entry->thd, "commit_after_prepare_ordered");
    }

    if (cur)
    {
      /*
        Now that we have taken LOCK_prepare_ordered and will queue up in the
        group commit queue, it is safe for following transactions to queue
        themselves. We will grab here any transaction that is now ready to
        queue up, but after that, more transactions may become ready while the
        leader is waiting to start the group commit. So set the flag
        `commit_started', so that later transactions can still participate in
        the group commit..
      */
      cur->commit_started= true;

      /*
        Check if this transaction has other transaction waiting for it to
        commit.

        If so, process the waiting transactions, and their waiters and so on,
        transitively.
      */
      if (cur->subsequent_commits_list)
      {
        wait_for_commit *waiter, **waiter_ptr;

        mysql_mutex_lock(&cur->LOCK_wait_commit);
        /*
          Grab the list, now safely under lock, and process it if still
          non-empty.
        */
        waiter= cur->subsequent_commits_list;
        waiter_ptr= &cur->subsequent_commits_list;
        while (waiter)
        {
          wait_for_commit *next_waiter= waiter->next_subsequent_commit;
          group_commit_entry *entry2=
            (group_commit_entry *)waiter->opaque_pointer;
          if (entry2)
          {
            /*
              This is another transaction ready to be written to the binary
              log. We can put it into the queue directly, without needing a
              separate context switch to the other thread. We just set a flag
              so that the other thread will know when it wakes up that it was
              already processed.

              So remove it from the list of our waiters, and instead put it at
              the end of the list to be processed in a subsequent iteration of
              the outer loop.
            */
            *waiter_ptr= next_waiter;
            entry2->queued_by_other= true;
            last->next= entry2;
            last= entry2;
            /*
              As a small optimisation, we do not actually need to set
              entry2->next to NULL, as we can use the pointer `last' to check
              for end-of-list.
            */
          }
          else
          {
            /*
              This transaction is not ready to participate in the group commit
              yet, so leave it in the waiter list. It might join the group
              commit later, if it completes soon enough to do so (it will see
              our wfc->commit_started flag set), or it might commit later in a
              later group commit.
            */
            waiter_ptr= &waiter->next_subsequent_commit;
          }
          waiter= next_waiter;
        }
        mysql_mutex_unlock(&cur->LOCK_wait_commit);
      }
    }

    /*
      Handle the heuristics that if another transaction is waiting for this
      transaction (or if it does so later), then we want to trigger group
      commit immediately, without waiting for the binlog_commit_wait_usec
      timeout to expire.
    */
    entry->thd->waiting_on_group_commit= true;

    /* Add the entry to the group commit queue. */
    next_entry= entry->next;
    entry->next= group_commit_queue;
    group_commit_queue= entry;
    if (entry == last)
      break;
    /*
      Move to the next entry in the flattened list of waiting transactions
      that still need to be processed transitively.
    */
    entry= next_entry;
    DBUG_ASSERT(entry != NULL);
    cur= entry->thd->wait_for_commit_ptr;
  }

  result= orig_queue == NULL;

#ifdef WITH_WSREP
  if (wsrep_is_active(entry->thd) &&
      wsrep_run_commit_hook(entry->thd, entry->all))
  {
    /*  Release commit order here */
    if (wsrep_ordered_commit(entry->thd, entry->all))
      result= -2;

    /* return -3, if this is leader */
    if (orig_queue == NULL)
      result= -3;
  }
#endif /* WITH_WSREP */

  if (opt_binlog_commit_wait_count > 0 && orig_queue != NULL)
    mysql_cond_signal(&COND_prepare_ordered);
  mysql_mutex_unlock(&LOCK_prepare_ordered);
  DEBUG_SYNC(orig_entry->thd, "commit_after_release_LOCK_prepare_ordered");

  DBUG_PRINT("info", ("Queued for group commit as %s",
                      (orig_queue == NULL) ? "leader" : "participant"));

end:
  if (backup_lock_released)
    thd->mdl_context.acquire_lock(thd->backup_commit_lock,
                                  thd->variables.lock_wait_timeout);
  DBUG_RETURN(result);
}

bool
MYSQL_BIN_LOG::write_transaction_to_binlog_events(group_commit_entry *entry)
{
  int is_leader= queue_for_group_commit(entry);
#ifdef WITH_WSREP
  /* commit order was released in queue_for_group_commit() call,
     here we check if wsrep_commit_ordered() failed or if we are leader */
  switch (is_leader)
  {
  case -2: /* wsrep_ordered_commit() has failed */
    DBUG_ASSERT(wsrep_is_active(entry->thd));
    DBUG_ASSERT(wsrep_run_commit_hook(entry->thd, entry->all));
    entry->thd->wakeup_subsequent_commits(1);
    return true;
  case -3: /* this is leader, wait for prior commit to
              complete. This establishes total order for group leaders
           */
    DBUG_ASSERT(wsrep_is_active(entry->thd));
    DBUG_ASSERT(wsrep_run_commit_hook(entry->thd, entry->all));
    if (entry->thd->wait_for_prior_commit())
      return true;

    /* retain the correct is_leader value */
    is_leader= 1;
    break;

  default: /* native MariaDB cases */
    break;
  }
#endif /* WITH_WSREP */

  /*
    The first in the queue handles group commit for all; the others just wait
    to be signalled when group commit is done.
  */
  if (is_leader < 0)
    return true;                                /* Error */
  else if (is_leader)
    trx_group_commit_leader(entry);
  else if (!entry->queued_by_other)
  {
    DEBUG_SYNC(entry->thd, "after_semisync_queue");

    entry->thd->wait_for_wakeup_ready();
  }
  else
  {
    /*
      If we were queued by another prior commit, then we are woken up
      only when the leader has already completed the commit for us.
      So nothing to do here then.
    */
  }

  if (!opt_optimize_thread_scheduling)
  {
    /* For the leader, trx_group_commit_leader() already took the lock. */
    if (!is_leader)
      mysql_mutex_lock(&LOCK_commit_ordered);

    DEBUG_SYNC(entry->thd, "commit_loop_entry_commit_ordered");
    ++num_commits;
    if (entry->cache_mngr->using_xa && !entry->error)
      run_commit_ordered(entry->thd, entry->all);

    group_commit_entry *next= entry->next;
    if (!next)
    {
      group_commit_queue_busy= FALSE;
      mysql_cond_signal(&COND_queue_busy);
      DEBUG_SYNC(entry->thd, "commit_after_group_run_commit_ordered");
    }
    mysql_mutex_unlock(&LOCK_commit_ordered);
    entry->thd->wakeup_subsequent_commits(entry->error);

    if (next)
    {
      /*
        Wake up the next thread in the group commit.

        The next thread can be waiting in two different ways, depending on
        whether it put itself in the queue, or if it was put in queue by us
        because it had to wait for us to commit first.

        So execute the appropriate wakeup, identified by the queued_by_other
        field.
      */
      if (next->queued_by_other)
        next->thd->wait_for_commit_ptr->wakeup(entry->error);
      else
        next->thd->signal_wakeup_ready();
    }
    else
    {
      /*
        If we rotated the binlog, and if we are using the unoptimized thread
        scheduling where every thread runs its own commit_ordered(), then we
        must do the commit checkpoint and log purge here, after all
        commit_ordered() calls have finished, and locks have been released.
      */
      if (entry->check_purge)
        checkpoint_and_purge(entry->binlog_id);
    }

  }

  if (likely(!entry->error))
    return entry->thd->wait_for_prior_commit();

  switch (entry->error)
  {
  case ER_ERROR_ON_WRITE:
    my_error(ER_ERROR_ON_WRITE, MYF(ME_ERROR_LOG), name, entry->commit_errno);
    break;
  case ER_ERROR_ON_READ:
    my_error(ER_ERROR_ON_READ, MYF(ME_ERROR_LOG),
             entry->error_cache->file_name, entry->commit_errno);
    break;
  default:
    /*
      There are not (and should not be) any errors thrown not covered above.
      But just in case one is added later without updating the above switch
      statement, include a catch-all.
    */
    my_printf_error(entry->error,
                    "Error writing transaction to binary log: %d",
                    MYF(ME_ERROR_LOG), entry->error);
  }

  /*
    Since we return error, this transaction XID will not be committed, so
    we need to mark it as not needed for recovery (unlog() is not called
    for a transaction if log_xid() fails).
  */
  if (entry->cache_mngr->using_xa && entry->cache_mngr->xa_xid &&
      entry->cache_mngr->need_unlog)
    mark_xid_done(entry->cache_mngr->binlog_id, true);

  return 1;
}

/*
  Do binlog group commit as the lead thread.

  This must be called when this statement/transaction is queued at the start of
  the group_commit_queue. It will wait to obtain the LOCK_log mutex, then group
  commit all the transactions in the queue (more may have entered while waiting
  for LOCK_log). After commit is done, all other threads in the queue will be
  signalled.

 */
void
MYSQL_BIN_LOG::trx_group_commit_leader(group_commit_entry *leader)
{
  uint xid_count= 0;
  my_off_t UNINIT_VAR(commit_offset);
  group_commit_entry *current, *last_in_queue;
  group_commit_entry *queue= NULL;
  bool check_purge= false;
  ulong UNINIT_VAR(binlog_id);
  uint64 commit_id;
  DBUG_ENTER("MYSQL_BIN_LOG::trx_group_commit_leader");

  {
#ifdef ENABLED_DEBUG_SYNC
    DBUG_EXECUTE_IF("inject_binlog_commit_before_get_LOCK_log",
      DBUG_ASSERT(!debug_sync_set_action(leader->thd, STRING_WITH_LEN
        ("commit_before_get_LOCK_log SIGNAL waiting WAIT_FOR cont TIMEOUT 1")));
    );
#endif
    /*
      Lock the LOCK_log(), and once we get it, collect any additional writes
      that queued up while we were waiting.
    */
    DEBUG_SYNC(leader->thd, "commit_before_get_LOCK_log");
    mysql_mutex_lock(&LOCK_log);
    DEBUG_SYNC(leader->thd, "commit_after_get_LOCK_log");

    mysql_mutex_lock(&LOCK_prepare_ordered);
    if (opt_binlog_commit_wait_count)
      wait_for_sufficient_commits();
    /*
      Note that wait_for_sufficient_commits() may have released and
      re-acquired the LOCK_log and LOCK_prepare_ordered if it needed to wait.
    */
    current= group_commit_queue;
    group_commit_queue= NULL;
    mysql_mutex_unlock(&LOCK_prepare_ordered);
    binlog_id= current_binlog_id;

    /* As the queue is in reverse order of entering, reverse it. */
    last_in_queue= current;
    while (current)
    {
      group_commit_entry *next= current->next;
      /*
        Now that group commit is started, we can clear the flag; there is no
        longer any use in waiters on this commit trying to trigger it early.
      */
      current->thd->waiting_on_group_commit= false;
      current->next= queue;
      queue= current;
      current= next;
    }
    DBUG_ASSERT(leader == queue /* the leader should be first in queue */);

    /* Now we have in queue the list of transactions to be committed in order. */
  }
    
  DBUG_ASSERT(is_open());
  if (likely(is_open()))                       // Should always be true
  {
    commit_id= (last_in_queue == leader ? 0 : (uint64)leader->thd->query_id);
    DBUG_EXECUTE_IF("binlog_force_commit_id",
      {
        const LEX_CSTRING commit_name= { STRING_WITH_LEN("commit_id") };
        bool null_value;
        user_var_entry *entry=
          (user_var_entry*) my_hash_search(&leader->thd->user_vars,
                                           (uchar*) commit_name.str,
                                           commit_name.length);
        commit_id= entry->val_int(&null_value);
      });
    /*
      Commit every transaction in the queue.

      Note that we are doing this in a different thread than the one running
      the transaction! So we are limited in the operations we can do. In
      particular, we cannot call my_error() on behalf of a transaction, as
      that obtains the THD from thread local storage. Instead, we must set
      current->error and let the thread do the error reporting itself once
      we wake it up.
    */
    for (current= queue; current != NULL; current= current->next)
    {
      set_current_thd(current->thd);
      binlog_cache_mngr *cache_mngr= current->cache_mngr;

      /*
        We already checked before that at least one cache is non-empty; if both
        are empty we would have skipped calling into here.
      */
      DBUG_ASSERT(!cache_mngr->stmt_cache.empty() ||
                  !cache_mngr->trx_cache.empty()  ||
                  current->thd->transaction->xid_state.is_explicit_XA());

      if (unlikely((current->error= write_transaction_or_stmt(current,
                                                              commit_id))))
        current->commit_errno= errno;

      strmake_buf(cache_mngr->last_commit_pos_file, log_file_name);
      commit_offset= my_b_write_tell(&log_file);
      cache_mngr->last_commit_pos_offset= commit_offset;
      if ((cache_mngr->using_xa && cache_mngr->xa_xid) || current->need_unlog)
      {
        /*
          If all storage engines support commit_checkpoint_request(), then we
          do not need to keep track of when this XID is durably committed.
          Instead we will just ask the storage engine to durably commit all its
          XIDs when we rotate a binlog file.
        */
        if (current->need_unlog)
        {
          xid_count++;
          cache_mngr->need_unlog= true;
          cache_mngr->binlog_id= binlog_id;
        }
        else
          cache_mngr->need_unlog= false;

        cache_mngr->delayed_error= false;
      }
    }
    set_current_thd(leader->thd);

    bool synced= 0;
    if (unlikely(flush_and_sync(&synced)))
    {
      for (current= queue; current != NULL; current= current->next)
      {
        if (!current->error)
        {
          current->error= ER_ERROR_ON_WRITE;
          current->commit_errno= errno;
          current->error_cache= NULL;
        }
      }
    }
    else
    {
      DEBUG_SYNC(leader->thd, "commit_before_update_binlog_end_pos");
      bool any_error= false;

      mysql_mutex_assert_not_owner(&LOCK_prepare_ordered);
      mysql_mutex_assert_owner(&LOCK_log);
      mysql_mutex_assert_not_owner(&LOCK_after_binlog_sync);
      mysql_mutex_assert_not_owner(&LOCK_commit_ordered);

      for (current= queue; current != NULL; current= current->next)
      {
#ifdef HAVE_REPLICATION
        if (likely(!current->error) &&
            unlikely(repl_semisync_master.
                     report_binlog_update(current->thd,
                                          current->cache_mngr->
                                          last_commit_pos_file,
                                          current->cache_mngr->
                                          last_commit_pos_offset)))
        {
          current->error= ER_ERROR_ON_WRITE;
          current->commit_errno= -1;
          current->error_cache= NULL;
          any_error= true;
        }
#endif
      }

      /*
        update binlog_end_pos so it can be read by dump thread
        Note: must be _after_ the RUN_HOOK(after_flush) or else
        semi-sync might not have put the transaction into
        it's list before dump-thread tries to send it
      */
      update_binlog_end_pos(commit_offset);

      if (unlikely(any_error))
        sql_print_error("Failed to run 'after_flush' hooks");
    }

    /*
      If any commit_events are Xid_log_event, increase the number of pending
      XIDs in current binlog (it's decreased in ::unlog()). When the count in
      a (not active) binlog file reaches zero, we know that it is no longer
      needed in XA recovery, and we can log a new binlog checkpoint event.
    */
    if (xid_count > 0)
    {
      mark_xids_active(binlog_id, xid_count);
    }

    if (rotate(false, &check_purge))
    {
      /*
        If we fail to rotate, which thread should get the error?
        We give the error to the leader, as any my_error() thrown inside
        rotate() will have been registered for the leader THD.

        However we must not return error from here - that would cause
        ha_commit_trans() to abort and rollback the transaction, which would
        leave an inconsistent state with the transaction committed in the
        binlog but rolled back in the engine.

        Instead set a flag so that we can return error later, from unlog(),
        when the transaction has been safely committed in the engine.
      */
      leader->cache_mngr->delayed_error= true;
      my_error(ER_ERROR_ON_WRITE, MYF(ME_ERROR_LOG), name, errno);
      check_purge= false;
    }
    /* In case of binlog rotate, update the correct current binlog offset. */
    commit_offset= my_b_write_tell(&log_file);
  }

  DEBUG_SYNC(leader->thd, "commit_before_get_LOCK_after_binlog_sync");
  mysql_mutex_lock(&LOCK_after_binlog_sync);
  /*
    We cannot unlock LOCK_log until we have locked LOCK_after_binlog_sync;
    otherwise scheduling could allow the next group commit to run ahead of us,
    messing up the order of commit_ordered() calls. But as soon as
    LOCK_after_binlog_sync is obtained, we can let the next group commit start.
  */
  mysql_mutex_unlock(&LOCK_log);

  DEBUG_SYNC(leader->thd, "commit_after_release_LOCK_log");

  /*
    Loop through threads and run the binlog_sync hook
  */
  {
    mysql_mutex_assert_not_owner(&LOCK_prepare_ordered);
    mysql_mutex_assert_not_owner(&LOCK_log);
    mysql_mutex_assert_owner(&LOCK_after_binlog_sync);
    mysql_mutex_assert_not_owner(&LOCK_commit_ordered);

    bool first __attribute__((unused))= true;
    bool last __attribute__((unused));
    for (current= queue; current != NULL; current= current->next)
    {
      last= current->next == NULL;
#ifdef HAVE_REPLICATION
      if (likely(!current->error))
        current->error=
          repl_semisync_master.wait_after_sync(current->cache_mngr->
                                               last_commit_pos_file,
                                               current->cache_mngr->
                                               last_commit_pos_offset);
#endif
      first= false;
    }
  }

  DEBUG_SYNC(leader->thd, "commit_before_get_LOCK_commit_ordered");

  mysql_mutex_lock(&LOCK_commit_ordered);
  DBUG_EXECUTE_IF("crash_before_engine_commit",
      {
        DBUG_SUICIDE();
      });
  last_commit_pos_offset= commit_offset;

  /*
    Unlock LOCK_after_binlog_sync only *after* LOCK_commit_ordered has been
    acquired so that groups can not reorder for the different stages of
    the group commit procedure.
  */
  mysql_mutex_unlock(&LOCK_after_binlog_sync);
  DEBUG_SYNC(leader->thd, "commit_after_release_LOCK_after_binlog_sync");
  ++num_group_commits;

  if (!opt_optimize_thread_scheduling)
  {
    /*
      If we want to run commit_ordered() each in the transaction's own thread
      context, then we need to mark the queue reserved; we need to finish all
      threads in one group commit before the next group commit can be allowed
      to proceed, and we cannot unlock a simple pthreads mutex in a different
      thread from the one that locked it.
    */

    while (group_commit_queue_busy)
      mysql_cond_wait(&COND_queue_busy, &LOCK_commit_ordered);
    group_commit_queue_busy= TRUE;

    /*
      Set these so parent can run checkpoint_and_purge() in last thread.
      (When using optimized thread scheduling, we run checkpoint_and_purge()
      in this function, so parent does not need to and we need not set these
      values).
    */
    last_in_queue->check_purge= check_purge;
    last_in_queue->binlog_id= binlog_id;

    /* Note that we return with LOCK_commit_ordered locked! */
    DBUG_VOID_RETURN;
  }

  /*
    Wakeup each participant waiting for our group commit, first calling the
    commit_ordered() methods for any transactions doing 2-phase commit.
  */
  current= queue;
  while (current != NULL)
  {
    group_commit_entry *next;

    DEBUG_SYNC(leader->thd, "commit_loop_entry_commit_ordered");
    ++num_commits;
    if (current->cache_mngr->using_xa && likely(!current->error) &&
<<<<<<< HEAD
        !DBUG_IF("skip_commit_ordered"))
=======
        DBUG_EVALUATE_IF("skip_commit_ordered", 0, 1))
    {
      mysql_mutex_lock(&current->thd->LOCK_thd_data);
>>>>>>> fe449aff
      run_commit_ordered(current->thd, current->all);
      mysql_mutex_unlock(&current->thd->LOCK_thd_data);
    }
    current->thd->wakeup_subsequent_commits(current->error);

    /*
      Careful not to access current->next after waking up the other thread! As
      it may change immediately after wakeup.
    */
    next= current->next;
    if (current != leader)                      // Don't wake up ourself
    {
      if (current->queued_by_other)
        current->thd->wait_for_commit_ptr->wakeup(current->error);
      else
        current->thd->signal_wakeup_ready();
    }
    current= next;
  }
  DEBUG_SYNC(leader->thd, "commit_after_group_run_commit_ordered");
  mysql_mutex_unlock(&LOCK_commit_ordered);
  DEBUG_SYNC(leader->thd, "commit_after_group_release_commit_ordered");

  if (check_purge)
    checkpoint_and_purge(binlog_id);

  DBUG_VOID_RETURN;
}


int
MYSQL_BIN_LOG::write_transaction_or_stmt(group_commit_entry *entry,
                                         uint64 commit_id)
{
  binlog_cache_mngr *mngr= entry->cache_mngr;
  bool has_xid= entry->end_event->get_type_code() == XID_EVENT;

  DBUG_ENTER("MYSQL_BIN_LOG::write_transaction_or_stmt");

  if (write_gtid_event(entry->thd, is_prepared_xa(entry->thd),
                       entry->using_trx_cache, commit_id,
                       has_xid, entry->ro_1pc))
    DBUG_RETURN(ER_ERROR_ON_WRITE);

  if (entry->using_stmt_cache && !mngr->stmt_cache.empty() &&
      write_cache(entry->thd, mngr->get_binlog_cache_log(FALSE)))
  {
    entry->error_cache= &mngr->stmt_cache.cache_log;
    DBUG_RETURN(ER_ERROR_ON_WRITE);
  }

  if (entry->using_trx_cache && !mngr->trx_cache.empty())
  {
    DBUG_EXECUTE_IF("crash_before_writing_xid",
                    {
                      if ((write_cache(entry->thd,
                                       mngr->get_binlog_cache_log(TRUE))))
                        DBUG_PRINT("info", ("error writing binlog cache"));
                      else
                        flush_and_sync(0);

                      DBUG_PRINT("info", ("crashing before writing xid"));
                      DBUG_SUICIDE();
                    });

    if (write_cache(entry->thd, mngr->get_binlog_cache_log(TRUE)))
    {
      entry->error_cache= &mngr->trx_cache.cache_log;
      DBUG_RETURN(ER_ERROR_ON_WRITE);
    }
  }

  DBUG_EXECUTE_IF("inject_error_writing_xid",
                  {
                    entry->error_cache= NULL;
                    errno= 28;
                    DBUG_RETURN(ER_ERROR_ON_WRITE);
                  });

  if (write_event(entry->end_event))
  {
    entry->error_cache= NULL;
    DBUG_RETURN(ER_ERROR_ON_WRITE);
  }
  status_var_add(entry->thd->status_var.binlog_bytes_written,
                 entry->end_event->data_written);

  if (entry->incident_event)
  {
    if (write_event(entry->incident_event))
    {
      entry->error_cache= NULL;
      DBUG_RETURN(ER_ERROR_ON_WRITE);
    }
  }

  if (unlikely(mngr->get_binlog_cache_log(FALSE)->error))
  {
    entry->error_cache= &mngr->stmt_cache.cache_log;
    DBUG_RETURN(ER_ERROR_ON_WRITE);
  }
  if (unlikely(mngr->get_binlog_cache_log(TRUE)->error))  // Error on read
  {
    entry->error_cache= &mngr->trx_cache.cache_log;
    DBUG_RETURN(ER_ERROR_ON_WRITE);
  }

  DBUG_RETURN(0);
}


/*
  Wait for sufficient commits to queue up for group commit, according to the
  values of binlog_commit_wait_count and binlog_commit_wait_usec.

  Note that this function may release and re-acquire LOCK_log and
  LOCK_prepare_ordered if it needs to wait.
*/

void
MYSQL_BIN_LOG::wait_for_sufficient_commits()
{
  size_t count;
  group_commit_entry *e;
  group_commit_entry *last_head;
  struct timespec wait_until;

  mysql_mutex_assert_owner(&LOCK_log);
  mysql_mutex_assert_owner(&LOCK_prepare_ordered);

  for (e= last_head= group_commit_queue, count= 0; e; e= e->next)
  {
    if (++count >= opt_binlog_commit_wait_count)
    {
      group_commit_trigger_count++;
      return;
    }
    if (unlikely(e->thd->has_waiter))
    {
      group_commit_trigger_lock_wait++;
      return;
    }
  }

  mysql_mutex_unlock(&LOCK_log);
  set_timespec_nsec(wait_until, (ulonglong)1000*opt_binlog_commit_wait_usec);

  for (;;)
  {
    int err;
    group_commit_entry *head;

    err= mysql_cond_timedwait(&COND_prepare_ordered, &LOCK_prepare_ordered,
                              &wait_until);
    if (err == ETIMEDOUT)
    {
      group_commit_trigger_timeout++;
      break;
    }
    if (unlikely(last_head->thd->has_waiter))
    {
      group_commit_trigger_lock_wait++;
      break;
    }
    head= group_commit_queue;
    for (e= head; e && e != last_head; e= e->next)
    {
      ++count;
      if (unlikely(e->thd->has_waiter))
      {
        group_commit_trigger_lock_wait++;
        goto after_loop;
      }
    }
    if (count >= opt_binlog_commit_wait_count)
    {
      group_commit_trigger_count++;
      break;
    }
    last_head= head;
  }
after_loop:

  /*
    We must not wait for LOCK_log while holding LOCK_prepare_ordered.
    LOCK_log can be held for long periods (eg. we do I/O under it), while
    LOCK_prepare_ordered must only be held for short periods.

    In addition, waiting for LOCK_log while holding LOCK_prepare_ordered would
    violate locking order of LOCK_log-before-LOCK_prepare_ordered. This could
    cause SAFEMUTEX warnings (even if it cannot actually deadlock with current
    code, as there can be at most one group commit leader thread at a time).

    So release and re-acquire LOCK_prepare_ordered if we need to wait for the
    LOCK_log.
  */
  if (mysql_mutex_trylock(&LOCK_log))
  {
    mysql_mutex_unlock(&LOCK_prepare_ordered);
    mysql_mutex_lock(&LOCK_log);
    mysql_mutex_lock(&LOCK_prepare_ordered);
  }
}


void
MYSQL_BIN_LOG::binlog_trigger_immediate_group_commit()
{
  group_commit_entry *head;
  mysql_mutex_assert_owner(&LOCK_prepare_ordered);
  head= group_commit_queue;
  if (head)
  {
    head->thd->has_waiter= true;
    mysql_cond_signal(&COND_prepare_ordered);
  }
}


/*
  This function is called when a transaction T1 goes to wait for another
  transaction T2. It is used to cut short any binlog group commit delay from
  --binlog-commit-wait-count in the case where another transaction is stalled
  on the wait due to conflicting row locks.

  If T2 is already ready to group commit, any waiting group commit will be
  signalled to proceed immediately. Otherwise, a flag will be set in T2, and
  when T2 later becomes ready, immediate group commit will be triggered.
*/
void
binlog_report_wait_for(THD *thd1, THD *thd2)
{
  if (opt_binlog_commit_wait_count == 0)
    return;
  mysql_mutex_lock(&LOCK_prepare_ordered);
  thd2->has_waiter= true;
  if (thd2->waiting_on_group_commit)
    mysql_bin_log.binlog_trigger_immediate_group_commit();
  mysql_mutex_unlock(&LOCK_prepare_ordered);
}


/**
  Wait until we get a signal that the relay log has been updated.

  @param thd		Thread variable

  @note
    One must have a lock on LOCK_log before calling this function.
    This lock will be released before return! That's required by
    THD::enter_cond() (see NOTES in sql_class.h).
*/

void MYSQL_BIN_LOG::wait_for_update_relay_log(THD* thd)
{
  PSI_stage_info old_stage;
  DBUG_ENTER("wait_for_update_relay_log");

  mysql_mutex_assert_owner(&LOCK_log);
  thd->ENTER_COND(&COND_relay_log_updated, &LOCK_log,
                  &stage_slave_has_read_all_relay_log,
                  &old_stage);
  mysql_cond_wait(&COND_relay_log_updated, &LOCK_log);
  thd->EXIT_COND(&old_stage);
  DBUG_VOID_RETURN;
}

/**
  Wait until we get a signal that the binary log has been updated.
  Applies to master only.
     
  NOTES
  @param[in] thd        a THD struct
  @param[in] timeout    a pointer to a timespec;
                        NULL means to wait w/o timeout.
  @retval    0          if got signalled on update
  @retval    non-0      if wait timeout elapsed
  @note
    LOCK_log must be taken before calling this function.
    LOCK_log is being released while the thread is waiting.
    LOCK_log is released by the caller.
*/

int MYSQL_BIN_LOG::wait_for_update_binlog_end_pos(THD* thd,
                                                  struct timespec *timeout)
{
  int ret= 0;
  DBUG_ENTER("wait_for_update_binlog_end_pos");

  thd_wait_begin(thd, THD_WAIT_BINLOG);
  mysql_mutex_assert_owner(get_binlog_end_pos_lock());
  if (!timeout)
    mysql_cond_wait(&COND_bin_log_updated, get_binlog_end_pos_lock());
  else
    ret= mysql_cond_timedwait(&COND_bin_log_updated, get_binlog_end_pos_lock(),
                              timeout);
  thd_wait_end(thd);
  DBUG_RETURN(ret);
}


/**
  Close the log file.

  @param exiting     Bitmask for one or more of the following bits:
          - LOG_CLOSE_INDEX : if we should close the index file
          - LOG_CLOSE_TO_BE_OPENED : if we intend to call open
                                     at once after close.
          - LOG_CLOSE_STOP_EVENT : write a 'stop' event to the log
          - LOG_CLOSE_DELAYED_CLOSE : do not yet close the file and clear the
                                      LOG_EVENT_BINLOG_IN_USE_F flag

  @note
    One can do an open on the object at once after doing a close.
    The internal structures are not freed until cleanup() is called
*/

void MYSQL_BIN_LOG::close(uint exiting)
{					// One can't set log_type here!
  bool failed_to_save_state= false;
  DBUG_ENTER("MYSQL_BIN_LOG::close");
  DBUG_PRINT("enter",("exiting: %d", (int) exiting));

  mysql_mutex_assert_owner(&LOCK_log);

  if (log_state == LOG_OPENED)
  {
    DBUG_ASSERT(log_type == LOG_BIN);
#ifdef HAVE_REPLICATION
    if (exiting & LOG_CLOSE_STOP_EVENT)
    {
      Stop_log_event s;
      // the checksumming rule for relay-log case is similar to Rotate
        s.checksum_alg= is_relay_log ? relay_log_checksum_alg
                                     : (enum_binlog_checksum_alg)binlog_checksum_options;
      DBUG_ASSERT(!is_relay_log ||
                  relay_log_checksum_alg != BINLOG_CHECKSUM_ALG_UNDEF);
      write_event(&s);
      bytes_written+= s.data_written;
      flush_io_cache(&log_file);
      update_binlog_end_pos();

      /*
        When we shut down server, write out the binlog state to a separate
        file so we do not have to scan an entire binlog file to recover it
        at next server start.

        Note that this must be written and synced to disk before marking the
        last binlog file as "not crashed".
      */
      if (!is_relay_log && write_state_to_file())
      {
        sql_print_error("Failed to save binlog GTID state during shutdown. "
                        "Binlog will be marked as crashed, so that crash "
                        "recovery can recover the state at next server "
                        "startup.");
        /*
          Leave binlog file marked as crashed, so we can recover state by
          scanning it now that we failed to write out the state properly.
        */
        failed_to_save_state= true;
      }
    }
#endif /* HAVE_REPLICATION */

    /* don't pwrite in a file opened with O_APPEND - it doesn't work */
    if (log_file.type == WRITE_CACHE && !(exiting & LOG_CLOSE_DELAYED_CLOSE))
    {
      my_off_t org_position= mysql_file_tell(log_file.file, MYF(0));
      if (!failed_to_save_state)
        clear_inuse_flag_when_closing(log_file.file);
      /*
        Restore position so that anything we have in the IO_cache is written
        to the correct position.
        We need the seek here, as mysql_file_pwrite() is not guaranteed to keep the
        original position on system that doesn't support pwrite().
      */
      mysql_file_seek(log_file.file, org_position, MY_SEEK_SET, MYF(0));
    }

    /* this will cleanup IO_CACHE, sync and close the file */
    MYSQL_LOG::close(exiting);
  }

  /*
    The following test is needed even if is_open() is not set, as we may have
    called a not complete close earlier and the index file is still open.
  */

  if ((exiting & LOG_CLOSE_INDEX) && my_b_inited(&index_file))
  {
    end_io_cache(&index_file);
    if (unlikely(mysql_file_close(index_file.file, MYF(0)) < 0) &&
        ! write_error)
    {
      write_error= 1;
      sql_print_error(ER_DEFAULT(ER_ERROR_ON_WRITE), index_file_name, errno);
    }
  }
  log_state= (exiting & LOG_CLOSE_TO_BE_OPENED) ? LOG_TO_BE_OPENED : LOG_CLOSED;
  my_free(name);
  name= NULL;
  DBUG_VOID_RETURN;
}


/*
  Clear the LOG_EVENT_BINLOG_IN_USE_F; this marks the binlog file as cleanly
  closed and not needing crash recovery.
*/
void MYSQL_BIN_LOG::clear_inuse_flag_when_closing(File file)
{
  my_off_t offset= BIN_LOG_HEADER_SIZE + FLAGS_OFFSET;
  uchar flags= 0;            // clearing LOG_EVENT_BINLOG_IN_USE_F
  mysql_file_pwrite(file, &flags, 1, offset, MYF(0));
}


void MYSQL_BIN_LOG::set_max_size(ulong max_size_arg)
{
  /*
    We need to take locks, otherwise this may happen:
    new_file() is called, calls open(old_max_size), then before open() starts,
    set_max_size() sets max_size to max_size_arg, then open() starts and
    uses the old_max_size argument, so max_size_arg has been overwritten and
    it's like if the SET command was never run.
  */
  DBUG_ENTER("MYSQL_BIN_LOG::set_max_size");
  mysql_mutex_lock(&LOCK_log);
  if (is_open())
    max_size= max_size_arg;
  mysql_mutex_unlock(&LOCK_log);
  DBUG_VOID_RETURN;
}


/**
  Check if a string is a valid number.

  @param str			String to test
  @param res			Store value here
  @param allow_wildcards	Set to 1 if we should ignore '%' and '_'

  @note
    For the moment the allow_wildcards argument is not used
    Should be move to some other file.

  @retval
    1	String is a number
  @retval
    0	String is not a number
*/

static bool test_if_number(const char *str, ulong *res, bool allow_wildcards)
{
  int flag;
  const char *start;
  DBUG_ENTER("test_if_number");

  flag=0; start=str;
  while (*str++ == ' ') ;
  if (*--str == '-' || *str == '+')
    str++;
  while (my_isdigit(files_charset_info,*str) ||
	 (allow_wildcards && (*str == wild_many || *str == wild_one)))
  {
    flag=1;
    str++;
  }
  if (*str == '.')
  {
    for (str++ ;
	 my_isdigit(files_charset_info,*str) ||
	   (allow_wildcards && (*str == wild_many || *str == wild_one)) ;
	 str++, flag=1) ;
  }
  if (*str != 0 || flag == 0)
    DBUG_RETURN(0);
  if (res)
    *res=atol(start);
  DBUG_RETURN(1);			/* Number ok */
} /* test_if_number */


void sql_perror(const char *message)
{
#if defined(_WIN32)
  char* buf;
  DWORD dw= GetLastError();
  if (FormatMessage(FORMAT_MESSAGE_ALLOCATE_BUFFER |  FORMAT_MESSAGE_FROM_SYSTEM |
        FORMAT_MESSAGE_IGNORE_INSERTS,  NULL, dw,
        MAKELANGID(LANG_NEUTRAL, SUBLANG_DEFAULT), (LPSTR)&buf, 0, NULL ) > 0)
  {
    sql_print_error("%s: %s",message, buf);
    LocalFree((HLOCAL)buf);
  }
  else
  {
    sql_print_error("%s", message);
  }
#elif defined(HAVE_STRERROR)
  sql_print_error("%s: %s",message, strerror(errno));
#else 
  perror(message);
#endif
}


/*
  Change the file associated with two output streams. Used to
  redirect stdout and stderr to a file. The streams are reopened
  only for appending (writing at end of file).
*/
bool reopen_fstreams(const char *filename, FILE *outstream, FILE *errstream)
{
  if ((outstream && !my_freopen(filename, "a", outstream)) ||
      (errstream && !my_freopen(filename, "a", errstream)))
  {
    my_error(ER_CANT_CREATE_FILE, MYF(0), filename, errno);
    return TRUE;
  }

  /* The error stream must be unbuffered. */
  if (errstream)
    setbuf(errstream, NULL);

  return FALSE;
}


/*
  Unfortunately, there seems to be no good way
  to restore the original streams upon failure.
*/
static bool redirect_std_streams(const char *file)
{
  if (reopen_fstreams(file, stdout, stderr))
    return TRUE;

  setbuf(stderr, NULL);
  return FALSE;
}


bool flush_error_log()
{
  bool result= 0;
  if (opt_error_log)
  {
    mysql_mutex_lock(&LOCK_error_log);
    if (redirect_std_streams(log_error_file))
      result= 1;
    mysql_mutex_unlock(&LOCK_error_log);
  }
  return result;
}

#ifdef _WIN32
struct eventlog_source
{
  HANDLE handle;
  eventlog_source()
  {
    setup_windows_event_source();
    handle = RegisterEventSource(NULL, "MariaDB");
  }

  ~eventlog_source()
  {
    if (handle)
      DeregisterEventSource(handle);
  }
};

static eventlog_source eventlog;

static void print_buffer_to_nt_eventlog(enum loglevel level, char *buff,
                                        size_t length, size_t buffLen)
{
  HANDLE event= eventlog.handle;
  char   *buffptr= buff;
  DBUG_ENTER("print_buffer_to_nt_eventlog");

  /* Add ending CR/LF's to string, overwrite last chars if necessary */
  strmov(buffptr+MY_MIN(length, buffLen-5), "\r\n\r\n");

  if (event)
  {
    switch (level) {
      case ERROR_LEVEL:
        ReportEvent(event, EVENTLOG_ERROR_TYPE, 0, MSG_DEFAULT, NULL, 1, 0,
                    (LPCSTR*)&buffptr, NULL);
        break;
      case WARNING_LEVEL:
        ReportEvent(event, EVENTLOG_WARNING_TYPE, 0, MSG_DEFAULT, NULL, 1, 0,
                    (LPCSTR*) &buffptr, NULL);
        break;
      case INFORMATION_LEVEL:
        ReportEvent(event, EVENTLOG_INFORMATION_TYPE, 0, MSG_DEFAULT, NULL, 1,
                    0, (LPCSTR*) &buffptr, NULL);
        break;
    }
  }

  DBUG_VOID_RETURN;
}
#endif /* _WIN32 */


#ifndef EMBEDDED_LIBRARY
static void print_buffer_to_file(enum loglevel level, const char *buffer,
                                 size_t length)
{
  time_t skr;
  struct tm tm_tmp;
  struct tm *start;
  THD *thd= 0;
  size_t tag_length= 0;
  char tag[NAME_LEN];
  DBUG_ENTER("print_buffer_to_file");
  DBUG_PRINT("enter",("buffer: %s", buffer));

  if (mysqld_server_initialized && (thd= current_thd))
  {
    if (thd->connection_name.length)
    {
      /*
        Add tag for slaves so that the user can see from which connection
        the error originates.
      */
      tag_length= my_snprintf(tag, sizeof(tag),
                              ER_THD(thd, ER_MASTER_LOG_PREFIX),
                              (int) thd->connection_name.length,
                              thd->connection_name.str);
    }
  }

  mysql_mutex_lock(&LOCK_error_log);

  skr= my_time(0);
  localtime_r(&skr, &tm_tmp);
  start=&tm_tmp;

  fprintf(stderr, "%d-%02d-%02d %2d:%02d:%02d %lu [%s] %.*s%.*s\n",
          start->tm_year + 1900,
          start->tm_mon+1,
          start->tm_mday,
          start->tm_hour,
          start->tm_min,
          start->tm_sec,
          (unsigned long) (thd ? thd->thread_id : 0),
          (level == ERROR_LEVEL ? "ERROR" : level == WARNING_LEVEL ?
           "Warning" : "Note"),
          (int) tag_length, tag,
          (int) length, buffer);

  fflush(stderr);

  mysql_mutex_unlock(&LOCK_error_log);
  DBUG_VOID_RETURN;
}

/**
  Prints a printf style message to the error log and, under NT, to the
  Windows event log.

  This function prints the message into a buffer and then sends that buffer
  to other functions to write that message to other logging sources.

  @param level          The level of the msg significance
  @param format         Printf style format of message
  @param args           va_list list of arguments for the message

  @returns
    The function always returns 0. The return value is present in the
    signature to be compatible with other logging routines, which could
    return an error (e.g. logging to the log tables)
*/
int vprint_msg_to_log(enum loglevel level, const char *format, va_list args)
{
  char   buff[1024];
  size_t length;
  DBUG_ENTER("vprint_msg_to_log");

  length= my_vsnprintf(buff, sizeof(buff), format, args);
  print_buffer_to_file(level, buff, length);

#ifdef _WIN32
  print_buffer_to_nt_eventlog(level, buff, length, sizeof(buff));
#endif

  DBUG_RETURN(0);
}
#endif /* EMBEDDED_LIBRARY */


void sql_print_error(const char *format, ...) 
{
  va_list args;
  DBUG_ENTER("sql_print_error");

  va_start(args, format);
  error_log_print(ERROR_LEVEL, format, args);
  va_end(args);

  DBUG_VOID_RETURN;
}


void sql_print_warning(const char *format, ...) 
{
  va_list args;
  DBUG_ENTER("sql_print_warning");

  va_start(args, format);
  error_log_print(WARNING_LEVEL, format, args);
  va_end(args);

  DBUG_VOID_RETURN;
}


void sql_print_information(const char *format, ...) 
{
  va_list args;
  DBUG_ENTER("sql_print_information");

  va_start(args, format);
  sql_print_information_v(format, args);
  va_end(args);

  DBUG_VOID_RETURN;
}

void sql_print_information_v(const char *format, va_list ap)
{
  if (disable_log_notes)
    return;                 // Skip notes during start/shutdown

  error_log_print(INFORMATION_LEVEL, format, ap);
}

void
TC_LOG::run_prepare_ordered(THD *thd, bool all)
{
  Ha_trx_info *ha_info=
    all ? thd->transaction->all.ha_list : thd->transaction->stmt.ha_list;

  mysql_mutex_assert_owner(&LOCK_prepare_ordered);
  for (; ha_info; ha_info= ha_info->next())
  {
    handlerton *ht= ha_info->ht();
    if (!ht->prepare_ordered)
      continue;
    ht->prepare_ordered(ht, thd, all);
  }
}


void
TC_LOG::run_commit_ordered(THD *thd, bool all)
{
  Ha_trx_info *ha_info=
    all ? thd->transaction->all.ha_list : thd->transaction->stmt.ha_list;

  mysql_mutex_assert_owner(&LOCK_commit_ordered);
  for (; ha_info; ha_info= ha_info->next())
  {
    handlerton *ht= ha_info->ht();
    if (!ht->commit_ordered)
      continue;
    ht->commit_ordered(ht, thd, all);
    DBUG_EXECUTE_IF("enable_log_write_upto_crash",
      {
        DBUG_SET_INITIAL("+d,crash_after_log_write_upto");
        sleep(1000);
      });
    DEBUG_SYNC(thd, "commit_after_run_commit_ordered");
  }
}


int TC_LOG_MMAP::log_and_order(THD *thd, my_xid xid, bool all,
                               bool need_prepare_ordered,
                               bool need_commit_ordered)
{
  int cookie;
  struct commit_entry entry;
  bool UNINIT_VAR(is_group_commit_leader);

  if (need_prepare_ordered)
  {
    mysql_mutex_lock(&LOCK_prepare_ordered);
    run_prepare_ordered(thd, all);
    if (need_commit_ordered)
    {
      /*
        Must put us in queue so we can run_commit_ordered() in same sequence
        as we did run_prepare_ordered().
      */
      thd->clear_wakeup_ready();
      entry.thd= thd;
      commit_entry *previous_queue= commit_ordered_queue;
      entry.next= previous_queue;
      commit_ordered_queue= &entry;
      is_group_commit_leader= (previous_queue == NULL);
    }
    mysql_mutex_unlock(&LOCK_prepare_ordered);
  }

  if (thd->wait_for_prior_commit())
    return 0;

  cookie= 0;
  if (xid)
    cookie= log_one_transaction(xid);

  if (need_commit_ordered)
  {
    if (need_prepare_ordered)
    {
      /*
        We did the run_prepare_ordered() serialised, then ran the log_xid() in
        parallel. Now we have to do run_commit_ordered() serialised in the
        same sequence as run_prepare_ordered().

        We do this starting from the head of the queue, each thread doing
        run_commit_ordered() and signalling the next in queue.
      */
      if (is_group_commit_leader)
      {
        /* The first in queue starts the ball rolling. */
        mysql_mutex_lock(&LOCK_prepare_ordered);
        while (commit_ordered_queue_busy)
          mysql_cond_wait(&COND_queue_busy, &LOCK_prepare_ordered);
        commit_entry *queue= commit_ordered_queue;
        commit_ordered_queue= NULL;
        /*
          Mark the queue busy while we bounce it from one thread to the
          next.
        */
        commit_ordered_queue_busy= true;
        mysql_mutex_unlock(&LOCK_prepare_ordered);

        /* Reverse the queue list so we get correct order. */
        commit_entry *prev= NULL;
        while (queue)
        {
          commit_entry *next= queue->next;
          queue->next= prev;
          prev= queue;
          queue= next;
        }
        DBUG_ASSERT(prev == &entry);
        DBUG_ASSERT(prev->thd == thd);
      }
      else
      {
        /* Not first in queue; just wait until previous thread wakes us up. */
        thd->wait_for_wakeup_ready();
      }
    }

    /* Only run commit_ordered() if log_xid was successful. */
    if (cookie)
    {
      mysql_mutex_lock(&LOCK_commit_ordered);
      run_commit_ordered(thd, all);
      mysql_mutex_unlock(&LOCK_commit_ordered);
    }

    if (need_prepare_ordered)
    {
      commit_entry *next= entry.next;
      if (next)
      {
        next->thd->signal_wakeup_ready();
      }
      else
      {
        mysql_mutex_lock(&LOCK_prepare_ordered);
        commit_ordered_queue_busy= false;
        mysql_cond_signal(&COND_queue_busy);
        mysql_mutex_unlock(&LOCK_prepare_ordered);
      }
    }
  }

  return cookie;
}


/********* transaction coordinator log for 2pc - mmap() based solution *******/

/*
  the log consists of a file, mapped to memory.
  file is divided into pages of tc_log_page_size size.
  (usable size of the first page is smaller because of the log header)
  there is a PAGE control structure for each page
  each page (or rather its PAGE control structure) can be in one of
  the three states - active, syncing, pool.
  there could be only one page in the active or syncing state,
  but many in pool - pool is a fifo queue.
  the usual lifecycle of a page is pool->active->syncing->pool.
  the "active" page is a page where new xid's are logged.
  the page stays active as long as the syncing slot is taken.
  the "syncing" page is being synced to disk. no new xid can be added to it.
  when the syncing is done the page is moved to a pool and an active page
  becomes "syncing".

  the result of such an architecture is a natural "commit grouping" -
  If commits are coming faster than the system can sync, they do not
  stall. Instead, all commits that came since the last sync are
  logged to the same "active" page, and they all are synced with the next -
  one - sync. Thus, thought individual commits are delayed, throughput
  is not decreasing.

  when an xid is added to an active page, the thread of this xid waits
  for a page's condition until the page is synced. when syncing slot
  becomes vacant one of these waiters is awaken to take care of syncing.
  it syncs the page and signals all waiters that the page is synced.
  PAGE::waiters is used to count these waiters, and a page may never
  become active again until waiters==0 (that is all waiters from the
  previous sync have noticed that the sync was completed)

  note, that the page becomes "dirty" and has to be synced only when a
  new xid is added into it. Removing a xid from a page does not make it
  dirty - we don't sync xid removals to disk.
*/

ulong tc_log_page_waits= 0;

#ifdef HAVE_MMAP

#define TC_LOG_HEADER_SIZE (sizeof(tc_log_magic)+1)

static const uchar tc_log_magic[]={(uchar) 254, 0x23, 0x05, 0x74};

ulong opt_tc_log_size;
ulong tc_log_max_pages_used=0, tc_log_page_size=0, tc_log_cur_pages_used=0;

int TC_LOG_MMAP::open(const char *opt_name)
{
  uint i;
  bool crashed=FALSE;
  PAGE *pg;

  DBUG_ASSERT(total_ha_2pc > 1);
  DBUG_ASSERT(opt_name);
  DBUG_ASSERT(opt_name[0]);

  tc_log_page_size= my_getpagesize();

  fn_format(logname,opt_name,mysql_data_home,"",MY_UNPACK_FILENAME);
  if ((fd= mysql_file_open(key_file_tclog, logname, O_RDWR | O_CLOEXEC, MYF(0))) < 0)
  {
    if (my_errno != ENOENT)
      goto err;
    if (using_heuristic_recover())
      return 1;
    if ((fd= mysql_file_create(key_file_tclog, logname, CREATE_MODE,
                               O_RDWR | O_CLOEXEC, MYF(MY_WME))) < 0)
      goto err;
    inited=1;
    file_length= opt_tc_log_size;
    if (mysql_file_chsize(fd, file_length, 0, MYF(MY_WME)))
      goto err;
  }
  else
  {
    inited= 1;
    crashed= TRUE;
    sql_print_information("Recovering after a crash using %s", opt_name);
    if (tc_heuristic_recover)
    {
      sql_print_error("Cannot perform automatic crash recovery when "
                      "--tc-heuristic-recover is used");
      goto err;
    }
    file_length= mysql_file_seek(fd, 0L, MY_SEEK_END, MYF(MY_WME+MY_FAE));
    if (file_length == MY_FILEPOS_ERROR || file_length % tc_log_page_size)
      goto err;
  }

  data= (uchar *)my_mmap(0, (size_t)file_length, PROT_READ|PROT_WRITE,
                        MAP_NOSYNC|MAP_SHARED, fd, 0);
  if (data == MAP_FAILED)
  {
    my_errno=errno;
    goto err;
  }
  inited=2;

  npages=(uint)file_length/tc_log_page_size;
  if (npages < 3)             // to guarantee non-empty pool
    goto err;
  if (!(pages=(PAGE *)my_malloc(key_memory_TC_LOG_MMAP_pages,
                                npages*sizeof(PAGE), MYF(MY_WME|MY_ZEROFILL))))
    goto err;
  inited=3;
  for (pg=pages, i=0; i < npages; i++, pg++)
  {
    pg->next=pg+1;
    pg->waiters=0;
    pg->state=PS_POOL;
    mysql_mutex_init(key_PAGE_lock, &pg->lock, MY_MUTEX_INIT_FAST);
    mysql_cond_init(key_PAGE_cond, &pg->cond, 0);
    pg->ptr= pg->start=(my_xid *)(data + i*tc_log_page_size);
    pg->size=pg->free=tc_log_page_size/sizeof(my_xid);
    pg->end=pg->start + pg->size;
  }
  pages[0].size=pages[0].free=
                (tc_log_page_size-TC_LOG_HEADER_SIZE)/sizeof(my_xid);
  pages[0].start=pages[0].end-pages[0].size;
  pages[npages-1].next=0;
  inited=4;

  if (crashed && recover())
      goto err;

  memcpy(data, tc_log_magic, sizeof(tc_log_magic));
  data[sizeof(tc_log_magic)]= (uchar)total_ha_2pc;
  my_msync(fd, data, tc_log_page_size, MS_SYNC);
  inited=5;

  mysql_mutex_init(key_LOCK_sync, &LOCK_sync, MY_MUTEX_INIT_FAST);
  mysql_mutex_init(key_LOCK_active, &LOCK_active, MY_MUTEX_INIT_FAST);
  mysql_mutex_init(key_LOCK_pool, &LOCK_pool, MY_MUTEX_INIT_FAST);
  mysql_mutex_init(key_LOCK_pending_checkpoint, &LOCK_pending_checkpoint,
                   MY_MUTEX_INIT_FAST);
  mysql_cond_init(key_COND_active, &COND_active, 0);
  mysql_cond_init(key_COND_pool, &COND_pool, 0);
  mysql_cond_init(key_TC_LOG_MMAP_COND_queue_busy, &COND_queue_busy, 0);

  inited=6;

  syncing= 0;
  active=pages;
  DBUG_ASSERT(npages >= 2);
  pool=pages+1;
  pool_last_ptr= &((pages+npages-1)->next);
  commit_ordered_queue= NULL;
  commit_ordered_queue_busy= false;

  return 0;

err:
  close();
  return 1;
}

/**
  there is no active page, let's got one from the pool.

  Two strategies here:
    -# take the first from the pool
    -# if there're waiters - take the one with the most free space.

  @todo
    page merging. try to allocate adjacent page first,
    so that they can be flushed both in one sync
*/

void TC_LOG_MMAP::get_active_from_pool()
{
  PAGE **p, **best_p=0;
  int best_free;

  mysql_mutex_lock(&LOCK_pool);

  do
  {
    best_p= p= &pool;
    if ((*p)->waiters == 0 && (*p)->free > 0) // can the first page be used ?
      break;                                  // yes - take it.

    best_free=0;            // no - trying second strategy
    for (p=&(*p)->next; *p; p=&(*p)->next)
    {
      if ((*p)->waiters == 0 && (*p)->free > best_free)
      {
        best_free=(*p)->free;
        best_p=p;
      }
    }
  }
  while ((*best_p == 0 || best_free == 0) && overflow());

  mysql_mutex_assert_owner(&LOCK_active);
  active=*best_p;

  /* Unlink the page from the pool. */
  if (!(*best_p)->next)
    pool_last_ptr= best_p;
  *best_p=(*best_p)->next;
  mysql_mutex_unlock(&LOCK_pool);

  mysql_mutex_lock(&active->lock);
  if (active->free == active->size) // we've chosen an empty page
  {
    tc_log_cur_pages_used++;
    set_if_bigger(tc_log_max_pages_used, tc_log_cur_pages_used);
  }
}

/**
  @todo
  perhaps, increase log size ?
*/
int TC_LOG_MMAP::overflow()
{
  /*
    simple overflow handling - just wait
    TODO perhaps, increase log size ?
    let's check the behaviour of tc_log_page_waits first
  */
  tc_log_page_waits++;
  mysql_cond_wait(&COND_pool, &LOCK_pool);
  return 1; // always return 1
}

/**
  Record that transaction XID is committed on the persistent storage.

    This function is called in the middle of two-phase commit:
    First all resources prepare the transaction, then tc_log->log() is called,
    then all resources commit the transaction, then tc_log->unlog() is called.

    All access to active page is serialized but it's not a problem, as
    we're assuming that fsync() will be a main bottleneck.
    That is, parallelizing writes to log pages we'll decrease number of
    threads waiting for a page, but then all these threads will be waiting
    for a fsync() anyway

   If tc_log == MYSQL_LOG then tc_log writes transaction to binlog and
   records XID in a special Xid_log_event.
   If tc_log = TC_LOG_MMAP then xid is written in a special memory-mapped
   log.

  @retval
    0  - error
  @retval
    \# - otherwise, "cookie", a number that will be passed as an argument
    to unlog() call. tc_log can define it any way it wants,
    and use for whatever purposes. TC_LOG_MMAP sets it
    to the position in memory where xid was logged to.
*/

int TC_LOG_MMAP::log_one_transaction(my_xid xid)
{
  int err;
  PAGE *p;
  ulong cookie;

  mysql_mutex_lock(&LOCK_active);

  /*
    if the active page is full - just wait...
    frankly speaking, active->free here accessed outside of mutex
    protection, but it's safe, because it only means we may miss an
    unlog() for the active page, and we're not waiting for it here -
    unlog() does not signal COND_active.
  */
  while (unlikely(active && active->free == 0))
    mysql_cond_wait(&COND_active, &LOCK_active);

  /* no active page ? take one from the pool */
  if (active == 0)
    get_active_from_pool();
  else
    mysql_mutex_lock(&active->lock);

  p=active;

  /*
    p->free is always > 0 here because to decrease it one needs
    to take p->lock and before it one needs to take LOCK_active.
    But checked that active->free > 0 under LOCK_active and
    haven't release it ever since
  */

  /* searching for an empty slot */
  while (*p->ptr)
  {
    p->ptr++;
    DBUG_ASSERT(p->ptr < p->end);               // because p->free > 0
  }

  /* found! store xid there and mark the page dirty */
  cookie= (ulong)((uchar *)p->ptr - data);      // can never be zero
  *p->ptr++= xid;
  p->free--;
  p->state= PS_DIRTY;
  mysql_mutex_unlock(&p->lock);

  mysql_mutex_lock(&LOCK_sync);
  if (syncing)
  {                                          // somebody's syncing. let's wait
    mysql_mutex_unlock(&LOCK_active);
    mysql_mutex_lock(&p->lock);
    p->waiters++;
    while (p->state == PS_DIRTY && syncing)
    {
      mysql_mutex_unlock(&p->lock);
      mysql_cond_wait(&p->cond, &LOCK_sync);
      mysql_mutex_lock(&p->lock);
    }
    p->waiters--;
    err= p->state == PS_ERROR;
    if (p->state != PS_DIRTY)                   // page was synced
    {
      mysql_mutex_unlock(&LOCK_sync);
      if (p->waiters == 0)
        mysql_cond_signal(&COND_pool);     // in case somebody's waiting
      mysql_mutex_unlock(&p->lock);
      goto done;                             // we're done
    }
    DBUG_ASSERT(!syncing);
    mysql_mutex_unlock(&p->lock);
    syncing = p;
    mysql_mutex_unlock(&LOCK_sync);

    mysql_mutex_lock(&LOCK_active);
    active=0;                                  // page is not active anymore
    mysql_cond_broadcast(&COND_active);
    mysql_mutex_unlock(&LOCK_active);
  }
  else
  {
    syncing = p;                               // place is vacant - take it
    mysql_mutex_unlock(&LOCK_sync);
    active = 0;                                // page is not active anymore
    mysql_cond_broadcast(&COND_active);
    mysql_mutex_unlock(&LOCK_active);
  }
  err= sync();

done:
  return err ? 0 : cookie;
}

int TC_LOG_MMAP::sync()
{
  int err;

  DBUG_ASSERT(syncing != active);

  /*
    sit down and relax - this can take a while...
    note - no locks are held at this point
  */
  err= my_msync(fd, syncing->start, syncing->size * sizeof(my_xid), MS_SYNC);

  /* page is synced. let's move it to the pool */
  mysql_mutex_lock(&LOCK_pool);
  (*pool_last_ptr)=syncing;
  pool_last_ptr=&(syncing->next);
  syncing->next=0;
  syncing->state= err ? PS_ERROR : PS_POOL;
  mysql_cond_signal(&COND_pool);           // in case somebody's waiting
  mysql_mutex_unlock(&LOCK_pool);

  /* marking 'syncing' slot free */
  mysql_mutex_lock(&LOCK_sync);
  mysql_cond_broadcast(&syncing->cond);    // signal "sync done"
  syncing=0;
  /*
    we check the "active" pointer without LOCK_active. Still, it's safe -
    "active" can change from NULL to not NULL any time, but it
    will take LOCK_sync before waiting on active->cond. That is, it can never
    miss a signal.
    And "active" can change to NULL only by the syncing thread
    (the thread that will send a signal below)
  */
  if (active)
    mysql_cond_signal(&active->cond);      // wake up a new syncer
  mysql_mutex_unlock(&LOCK_sync);
  return err;
}

static void
mmap_do_checkpoint_callback(void *data)
{
  TC_LOG_MMAP::pending_cookies *pending=
    static_cast<TC_LOG_MMAP::pending_cookies *>(data);
  ++pending->pending_count;
}

int TC_LOG_MMAP::unlog(ulong cookie, my_xid xid)
{
  pending_cookies *full_buffer= NULL;
  uint32 ncookies= tc_log_page_size / sizeof(my_xid);
  DBUG_ASSERT(*(my_xid *)(data+cookie) == xid);

  /*
    Do not delete the entry immediately, as there may be participating storage
    engines which implement commit_checkpoint_request(), and thus have not yet
    flushed the commit durably to disk.

    Instead put it in a queue - and periodically, we will request a checkpoint
    from all engines and delete a whole batch at once.
  */
  mysql_mutex_lock(&LOCK_pending_checkpoint);
  if (pending_checkpoint == NULL)
  {
    uint32 size= sizeof(*pending_checkpoint) + sizeof(ulong) * (ncookies - 1);
    if (!(pending_checkpoint=
          (pending_cookies *)my_malloc(PSI_INSTRUMENT_ME, size,
                                       MYF(MY_ZEROFILL))))
    {
      my_error(ER_OUTOFMEMORY, MYF(0), size);
      mysql_mutex_unlock(&LOCK_pending_checkpoint);
      return 1;
    }
  }

  pending_checkpoint->cookies[pending_checkpoint->count++]= cookie;
  if (pending_checkpoint->count == ncookies)
  {
    full_buffer= pending_checkpoint;
    pending_checkpoint= NULL;
  }
  mysql_mutex_unlock(&LOCK_pending_checkpoint);

  if (full_buffer)
  {
    /*
      We do an extra increment and notify here - this ensures that
      things work also if there are no engines at all that support
      commit_checkpoint_request.
    */
    ++full_buffer->pending_count;
    ha_commit_checkpoint_request(full_buffer, mmap_do_checkpoint_callback);
    commit_checkpoint_notify(full_buffer);
  }
  return 0;
}


void
TC_LOG_MMAP::commit_checkpoint_notify(void *cookie)
{
  uint count;
  pending_cookies *pending= static_cast<pending_cookies *>(cookie);
  mysql_mutex_lock(&LOCK_pending_checkpoint);
  DBUG_ASSERT(pending->pending_count > 0);
  count= --pending->pending_count;
  mysql_mutex_unlock(&LOCK_pending_checkpoint);
  if (count == 0)
  {
    uint i;
    for (i= 0; i < tc_log_page_size / sizeof(my_xid); ++i)
      delete_entry(pending->cookies[i]);
    my_free(pending);
  }
}


/**
  erase xid from the page, update page free space counters/pointers.
  cookie points directly to the memory where xid was logged.
*/

int TC_LOG_MMAP::delete_entry(ulong cookie)
{
  PAGE *p=pages+(cookie/tc_log_page_size);
  my_xid *x=(my_xid *)(data+cookie);

  DBUG_ASSERT(x >= p->start);
  DBUG_ASSERT(x < p->end);

  mysql_mutex_lock(&p->lock);
  *x=0;
  p->free++;
  DBUG_ASSERT(p->free <= p->size);
  set_if_smaller(p->ptr, x);
  if (p->free == p->size)              // the page is completely empty
    statistic_decrement(tc_log_cur_pages_used, &LOCK_status);
  if (p->waiters == 0)                 // the page is in pool and ready to rock
    mysql_cond_signal(&COND_pool);     // ping ... for overflow()
  mysql_mutex_unlock(&p->lock);
  return 0;
}

void TC_LOG_MMAP::close()
{
  uint i;
  switch (inited) {
  case 6:
    mysql_mutex_destroy(&LOCK_sync);
    mysql_mutex_destroy(&LOCK_active);
    mysql_mutex_destroy(&LOCK_pool);
    mysql_mutex_destroy(&LOCK_pending_checkpoint);
    mysql_cond_destroy(&COND_pool);
    mysql_cond_destroy(&COND_active);
    mysql_cond_destroy(&COND_queue_busy);
    /* fall through */
  case 5:
    data[0]='A'; // garble the first (signature) byte, in case mysql_file_delete fails
    /* fall through */
  case 4:
    for (i=0; i < npages; i++)
    {
      if (pages[i].ptr == 0)
        break;
      mysql_mutex_destroy(&pages[i].lock);
      mysql_cond_destroy(&pages[i].cond);
    }
    /* fall through */
  case 3:
    my_free(pages);
    /* fall through */
  case 2:
    my_munmap((char*)data, (size_t)file_length);
    /* fall through */
  case 1:
    mysql_file_close(fd, MYF(0));
  }
  if (inited>=5) // cannot do in the switch because of Windows
    mysql_file_delete(key_file_tclog, logname, MYF(MY_WME));
  if (pending_checkpoint)
    my_free(pending_checkpoint);
  inited=0;
}


int TC_LOG_MMAP::recover()
{
  HASH xids;
  PAGE *p=pages, *end_p=pages+npages;

  if (bcmp(data, tc_log_magic, sizeof(tc_log_magic)))
  {
    sql_print_error("Bad magic header in tc log");
    goto err1;
  }

  /*
    the first byte after magic signature is set to current
    number of storage engines on startup
  */
  if (data[sizeof(tc_log_magic)] > total_ha_2pc)
  {
    sql_print_error("Recovery failed! You must enable "
                    "all engines that were enabled at the moment of the crash");
    goto err1;
  }

  if (my_hash_init(PSI_INSTRUMENT_ME, &xids, &my_charset_bin,
                   tc_log_page_size/3, 0, sizeof(my_xid), 0, 0, MYF(0)))
    goto err1;

  for ( ; p < end_p ; p++)
  {
    for (my_xid *x=p->start; x < p->end; x++)
      if (*x && my_hash_insert(&xids, (uchar *)x))
        goto err2; // OOM
  }

  if (ha_recover(&xids))
    goto err2;

  my_hash_free(&xids);
  bzero(data, (size_t)file_length);
  return 0;

err2:
  my_hash_free(&xids);
err1:
  sql_print_error("Crash recovery failed. Either correct the problem "
                  "(if it's, for example, out of memory error) and restart, "
                  "or delete tc log and start server with "
                  "--tc-heuristic-recover={commit|rollback}");
  return 1;
}
#endif

TC_LOG *tc_log;
TC_LOG_DUMMY tc_log_dummy;
TC_LOG_MMAP  tc_log_mmap;

/**
  Perform heuristic recovery, if --tc-heuristic-recover was used.

  @note
    no matter whether heuristic recovery was successful or not
    mysqld must exit. So, return value is the same in both cases.

  @retval
    0	no heuristic recovery was requested
  @retval
    1   heuristic recovery was performed
*/

int TC_LOG::using_heuristic_recover()
{
  if (!tc_heuristic_recover)
    return 0;

  sql_print_information("Heuristic crash recovery mode");
  if (ha_recover(0))
    sql_print_error("Heuristic crash recovery failed");
  sql_print_information("Please restart without --tc-heuristic-recover");
  return 1;
}

/****** transaction coordinator log for 2pc - binlog() based solution ******/
#define TC_LOG_BINLOG MYSQL_BIN_LOG

/**
  Truncates the current binlog to specified position. Removes the rest of binlogs
  which are present after this binlog file.

  @param  truncate_file    Holds the binlog name to be truncated
  @param  truncate_pos     Position within binlog from where it needs to
                           truncated.

  @retval true             ok
  @retval false            error

*/
bool MYSQL_BIN_LOG::truncate_and_remove_binlogs(const char *file_name,
                                                my_off_t pos,
                                                rpl_gtid *ptr_gtid)
{
  int error= 0;
#ifdef HAVE_REPLICATION
  LOG_INFO log_info;
  THD *thd= current_thd;
  my_off_t index_file_offset= 0;
  File file= -1;
  MY_STAT s;
  my_off_t old_size;

  if ((error= find_log_pos(&log_info, file_name, 1)))
  {
    sql_print_error("Failed to locate binary log file:%s."
                    "Error:%d", file_name, error);
    goto end;
  }

  while (!(error= find_next_log(&log_info, 1)))
  {
    if (!index_file_offset)
    {
      index_file_offset= log_info.index_file_start_offset;
      if ((error= open_purge_index_file(TRUE)))
      {
        sql_print_error("Failed to open purge index "
                        "file:%s. Error:%d", purge_index_file_name, error);
        goto end;
      }
    }
    if ((error= register_purge_index_entry(log_info.log_file_name)))
    {
      sql_print_error("Failed to copy %s to purge index"
                      " file. Error:%d", log_info.log_file_name, error);
      goto end;
    }
  }

  if (error != LOG_INFO_EOF)
  {
    sql_print_error("Failed to find the next binlog to "
                    "add to purge index register. Error:%d", error);
    goto end;
  }

  if (is_inited_purge_index_file())
  {
    if (!index_file_offset)
      index_file_offset= log_info.index_file_start_offset;

    if ((error= sync_purge_index_file()))
    {
      sql_print_error("Failed to flush purge index "
                      "file. Error:%d", error);
      goto end;
    }

    // Trim index file
    error= mysql_file_chsize(index_file.file, index_file_offset, '\n',
                             MYF(MY_WME));
    if (!error)
      error= mysql_file_sync(index_file.file, MYF(MY_WME|MY_SYNC_FILESIZE));
    if (error)
    {
      sql_print_error("Failed to truncate binlog index "
                      "file:%s to offset:%llu. Error:%d", index_file_name,
                      index_file_offset, error);
      goto end;
    }

    /* Reset data in old index cache */
    if ((error= reinit_io_cache(&index_file, READ_CACHE, (my_off_t) 0, 0, 1)))
    {
      sql_print_error("Failed to reinit binlog index "
                      "file. Error:%d", error);
      goto end;
    }

    /* Read each entry from purge_index_file and delete the file. */
    if ((error= purge_index_entry(thd, NULL, TRUE)))
    {
      sql_print_error("Failed to process registered "
                      "files that would be purged.");
      goto end;
    }
  }

  DBUG_ASSERT(pos);

  if ((file= mysql_file_open(key_file_binlog, file_name,
                             O_RDWR | O_BINARY, MYF(MY_WME))) < 0)
  {
    error= 1;
    sql_print_error("Failed to open binlog file:%s for "
                    "truncation.", file_name);
    goto end;
  }
  my_stat(file_name, &s, MYF(0));
  old_size= s.st_size;
  clear_inuse_flag_when_closing(file);
  /* Change binlog file size to truncate_pos */
  error= mysql_file_chsize(file, pos, 0, MYF(MY_WME));
  if (!error)
    error= mysql_file_sync(file, MYF(MY_WME|MY_SYNC_FILESIZE));
  if (error)
  {
    sql_print_error("Failed to truncate the "
                    "binlog file:%s to size:%llu. Error:%d",
                    file_name, pos, error);
    goto end;
  }
  else
  {
    char buf[21];
    longlong10_to_str(ptr_gtid->seq_no, buf, 10);
    sql_print_information("Successfully truncated binlog file:%s "
                          "from previous file size %llu "
                          "to pos:%llu to remove transactions starting from "
                          "GTID %u-%u-%s",
                          file_name, old_size, pos,
                          ptr_gtid->domain_id, ptr_gtid->server_id, buf);
  }

end:
  if (file >= 0)
    mysql_file_close(file, MYF(MY_WME));

  error= error || close_purge_index_file();
#endif
  return error > 0;
}
int TC_LOG_BINLOG::open(const char *opt_name)
{
  int      error= 1;
  DBUG_ENTER("TC_LOG_BINLOG::open");

  DBUG_ASSERT(total_ha_2pc > 1);
  DBUG_ASSERT(opt_name);
  DBUG_ASSERT(opt_name[0]);

  if (!my_b_inited(&index_file))
  {
    /* There was a failure to open the index file, can't open the binlog */
    cleanup();
    DBUG_RETURN(1);
  }

  if (using_heuristic_recover())
  {
    mysql_mutex_lock(&LOCK_log);
    /* generate a new binlog to mask a corrupted one */
    open(opt_name, 0, 0, WRITE_CACHE, max_binlog_size, 0, TRUE);
    mysql_mutex_unlock(&LOCK_log);
    cleanup();
    DBUG_RETURN(1);
  }

  error= do_binlog_recovery(opt_name, true);
  binlog_state_recover_done= true;
  DBUG_RETURN(error);
}

/** This is called on shutdown, after ha_panic. */
void TC_LOG_BINLOG::close()
{
}

/*
  Do a binlog log_xid() for a group of transactions, linked through
  thd->next_commit_ordered.
*/
int
TC_LOG_BINLOG::log_and_order(THD *thd, my_xid xid, bool all,
                             bool need_prepare_ordered __attribute__((unused)),
                             bool need_commit_ordered __attribute__((unused)))
{
  int err;
  DBUG_ENTER("TC_LOG_BINLOG::log_and_order");

  binlog_cache_mngr *cache_mngr= thd->binlog_setup_trx_data();
  if (!cache_mngr)
  {
    WSREP_DEBUG("Skipping empty log_xid: %s", thd->query());
    DBUG_RETURN(0);
  }

  cache_mngr->using_xa= TRUE;
  cache_mngr->xa_xid= xid;
  err= binlog_commit_flush_xid_caches(thd, cache_mngr, all, xid);

  DEBUG_SYNC(thd, "binlog_after_log_and_order");

  if (err)
    DBUG_RETURN(0);

  bool need_unlog= cache_mngr->need_unlog;
  /*
    The transaction won't need the flag anymore.
    Todo/fixme: consider to move the statement into cache_mngr->reset()
                relocated to the current or later point.
  */
  cache_mngr->need_unlog= false;
  /*
    If using explicit user XA, we will not have XID. We must still return a
    non-zero cookie (as zero cookie signals error).
  */
  if (!xid || !need_unlog)
    DBUG_RETURN(BINLOG_COOKIE_DUMMY(cache_mngr->delayed_error));

  DBUG_RETURN(BINLOG_COOKIE_MAKE(cache_mngr->binlog_id,
                                 cache_mngr->delayed_error));
}

/*
  After an XID is logged, we need to hold on to the current binlog file until
  it is fully committed in the storage engine. The reason is that crash
  recovery only looks at the latest binlog, so we must make sure there are no
  outstanding prepared (but not committed) transactions before rotating the
  binlog.

  To handle this, we keep a count of outstanding XIDs. This function is used
  to increase this count when committing one or more transactions to the
  binary log.
*/
void
TC_LOG_BINLOG::mark_xids_active(ulong binlog_id, uint xid_count)
{
  xid_count_per_binlog *b;

  DBUG_ENTER("TC_LOG_BINLOG::mark_xids_active");
  DBUG_PRINT("info", ("binlog_id=%lu xid_count=%u", binlog_id, xid_count));

  mysql_mutex_lock(&LOCK_xid_list);
  I_List_iterator<xid_count_per_binlog> it(binlog_xid_count_list);
  while ((b= it++))
  {
    if (b->binlog_id == binlog_id)
    {
      b->xid_count += xid_count;
      break;
    }
  }
  /*
    As we do not delete elements until count reach zero, elements should always
    be found.
  */
  DBUG_ASSERT(b);
  mysql_mutex_unlock(&LOCK_xid_list);
  DBUG_VOID_RETURN;
}

/*
  Once an XID is committed, it can no longer be needed during crash recovery,
  as it has been durably recorded on disk as "committed".

  This function is called to mark an XID this way. It needs to decrease the
  count of pending XIDs in the corresponding binlog. When the count reaches
  zero (for an "old" binlog that is not the active one), that binlog file no
  longer need to be scanned during crash recovery, so we can log a new binlog
  checkpoint.
*/
void
TC_LOG_BINLOG::mark_xid_done(ulong binlog_id, bool write_checkpoint)
{
  xid_count_per_binlog *b;
  bool first;
  ulong current;

  DBUG_ENTER("TC_LOG_BINLOG::mark_xid_done");

  mysql_mutex_lock(&LOCK_xid_list);
  current= current_binlog_id;
  I_List_iterator<xid_count_per_binlog> it(binlog_xid_count_list);
  first= true;
  while ((b= it++))
  {
    if (b->binlog_id == binlog_id)
    {
      --b->xid_count;

      DBUG_ASSERT(b->xid_count >= 0); // catch unmatched (++) decrement

      break;
    }
    first= false;
  }
  /* Binlog is always found, as we do not remove until count reaches 0 */
  DBUG_ASSERT(b);
  /*
    If a RESET MASTER is pending, we are about to remove all log files, and
    the RESET MASTER thread is waiting for all pending unlog() calls to
    complete while holding LOCK_log. In this case we should not log a binlog
    checkpoint event (it would be deleted immediately anyway and we would
    deadlock on LOCK_log) but just signal the thread.
  */
  if (unlikely(reset_master_pending))
  {
    mysql_cond_broadcast(&COND_xid_list);
    mysql_mutex_unlock(&LOCK_xid_list);
    DBUG_VOID_RETURN;
  }

  if (likely(binlog_id == current) || b->xid_count != 0 || !first ||
      !write_checkpoint)
  {
    /* No new binlog checkpoint reached yet. */
    mysql_mutex_unlock(&LOCK_xid_list);
    DBUG_VOID_RETURN;
  }

  /*
    Now log a binlog checkpoint for the first binlog file with a non-zero count.

    Note that it is possible (though perhaps unlikely) that when count of
    binlog (N-2) drops to zero, binlog (N-1) is already at zero. So we may
    need to skip several entries before we find the one to log in the binlog
    checkpoint event.

    We chain the locking of LOCK_xid_list and LOCK_log, so that we ensure that
    Binlog_checkpoint_events are logged in order. This simplifies recovery a
    bit, as it can just take the last binlog checkpoint in the log, rather
    than compare all found against each other to find the one pointing to the
    most recent binlog.

    Note also that we need to first release LOCK_xid_list, then acquire
    LOCK_log, then re-aquire LOCK_xid_list. If we were to take LOCK_log while
    holding LOCK_xid_list, we might deadlock with other threads that take the
    locks in the opposite order.
  */

  ++mark_xid_done_waiting;
  mysql_mutex_unlock(&LOCK_xid_list);
  mysql_mutex_lock(&LOCK_log);
  mysql_mutex_lock(&LOCK_xid_list);
  --mark_xid_done_waiting;
  mysql_cond_broadcast(&COND_xid_list);
  /* We need to reload current_binlog_id due to release/re-take of lock. */
  current= current_binlog_id;

  for (;;)
  {
    /* Remove initial element(s) with zero count. */
    b= binlog_xid_count_list.head();
    /*
      We must not remove all elements in the list - the entry for the current
      binlog must be present always.
    */
    DBUG_ASSERT(b);
    if (b->binlog_id == current || b->xid_count > 0)
      break;
    WSREP_XID_LIST_ENTRY("TC_LOG_BINLOG::mark_xid_done(): Removing "
                         "xid_list_entry for %s (%lu)", b);
    delete binlog_xid_count_list.get();
  }

  mysql_mutex_unlock(&LOCK_xid_list);
  write_binlog_checkpoint_event_already_locked(b->binlog_name,
                                               b->binlog_name_len);
  mysql_mutex_unlock(&LOCK_log);
  DBUG_VOID_RETURN;
}

int TC_LOG_BINLOG::unlog(ulong cookie, my_xid xid)
{
  DBUG_ENTER("TC_LOG_BINLOG::unlog");
  if (!xid)
    DBUG_RETURN(0);

  if (!BINLOG_COOKIE_IS_DUMMY(cookie))
    mark_xid_done(BINLOG_COOKIE_GET_ID(cookie), true);
  /*
    See comment in trx_group_commit_leader() - if rotate() gave a failure,
    we delay the return of error code to here.
  */
  DBUG_RETURN(BINLOG_COOKIE_GET_ERROR_FLAG(cookie));
}

static bool write_empty_xa_prepare(THD *thd, binlog_cache_mngr *cache_mngr)
{
  return binlog_commit_flush_xa_prepare(thd, true, cache_mngr);
}

int TC_LOG_BINLOG::unlog_xa_prepare(THD *thd, bool all)
{
  DBUG_ASSERT(is_preparing_xa(thd));

  binlog_cache_mngr *cache_mngr= thd->binlog_setup_trx_data();
  int cookie= 0;

  if (!cache_mngr->need_unlog)
  {
    Ha_trx_info *ha_info;
    uint rw_count= ha_count_rw_all(thd, &ha_info);
    bool rc= false;

    /*
      This transaction has not been binlogged as indicated by need_unlog.
      Such exceptional cases include transactions with no effect to engines,
      e.g REPLACE that does not change the dat but still the Engine
      transaction branch claims to be rw, and few more.
      In all such cases an empty XA-prepare group of events is bin-logged.
    */
    if (rw_count > 0)
    {
      /* an empty XA-prepare event group is logged */
      rc= write_empty_xa_prepare(thd, cache_mngr); // normally gains need_unlog
      trans_register_ha(thd, true, binlog_hton, 0); // do it for future commmit
    }
    if (rw_count == 0 || !cache_mngr->need_unlog)
      return rc;
  }

  cookie= BINLOG_COOKIE_MAKE(cache_mngr->binlog_id, cache_mngr->delayed_error);
  cache_mngr->need_unlog= false;

  return unlog(cookie, 1);
}


void
TC_LOG_BINLOG::commit_checkpoint_notify(void *cookie)
{
  xid_count_per_binlog *entry= static_cast<xid_count_per_binlog *>(cookie);
  bool found_entry= false;
  mysql_mutex_lock(&LOCK_binlog_background_thread);
  /* count the same notification kind from different engines */
  for (xid_count_per_binlog *link= binlog_background_thread_queue;
       link && !found_entry; link= link->next_in_queue)
  {
    if ((found_entry= (entry == link)))
      entry->notify_count++;
  }
  if (!found_entry)
  {
    entry->next_in_queue= binlog_background_thread_queue;
    binlog_background_thread_queue= entry;
  }
  mysql_cond_signal(&COND_binlog_background_thread);
  mysql_mutex_unlock(&LOCK_binlog_background_thread);
}

/*
  Binlog background thread.

  This thread is used to log binlog checkpoints in the background, rather than
  in the context of random storage engine threads that happen to call
  commit_checkpoint_notify_ha() and may not like the delays while syncing
  binlog to disk or may not be setup with all my_thread_init() and other
  necessary stuff.

  In the future, this thread could also be used to do log rotation in the
  background, which could eliminate all stalls around binlog rotations.
*/
pthread_handler_t
binlog_background_thread(void *arg __attribute__((unused)))
{
  bool stop;
  MYSQL_BIN_LOG::xid_count_per_binlog *queue, *next;
  THD *thd;
  my_thread_init();
  DBUG_ENTER("binlog_background_thread");

  thd= new THD(next_thread_id());
  thd->system_thread= SYSTEM_THREAD_BINLOG_BACKGROUND;
  thd->thread_stack= (char*) &thd;           /* Set approximate stack start */
  thd->store_globals();
  thd->security_ctx->skip_grants();
  thd->set_command(COM_DAEMON);
  THD_count::count--;

  /*
    Load the slave replication GTID state from the mysql.gtid_slave_pos
    table.

    This is mostly so that we can start our seq_no counter from the highest
    seq_no seen by a slave. This way, we have a way to tell if a transaction
    logged by ourselves as master is newer or older than a replicated
    transaction.
  */
#ifdef HAVE_REPLICATION
  if (rpl_load_gtid_slave_state(thd))
    sql_print_warning("Failed to load slave replication state from table "
                      "%s.%s: %u: %s", "mysql",
                      rpl_gtid_slave_state_table_name.str,
                      thd->get_stmt_da()->sql_errno(),
                      thd->get_stmt_da()->message());
#endif

  mysql_mutex_lock(&mysql_bin_log.LOCK_binlog_background_thread);
  binlog_background_thread_started= true;
  mysql_cond_signal(&mysql_bin_log.COND_binlog_background_thread_end);
  mysql_mutex_unlock(&mysql_bin_log.LOCK_binlog_background_thread);

  for (;;)
  {
    /*
      Wait until there is something in the queue to process, or we are asked
      to shut down.
    */
    THD_STAGE_INFO(thd, stage_binlog_waiting_background_tasks);
    mysql_mutex_lock(&mysql_bin_log.LOCK_binlog_background_thread);
    for (;;)
    {
      stop= binlog_background_thread_stop;
      queue= binlog_background_thread_queue;
      if (stop && !mysql_bin_log.is_xidlist_idle())
      {
        /*
          Delay stop until all pending binlog checkpoints have been processed.
        */
        stop= false;
      }
      if (stop || queue)
        break;
      mysql_cond_wait(&mysql_bin_log.COND_binlog_background_thread,
                      &mysql_bin_log.LOCK_binlog_background_thread);
    }
    /* Grab the queue, if any. */
    binlog_background_thread_queue= NULL;
    mysql_mutex_unlock(&mysql_bin_log.LOCK_binlog_background_thread);

    /* Process any incoming commit_checkpoint_notify() calls. */
#ifdef ENABLED_DEBUG_SYNC
    DBUG_EXECUTE_IF("inject_binlog_background_thread_before_mark_xid_done",
      DBUG_ASSERT(!debug_sync_set_action(
        thd,
        STRING_WITH_LEN("binlog_background_thread_before_mark_xid_done "
                        "SIGNAL injected_binlog_background_thread "
                        "WAIT_FOR something_that_will_never_happen "
                        "TIMEOUT 2")));
      );
#endif
    while (queue)
    {
      long count= queue->notify_count;
      THD_STAGE_INFO(thd, stage_binlog_processing_checkpoint_notify);
      DEBUG_SYNC(thd, "binlog_background_thread_before_mark_xid_done");
      /* Set the thread start time */
      thd->set_time();
      /* Grab next pointer first, as mark_xid_done() may free the element. */
      next= queue->next_in_queue;
      queue->notify_count= 0;
      for (long i= 0; i <= count; i++)
        mysql_bin_log.mark_xid_done(queue->binlog_id, true);
      queue= next;

#ifdef ENABLED_DEBUG_SYNC
      DBUG_EXECUTE_IF("binlog_background_checkpoint_processed",
        DBUG_ASSERT(!debug_sync_set_action(
          thd,
          STRING_WITH_LEN("now SIGNAL binlog_background_checkpoint_processed")));
        );
#endif
    }

    if (stop)
      break;
  }

  THD_STAGE_INFO(thd, stage_binlog_stopping_background_thread);

  /* No need to use mutex as thd is not linked into other threads */
  THD_count::count++;
  delete thd;

  my_thread_end();

  /* Signal that we are (almost) stopped. */
  mysql_mutex_lock(&mysql_bin_log.LOCK_binlog_background_thread);
  binlog_background_thread_stop= false;
  mysql_cond_signal(&mysql_bin_log.COND_binlog_background_thread_end);
  mysql_mutex_unlock(&mysql_bin_log.LOCK_binlog_background_thread);

  DBUG_RETURN(0);
}

#ifdef HAVE_PSI_INTERFACE
static PSI_thread_key key_thread_binlog;

static PSI_thread_info all_binlog_threads[]=
{
  { &key_thread_binlog, "binlog_background", PSI_FLAG_GLOBAL},
};
#endif /* HAVE_PSI_INTERFACE */

static bool
start_binlog_background_thread()
{
  pthread_t th;

#ifdef HAVE_PSI_INTERFACE
  if (PSI_server)
    PSI_server->register_thread("sql", all_binlog_threads,
                                array_elements(all_binlog_threads));
#endif

  if (mysql_thread_create(key_thread_binlog, &th, &connection_attrib,
                          binlog_background_thread, NULL))
    return 1;

  /*
    Wait for the thread to have started (so we know that the slave replication
    state is loaded and we have correct global_gtid_counter).
  */
  mysql_mutex_lock(&mysql_bin_log.LOCK_binlog_background_thread);
  while (!binlog_background_thread_started)
    mysql_cond_wait(&mysql_bin_log.COND_binlog_background_thread_end,
                    &mysql_bin_log.LOCK_binlog_background_thread);
  mysql_mutex_unlock(&mysql_bin_log.LOCK_binlog_background_thread);

  return 0;
}
#ifdef HAVE_REPLICATION
class Recovery_context
{
public:
  my_off_t prev_event_pos;
  rpl_gtid last_gtid;
  bool last_gtid_standalone;
  bool last_gtid_valid;
  bool last_gtid_no2pc; // true when the group does not end with Xid event
  uint last_gtid_engines;
  Binlog_offset last_gtid_coord; // <binlog id, binlog offset>
  /*
    When true, it's semisync slave recovery mode
    rolls back transactions in doubt and wipes them off from binlog.
    The rest of declarations deal with this type of recovery.
  */
  bool do_truncate;
  /*
    transaction-in-doubt's gtid:s. `truncate_gtid` is the ultimate value,
    if it's non-zero truncation is taking place to start from it.
    Its value gets refined throughout binlog scanning conducted with at most
    2 rounds.
    When an estimate is done in the 1st round of 2-round recovery its value
    gets memorized for possible adoption as the ultimate `truncate_gtid`.
  */
  rpl_gtid  truncate_gtid, truncate_gtid_1st_round;
  /*
    the last non-transactional group that is located in binlog
    behind truncate_gtid.
  */
  rpl_gtid binlog_unsafe_gtid;
  char binlog_truncate_file_name[FN_REFLEN] ;
  char binlog_unsafe_file_name[FN_REFLEN] ;
  /*
    When do_truncate is true, the truncate position may not be
    found in one round when recovered transactions are multi-engine
    or just on different engines.
    In the single recoverable engine case `truncate_reset_done` and
    therefore `truncate_validated` remains `false` when the last
    binlog is the binlog-checkpoint one.
    The meaning of `truncate_reset_done` is according to the following example:
    Let round = 1, Binlog contains the sequence of replication event groups:
    [g1, G2, g3]
    where `G` (in capital) stands for committed, `g` for prepared.
    g1 is first set as truncation candidate, then G2 reset it to indicate
    the actual truncation is behind (to the right of) it.
    `truncate_validated` is set to true when `binlog_truncate_pos` (as of `g3`)
    won't change.
    Observe last_gtid_valid is affected, so in the above example `g1` that
    was initially ignored for the gtid binlog state now seeing `G2`
    would have to be added to it. See gtid_maybe_to_truncate.
  */
  bool truncate_validated;  // trued when the truncate position settled
  bool truncate_reset_done; // trued when the position is to reevaluate
  /* Flags the fact of truncate position estimation is done the 1st round */
  bool truncate_set_in_1st;
  /*
    Monotonically indexes binlog files in the recovery list.
    When the list is "likely" singleton the value is UINT_MAX.
    Otherwise enumeration starts with zero for the first file, increments
    by one for any next file except for the last file in the list, which
    is also the initial binlog file for recovery,
    that is enumberated with UINT_MAX.
  */
  Binlog_file_id id_binlog;
  enum_binlog_checksum_alg checksum_alg;
  Binlog_offset binlog_truncate_coord,
    binlog_truncate_coord_1st_round;  // pair is similar to truncate_gtid
  Binlog_offset binlog_unsafe_coord;
  /*
    Populated at decide_or_assess() with gtid-in-doubt whose
    binlog offset greater of equal by that of the current gtid truncate
    candidate.
    Gets empited by reset_truncate_coord into gtid binlog state.
  */
  Dynamic_array<rpl_gtid> *gtid_maybe_to_truncate;
  Recovery_context();
  ~Recovery_context() { delete gtid_maybe_to_truncate; }
  /*
    Completes the recovery procedure.
    In the normal case prepared xids gets committed when they also found
    in binlog, otherwise they are rolled back.
    In the semisync slave case the xids that are located in binlog in
    a truncated tail get rolled back, otherwise they are committed.
    Both decisions are contingent on safety to truncate.
  */
  bool complete(MYSQL_BIN_LOG *log, HASH &xids);

  /*
    decides on commit of xid passed through member argument.
    In the semisync slave case it assigns binlog coordinate to
    any xid that remains in-doubt. Decision on them will be
    done after binlog scan rounds.
  */
  bool decide_or_assess(xid_recovery_member *member, int round,
                        Format_description_log_event *fdle,
                        LOG_INFO *linfo, my_off_t pos);

  /*
    Assigns last_gtid and assesses the maximum (in the binlog offset term)
    unsafe gtid (group of events).
  */
  void process_gtid(int round, Gtid_log_event *gev, LOG_INFO *linfo);

  /*
    Compute next action at the end of processing of the current binlog file.
    It may increment the round.
    When the round turns in the semisync-slave recovery
    binlog_id, truncate_validated, truncate_reset_done
    gets reset/set for the next round.
    Within the 2nd round id_binlog keeps incrementing.

    Passed arguments:
      round          the current round that *may* be increment here
      last_log_name  the recovery starting binlog file
      binlog_checkpoint_name
                     binlog checkpoint file
      linfo          binlog file list struct for next file
      log            pointer to mysql_bin_log instance

    Returns: 0  when rounds continue, maybe the current one remains
             1  when all rounds are done
  */
  int next_binlog_or_round(int& round,
                           const char *last_log_name,
                           const char *binlog_checkpoint_name,
                           LOG_INFO *linfo, MYSQL_BIN_LOG *log);
  /*
    Relates to the semisync recovery.
    Returns true when truncated tail does not contain non-transactional
    group of events.
    Otherwise returns false.
  */
  bool is_safe_to_truncate()
  {
    return !do_truncate ? true :
      (truncate_gtid.seq_no == 0 ||                    // no truncate
       binlog_unsafe_coord < binlog_truncate_coord);   // or unsafe is earlier
  }

  /*
    Relates to the semisync recovery.
    Is invoked when a standalone or non-2pc group is detected.
    Both are unsafe to truncate in the semisync-slave recovery so
    the maximum unsafe coordinate may be updated.
    In the non-2pc group case though, *exeptionally*,
    the no-engine group is considered safe, to be invalidated
    to not contribute to binlog state.
  */
  void update_binlog_unsafe_coord_if_needed(LOG_INFO *linfo);

  /*
    Relates to the semisync recovery.
    Is called when a committed or decided to-commit transaction is detected.
    Actions:
    truncate_gtid then is set to "nil" as indicated by rpl_gtid::seq_no := 0.
    truncate_reset_done takes a note of that fact.
    binlog_truncate_coord gets reset to the current gtid offset merely to
    "suggest" any potential future truncate gtid must have a greater offset.
    gtid_maybe_to_truncate gets emptied into gtid binlog state.

    Returns:
            false on success, otherwise
            true  when OOM at rpl_global_gtid_binlog_state insert
  */
  bool reset_truncate_coord(my_off_t pos);

  /*
    Sets binlog_truncate_pos to the value of the current transaction's gtid.
    In multi-engine case that might be just an assessment to be refined
    in the current round and confirmed in a next one.
    gtid_maybe_to_truncate receives the current gtid as a new element.
    Returns
            false on success, otherwise
            true  when OOM at gtid_maybe_to_truncate append

  */
  bool set_truncate_coord(LOG_INFO *linfo, int round,
                          enum_binlog_checksum_alg fd_checksum_alg);
};

bool Recovery_context::complete(MYSQL_BIN_LOG *log, HASH &xids)
{
  if (!do_truncate || is_safe_to_truncate())
  {
    uint count_in_prepare=
      ha_recover_complete(&xids,
                          !do_truncate ? NULL :
                          (truncate_gtid.seq_no > 0 ?
                           &binlog_truncate_coord : &last_gtid_coord));

    if (count_in_prepare > 0 && global_system_variables.log_warnings > 2)
    {
      sql_print_warning("Could not complete %u number of transactions.",
                        count_in_prepare);
      return false; // there's later dry run ha_recover() to error out
    }
  }

  /* Truncation is not done when there's no transaction to roll back */
  if (do_truncate && truncate_gtid.seq_no > 0)
  {
    if (is_safe_to_truncate())
    {
      if (log->truncate_and_remove_binlogs(binlog_truncate_file_name,
                                      binlog_truncate_coord.second,
                                      &truncate_gtid))
      {
        sql_print_error("Failed to truncate the binary log to "
                        "file:%s pos:%llu.", binlog_truncate_file_name,
                        binlog_truncate_coord.second);
        return true;
      }
    }
    else
    {
      sql_print_error("Cannot truncate the binary log to file:%s "
                      "pos:%llu as unsafe statement "
                      "is found at file:%s pos:%llu which is "
                      "beyond the truncation position;"
                      "all transactions in doubt are left intact. ",
                      binlog_truncate_file_name, binlog_truncate_coord.second,
                      binlog_unsafe_file_name, binlog_unsafe_coord.second);
      return true;
    }
  }

  return false;
}

Recovery_context::Recovery_context() :
  prev_event_pos(0),
  last_gtid_standalone(false), last_gtid_valid(false), last_gtid_no2pc(false),
  last_gtid_engines(0),
  do_truncate(rpl_semi_sync_slave_enabled),
  truncate_validated(false), truncate_reset_done(false),
  truncate_set_in_1st(false), id_binlog(MAX_binlog_id),
  checksum_alg(BINLOG_CHECKSUM_ALG_UNDEF), gtid_maybe_to_truncate(NULL)
{
  last_gtid_coord= Binlog_offset(0,0);
  binlog_truncate_coord=  binlog_truncate_coord_1st_round= Binlog_offset(0,0);
  binlog_unsafe_coord= Binlog_offset(0,0);
  binlog_truncate_file_name[0]= 0;
  binlog_unsafe_file_name  [0]= 0;
  binlog_unsafe_gtid= truncate_gtid= truncate_gtid_1st_round= rpl_gtid();
  if (do_truncate)
    gtid_maybe_to_truncate= new Dynamic_array<rpl_gtid>(16, 16);
}

bool Recovery_context::reset_truncate_coord(my_off_t pos)
{
  DBUG_ASSERT(binlog_truncate_coord.second == 0 ||
              last_gtid_coord >= binlog_truncate_coord ||
              truncate_set_in_1st);
  // save as backup to restore at next_binlog_or_round when necessary
  if (truncate_set_in_1st && truncate_gtid_1st_round.seq_no == 0)
  {
    truncate_gtid_1st_round= truncate_gtid;
    binlog_truncate_coord_1st_round= binlog_truncate_coord;
  }
  binlog_truncate_coord= Binlog_offset(id_binlog, pos);
  truncate_gtid= rpl_gtid();
  truncate_reset_done= true;
  for (uint i= 0; i < gtid_maybe_to_truncate->elements(); i++)
  {
    rpl_gtid gtid= gtid_maybe_to_truncate->at(i);
    if (rpl_global_gtid_binlog_state.update_nolock(&gtid, false))
      return true;
  }
  gtid_maybe_to_truncate->clear();

  return false;
}

bool Recovery_context::set_truncate_coord(LOG_INFO *linfo, int round,
                                          enum_binlog_checksum_alg fd_checksum)
{
  binlog_truncate_coord= last_gtid_coord;
  strmake_buf(binlog_truncate_file_name, linfo->log_file_name);

  truncate_gtid= last_gtid;
  checksum_alg= fd_checksum;
  truncate_set_in_1st= (round == 1);

  return gtid_maybe_to_truncate->append(last_gtid);
}

bool Recovery_context::decide_or_assess(xid_recovery_member *member, int round,
                                        Format_description_log_event *fdle,
                                        LOG_INFO *linfo, my_off_t pos)
{
  if (member)
  {
    /*
      xid in doubt are resolved as follows:
      in_engine_prepare is compared agaist binlogged info to
      yield the commit-or-rollback decision in the normal case.
      In the semisync-slave recovery the decision is done later
      after the binlog scanning has determined the truncation offset.
    */
    if (member->in_engine_prepare > last_gtid_engines)
    {
      char buf[21];
      longlong10_to_str(last_gtid.seq_no, buf, 10);
      sql_print_error("Error to recovery multi-engine transaction: "
                      "the number of engines prepared %u exceeds the "
                      "respective number %u in its GTID %u-%u-%s "
                      "located at file:%s pos:%llu",
                      member->in_engine_prepare, last_gtid_engines,
                      last_gtid.domain_id, last_gtid.server_id, buf,
                      linfo->log_file_name, last_gtid_coord.second);
      return true;
    }
    else if (member->in_engine_prepare < last_gtid_engines)
    {
      DBUG_ASSERT(member->in_engine_prepare > 0);
      /*
        This is an "unlikely" branch of two or more engines in transaction
        that is partially committed, so to complete.
      */
      member->decided_to_commit= true;
      if (do_truncate)
      {
        /* Validated truncate at this point can be only in the 2nd round. */
        DBUG_ASSERT(!truncate_validated ||
                    (round == 2 && truncate_set_in_1st &&
                     last_gtid_coord < binlog_truncate_coord));
        /*
          Estimated truncate must not be greater than the current one's
          offset, unless the turn of the rounds.
        */
        DBUG_ASSERT(truncate_validated ||
                    (last_gtid_coord >= binlog_truncate_coord ||
                     (round == 2 && truncate_set_in_1st)));

        if (!truncate_validated && reset_truncate_coord(pos))
          return true;
      }
    }
    else // member->in_engine_prepare == last_gtid_engines
    {
      if (!do_truncate) // "normal" recovery
      {
        member->decided_to_commit= true;
      }
      else
      {
        member->binlog_coord= last_gtid_coord;
        last_gtid_valid= false;
        /*
          First time truncate position estimate before its validation.
          An estimate may change to involve reset_truncate_coord call.
        */
        if (!truncate_validated)
        {
          if (truncate_gtid.seq_no == 0 /* was reset or never set */ ||
              (truncate_set_in_1st && round == 2 /* reevaluted at round turn */))
          {
            if (set_truncate_coord(linfo, round, fdle->checksum_alg))
              return true;
          }
          else
          {
            /* Truncate estimate was done ago, this gtid can't improve it. */
            DBUG_ASSERT(last_gtid_coord >= binlog_truncate_coord);

            gtid_maybe_to_truncate->append(last_gtid);
          }

          DBUG_ASSERT(member->decided_to_commit == false); // may redecided
        }
        else
        {
          /*
            binlog truncate was determined, possibly to none, otherwise
            its offset greater than that of the current gtid.
          */
          DBUG_ASSERT(truncate_gtid.seq_no == 0 ||
                      last_gtid_coord < binlog_truncate_coord);
          member->decided_to_commit= true;
        }
      }
    }
  }
  else if (do_truncate) //  "0" < last_gtid_engines
  {
    /*
      Similar to the partial commit branch above.
    */
    DBUG_ASSERT(!truncate_validated || last_gtid_coord < binlog_truncate_coord);
    DBUG_ASSERT(truncate_validated ||
                (last_gtid_coord >= binlog_truncate_coord ||
                 (round == 2 && truncate_set_in_1st)));

    if (!truncate_validated && reset_truncate_coord(pos))
      return true;
  }

  return false;
}

void Recovery_context::update_binlog_unsafe_coord_if_needed(LOG_INFO *linfo)
{
  if (!do_truncate)
    return;

  if (truncate_gtid.seq_no > 0 &&   // g1,U2, *not* G1,U2
      last_gtid_coord > binlog_truncate_coord)
  {
    DBUG_ASSERT(binlog_truncate_coord.second > 0);
    /*
      Potentially unsafe when the truncate coordinate is not determined,
      just detected as unsafe when behind the latter.
    */
    if (last_gtid_engines == 0)
    {
        last_gtid_valid= false;
    }
    else
    {
      binlog_unsafe_gtid= last_gtid;
      binlog_unsafe_coord= last_gtid_coord;
      strmake_buf(binlog_unsafe_file_name, linfo->log_file_name);
    }
  }
}

void Recovery_context::process_gtid(int round, Gtid_log_event *gev,
                                    LOG_INFO *linfo)
{
  last_gtid.domain_id= gev->domain_id;
  last_gtid.server_id= gev->server_id;
  last_gtid.seq_no= gev->seq_no;
  last_gtid_engines= gev->extra_engines != UCHAR_MAX ?
    gev->extra_engines + 1 : 0;
  last_gtid_coord= Binlog_offset(id_binlog, prev_event_pos);

  DBUG_ASSERT(!last_gtid_valid);
  DBUG_ASSERT(last_gtid.seq_no != 0);

  if (round == 1 || (do_truncate && !truncate_validated))
  {
    DBUG_ASSERT(!last_gtid_valid);

    last_gtid_no2pc= false;
    last_gtid_standalone=
      (gev->flags2 & Gtid_log_event::FL_STANDALONE) ? true : false;
    if (do_truncate && last_gtid_standalone)
      update_binlog_unsafe_coord_if_needed(linfo);
    /* Update the binlog state with any 'valid' GTID logged after Gtid_list. */
    last_gtid_valid= true;    // may flip at Xid when falls to truncate
  }
}

int Recovery_context::next_binlog_or_round(int& round,
                                           const char *last_log_name,
                                           const char *binlog_checkpoint_name,
                                           LOG_INFO *linfo,
                                           MYSQL_BIN_LOG *log)
{
  if (!strcmp(linfo->log_file_name, last_log_name))
  {
    /* Exit the loop now at the end of the current round. */
    DBUG_ASSERT(round <= 2);

    if (do_truncate)
    {
      truncate_validated= truncate_reset_done;
      truncate_reset_done= false;
      /*
        Restore the 1st round saved estimate if it was not refined in the 2nd.
        That can only occur in multiple log files context when the inital file
        has a truncation candidate (a `g`) and does not have any commited `G`,
        *and* other files (binlog-checkpoint one and so on) do not have any
        transaction-in-doubt.
      */
      if (truncate_gtid.seq_no == 0 && truncate_set_in_1st)
      {
        DBUG_ASSERT(truncate_gtid_1st_round.seq_no > 0);

        truncate_gtid= truncate_gtid_1st_round;
        binlog_truncate_coord= binlog_truncate_coord_1st_round;
      }
    }
    return 1;
  }
  else if (round == 1)
  {
    if (do_truncate)
    {
      truncate_validated= truncate_reset_done;
      if (!truncate_validated)
      {
        rpl_global_gtid_binlog_state.reset_nolock();
        gtid_maybe_to_truncate->clear();
      }
      truncate_reset_done= false;
      id_binlog= 0;
    }
    round++;
  }
  else if (do_truncate) // binlog looping within round 2
  {
    id_binlog++;

    DBUG_ASSERT(id_binlog <= MAX_binlog_id); // the assert is "practical"
  }

  DBUG_ASSERT(!do_truncate || id_binlog != MAX_binlog_id ||
              !strcmp(linfo->log_file_name, binlog_checkpoint_name));

  return 0;
}
#endif

/*
  Execute recovery of the binary log

  @param do_xa
         if true:  Collect all Xid events and call ha_recover().
         if false: Collect only Xid events from Query events. This is
                   used to disable entries in the ddl recovery log that
                   are found in the binary log (and thus already executed and
                   logged and thus don't have to be redone).
*/

int TC_LOG_BINLOG::recover(LOG_INFO *linfo, const char *last_log_name,
                           IO_CACHE *first_log,
                           Format_description_log_event *fdle, bool do_xa)
{
  Log_event *ev= NULL;
  HASH xids, ddl_log_ids;
  MEM_ROOT mem_root;
  char binlog_checkpoint_name[FN_REFLEN];
  bool binlog_checkpoint_found;
  IO_CACHE log;
  File file= -1;
  const char *errmsg;
#ifdef HAVE_REPLICATION
  Recovery_context ctx;
#endif
  DBUG_ENTER("TC_LOG_BINLOG::recover");
  /*
    The for-loop variable is updated by the following rule set:
    Initially set to 1.
    After the initial binlog file is processed to identify
    the Binlog-checkpoint file it is incremented when the latter file
    is different from the initial one. Otherwise the only log has been
    fully parsed so the for loop exits.
    The 2nd round parses all earlier in binlog index order files
    starting from the Binlog-checkpoint file. It ends when the initial
    binlog file is reached.
  */
  int round;

  if (! fdle->is_valid() ||
      (my_hash_init(key_memory_binlog_recover_exec, &xids,
                    &my_charset_bin, TC_LOG_PAGE_SIZE/3, 0,
                    sizeof(my_xid), 0, 0, MYF(0))) ||
      (my_hash_init(key_memory_binlog_recover_exec, &ddl_log_ids,
                    &my_charset_bin, 64, 0,
                    sizeof(my_xid), 0, 0, MYF(0))))
    goto err1;

  init_alloc_root(key_memory_binlog_recover_exec, &mem_root,
                  TC_LOG_PAGE_SIZE, TC_LOG_PAGE_SIZE, MYF(0));

  fdle->flags&= ~LOG_EVENT_BINLOG_IN_USE_F; // abort on the first error

  /* finds xids when root is not NULL */
  if (do_xa && ha_recover(&xids, &mem_root))
    goto err1;

  /*
    Scan the binlog for XIDs that need to be committed if still in the
    prepared stage.

    Start with the latest binlog file, then continue with any other binlog
    files if the last found binlog checkpoint indicates it is needed.
  */

  binlog_checkpoint_found= false;
  for (round= 1;;)
  {
    while ((ev= Log_event::read_log_event(round == 1 ? first_log : &log,
                                          fdle, opt_master_verify_checksum))
           && ev->is_valid())
    {
      enum Log_event_type typ= ev->get_type_code();
      switch (typ)
      {
      case XID_EVENT:
      if (do_xa)
      {
        xid_recovery_member *member=
          (xid_recovery_member*)
          my_hash_search(&xids, (uchar*) &static_cast<Xid_log_event*>(ev)->xid,
                         sizeof(my_xid));
#ifndef HAVE_REPLICATION
        {
          if (member)
            member->decided_to_commit= true;
        }
#else
        if (ctx.decide_or_assess(member, round, fdle, linfo, ev->log_pos))
          goto err2;
#endif
      }
      break;
      case QUERY_EVENT:
      {
        Query_log_event *query_ev= (Query_log_event*) ev;
        if (query_ev->xid)
        {
          DBUG_PRINT("QQ", ("xid: %llu xid"));
          DBUG_ASSERT(sizeof(query_ev->xid) == sizeof(my_xid));
          uchar *x= (uchar *) memdup_root(&mem_root,
                                          (uchar*) &query_ev->xid,
                                          sizeof(query_ev->xid));
          if (!x || my_hash_insert(&ddl_log_ids, x))
            goto err2;
        }
#ifdef HAVE_REPLICATION
        if (((Query_log_event *)ev)->is_commit() ||
            ((Query_log_event *)ev)->is_rollback())
        {
          ctx.last_gtid_no2pc= true;
          ctx.update_binlog_unsafe_coord_if_needed(linfo);
        }
#endif
        break;
      }
      case BINLOG_CHECKPOINT_EVENT:
        if (round == 1 && do_xa)
        {
          size_t dir_len;
          Binlog_checkpoint_log_event *cev= (Binlog_checkpoint_log_event *)ev;
          if (cev->binlog_file_len >= FN_REFLEN)
            sql_print_warning("Incorrect binlog checkpoint event with too "
                              "long file name found.");
          else
          {
            /*
              Note that we cannot use make_log_name() here, as we have not yet
              initialised MYSQL_BIN_LOG::log_file_name.
            */
            dir_len= dirname_length(last_log_name);
            strmake(strnmov(binlog_checkpoint_name, last_log_name, dir_len),
                    cev->binlog_file_name, FN_REFLEN - 1 - dir_len);
            binlog_checkpoint_found= true;
          }
        }
        break;
#ifdef HAVE_REPLICATION
      case GTID_LIST_EVENT:
        if (round == 1 || (ctx.do_truncate && ctx.id_binlog == 0))
        {
          Gtid_list_log_event *glev= (Gtid_list_log_event *)ev;

          /* Initialise the binlog state from the Gtid_list event. */
          if (rpl_global_gtid_binlog_state.load(glev->list, glev->count))
            goto err2;
        }
        break;

      case GTID_EVENT:
        ctx.process_gtid(round, (Gtid_log_event *)ev, linfo);
        break;

      case XA_PREPARE_LOG_EVENT:
        ctx.last_gtid_no2pc= true; // TODO: complete MDEV-21469 that removes this block
        ctx.update_binlog_unsafe_coord_if_needed(linfo);
        break;
#endif

      case START_ENCRYPTION_EVENT:
        {
          if (fdle->start_decryption((Start_encryption_log_event*) ev))
            goto err2;
        }
        break;

      default:
        /* Nothing. */
        break;
      } // end of switch

#ifdef HAVE_REPLICATION
      if (ctx.last_gtid_valid &&
          ((ctx.last_gtid_standalone && !ev->is_part_of_group(typ)) ||
           (!ctx.last_gtid_standalone &&
            (typ == XID_EVENT || ctx.last_gtid_no2pc))))
      {
        DBUG_ASSERT(round == 1 || (ctx.do_truncate && !ctx.truncate_validated));
        DBUG_ASSERT(!ctx.last_gtid_no2pc ||
                    (ctx.last_gtid_standalone ||
                     typ == XA_PREPARE_LOG_EVENT ||
                     (LOG_EVENT_IS_QUERY(typ) &&
                     (((Query_log_event *)ev)->is_commit() ||
                      ((Query_log_event *)ev)->is_rollback()))));

        if (rpl_global_gtid_binlog_state.update_nolock(&ctx.last_gtid, false))
          goto err2;
        ctx.last_gtid_valid= false;
      }
      ctx.prev_event_pos= ev->log_pos;
#endif
      delete ev;
      ev= NULL;
    } // end of while

    /*
      If the last binlog checkpoint event points to an older log, we have to
      scan all logs from there also, to get all possible XIDs to recover.

      If there was no binlog checkpoint event at all, this means the log was
      written by an older version of MariaDB (or MySQL) - these always have an
      (implicit) binlog checkpoint event at the start of the last binlog file.
    */
    if (round == 1)
    {
      if (!binlog_checkpoint_found)
        break;
      DBUG_EXECUTE_IF("xa_recover_expect_master_bin_000004",
          if (0 != strcmp("./master-bin.000004", binlog_checkpoint_name) &&
              0 != strcmp(".\\master-bin.000004", binlog_checkpoint_name))
            DBUG_SUICIDE();
        );
      if (find_log_pos(linfo, binlog_checkpoint_name, 1))
      {
        sql_print_error("Binlog file '%s' not found in binlog index, needed "
                        "for recovery. Aborting.", binlog_checkpoint_name);
        goto err2;
      }
    }
    else
    {
      end_io_cache(&log);
      mysql_file_close(file, MYF(MY_WME));
      file= -1;
      /*
        NOTE: reading other binlog's FD is necessary for finding out
        the checksum status of the respective binlog file.
      */
      if (find_next_log(linfo, 1))
      {
        sql_print_error("Error reading binlog files during recovery. "
                        "Aborting.");
        goto err2;
      }
    }

#ifdef HAVE_REPLICATION
    int rc= ctx.next_binlog_or_round(round, last_log_name,
                                     binlog_checkpoint_name, linfo, this);
    if (rc == -1)
      goto err2;
    else if (rc == 1)
      break;                                     // all rounds done
#else
    if (!strcmp(linfo->log_file_name, last_log_name))
      break;                                    // No more files to do
    round++;
#endif

    if ((file= open_binlog(&log, linfo->log_file_name, &errmsg)) < 0)
    {
      sql_print_error("%s", errmsg);
      goto err2;
    }
    fdle->reset_crypto();
  } // end of for

  if (do_xa)
  {
    if (binlog_checkpoint_found)
    {
#ifndef HAVE_REPLICATION
      if (ha_recover_complete(&xids))
#else
      if (ctx.complete(this, xids))
#endif
        goto err2;
    }
  }
  if (ddl_log_close_binlogged_events(&ddl_log_ids))
    goto err2;
  free_root(&mem_root, MYF(0));
  my_hash_free(&xids);
  my_hash_free(&ddl_log_ids);
  DBUG_RETURN(0);

err2:
  delete ev;
  if (file >= 0)
  {
    end_io_cache(&log);
    mysql_file_close(file, MYF(MY_WME));
  }
  free_root(&mem_root, MYF(0));
  my_hash_free(&xids);
  my_hash_free(&ddl_log_ids);

err1:
  sql_print_error("Crash recovery failed. Either correct the problem "
                  "(if it's, for example, out of memory error) and restart, "
                  "or delete (or rename) binary log and start serverwith "
                  "--tc-heuristic-recover={commit|rollback}");
  DBUG_RETURN(1);
}



int
MYSQL_BIN_LOG::do_binlog_recovery(const char *opt_name, bool do_xa_recovery)
{
  LOG_INFO log_info;
  const char *errmsg;
  IO_CACHE    log;
  File        file;
  Log_event  *ev= 0;
  Format_description_log_event fdle(BINLOG_VERSION);
  char        log_name[FN_REFLEN];
  int error;

  if (unlikely((error= find_log_pos(&log_info, NullS, 1))))
  {
    /*
      If there are no binlog files (LOG_INFO_EOF), then we still try to read
      the .state file to restore the binlog state. This allows to copy a server
      to provision a new one without copying the binlog files (except the
      master-bin.state file) and still preserve the correct binlog state.
    */
    if (error != LOG_INFO_EOF)
      sql_print_error("find_log_pos() failed (error: %d)", error);
    else
    {
      error= read_state_from_file();
      if (error == 2)
      {
        /*
          No binlog files and no binlog state is not an error (eg. just initial
          server start after fresh installation).
        */
        error= 0;
      }
    }
    return error;
  }

  if (! fdle.is_valid())
    return 1;

  do
  {
    strmake_buf(log_name, log_info.log_file_name);
  } while (!(error= find_next_log(&log_info, 1)));

  if (error !=  LOG_INFO_EOF)
  {
    sql_print_error("find_log_pos() failed (error: %d)", error);
    return error;
  }

  if ((file= open_binlog(&log, log_name, &errmsg)) < 0)
  {
    sql_print_error("%s", errmsg);
    return 1;
  }

  if ((ev= Log_event::read_log_event(&log, &fdle,
                                     opt_master_verify_checksum)) &&
      ev->get_type_code() == FORMAT_DESCRIPTION_EVENT)
  {
    if (ev->flags & LOG_EVENT_BINLOG_IN_USE_F)
    {
      sql_print_information("Recovering after a crash using %s", opt_name);
      error= recover(&log_info, log_name, &log,
                     (Format_description_log_event *)ev, do_xa_recovery);
    }
    else
    {
      error= read_state_from_file();
      if (unlikely(error == 2))
      {
        /*
          The binlog exists, but the .state file is missing. This is normal if
          this is the first master start after a major upgrade to 10.0 (with
          GTID support).

          However, it could also be that the .state file was lost somehow, and
          in this case it could be a serious issue, as we would set the wrong
          binlog state in the next binlog file to be created, and GTID
          processing would be corrupted. A common way would be copying files
          from an old server to a new one and forgetting the .state file.

          So in this case, we want to try to recover the binlog state by
          scanning the last binlog file (but we do not need any XA recovery).

          ToDo: We could avoid one scan at first start after major upgrade, by
          detecting that there is no GTID_LIST event at the start of the
          binlog file, and stopping the scan in that case.
        */
        error= recover(&log_info, log_name, &log,
                       (Format_description_log_event *)ev, false);
      }
    }
  }

  delete ev;
  end_io_cache(&log);
  mysql_file_close(file, MYF(MY_WME));

  return error;
}


#ifdef INNODB_COMPATIBILITY_HOOKS
/*
  Get the current position of the MySQL binlog for transaction currently being
  committed.

  This is valid to call from within storage engine commit_ordered() and
  commit() methods only.

  Since it stores the position inside THD, it is safe to call without any
  locking.
*/
void
mysql_bin_log_commit_pos(THD *thd, ulonglong *out_pos, const char **out_file)
{
  binlog_cache_mngr *cache_mngr;
  if (opt_bin_log &&
      (cache_mngr= (binlog_cache_mngr*) thd_get_ha_data(thd, binlog_hton)))
  {
    *out_file= cache_mngr->last_commit_pos_file;
    *out_pos= (ulonglong)(cache_mngr->last_commit_pos_offset);
  }
  else
  {
    *out_file= NULL;
    *out_pos= 0;
  }
}
#endif /* INNODB_COMPATIBILITY_HOOKS */


static void
binlog_checksum_update(MYSQL_THD thd, struct st_mysql_sys_var *var,
                       void *var_ptr, const void *save)
{
  ulong value=  *((ulong *)save);
  bool check_purge= false;
  ulong UNINIT_VAR(prev_binlog_id);

  mysql_mutex_lock(mysql_bin_log.get_log_lock());
  if(mysql_bin_log.is_open())
  {
    prev_binlog_id= mysql_bin_log.current_binlog_id;
    if (binlog_checksum_options != value)
      mysql_bin_log.checksum_alg_reset= (enum_binlog_checksum_alg)value;
    if (mysql_bin_log.rotate(true, &check_purge))
      check_purge= false;
  }
  else
  {
    binlog_checksum_options= value;
  }
  DBUG_ASSERT(binlog_checksum_options == value);
  mysql_bin_log.checksum_alg_reset= BINLOG_CHECKSUM_ALG_UNDEF;
  mysql_mutex_unlock(mysql_bin_log.get_log_lock());
  if (check_purge)
    mysql_bin_log.checkpoint_and_purge(prev_binlog_id);
}


static int show_binlog_vars(THD *thd, SHOW_VAR *var, void *,
                            system_status_var *status_var, enum_var_type)
{
  mysql_bin_log.set_status_variables(thd);
  var->type= SHOW_ARRAY;
  var->value= (char *)&binlog_status_vars_detail;
  return 0;
}

static SHOW_VAR binlog_status_vars_top[]= {
  {"Binlog", (char *) &show_binlog_vars, SHOW_FUNC},
  {NullS, NullS, SHOW_LONG}
};

static MYSQL_SYSVAR_BOOL(
  optimize_thread_scheduling,
  opt_optimize_thread_scheduling,
  PLUGIN_VAR_READONLY,
  "Run fast part of group commit in a single thread, to optimize kernel "
  "thread scheduling. On by default. Disable to run each transaction in group "
  "commit in its own thread, which can be slower at very high concurrency. "
  "This option is mostly for testing one algorithm versus the other, and it "
  "should not normally be necessary to change it.",
  NULL,
  NULL,
  1);

static MYSQL_SYSVAR_ENUM(
  checksum,
  binlog_checksum_options,
  PLUGIN_VAR_RQCMDARG,
  "Type of BINLOG_CHECKSUM_ALG. Include checksum for "
  "log events in the binary log",
  NULL,
  binlog_checksum_update,
  BINLOG_CHECKSUM_ALG_CRC32,
  &binlog_checksum_typelib);

static struct st_mysql_sys_var *binlog_sys_vars[]=
{
  MYSQL_SYSVAR(optimize_thread_scheduling),
  MYSQL_SYSVAR(checksum),
  NULL
};


/*
  Copy out the non-directory part of binlog position filename for the
  `binlog_snapshot_file' status variable, same way as it is done for
  SHOW BINLOG STATUS.
*/
static void
set_binlog_snapshot_file(const char *src)
{
  size_t dir_len = dirname_length(src);
  strmake_buf(binlog_snapshot_file, src + dir_len);
}

/*
  Copy out current values of status variables, for SHOW STATUS or
  information_schema.global_status.

  This is called only under LOCK_all_status_vars, so we can fill in a static array.
*/
void
TC_LOG_BINLOG::set_status_variables(THD *thd)
{
  binlog_cache_mngr *cache_mngr;

  if (thd && opt_bin_log)
    cache_mngr= (binlog_cache_mngr*) thd_get_ha_data(thd, binlog_hton);
  else
    cache_mngr= 0;

  bool have_snapshot= (cache_mngr && cache_mngr->last_commit_pos_file[0] != 0);
  mysql_mutex_lock(&LOCK_commit_ordered);
  binlog_status_var_num_commits= this->num_commits;
  binlog_status_var_num_group_commits= this->num_group_commits;
  if (!have_snapshot)
  {
    set_binlog_snapshot_file(last_commit_pos_file);
    binlog_snapshot_position= last_commit_pos_offset;
  }
  mysql_mutex_unlock(&LOCK_commit_ordered);
  mysql_mutex_lock(&LOCK_prepare_ordered);
  binlog_status_group_commit_trigger_count= this->group_commit_trigger_count;
  binlog_status_group_commit_trigger_timeout= this->group_commit_trigger_timeout;
  binlog_status_group_commit_trigger_lock_wait= this->group_commit_trigger_lock_wait;
  mysql_mutex_unlock(&LOCK_prepare_ordered);

  if (have_snapshot)
  {
    set_binlog_snapshot_file(cache_mngr->last_commit_pos_file);
    binlog_snapshot_position= cache_mngr->last_commit_pos_offset;
  }
}


/*
  Find the Gtid_list_log_event at the start of a binlog.

  NULL for ok, non-NULL error message for error.

  If ok, then the event is returned in *out_gtid_list. This can be NULL if we
  get back to binlogs written by old server version without GTID support. If
  so, it means we have reached the point to start from, as no GTID events can
  exist in earlier binlogs.
*/
const char *
get_gtid_list_event(IO_CACHE *cache, Gtid_list_log_event **out_gtid_list)
{
  Format_description_log_event init_fdle(BINLOG_VERSION);
  Format_description_log_event *fdle;
  Log_event *ev;
  const char *errormsg = NULL;

  *out_gtid_list= NULL;

  if (!(ev= Log_event::read_log_event(cache, &init_fdle,
                                      opt_master_verify_checksum)) ||
      ev->get_type_code() != FORMAT_DESCRIPTION_EVENT)
  {
    if (ev)
      delete ev;
    return "Could not read format description log event while looking for "
      "GTID position in binlog";
  }

  fdle= static_cast<Format_description_log_event *>(ev);

  for (;;)
  {
    Log_event_type typ;

    ev= Log_event::read_log_event(cache, fdle, opt_master_verify_checksum);
    if (!ev)
    {
      errormsg= "Could not read GTID list event while looking for GTID "
        "position in binlog";
      break;
    }
    typ= ev->get_type_code();
    if (typ == GTID_LIST_EVENT)
      break;                                    /* Done, found it */
    if (typ == START_ENCRYPTION_EVENT)
    {
      if (fdle->start_decryption((Start_encryption_log_event*) ev))
        errormsg= "Could not set up decryption for binlog.";
    }
    delete ev;
    if (typ == ROTATE_EVENT || typ == STOP_EVENT ||
        typ == FORMAT_DESCRIPTION_EVENT || typ == START_ENCRYPTION_EVENT)
      continue;                                 /* Continue looking */

    /* We did not find any Gtid_list_log_event, must be old binlog. */
    ev= NULL;
    break;
  }

  delete fdle;
  *out_gtid_list= static_cast<Gtid_list_log_event *>(ev);
  return errormsg;
}


struct st_mysql_storage_engine binlog_storage_engine=
{ MYSQL_HANDLERTON_INTERFACE_VERSION };

maria_declare_plugin(binlog)
{
  MYSQL_STORAGE_ENGINE_PLUGIN,
  &binlog_storage_engine,
  "binlog",
  "MySQL AB",
  "This is a pseudo storage engine to represent the binlog in a transaction",
  PLUGIN_LICENSE_GPL,
  binlog_init, /* Plugin Init */
  NULL, /* Plugin Deinit */
  0x0100 /* 1.0 */,
  binlog_status_vars_top,     /* status variables                */
  binlog_sys_vars,            /* system variables                */
  "1.0",                      /* string version */
  MariaDB_PLUGIN_MATURITY_STABLE /* maturity */
}
maria_declare_plugin_end;

#ifdef WITH_WSREP
#include "wsrep_mysqld.h"

IO_CACHE *wsrep_get_cache(THD * thd, bool is_transactional)
{
  DBUG_ASSERT(binlog_hton->slot != HA_SLOT_UNDEF);
  binlog_cache_mngr *cache_mngr = (binlog_cache_mngr*)
    thd_get_ha_data(thd, binlog_hton);
  if (cache_mngr)
    return cache_mngr->get_binlog_cache_log(is_transactional);

  WSREP_DEBUG("binlog cache not initialized, conn: %llu",
	      thd->thread_id);
  return NULL;
}

void wsrep_thd_binlog_trx_reset(THD * thd)
{
  DBUG_ENTER("wsrep_thd_binlog_trx_reset");
  WSREP_DEBUG("wsrep_thd_binlog_reset");
  /*
    todo: fix autocommit select to not call the caller
  */
  binlog_cache_mngr *const cache_mngr=
    (binlog_cache_mngr*) thd_get_ha_data(thd, binlog_hton);
  if (cache_mngr)
  {
    cache_mngr->reset(false, true);
    if (!cache_mngr->stmt_cache.empty())
    {
      WSREP_DEBUG("pending events in stmt cache, sql: %s", thd->query());
      cache_mngr->stmt_cache.reset();
    }
  }
  thd->reset_binlog_for_next_statement();
  DBUG_VOID_RETURN;
}

void wsrep_thd_binlog_stmt_rollback(THD * thd)
{
  DBUG_ENTER("wsrep_thd_binlog_stmt_rollback");
  WSREP_DEBUG("wsrep_thd_binlog_stmt_rollback");
  binlog_cache_mngr *const cache_mngr=
    (binlog_cache_mngr*) thd_get_ha_data(thd, binlog_hton);
  if (cache_mngr)
  {
    thd->binlog_remove_pending_rows_event(TRUE, TRUE);
    cache_mngr->stmt_cache.reset();
  }
  DBUG_VOID_RETURN;
}

void wsrep_register_binlog_handler(THD *thd, bool trx)
{
  DBUG_ENTER("register_binlog_handler");
  /*
    If this is the first call to this function while processing a statement,
    the transactional cache does not have a savepoint defined. So, in what
    follows:
      . an implicit savepoint is defined;
      . callbacks are registered;
      . binary log is set as read/write.

    The savepoint allows for truncating the trx-cache transactional changes
    fail. Callbacks are necessary to flush caches upon committing or rolling
    back a statement or a transaction. However, notifications do not happen
    if the binary log is set as read/write.
  */
  binlog_cache_mngr *cache_mngr=
    (binlog_cache_mngr*) thd_get_ha_data(thd, binlog_hton);
  /* cache_mngr may be missing e.g. in mtr test ev51914.test */
  if (cache_mngr)
  {
    /*
      Set an implicit savepoint in order to be able to truncate a trx-cache.
    */
    if (cache_mngr->trx_cache.get_prev_position() == MY_OFF_T_UNDEF)
    {
      my_off_t pos= 0;
      binlog_trans_log_savepos(thd, &pos);
      cache_mngr->trx_cache.set_prev_position(pos);
    }

    /*
      Set callbacks in order to be able to call commmit or rollback.
    */
    if (trx)
      trans_register_ha(thd, TRUE, binlog_hton, 0);
    trans_register_ha(thd, FALSE, binlog_hton, 0);

    /*
      Set the binary log as read/write otherwise callbacks are not called.
    */
    thd->ha_data[binlog_hton->slot].ha_info[0].set_trx_read_write();
  }
  DBUG_VOID_RETURN;
}

#endif /* WITH_WSREP */<|MERGE_RESOLUTION|>--- conflicted
+++ resolved
@@ -8510,13 +8510,9 @@
     DEBUG_SYNC(leader->thd, "commit_loop_entry_commit_ordered");
     ++num_commits;
     if (current->cache_mngr->using_xa && likely(!current->error) &&
-<<<<<<< HEAD
         !DBUG_IF("skip_commit_ordered"))
-=======
-        DBUG_EVALUATE_IF("skip_commit_ordered", 0, 1))
     {
       mysql_mutex_lock(&current->thd->LOCK_thd_data);
->>>>>>> fe449aff
       run_commit_ordered(current->thd, current->all);
       mysql_mutex_unlock(&current->thd->LOCK_thd_data);
     }
