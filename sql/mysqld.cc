/* Copyright (C) 2000-2003 MySQL AB

   This program is free software; you can redistribute it and/or modify
   it under the terms of the GNU General Public License as published by
   the Free Software Foundation; version 2 of the License.

   This program is distributed in the hope that it will be useful,
   but WITHOUT ANY WARRANTY; without even the implied warranty of
   MERCHANTABILITY or FITNESS FOR A PARTICULAR PURPOSE.  See the
   GNU General Public License for more details.

   You should have received a copy of the GNU General Public License
   along with this program; if not, write to the Free Software
   Foundation, Inc., 59 Temple Place, Suite 330, Boston, MA  02111-1307  USA */

#include "mysql_priv.h"
#include <m_ctype.h>
#include <my_dir.h>
#include "slave.h"
#include "sql_repl.h"
#include "repl_failsafe.h"
#include "stacktrace.h"
#include "mysqld_suffix.h"
#include "mysys_err.h"
#ifdef HAVE_BERKELEY_DB
#include "ha_berkeley.h"
#endif
#ifdef HAVE_INNOBASE_DB
#include "ha_innodb.h"
#endif
#include "ha_myisam.h"
#ifdef HAVE_NDBCLUSTER_DB
#include "ha_ndbcluster.h"
#endif

#ifdef HAVE_INNOBASE_DB
#define OPT_INNODB_DEFAULT 1
#else
#define OPT_INNODB_DEFAULT 0
#endif
#define OPT_BDB_DEFAULT 0
#ifdef HAVE_NDBCLUSTER_DB
#define OPT_NDBCLUSTER_DEFAULT 0
#if defined(NOT_ENOUGH_TESTED) \
  && defined(NDB_SHM_TRANSPORTER) && MYSQL_VERSION_ID >= 50000
#define OPT_NDB_SHM_DEFAULT 1
#else
#define OPT_NDB_SHM_DEFAULT 0
#endif
#else
#define OPT_NDBCLUSTER_DEFAULT 0
#endif

#ifndef DEFAULT_SKIP_THREAD_PRIORITY
#define DEFAULT_SKIP_THREAD_PRIORITY 0
#endif

#include <thr_alarm.h>
#include <ft_global.h>
#include <errmsg.h>
#include "sp_rcontext.h"
#include "sp_cache.h"

#define mysqld_charset &my_charset_latin1

#ifndef DBUG_OFF
#define ONE_THREAD
#endif

#ifdef HAVE_purify
#define IF_PURIFY(A,B) (A)
#else
#define IF_PURIFY(A,B) (B)
#endif

#if SIZEOF_CHARP == 4
#define MAX_MEM_TABLE_SIZE ~(ulong) 0
#else
#define MAX_MEM_TABLE_SIZE ~(ulonglong) 0
#endif

/* stack traces are only supported on linux intel */
#if defined(__linux__)  && defined(__i386__) && defined(USE_PSTACK)
#define	HAVE_STACK_TRACE_ON_SEGV
#include "../pstack/pstack.h"
char pstack_file_name[80];
#endif /* __linux__ */

/* We have HAVE_purify below as this speeds up the shutdown of MySQL */

#if defined(HAVE_DEC_3_2_THREADS) || defined(SIGNALS_DONT_BREAK_READ) || defined(HAVE_purify) && defined(__linux__)
#define HAVE_CLOSE_SERVER_SOCK 1
#endif

extern "C" {					// Because of SCO 3.2V4.2
#include <errno.h>
#include <sys/stat.h>
#ifndef __GNU_LIBRARY__
#define __GNU_LIBRARY__				// Skip warnings in getopt.h
#endif
#include <my_getopt.h>
#ifdef HAVE_SYSENT_H
#include <sysent.h>
#endif
#ifdef HAVE_PWD_H
#include <pwd.h>				// For getpwent
#endif
#ifdef HAVE_GRP_H
#include <grp.h>
#endif
#include <my_net.h>

#if defined(OS2)
#  include <sys/un.h>
#elif !defined(__WIN__)
#  ifndef __NETWARE__
#include <sys/resource.h>
#  endif /* __NETWARE__ */
#ifdef HAVE_SYS_UN_H
#  include <sys/un.h>
#endif
#include <netdb.h>
#ifdef HAVE_SELECT_H
#  include <select.h>
#endif
#ifdef HAVE_SYS_SELECT_H
#include <sys/select.h>
#endif
#include <sys/utsname.h>
#endif /* __WIN__ */

#include <my_libwrap.h>

#ifdef HAVE_SYS_MMAN_H
#include <sys/mman.h>
#endif

#ifdef __NETWARE__
#define zVOLSTATE_ACTIVE 6
#define zVOLSTATE_DEACTIVE 2
#define zVOLSTATE_MAINTENANCE 3

#include <nks/netware.h>
#include <nks/vm.h>
#include <library.h>
#include <monitor.h>
#include <zOmni.h>                              //For NEB
#include <neb.h>                                //For NEB
#include <nebpub.h>                             //For NEB
#include <zEvent.h>                             //For NSS event structures
#include <zPublics.h>

static void *neb_consumer_id= NULL;             //For storing NEB consumer id
static char datavolname[256]= {0};
static VolumeID_t datavolid;
static event_handle_t eh;
static Report_t ref;
static void *refneb= NULL;
my_bool event_flag= FALSE;
static int volumeid= -1;

  /* NEB event callback */
unsigned long neb_event_callback(struct EventBlock *eblock);
static void registerwithneb();
static void getvolumename();
static void getvolumeID(BYTE *volumeName);
#endif /* __NETWARE__ */


#ifdef _AIX41
int initgroups(const char *,unsigned int);
#endif

#if defined(__FreeBSD__) && defined(HAVE_IEEEFP_H)
#include <ieeefp.h>
#ifdef HAVE_FP_EXCEPT				// Fix type conflict
typedef fp_except fp_except_t;
#endif

  /* We can't handle floating point exceptions with threads, so disable
     this on freebsd
  */

inline void reset_floating_point_exceptions()
{
  /* Don't fall for overflow, underflow,divide-by-zero or loss of precision */
#if defined(__i386__)
  fpsetmask(~(FP_X_INV | FP_X_DNML | FP_X_OFL | FP_X_UFL | FP_X_DZ |
	      FP_X_IMP));
#else
 fpsetmask(~(FP_X_INV |             FP_X_OFL | FP_X_UFL | FP_X_DZ |
	     FP_X_IMP));
#endif
}
#else
#define reset_floating_point_exceptions()
#endif /* __FreeBSD__ && HAVE_IEEEFP_H */

} /* cplusplus */

#define MYSQL_KILL_SIGNAL SIGTERM

#ifdef HAVE_GLIBC2_STYLE_GETHOSTBYNAME_R
#include <sys/types.h>
#else
#include <my_pthread.h>			// For thr_setconcurency()
#endif

#ifdef SOLARIS
extern "C" int gethostname(char *name, int namelen);
#endif


/* Constants */

const char *show_comp_option_name[]= {"YES", "NO", "DISABLED"};
static const char *sql_mode_names[]=
{
  "REAL_AS_FLOAT", "PIPES_AS_CONCAT", "ANSI_QUOTES", "IGNORE_SPACE",
  "?", "ONLY_FULL_GROUP_BY", "NO_UNSIGNED_SUBTRACTION",
  "NO_DIR_IN_CREATE",
  "POSTGRESQL", "ORACLE", "MSSQL", "DB2", "MAXDB", "NO_KEY_OPTIONS",
  "NO_TABLE_OPTIONS", "NO_FIELD_OPTIONS", "MYSQL323", "MYSQL40", "ANSI",
  "NO_AUTO_VALUE_ON_ZERO", "NO_BACKSLASH_ESCAPES", "STRICT_TRANS_TABLES",
  "STRICT_ALL_TABLES",
  "NO_ZERO_IN_DATE", "NO_ZERO_DATE", "ALLOW_INVALID_DATES",
  "ERROR_FOR_DIVISION_BY_ZERO",
  "TRADITIONAL", "NO_AUTO_CREATE_USER", "HIGH_NOT_PRECEDENCE",
  "NO_ENGINE_SUBSTITUTION",
  NullS
};
static const unsigned int sql_mode_names_len[]=
{
  /*REAL_AS_FLOAT*/               13,
  /*PIPES_AS_CONCAT*/             15,
  /*ANSI_QUOTES*/                 11,
  /*IGNORE_SPACE*/                12,
  /*?*/                           1,
  /*ONLY_FULL_GROUP_BY*/          18,
  /*NO_UNSIGNED_SUBTRACTION*/     23,
  /*NO_DIR_IN_CREATE*/            16,
  /*POSTGRESQL*/                  10,
  /*ORACLE*/                      6,
  /*MSSQL*/                       5,
  /*DB2*/                         3,
  /*MAXDB*/                       5,
  /*NO_KEY_OPTIONS*/              14,
  /*NO_TABLE_OPTIONS*/            16,
  /*NO_FIELD_OPTIONS*/            16,
  /*MYSQL323*/                    8,
  /*MYSQL40*/                     7,
  /*ANSI*/                        4,
  /*NO_AUTO_VALUE_ON_ZERO*/       21,
  /*NO_BACKSLASH_ESCAPES*/        20,
  /*STRICT_TRANS_TABLES*/         19,
  /*STRICT_ALL_TABLES*/           17,
  /*NO_ZERO_IN_DATE*/             15,
  /*NO_ZERO_DATE*/                12,
  /*ALLOW_INVALID_DATES*/         19,
  /*ERROR_FOR_DIVISION_BY_ZERO*/  26,
  /*TRADITIONAL*/                 11,
  /*NO_AUTO_CREATE_USER*/         19,
  /*HIGH_NOT_PRECEDENCE*/         19,
  /*NO_ENGINE_SUBSTITUTION*/      22
};
TYPELIB sql_mode_typelib= { array_elements(sql_mode_names)-1,"",
			    sql_mode_names,
                            (unsigned int *)sql_mode_names_len };
static const char *tc_heuristic_recover_names[]=
{
  "COMMIT", "ROLLBACK", NullS
};
static TYPELIB tc_heuristic_recover_typelib=
{
  array_elements(tc_heuristic_recover_names)-1,"",
  tc_heuristic_recover_names, NULL
};
const char *first_keyword= "first", *binary_keyword= "BINARY";
const char *my_localhost= "localhost", *delayed_user= "DELAYED";
#if SIZEOF_OFF_T > 4 && defined(BIG_TABLES)
#define GET_HA_ROWS GET_ULL
#else
#define GET_HA_ROWS GET_ULONG
#endif

bool opt_large_files= sizeof(my_off_t) > 4;

/*
  Used with --help for detailed option
*/
static my_bool opt_help= 0, opt_verbose= 0;

arg_cmp_func Arg_comparator::comparator_matrix[5][2] =
{{&Arg_comparator::compare_string,     &Arg_comparator::compare_e_string},
 {&Arg_comparator::compare_real,       &Arg_comparator::compare_e_real},
 {&Arg_comparator::compare_int_signed, &Arg_comparator::compare_e_int},
 {&Arg_comparator::compare_row,        &Arg_comparator::compare_e_row},
 {&Arg_comparator::compare_decimal,    &Arg_comparator::compare_e_decimal}};

/* static variables */

static bool lower_case_table_names_used= 0;
static bool volatile select_thread_in_use, signal_thread_in_use;
static bool volatile ready_to_exit;
static my_bool opt_debugging= 0, opt_external_locking= 0, opt_console= 0;
static my_bool opt_bdb, opt_isam, opt_ndbcluster, opt_merge;
static my_bool opt_short_log_format= 0;
static uint kill_cached_threads, wake_thread;
static ulong killed_threads, thread_created;
static ulong max_used_connections;
static ulong my_bind_addr;			/* the address we bind to */
static volatile ulong cached_thread_count= 0;
static const char *sql_mode_str= "OFF";
static char *mysqld_user, *mysqld_chroot, *log_error_file_ptr;
static char *opt_init_slave, *language_ptr, *opt_init_connect;
static char *default_character_set_name;
static char *character_set_filesystem_name;
static char *my_bind_addr_str;
static char *default_collation_name;
static char compiled_default_collation_name[]= MYSQL_DEFAULT_COLLATION_NAME;
static char mysql_data_home_buff[2];
static struct passwd *user_info;
static I_List<THD> thread_cache;

static pthread_cond_t COND_thread_cache, COND_flush_thread_cache;

#ifdef HAVE_BERKELEY_DB
static my_bool opt_sync_bdb_logs;
#endif

/* Global variables */

bool opt_log, opt_update_log, opt_bin_log, opt_slow_log;
my_bool opt_log_queries_not_using_indexes= 0;
bool opt_error_log= IF_WIN(1,0);
bool opt_disable_networking=0, opt_skip_show_db=0;
my_bool opt_character_set_client_handshake= 1;
bool server_id_supplied = 0;
bool opt_endinfo, using_udf_functions;
my_bool locked_in_memory;
bool opt_using_transactions, using_update_log;
bool volatile abort_loop;
bool volatile shutdown_in_progress, grant_option;

my_bool opt_skip_slave_start = 0; // If set, slave is not autostarted
my_bool opt_reckless_slave = 0;
my_bool opt_enable_named_pipe= 0;
my_bool opt_local_infile, opt_slave_compressed_protocol;
my_bool opt_safe_user_create = 0, opt_no_mix_types = 0;
my_bool opt_show_slave_auth_info, opt_sql_bin_update = 0;
my_bool opt_log_slave_updates= 0;
my_bool	opt_innodb;
#ifdef HAVE_NDBCLUSTER_DB
const char *opt_ndbcluster_connectstring= 0;
const char *opt_ndb_connectstring= 0;
char opt_ndb_constrbuf[1024];
unsigned opt_ndb_constrbuf_len= 0;
my_bool	opt_ndb_shm, opt_ndb_optimized_node_selection;
ulong opt_ndb_cache_check_time;
const char *opt_ndb_mgmd;
ulong opt_ndb_nodeid;
#endif
my_bool opt_readonly, use_temp_pool, relay_log_purge;
my_bool opt_sync_frm, opt_allow_suspicious_udfs;
my_bool opt_secure_auth= 0;
my_bool opt_log_slow_admin_statements= 0;
my_bool lower_case_file_system= 0;
my_bool opt_large_pages= 0;
uint    opt_large_page_size= 0;
my_bool opt_old_style_user_limits= 0, trust_function_creators= 0;
/*
  True if there is at least one per-hour limit for some user, so we should
  check them before each query (and possibly reset counters when hour is
  changed). False otherwise.
*/
volatile bool mqh_used = 0;
my_bool opt_noacl;
my_bool sp_automatic_privileges= 1;

#ifdef HAVE_INITGROUPS
static bool calling_initgroups= FALSE; /* Used in SIGSEGV handler. */
#endif
uint mysqld_port, test_flags, select_errors, dropping_tables, ha_open_options;
uint mysqld_port_timeout;
uint delay_key_write_options, protocol_version;
uint lower_case_table_names;
uint tc_heuristic_recover= 0;
uint volatile thread_count, thread_running;
ulonglong thd_startup_options;
ulong back_log, connect_timeout, concurrency, server_id;
ulong table_cache_size, thread_stack, what_to_log;
ulong query_buff_size, slow_launch_time, slave_open_temp_tables;
ulong open_files_limit, max_binlog_size, max_relay_log_size;
ulong slave_net_timeout, slave_trans_retries;
ulong thread_cache_size=0, binlog_cache_size=0, max_binlog_cache_size=0;
ulong query_cache_size=0;
ulong refresh_version, flush_version;	/* Increments on each reload */
query_id_t query_id;
ulong aborted_threads, aborted_connects;
ulong delayed_insert_timeout, delayed_insert_limit, delayed_queue_size;
ulong delayed_insert_threads, delayed_insert_writes, delayed_rows_in_use;
ulong delayed_insert_errors,flush_time;
ulong specialflag=0;
ulong binlog_cache_use= 0, binlog_cache_disk_use= 0;
ulong max_connections, max_connect_errors;
uint  max_user_connections= 0;
/*
  Limit of the total number of prepared statements in the server.
  Is necessary to protect the server against out-of-memory attacks.
*/
ulong max_prepared_stmt_count;
/*
  Current total number of prepared statements in the server. This number
  is exact, and therefore may not be equal to the difference between
  `com_stmt_prepare' and `com_stmt_close' (global status variables), as
  the latter ones account for all registered attempts to prepare
  a statement (including unsuccessful ones).  Prepared statements are
  currently connection-local: if the same SQL query text is prepared in
  two different connections, this counts as two distinct prepared
  statements.
*/
ulong prepared_stmt_count=0;
ulong thread_id=1L,current_pid;
ulong slow_launch_threads = 0, sync_binlog_period;
ulong expire_logs_days = 0;
ulong rpl_recovery_rank=0;

double log_10[32];			/* 10 potences */
time_t start_time;

char mysql_home[FN_REFLEN], pidfile_name[FN_REFLEN], system_time_zone[30];
char *default_tz_name;
char log_error_file[FN_REFLEN], glob_hostname[FN_REFLEN];
char mysql_real_data_home[FN_REFLEN],
     language[FN_REFLEN], reg_ext[FN_EXTLEN], mysql_charsets_dir[FN_REFLEN],
     *opt_init_file, *opt_tc_log_file,
     def_ft_boolean_syntax[sizeof(ft_boolean_syntax)];

const key_map key_map_empty(0);
key_map key_map_full(0);                        // Will be initialized later

const char *opt_date_time_formats[3];

char *mysql_data_home= mysql_real_data_home;
char server_version[SERVER_VERSION_LENGTH];
char *mysqld_unix_port, *opt_mysql_tmpdir;
const char **errmesg;			/* Error messages */
const char *myisam_recover_options_str="OFF";
const char *myisam_stats_method_str="nulls_unequal";

/* name of reference on left espression in rewritten IN subquery */
const char *in_left_expr_name= "<left expr>";
/* name of additional condition */
const char *in_additional_cond= "<IN COND>";
const char *in_having_cond= "<IN HAVING>";

my_decimal decimal_zero;
/* classes for comparation parsing/processing */
Eq_creator eq_creator;
Ne_creator ne_creator;
Gt_creator gt_creator;
Lt_creator lt_creator;
Ge_creator ge_creator;
Le_creator le_creator;


FILE *bootstrap_file;
int bootstrap_error;
FILE *stderror_file=0;

I_List<i_string_pair> replicate_rewrite_db;
I_List<i_string> replicate_do_db, replicate_ignore_db;
// allow the user to tell us which db to replicate and which to ignore
I_List<i_string> binlog_do_db, binlog_ignore_db;
I_List<THD> threads;
I_List<NAMED_LIST> key_caches;

struct system_variables global_system_variables;
struct system_variables max_system_variables;
struct system_status_var global_status_var;

MY_TMPDIR mysql_tmpdir_list;
MY_BITMAP temp_pool;

CHARSET_INFO *system_charset_info, *files_charset_info ;
CHARSET_INFO *national_charset_info, *table_alias_charset;
CHARSET_INFO *character_set_filesystem;

SHOW_COMP_OPTION have_isam;
SHOW_COMP_OPTION have_raid, have_openssl, have_symlink, have_query_cache;
SHOW_COMP_OPTION have_geometry, have_rtree_keys, have_dlopen;
SHOW_COMP_OPTION have_crypt, have_compress;

/* Thread specific variables */

pthread_key(MEM_ROOT**,THR_MALLOC);
pthread_key(THD*, THR_THD);
pthread_mutex_t LOCK_mysql_create_db, LOCK_Acl, LOCK_open, LOCK_thread_count,
		LOCK_mapped_file, LOCK_status, LOCK_global_read_lock,
		LOCK_error_log, LOCK_uuid_generator,
		LOCK_delayed_insert, LOCK_delayed_status, LOCK_delayed_create,
		LOCK_crypt, LOCK_bytes_sent, LOCK_bytes_received,
	        LOCK_global_system_variables,
		LOCK_user_conn, LOCK_slave_list, LOCK_active_mi;
/*
  The below lock protects access to two global server variables:
  max_prepared_stmt_count and prepared_stmt_count. These variables
  set the limit and hold the current total number of prepared statements
  in the server, respectively. As PREPARE/DEALLOCATE rate in a loaded
  server may be fairly high, we need a dedicated lock.
*/
pthread_mutex_t LOCK_prepared_stmt_count;
#ifdef HAVE_OPENSSL
pthread_mutex_t LOCK_des_key_file;
#endif
rw_lock_t	LOCK_grant, LOCK_sys_init_connect, LOCK_sys_init_slave;
pthread_cond_t COND_refresh,COND_thread_count, COND_global_read_lock;
pthread_t signal_thread;
pthread_attr_t connection_attrib;
static uint thr_kill_signal;

File_parser_dummy_hook file_parser_dummy_hook;

/* replication parameters, if master_host is not NULL, we are a slave */
uint master_port= MYSQL_PORT, master_connect_retry = 60;
uint report_port= MYSQL_PORT;
ulong master_retry_count=0;
char *master_user, *master_password, *master_host, *master_info_file;
char *relay_log_info_file, *report_user, *report_password, *report_host;
char *opt_relay_logname = 0, *opt_relaylog_index_name=0;
my_bool master_ssl;
char *master_ssl_key, *master_ssl_cert;
char *master_ssl_ca, *master_ssl_capath, *master_ssl_cipher;

/* Static variables */

static bool kill_in_progress, segfaulted;
static my_bool opt_do_pstack, opt_bootstrap, opt_myisam_log;
static int cleanup_done;
static ulong opt_specialflag, opt_myisam_block_size;
static char *opt_logname, *opt_update_logname, *opt_binlog_index_name;
static char *opt_slow_logname, *opt_tc_heuristic_recover;
static char *mysql_home_ptr, *pidfile_name_ptr;
static char **defaults_argv;
static char *opt_bin_logname;

static my_socket unix_sock,ip_sock;
static pthread_t select_thread;
struct rand_struct sql_rand; // used by sql_class.cc:THD::THD()

/* OS specific variables */

#ifdef __WIN__
#undef	 getpid
#include <process.h>

static pthread_cond_t COND_handler_count;
static uint handler_count;
static bool start_mode=0, use_opt_args;
static int opt_argc;
static char **opt_argv;

#if !defined(EMBEDDED_LIBRARY)
static HANDLE hEventShutdown;
static char shutdown_event_name[40];
#include "nt_servc.h"
static	 NTService  Service;	      // Service object for WinNT
#endif /* EMBEDDED_LIBRARY */
#endif /* __WIN__ */

#ifdef __NT__
static char pipe_name[512];
static SECURITY_ATTRIBUTES saPipeSecurity;
static SECURITY_DESCRIPTOR sdPipeDescriptor;
static HANDLE hPipe = INVALID_HANDLE_VALUE;
#endif

#ifdef OS2
pthread_cond_t eventShutdown;
#endif

#ifndef EMBEDDED_LIBRARY
bool mysqld_embedded=0;
#else
bool mysqld_embedded=1;
#endif

#ifndef DBUG_OFF
static const char* default_dbug_option;
#endif
#ifdef HAVE_LIBWRAP
const char *libwrapName= NULL;
int allow_severity = LOG_INFO;
int deny_severity = LOG_WARNING;
#endif
#ifdef HAVE_QUERY_CACHE
static ulong query_cache_limit= 0;
ulong query_cache_min_res_unit= QUERY_CACHE_MIN_RESULT_DATA_SIZE;
Query_cache query_cache;
#endif
#ifdef HAVE_SMEM
char *shared_memory_base_name= default_shared_memory_base_name;
my_bool opt_enable_shared_memory;
HANDLE smem_event_connect_request= 0;
#endif

#define SSL_VARS_NOT_STATIC
#include "sslopt-vars.h"
#ifdef HAVE_OPENSSL
#include <openssl/crypto.h>
#ifndef HAVE_YASSL
typedef struct CRYPTO_dynlock_value
{
  rw_lock_t lock;
} openssl_lock_t;

static openssl_lock_t *openssl_stdlocks;
static openssl_lock_t *openssl_dynlock_create(const char *, int);
static void openssl_dynlock_destroy(openssl_lock_t *, const char *, int);
static void openssl_lock_function(int, int, const char *, int);
static void openssl_lock(int, openssl_lock_t *, const char *, int);
static unsigned long openssl_id_function();
#endif
char *des_key_file;
struct st_VioSSLFd *ssl_acceptor_fd;
#endif /* HAVE_OPENSSL */


/* Function declarations */

static void start_signal_handler(void);
pthread_handler_t signal_hand(void *arg);
static void mysql_init_variables(void);
static void get_options(int argc,char **argv);
static void set_server_version(void);
static int init_thread_environment();
static char *get_relative_path(const char *path);
static void fix_paths(void);
pthread_handler_t handle_connections_sockets(void *arg);
pthread_handler_t kill_server_thread(void *arg);
static void bootstrap(FILE *file);
static void close_server_sock();
static bool read_init_file(char *file_name);
#ifdef __NT__
pthread_handler_t handle_connections_namedpipes(void *arg);
#endif
#ifdef HAVE_SMEM
pthread_handler_t handle_connections_shared_memory(void *arg);
#endif
pthread_handler_t handle_slave(void *arg);
static ulong find_bit_type(const char *x, TYPELIB *bit_lib);
static void clean_up(bool print_message);
static void clean_up_mutexes(void);
static void wait_for_signal_thread_to_end(void);
static int test_if_case_insensitive(const char *dir_name);
static void create_pid_file();
static uint get_thread_lib(void);

#ifndef EMBEDDED_LIBRARY
/****************************************************************************
** Code to end mysqld
****************************************************************************/

static void close_connections(void)
{
#ifdef EXTRA_DEBUG
  int count=0;
#endif
  DBUG_ENTER("close_connections");

  /* Clear thread cache */
  kill_cached_threads++;
  flush_thread_cache();

  /* kill flush thread */
  (void) pthread_mutex_lock(&LOCK_manager);
  if (manager_thread_in_use)
  {
    DBUG_PRINT("quit",("killing manager thread: 0x%lx",manager_thread));
   (void) pthread_cond_signal(&COND_manager);
  }
  (void) pthread_mutex_unlock(&LOCK_manager);

  /* kill connection thread */
#if !defined(__WIN__) && !defined(__EMX__) && !defined(OS2) && !defined(__NETWARE__)
  DBUG_PRINT("quit",("waiting for select thread: 0x%lx",select_thread));
  (void) pthread_mutex_lock(&LOCK_thread_count);

  while (select_thread_in_use)
  {
    struct timespec abstime;
    int error;
    LINT_INIT(error);
    DBUG_PRINT("info",("Waiting for select thread"));

#ifndef DONT_USE_THR_ALARM
<<<<<<< HEAD
    if (pthread_kill(select_thread,
                     thd_lib_detected == THD_LIB_LT ? SIGALRM : SIGUSR1))
=======
    if (pthread_kill(select_thread, thr_client_alarm))
>>>>>>> 622cbf39
      break;					// allready dead
#endif
    set_timespec(abstime, 2);
    for (uint tmp=0 ; tmp < 10 && select_thread_in_use; tmp++)
    {
      error=pthread_cond_timedwait(&COND_thread_count,&LOCK_thread_count,
				   &abstime);
      if (error != EINTR)
	break;
    }
#ifdef EXTRA_DEBUG
    if (error != 0 && !count++)
      sql_print_error("Got error %d from pthread_cond_timedwait",error);
#endif
    close_server_sock();
  }
  (void) pthread_mutex_unlock(&LOCK_thread_count);
#endif /* __WIN__ */


  /* Abort listening to new connections */
  DBUG_PRINT("quit",("Closing sockets"));
  if (!opt_disable_networking )
  {
    if (ip_sock != INVALID_SOCKET)
    {
      (void) shutdown(ip_sock, SHUT_RDWR);
      (void) closesocket(ip_sock);
      ip_sock= INVALID_SOCKET;
    }
  }
#ifdef __NT__
  if (hPipe != INVALID_HANDLE_VALUE && opt_enable_named_pipe)
  {
    HANDLE temp;
    DBUG_PRINT("quit", ("Closing named pipes") );

    /* Create connection to the handle named pipe handler to break the loop */
    if ((temp = CreateFile(pipe_name,
			   GENERIC_READ | GENERIC_WRITE,
			   0,
			   NULL,
			   OPEN_EXISTING,
			   0,
			   NULL )) != INVALID_HANDLE_VALUE)
    {
      WaitNamedPipe(pipe_name, 1000);
      DWORD dwMode = PIPE_READMODE_BYTE | PIPE_WAIT;
      SetNamedPipeHandleState(temp, &dwMode, NULL, NULL);
      CancelIo(temp);
      DisconnectNamedPipe(temp);
      CloseHandle(temp);
    }
  }
#endif
#ifdef HAVE_SYS_UN_H
  if (unix_sock != INVALID_SOCKET)
  {
    (void) shutdown(unix_sock, SHUT_RDWR);
    (void) closesocket(unix_sock);
    (void) unlink(mysqld_unix_port);
    unix_sock= INVALID_SOCKET;
  }
#endif
  end_thr_alarm(0);			 // Abort old alarms.

  /*
    First signal all threads that it's time to die
    This will give the threads some time to gracefully abort their
    statements and inform their clients that the server is about to die.
  */

  THD *tmp;
  (void) pthread_mutex_lock(&LOCK_thread_count); // For unlink from list

  I_List_iterator<THD> it(threads);
  while ((tmp=it++))
  {
    DBUG_PRINT("quit",("Informing thread %ld that it's time to die",
		       tmp->thread_id));
    /* We skip slave threads on this first loop through. */
    if (tmp->slave_thread)
      continue;

    tmp->killed= THD::KILL_CONNECTION;
    if (tmp->mysys_var)
    {
      tmp->mysys_var->abort=1;
      pthread_mutex_lock(&tmp->mysys_var->mutex);
      if (tmp->mysys_var->current_cond)
      {
	pthread_mutex_lock(tmp->mysys_var->current_mutex);
	pthread_cond_broadcast(tmp->mysys_var->current_cond);
	pthread_mutex_unlock(tmp->mysys_var->current_mutex);
      }
      pthread_mutex_unlock(&tmp->mysys_var->mutex);
    }
  }
  (void) pthread_mutex_unlock(&LOCK_thread_count); // For unlink from list

  end_slave();

  if (thread_count)
    sleep(2);					// Give threads time to die

  /*
    Force remaining threads to die by closing the connection to the client
    This will ensure that threads that are waiting for a command from the
    client on a blocking read call are aborted.
  */

  for (;;)
  {
    DBUG_PRINT("quit",("Locking LOCK_thread_count"));
    (void) pthread_mutex_lock(&LOCK_thread_count); // For unlink from list
    if (!(tmp=threads.get()))
    {
      DBUG_PRINT("quit",("Unlocking LOCK_thread_count"));
      (void) pthread_mutex_unlock(&LOCK_thread_count);
      break;
    }
#ifndef __bsdi__				// Bug in BSDI kernel
    if (tmp->vio_ok())
    {
      if (global_system_variables.log_warnings)
        sql_print_warning(ER(ER_FORCING_CLOSE),my_progname,
                          tmp->thread_id,
                          (tmp->main_security_ctx.user ?
                           tmp->main_security_ctx.user : ""));
      close_connection(tmp,0,0);
    }
#endif
    DBUG_PRINT("quit",("Unlocking LOCK_thread_count"));
    (void) pthread_mutex_unlock(&LOCK_thread_count);
  }
  /* All threads has now been aborted */
  DBUG_PRINT("quit",("Waiting for threads to die (count=%u)",thread_count));
  (void) pthread_mutex_lock(&LOCK_thread_count);
  while (thread_count)
  {
    (void) pthread_cond_wait(&COND_thread_count,&LOCK_thread_count);
    DBUG_PRINT("quit",("One thread died (count=%u)",thread_count));
  }
  (void) pthread_mutex_unlock(&LOCK_thread_count);

  DBUG_PRINT("quit",("close_connections thread"));
  DBUG_VOID_RETURN;
}
#endif /*EMBEDDED_LIBRARY*/


static void close_server_sock()
{
#ifdef HAVE_CLOSE_SERVER_SOCK
  DBUG_ENTER("close_server_sock");
  my_socket tmp_sock;
  tmp_sock=ip_sock;
  if (tmp_sock != INVALID_SOCKET)
  {
    ip_sock=INVALID_SOCKET;
    DBUG_PRINT("info",("calling shutdown on TCP/IP socket"));
    VOID(shutdown(tmp_sock, SHUT_RDWR));
#if defined(__NETWARE__)
    /*
      The following code is disabled for normal systems as it causes MySQL
      to hang on AIX 4.3 during shutdown
    */
    DBUG_PRINT("info",("calling closesocket on TCP/IP socket"));
    VOID(closesocket(tmp_sock));
#endif
  }
  tmp_sock=unix_sock;
  if (tmp_sock != INVALID_SOCKET)
  {
    unix_sock=INVALID_SOCKET;
    DBUG_PRINT("info",("calling shutdown on unix socket"));
    VOID(shutdown(tmp_sock, SHUT_RDWR));
#if defined(__NETWARE__)
    /*
      The following code is disabled for normal systems as it may cause MySQL
      to hang on AIX 4.3 during shutdown
    */
    DBUG_PRINT("info",("calling closesocket on unix/IP socket"));
    VOID(closesocket(tmp_sock));
#endif
    VOID(unlink(mysqld_unix_port));
  }
  DBUG_VOID_RETURN;
#endif
}


void kill_mysql(void)
{
  DBUG_ENTER("kill_mysql");

#ifdef SIGNALS_DONT_BREAK_READ
  abort_loop=1;					// Break connection loops
  close_server_sock();				// Force accept to wake up
#endif

#if defined(__WIN__)
#if !defined(EMBEDDED_LIBRARY)
  {
    if (!SetEvent(hEventShutdown))
    {
      DBUG_PRINT("error",("Got error: %ld from SetEvent",GetLastError()));
    }
    /*
      or:
      HANDLE hEvent=OpenEvent(0, FALSE, "MySqlShutdown");
      SetEvent(hEventShutdown);
      CloseHandle(hEvent);
    */
  }
#endif
#elif defined(OS2)
  pthread_cond_signal(&eventShutdown);		// post semaphore
#elif defined(HAVE_PTHREAD_KILL)
  if (pthread_kill(signal_thread, MYSQL_KILL_SIGNAL))
  {
    DBUG_PRINT("error",("Got error %d from pthread_kill",errno)); /* purecov: inspected */
  }
#elif !defined(SIGNALS_DONT_BREAK_READ)
  kill(current_pid, MYSQL_KILL_SIGNAL);
#endif
  DBUG_PRINT("quit",("After pthread_kill"));
  shutdown_in_progress=1;			// Safety if kill didn't work
#ifdef SIGNALS_DONT_BREAK_READ
  if (!kill_in_progress)
  {
    pthread_t tmp;
    abort_loop=1;
    if (pthread_create(&tmp,&connection_attrib, kill_server_thread,
			   (void*) 0))
      sql_print_error("Can't create thread to kill server");
  }
#endif
  DBUG_VOID_RETURN;
}

/*
  Force server down. Kill all connections and threads and exit

  SYNOPSIS
  kill_server

  sig_ptr       Signal number that caused kill_server to be called.

  NOTE!
    A signal number of 0 mean that the function was not called
    from a signal handler and there is thus no signal to block
    or stop, we just want to kill the server.

*/

#if defined(OS2) || defined(__NETWARE__)
extern "C" void kill_server(int sig_ptr)
#define RETURN_FROM_KILL_SERVER DBUG_VOID_RETURN
#elif !defined(__WIN__)
static void *kill_server(void *sig_ptr)
#define RETURN_FROM_KILL_SERVER DBUG_RETURN(0)
#else
static void __cdecl kill_server(int sig_ptr)
#define RETURN_FROM_KILL_SERVER DBUG_VOID_RETURN
#endif
{
  DBUG_ENTER("kill_server");
#ifndef EMBEDDED_LIBRARY
  int sig=(int) (long) sig_ptr;			// This is passed a int
  // if there is a signal during the kill in progress, ignore the other
  if (kill_in_progress)				// Safety
    RETURN_FROM_KILL_SERVER;
  kill_in_progress=TRUE;
  abort_loop=1;					// This should be set
  if (sig != 0) // 0 is not a valid signal number
    my_sigset(sig,SIG_IGN);
  if (sig == MYSQL_KILL_SIGNAL || sig == 0)
    sql_print_information(ER(ER_NORMAL_SHUTDOWN),my_progname);
  else
    sql_print_error(ER(ER_GOT_SIGNAL),my_progname,sig); /* purecov: inspected */

#if defined(HAVE_SMEM) && defined(__WIN__)
  /*
   Send event to smem_event_connect_request for aborting
   */
  if (!SetEvent(smem_event_connect_request))
  {
	  DBUG_PRINT("error",
		("Got error: %ld from SetEvent of smem_event_connect_request",
		 GetLastError()));
  }
#endif

#if defined(__NETWARE__) || (defined(USE_ONE_SIGNAL_HAND) && !defined(__WIN__) && !defined(OS2))
  my_thread_init();				// If this is a new thread
#endif
  close_connections();
  if (sig != MYSQL_KILL_SIGNAL &&
#ifdef __WIN__
      sig != SIGINT &&				/* Bug#18235 */
#endif
      sig != 0)
    unireg_abort(1);				/* purecov: inspected */
  else
    unireg_end();

#ifdef __NETWARE__
  if (!event_flag)
    pthread_join(select_thread, NULL);		// wait for main thread
#endif /* __NETWARE__ */

#if defined(__NETWARE__) || (defined(USE_ONE_SIGNAL_HAND) && !defined(__WIN__) && !defined(OS2))
  my_thread_end();
#endif

  pthread_exit(0);				/* purecov: deadcode */

#endif /* EMBEDDED_LIBRARY */
  RETURN_FROM_KILL_SERVER;
}


#if defined(USE_ONE_SIGNAL_HAND) || (defined(__NETWARE__) && defined(SIGNALS_DONT_BREAK_READ))
pthread_handler_t kill_server_thread(void *arg __attribute__((unused)))
{
  my_thread_init();				// Initialize new thread
  kill_server(0);
  my_thread_end();				// Normally never reached
  return 0;
}
#endif

extern "C" sig_handler print_signal_warning(int sig)
{
  if (!DBUG_IN_USE)
  {
    if (global_system_variables.log_warnings)
      sql_print_warning("Got signal %d from thread %ld",
                        sig, my_thread_id());
  }
#ifdef DONT_REMEMBER_SIGNAL
  my_sigset(sig,print_signal_warning);		/* int. thread system calls */
#endif
#if !defined(__WIN__) && !defined(OS2) && !defined(__NETWARE__)
  if (sig == SIGALRM)
    alarm(2);					/* reschedule alarm */
#endif
}

/*
  cleanup all memory and end program nicely

  SYNOPSIS
    unireg_end()

  NOTES
    This function never returns.

    If SIGNALS_DONT_BREAK_READ is defined, this function is called
    by the main thread. To get MySQL to shut down nicely in this case
    (Mac OS X) we have to call exit() instead if pthread_exit().
*/

#ifndef EMBEDDED_LIBRARY
void unireg_end(void)
{
  clean_up(1);
  my_thread_end();
#if defined(SIGNALS_DONT_BREAK_READ) && !defined(__NETWARE__)
  exit(0);
#else
  pthread_exit(0);				// Exit is in main thread
#endif
}

extern "C" void unireg_abort(int exit_code)
{
  DBUG_ENTER("unireg_abort");
  if (exit_code)
    sql_print_error("Aborting\n");
  clean_up(exit_code || !opt_bootstrap); /* purecov: inspected */
  DBUG_PRINT("quit",("done with cleanup in unireg_abort"));
  wait_for_signal_thread_to_end();
  clean_up_mutexes();
  my_end(opt_endinfo ? MY_CHECK_ERROR | MY_GIVE_INFO : 0);
  exit(exit_code); /* purecov: inspected */
}
#endif


void clean_up(bool print_message)
{
  DBUG_PRINT("exit",("clean_up"));
  if (cleanup_done++)
    return; /* purecov: inspected */

  mysql_log.cleanup();
  mysql_slow_log.cleanup();
  mysql_bin_log.cleanup();

#ifdef HAVE_REPLICATION
  if (use_slave_mask)
    bitmap_free(&slave_error_mask);
#endif
  my_tz_free();
  my_dbopt_free();
#ifndef NO_EMBEDDED_ACCESS_CHECKS
  acl_free(1);
  grant_free();
#endif
  query_cache_destroy();
  table_cache_free();
  hostname_cache_free();
  item_user_lock_free();
  lex_free();				/* Free some memory */
  set_var_free();
  free_charsets();
#ifdef HAVE_DLOPEN
  if (!opt_noacl)
    udf_free();
#endif
  (void) ha_panic(HA_PANIC_CLOSE);	/* close all tables and logs */
  if (tc_log)
    tc_log->close();
  xid_cache_free();
  delete_elements(&key_caches, (void (*)(const char*, gptr)) free_key_cache);
  multi_keycache_free();
  end_thr_alarm(1);			/* Free allocated memory */
#ifdef USE_RAID
  end_raid();
#endif
  my_free_open_file_info();
  my_free((char*) global_system_variables.date_format,
	  MYF(MY_ALLOW_ZERO_PTR));
  my_free((char*) global_system_variables.time_format,
	  MYF(MY_ALLOW_ZERO_PTR));
  my_free((char*) global_system_variables.datetime_format,
	  MYF(MY_ALLOW_ZERO_PTR));
  if (defaults_argv)
    free_defaults(defaults_argv);
  my_free(sys_init_connect.value, MYF(MY_ALLOW_ZERO_PTR));
  my_free(sys_init_slave.value, MYF(MY_ALLOW_ZERO_PTR));
  free_tmpdir(&mysql_tmpdir_list);
#ifdef HAVE_REPLICATION
  my_free(slave_load_tmpdir,MYF(MY_ALLOW_ZERO_PTR));
#endif
  x_free(opt_bin_logname);
  x_free(opt_relay_logname);
  bitmap_free(&temp_pool);
  free_max_user_conn();
#ifdef HAVE_REPLICATION
  end_slave_list();
  free_list(&replicate_do_db);
  free_list(&replicate_ignore_db);
  free_list(&binlog_do_db);
  free_list(&binlog_ignore_db);
  free_list(&replicate_rewrite_db);
#endif
#ifdef HAVE_OPENSSL
  if (ssl_acceptor_fd)
  {
    SSL_CTX_free(ssl_acceptor_fd->ssl_context);
    my_free((gptr) ssl_acceptor_fd, MYF(0));
  }
#endif /* HAVE_OPENSSL */
  vio_end();

#ifdef USE_REGEX
  my_regex_end();
#endif

  if (print_message && errmesg)
    sql_print_information(ER(ER_SHUTDOWN_COMPLETE),my_progname);
#if !defined(EMBEDDED_LIBRARY)
  if (!opt_bootstrap)
    (void) my_delete(pidfile_name,MYF(0));	// This may not always exist
#endif
  finish_client_errs();
  my_free((gptr) my_error_unregister(ER_ERROR_FIRST, ER_ERROR_LAST),
          MYF(MY_WME | MY_FAE | MY_ALLOW_ZERO_PTR));
  DBUG_PRINT("quit", ("Error messages freed"));
  /* Tell main we are ready */
  (void) pthread_mutex_lock(&LOCK_thread_count);
  DBUG_PRINT("quit", ("got thread count lock"));
  ready_to_exit=1;
  /* do the broadcast inside the lock to ensure that my_end() is not called */
  (void) pthread_cond_broadcast(&COND_thread_count);
  (void) pthread_mutex_unlock(&LOCK_thread_count);
  /*
    The following lines may never be executed as the main thread may have
    killed us
  */
  DBUG_PRINT("quit", ("done with cleanup"));
} /* clean_up */


/*
  This is mainly needed when running with purify, but it's still nice to
  know that all child threads have died when mysqld exits
*/

static void wait_for_signal_thread_to_end()
{
#ifndef __NETWARE__
  uint i;
  /*
    Wait up to 10 seconds for signal thread to die. We use this mainly to
    avoid getting warnings that my_thread_end has not been called
  */
  for (i= 0 ; i < 100 && signal_thread_in_use; i++)
  {
    if (pthread_kill(signal_thread, MYSQL_KILL_SIGNAL))
      break;
    my_sleep(100);				// Give it time to die
  }
#endif
}


static void clean_up_mutexes()
{
  (void) pthread_mutex_destroy(&LOCK_mysql_create_db);
  (void) pthread_mutex_destroy(&LOCK_Acl);
  (void) rwlock_destroy(&LOCK_grant);
  (void) pthread_mutex_destroy(&LOCK_open);
  (void) pthread_mutex_destroy(&LOCK_thread_count);
  (void) pthread_mutex_destroy(&LOCK_mapped_file);
  (void) pthread_mutex_destroy(&LOCK_status);
  (void) pthread_mutex_destroy(&LOCK_error_log);
  (void) pthread_mutex_destroy(&LOCK_delayed_insert);
  (void) pthread_mutex_destroy(&LOCK_delayed_status);
  (void) pthread_mutex_destroy(&LOCK_delayed_create);
  (void) pthread_mutex_destroy(&LOCK_manager);
  (void) pthread_mutex_destroy(&LOCK_crypt);
  (void) pthread_mutex_destroy(&LOCK_bytes_sent);
  (void) pthread_mutex_destroy(&LOCK_bytes_received);
  (void) pthread_mutex_destroy(&LOCK_user_conn);
#ifdef HAVE_OPENSSL
  (void) pthread_mutex_destroy(&LOCK_des_key_file);
#ifndef HAVE_YASSL
  for (int i= 0; i < CRYPTO_num_locks(); ++i)
    (void) rwlock_destroy(&openssl_stdlocks[i].lock);
  OPENSSL_free(openssl_stdlocks);
#endif
#endif
#ifdef HAVE_REPLICATION
  (void) pthread_mutex_destroy(&LOCK_rpl_status);
  (void) pthread_cond_destroy(&COND_rpl_status);
#endif
  (void) pthread_mutex_destroy(&LOCK_active_mi);
  (void) rwlock_destroy(&LOCK_sys_init_connect);
  (void) rwlock_destroy(&LOCK_sys_init_slave);
  (void) pthread_mutex_destroy(&LOCK_global_system_variables);
  (void) pthread_mutex_destroy(&LOCK_global_read_lock);
  (void) pthread_mutex_destroy(&LOCK_uuid_generator);
  (void) pthread_mutex_destroy(&LOCK_prepared_stmt_count);
  (void) pthread_cond_destroy(&COND_thread_count);
  (void) pthread_cond_destroy(&COND_refresh);
  (void) pthread_cond_destroy(&COND_global_read_lock);
  (void) pthread_cond_destroy(&COND_thread_cache);
  (void) pthread_cond_destroy(&COND_flush_thread_cache);
  (void) pthread_cond_destroy(&COND_manager);
}

/****************************************************************************
** Init IP and UNIX socket
****************************************************************************/

static void set_ports()
{
  char	*env;
  if (!mysqld_port && !opt_disable_networking)
  {					// Get port if not from commandline
    struct  servent *serv_ptr;
    mysqld_port= MYSQL_PORT;
    if ((serv_ptr= getservbyname("mysql", "tcp")))
      mysqld_port= ntohs((u_short) serv_ptr->s_port); /* purecov: inspected */
    if ((env = getenv("MYSQL_TCP_PORT")))
      mysqld_port= (uint) atoi(env);		/* purecov: inspected */
  }
  if (!mysqld_unix_port)
  {
#ifdef __WIN__
    mysqld_unix_port= (char*) MYSQL_NAMEDPIPE;
#else
    mysqld_unix_port= (char*) MYSQL_UNIX_ADDR;
#endif
    if ((env = getenv("MYSQL_UNIX_PORT")))
      mysqld_unix_port= env;			/* purecov: inspected */
  }
}

#ifndef EMBEDDED_LIBRARY
/* Change to run as another user if started with --user */

static struct passwd *check_user(const char *user)
{
#if !defined(__WIN__) && !defined(OS2) && !defined(__NETWARE__)
  struct passwd *user_info;
  uid_t user_id= geteuid();

  // Don't bother if we aren't superuser
  if (user_id)
  {
    if (user)
    {
      // Don't give a warning, if real user is same as given with --user
      user_info= getpwnam(user);
      if ((!user_info || user_id != user_info->pw_uid) &&
	  global_system_variables.log_warnings)
        sql_print_warning(
                    "One can only use the --user switch if running as root\n");
    }
    return NULL;
  }
  if (!user)
  {
    if (!opt_bootstrap)
    {
      sql_print_error("Fatal error: Please read \"Security\" section of the manual to find out how to run mysqld as root!\n");
      unireg_abort(1);
    }
    return NULL;
  }
  if (!strcmp(user,"root"))
    return NULL;                        // Avoid problem with dynamic libraries

  if (!(user_info= getpwnam(user)))
  {
    // Allow a numeric uid to be used
    const char *pos;
    for (pos= user; my_isdigit(mysqld_charset,*pos); pos++) ;
    if (*pos)                                   // Not numeric id
      goto err;
    if (!(user_info= getpwuid(atoi(user))))
      goto err;
    else
      return user_info;
  }
  else
    return user_info;

err:
  sql_print_error("Fatal error: Can't change to run as user '%s' ;  Please check that the user exists!\n",user);
  unireg_abort(1);
#endif
  return NULL;
}

static void set_user(const char *user, struct passwd *user_info)
{
#if !defined(__WIN__) && !defined(OS2) && !defined(__NETWARE__)
  DBUG_ASSERT(user_info != 0);
#ifdef HAVE_INITGROUPS
  /*
    We can get a SIGSEGV when calling initgroups() on some systems when NSS
    is configured to use LDAP and the server is statically linked.  We set
    calling_initgroups as a flag to the SIGSEGV handler that is then used to
    output a specific message to help the user resolve this problem.
  */
  calling_initgroups= TRUE;
  initgroups((char*) user, user_info->pw_gid);
  calling_initgroups= FALSE;
#endif
  if (setgid(user_info->pw_gid) == -1)
  {
    sql_perror("setgid");
    unireg_abort(1);
  }
  if (setuid(user_info->pw_uid) == -1)
  {
    sql_perror("setuid");
    unireg_abort(1);
  }
#endif
}


static void set_effective_user(struct passwd *user_info)
{
#if !defined(__WIN__) && !defined(OS2) && !defined(__NETWARE__)
  DBUG_ASSERT(user_info != 0);
  if (setregid((gid_t)-1, user_info->pw_gid) == -1)
  {
    sql_perror("setregid");
    unireg_abort(1);
  }
  if (setreuid((uid_t)-1, user_info->pw_uid) == -1)
  {
    sql_perror("setreuid");
    unireg_abort(1);
  }
#endif
}


/* Change root user if started with  --chroot */

static void set_root(const char *path)
{
#if !defined(__WIN__) && !defined(__EMX__) && !defined(OS2) && !defined(__NETWARE__)
  if (chroot(path) == -1)
  {
    sql_perror("chroot");
    unireg_abort(1);
  }
  my_setwd("/", MYF(0));
#endif
}

static void network_init(void)
{
  struct sockaddr_in	IPaddr;
#ifdef HAVE_SYS_UN_H
  struct sockaddr_un	UNIXaddr;
#endif
  int	arg=1;
  int   ret;
  uint  waited;
  uint  this_wait;
  uint  retry;
  DBUG_ENTER("network_init");
  LINT_INIT(ret);

  set_ports();

  if (mysqld_port != 0 && !opt_disable_networking && !opt_bootstrap)
  {
    DBUG_PRINT("general",("IP Socket is %d",mysqld_port));
    ip_sock = socket(AF_INET, SOCK_STREAM, 0);
    if (ip_sock == INVALID_SOCKET)
    {
      DBUG_PRINT("error",("Got error: %d from socket()",socket_errno));
      sql_perror(ER(ER_IPSOCK_ERROR));		/* purecov: tested */
      unireg_abort(1);				/* purecov: tested */
    }
    bzero((char*) &IPaddr, sizeof(IPaddr));
    IPaddr.sin_family = AF_INET;
    IPaddr.sin_addr.s_addr = my_bind_addr;
    IPaddr.sin_port = (unsigned short) htons((unsigned short) mysqld_port);

#ifndef __WIN__
    /*
      We should not use SO_REUSEADDR on windows as this would enable a
      user to open two mysqld servers with the same TCP/IP port.
    */
    (void) setsockopt(ip_sock,SOL_SOCKET,SO_REUSEADDR,(char*)&arg,sizeof(arg));
#endif /* __WIN__ */
    /*
      Sometimes the port is not released fast enough when stopping and
      restarting the server. This happens quite often with the test suite
      on busy Linux systems. Retry to bind the address at these intervals:
      Sleep intervals: 1, 2, 4,  6,  9, 13, 17, 22, ...
      Retry at second: 1, 3, 7, 13, 22, 35, 52, 74, ...
      Limit the sequence by mysqld_port_timeout (set --port-open-timeout=#).
    */
    for (waited= 0, retry= 1; ; retry++, waited+= this_wait)
    {
      if (((ret= bind(ip_sock, my_reinterpret_cast(struct sockaddr *) (&IPaddr),
                      sizeof(IPaddr))) >= 0) ||
          (socket_errno != SOCKET_EADDRINUSE) ||
          (waited >= mysqld_port_timeout))
        break;
      sql_print_information("Retrying bind on TCP/IP port %u", mysqld_port);
      this_wait= retry * retry / 3 + 1;
      sleep(this_wait);
    }
    if (ret < 0)
    {
      DBUG_PRINT("error",("Got error: %d from bind",socket_errno));
      sql_perror("Can't start server: Bind on TCP/IP port");
      sql_print_error("Do you already have another mysqld server running on port: %d ?",mysqld_port);
      unireg_abort(1);
    }
    if (listen(ip_sock,(int) back_log) < 0)
    {
      sql_perror("Can't start server: listen() on TCP/IP port");
      sql_print_error("listen() on TCP/IP failed with error %d",
		      socket_errno);
      unireg_abort(1);
    }
  }

#ifdef __NT__
  /* create named pipe */
  if (Service.IsNT() && mysqld_unix_port[0] && !opt_bootstrap &&
      opt_enable_named_pipe)
  {

    pipe_name[sizeof(pipe_name)-1]= 0;		/* Safety if too long string */
    strxnmov(pipe_name, sizeof(pipe_name)-1, "\\\\.\\pipe\\",
	     mysqld_unix_port, NullS);
    bzero((char*) &saPipeSecurity, sizeof(saPipeSecurity));
    bzero((char*) &sdPipeDescriptor, sizeof(sdPipeDescriptor));
    if (!InitializeSecurityDescriptor(&sdPipeDescriptor,
				      SECURITY_DESCRIPTOR_REVISION))
    {
      sql_perror("Can't start server : Initialize security descriptor");
      unireg_abort(1);
    }
    if (!SetSecurityDescriptorDacl(&sdPipeDescriptor, TRUE, NULL, FALSE))
    {
      sql_perror("Can't start server : Set security descriptor");
      unireg_abort(1);
    }
    saPipeSecurity.nLength = sizeof(SECURITY_ATTRIBUTES);
    saPipeSecurity.lpSecurityDescriptor = &sdPipeDescriptor;
    saPipeSecurity.bInheritHandle = FALSE;
    if ((hPipe= CreateNamedPipe(pipe_name,
				PIPE_ACCESS_DUPLEX,
				PIPE_TYPE_BYTE |
				PIPE_READMODE_BYTE |
				PIPE_WAIT,
				PIPE_UNLIMITED_INSTANCES,
				(int) global_system_variables.net_buffer_length,
				(int) global_system_variables.net_buffer_length,
				NMPWAIT_USE_DEFAULT_WAIT,
				&saPipeSecurity)) == INVALID_HANDLE_VALUE)
      {
	LPVOID lpMsgBuf;
	int error=GetLastError();
	FormatMessage(FORMAT_MESSAGE_ALLOCATE_BUFFER |
		      FORMAT_MESSAGE_FROM_SYSTEM,
		      NULL, error, MAKELANGID(LANG_NEUTRAL, SUBLANG_DEFAULT),
		      (LPTSTR) &lpMsgBuf, 0, NULL );
	MessageBox(NULL, (LPTSTR) lpMsgBuf, "Error from CreateNamedPipe",
		    MB_OK|MB_ICONINFORMATION);
	LocalFree(lpMsgBuf);
	unireg_abort(1);
      }
  }
#endif

#if defined(HAVE_SYS_UN_H)
  /*
  ** Create the UNIX socket
  */
  if (mysqld_unix_port[0] && !opt_bootstrap)
  {
    DBUG_PRINT("general",("UNIX Socket is %s",mysqld_unix_port));

    if (strlen(mysqld_unix_port) > (sizeof(UNIXaddr.sun_path) - 1))
    {
      sql_print_error("The socket file path is too long (> %u): %s",
                      (uint) sizeof(UNIXaddr.sun_path) - 1, mysqld_unix_port);
      unireg_abort(1);
    }
    if ((unix_sock= socket(AF_UNIX, SOCK_STREAM, 0)) < 0)
    {
      sql_perror("Can't start server : UNIX Socket "); /* purecov: inspected */
      unireg_abort(1);				/* purecov: inspected */
    }
    bzero((char*) &UNIXaddr, sizeof(UNIXaddr));
    UNIXaddr.sun_family = AF_UNIX;
    strmov(UNIXaddr.sun_path, mysqld_unix_port);
    (void) unlink(mysqld_unix_port);
    (void) setsockopt(unix_sock,SOL_SOCKET,SO_REUSEADDR,(char*)&arg,
		      sizeof(arg));
    umask(0);
    if (bind(unix_sock, my_reinterpret_cast(struct sockaddr *) (&UNIXaddr),
	     sizeof(UNIXaddr)) < 0)
    {
      sql_perror("Can't start server : Bind on unix socket"); /* purecov: tested */
      sql_print_error("Do you already have another mysqld server running on socket: %s ?",mysqld_unix_port);
      unireg_abort(1);					/* purecov: tested */
    }
    umask(((~my_umask) & 0666));
#if defined(S_IFSOCK) && defined(SECURE_SOCKETS)
    (void) chmod(mysqld_unix_port,S_IFSOCK);	/* Fix solaris 2.6 bug */
#endif
    if (listen(unix_sock,(int) back_log) < 0)
      sql_print_warning("listen() on Unix socket failed with error %d",
		      socket_errno);
  }
#endif
  DBUG_PRINT("info",("server started"));
  DBUG_VOID_RETURN;
}

#endif /*!EMBEDDED_LIBRARY*/

void MYSQLerror(const char *s)
{
  THD *thd=current_thd;
  char *yytext= (char*) thd->lex->tok_start;
  /* "parse error" changed into "syntax error" between bison 1.75 and 1.875 */
  if (strcmp(s,"parse error") == 0 || strcmp(s,"syntax error") == 0)
    s=ER(ER_SYNTAX_ERROR);
  my_printf_error(ER_PARSE_ERROR,  ER(ER_PARSE_ERROR), MYF(0), s,
                  (yytext ? (char*) yytext : ""),
                  thd->lex->yylineno);
}


#ifndef EMBEDDED_LIBRARY
/*
  Close a connection

  SYNOPSIS
    close_connection()
    thd		Thread handle
    errcode	Error code to print to console
    lock	1 if we have have to lock LOCK_thread_count

  NOTES
    For the connection that is doing shutdown, this is called twice
*/

void close_connection(THD *thd, uint errcode, bool lock)
{
  st_vio *vio;
  DBUG_ENTER("close_connection");
  DBUG_PRINT("enter",("fd: %s  error: '%s'",
		      thd->net.vio ? vio_description(thd->net.vio) :
		      "(not connected)",
		      errcode ? ER(errcode) : ""));
  if (lock)
    (void) pthread_mutex_lock(&LOCK_thread_count);
  thd->killed= THD::KILL_CONNECTION;
  if ((vio= thd->net.vio) != 0)
  {
    if (errcode)
      net_send_error(thd, errcode, ER(errcode)); /* purecov: inspected */
    vio_close(vio);			/* vio is freed in delete thd */
  }
  if (lock)
    (void) pthread_mutex_unlock(&LOCK_thread_count);
  DBUG_VOID_RETURN;
}
#endif /* EMBEDDED_LIBRARY */


	/* Called when a thread is aborted */
	/* ARGSUSED */

extern "C" sig_handler end_thread_signal(int sig __attribute__((unused)))
{
  THD *thd=current_thd;
  DBUG_ENTER("end_thread_signal");
  if (thd && ! thd->bootstrap)
  {
    statistic_increment(killed_threads, &LOCK_status);
    end_thread(thd,0);
  }
  DBUG_VOID_RETURN;				/* purecov: deadcode */
}


void end_thread(THD *thd, bool put_in_cache)
{
  DBUG_ENTER("end_thread");
  thd->cleanup();
  (void) pthread_mutex_lock(&LOCK_thread_count);
  thread_count--;
  delete thd;

  if (put_in_cache && cached_thread_count < thread_cache_size &&
      ! abort_loop && !kill_cached_threads)
  {
    /* Don't kill the thread, just put it in cache for reuse */
    DBUG_PRINT("info", ("Adding thread to cache"))
    cached_thread_count++;
    while (!abort_loop && ! wake_thread && ! kill_cached_threads)
      (void) pthread_cond_wait(&COND_thread_cache, &LOCK_thread_count);
    cached_thread_count--;
    if (kill_cached_threads)
      pthread_cond_signal(&COND_flush_thread_cache);
    if (wake_thread)
    {
      wake_thread--;
      thd=thread_cache.get();
      thd->real_id=pthread_self();
      thd->thread_stack= (char*) &thd;          // For store_globals
      (void) thd->store_globals();
      thd->thr_create_time= time(NULL);
      threads.append(thd);
      pthread_mutex_unlock(&LOCK_thread_count);
      DBUG_VOID_RETURN;
    }
  }

  /* Tell main we are ready */
  (void) pthread_mutex_unlock(&LOCK_thread_count);
  /* It's safe to broadcast outside a lock (COND... is not deleted here) */
  DBUG_PRINT("signal", ("Broadcasting COND_thread_count"));
  (void) pthread_cond_broadcast(&COND_thread_count);
#ifdef ONE_THREAD
  if (!(test_flags & TEST_NO_THREADS))	// For debugging under Linux
#endif
  {
    my_thread_end();
    pthread_exit(0);
  }
  DBUG_VOID_RETURN;
}


void flush_thread_cache()
{
  (void) pthread_mutex_lock(&LOCK_thread_count);
  kill_cached_threads++;
  while (cached_thread_count)
  {
    pthread_cond_broadcast(&COND_thread_cache);
    pthread_cond_wait(&COND_flush_thread_cache,&LOCK_thread_count);
  }
  kill_cached_threads--;
  (void) pthread_mutex_unlock(&LOCK_thread_count);
}


/*
  Aborts a thread nicely. Commes here on SIGPIPE
  TODO: One should have to fix that thr_alarm know about this
  thread too.
*/

#ifdef THREAD_SPECIFIC_SIGPIPE
extern "C" sig_handler abort_thread(int sig __attribute__((unused)))
{
  THD *thd=current_thd;
  DBUG_ENTER("abort_thread");
  if (thd)
    thd->killed= THD::KILL_CONNECTION;
  DBUG_VOID_RETURN;
}
#endif

/******************************************************************************
  Setup a signal thread with handles all signals.
  Because Linux doesn't support schemas use a mutex to check that
  the signal thread is ready before continuing
******************************************************************************/

#if defined(__WIN__) || defined(OS2)
static void init_signals(void)
{
  int signals[] = {SIGINT,SIGILL,SIGFPE,SIGSEGV,SIGTERM,SIGABRT } ;
  for (uint i=0 ; i < sizeof(signals)/sizeof(int) ; i++)
    signal(signals[i], kill_server) ;
#if defined(__WIN__)
  signal(SIGBREAK,SIG_IGN);	//ignore SIGBREAK for NT
#else
  signal(SIGBREAK, kill_server);
#endif
}

static void start_signal_handler(void)
{
  // Save vm id of this process
  if (!opt_bootstrap)
    create_pid_file();
}

static void check_data_home(const char *path)
{}


#elif defined(__NETWARE__)

// down server event callback
void mysql_down_server_cb(void *, void *)
{
  event_flag= TRUE;
  kill_server(0);
}


// destroy callback resources
void mysql_cb_destroy(void *)
{
  UnRegisterEventNotification(eh);  // cleanup down event notification
  NX_UNWRAP_INTERFACE(ref);
  /* Deregister NSS volume deactivation event */
  NX_UNWRAP_INTERFACE(refneb);
  if (neb_consumer_id)
    UnRegisterConsumer(neb_consumer_id, NULL);
}


// initialize callbacks
void mysql_cb_init()
{
  // register for down server event
  void *handle = getnlmhandle();
  rtag_t rt= AllocateResourceTag(handle, "MySQL Down Server Callback",
                                 EventSignature);
  NX_WRAP_INTERFACE((void *)mysql_down_server_cb, 2, (void **)&ref);
  eh= RegisterForEventNotification(rt, EVENT_PRE_DOWN_SERVER,
                                   EVENT_PRIORITY_APPLICATION,
                                   NULL, ref, NULL);

  /*
    Register for volume deactivation event
    Wrap the callback function, as it is called by non-LibC thread
  */
  (void *) NX_WRAP_INTERFACE(neb_event_callback, 1, &refneb);
  registerwithneb();

  NXVmRegisterExitHandler(mysql_cb_destroy, NULL);  // clean-up
}


/* To get the name of the NetWare volume having MySQL data folder */

static void getvolumename()
{
  char *p;
  /*
    We assume that data path is already set.
    If not it won't come here. Terminate after volume name
  */
  if ((p= strchr(mysql_real_data_home, ':')))
    strmake(datavolname, mysql_real_data_home,
            (uint) (p - mysql_real_data_home));
}


/*
  Registering with NEB for NSS Volume Deactivation event
*/

static void registerwithneb()
{

  ConsumerRegistrationInfo reg_info;

  /* Clear NEB registration structure */
  bzero((char*) &reg_info, sizeof(struct ConsumerRegistrationInfo));

  /* Fill the NEB consumer information structure */
  reg_info.CRIVersion= 1;  	            // NEB version
  /* NEB Consumer name */
  reg_info.CRIConsumerName= (BYTE *) "MySQL Database Server";
  /* Event of interest */
  reg_info.CRIEventName= (BYTE *) "NSS.ChangeVolState.Enter";
  reg_info.CRIUserParameter= NULL;	    // Consumer Info
  reg_info.CRIEventFlags= 0;	            // Event flags
  /* Consumer NLM handle */
  reg_info.CRIOwnerID= (LoadDefinitionStructure *)getnlmhandle();
  reg_info.CRIConsumerESR= NULL;	    // No consumer ESR required
  reg_info.CRISecurityToken= 0;	            // No security token for the event
  reg_info.CRIConsumerFlags= 0;             // SMP_ENABLED_BIT;
  reg_info.CRIFilterName= 0;	            // No event filtering
  reg_info.CRIFilterDataLength= 0;          // No filtering data
  reg_info.CRIFilterData= 0;	            // No filtering data
  /* Callback function for the event */
  (void *)reg_info.CRIConsumerCallback= (void *) refneb;
  reg_info.CRIOrder= 0;	                    // Event callback order
  reg_info.CRIConsumerType= CHECK_CONSUMER; // Consumer type

  /* Register for the event with NEB */
  if (RegisterConsumer(&reg_info))
  {
    consoleprintf("Failed to register for NSS Volume Deactivation event \n");
    return;
  }
  /* This ID is required for deregistration */
  neb_consumer_id= reg_info.CRIConsumerID;

  /* Get MySQL data volume name, stored in global variable datavolname */
  getvolumename();

  /*
    Get the NSS volume ID of the MySQL Data volume.
    Volume ID is stored in a global variable
  */
  getvolumeID((BYTE*) datavolname);
}


/*
  Callback for NSS Volume Deactivation event
*/

ulong neb_event_callback(struct EventBlock *eblock)
{
  EventChangeVolStateEnter_s *voldata;
  extern bool nw_panic;

  voldata= (EventChangeVolStateEnter_s *)eblock->EBEventData;

  /* Deactivation of a volume */
  if ((voldata->oldState == zVOLSTATE_ACTIVE &&
       voldata->newState == zVOLSTATE_DEACTIVE ||
       voldata->newState == zVOLSTATE_MAINTENANCE))
  {
    /*
      Ensure that we bring down MySQL server only for MySQL data
      volume deactivation
    */
    if (!memcmp(&voldata->volID, &datavolid, sizeof(VolumeID_t)))
    {
      consoleprintf("MySQL data volume is deactivated, shutting down MySQL Server \n");
      event_flag= TRUE;
      nw_panic = TRUE;
      event_flag= TRUE;
      kill_server(0);
    }
  }
  return 0;
}


/*
  Function to get NSS volume ID of the MySQL data
*/

#define ADMIN_VOL_PATH					"_ADMIN:/Volumes/"

static void getvolumeID(BYTE *volumeName)
{
  char path[zMAX_FULL_NAME];
  Key_t rootKey= 0, fileKey= 0;
  QUAD getInfoMask;
  zInfo_s info;
  STATUS status;

  /* Get the root key */
  if ((status= zRootKey(0, &rootKey)) != zOK)
  {
    consoleprintf("\nGetNSSVolumeProperties - Failed to get root key, status: %d\n.", (int) status);
    goto exit;
  }

  /*
    Get the file key. This is the key to the volume object in the
    NSS admin volumes directory.
  */

  strxmov(path, (const char *) ADMIN_VOL_PATH, (const char *) volumeName,
          NullS);
  if ((status= zOpen(rootKey, zNSS_TASK, zNSPACE_LONG|zMODE_UTF8,
                     (BYTE *) path, zRR_READ_ACCESS, &fileKey)) != zOK)
  {
    consoleprintf("\nGetNSSVolumeProperties - Failed to get file, status: %d\n.", (int) status);
    goto exit;
  }

  getInfoMask= zGET_IDS | zGET_VOLUME_INFO ;
  if ((status= zGetInfo(fileKey, getInfoMask, sizeof(info),
                        zINFO_VERSION_A, &info)) != zOK)
  {
    consoleprintf("\nGetNSSVolumeProperties - Failed in zGetInfo, status: %d\n.", (int) status);
    goto exit;
  }

  /* Copy the data to global variable */
  datavolid.timeLow= info.vol.volumeID.timeLow;
  datavolid.timeMid= info.vol.volumeID.timeMid;
  datavolid.timeHighAndVersion= info.vol.volumeID.timeHighAndVersion;
  datavolid.clockSeqHighAndReserved= info.vol.volumeID.clockSeqHighAndReserved;
  datavolid.clockSeqLow= info.vol.volumeID.clockSeqLow;
  /* This is guranteed to be 6-byte length (but sizeof() would be better) */
  memcpy(datavolid.node, info.vol.volumeID.node, (unsigned int) 6);

exit:
  if (rootKey)
    zClose(rootKey);
  if (fileKey)
    zClose(fileKey);
}


static void init_signals(void)
{
  int signals[] = {SIGINT,SIGILL,SIGFPE,SIGSEGV,SIGTERM,SIGABRT};

  for (uint i=0 ; i < sizeof(signals)/sizeof(int) ; i++)
    signal(signals[i], kill_server);
  mysql_cb_init();  // initialize callbacks

}

static void start_signal_handler(void)
{
  // Save vm id of this process
  if (!opt_bootstrap)
    create_pid_file();
  // no signal handler
}


/*
  Warn if the data is on a Traditional volume

  NOTE
    Already done by mysqld_safe
*/

static void check_data_home(const char *path)
{
}

#elif defined(__EMX__)
static void sig_reload(int signo)
{
 // Flush everything
  bool not_used;
  reload_acl_and_cache((THD*) 0,REFRESH_LOG, (TABLE_LIST*) 0, &not_used);
  signal(signo, SIG_ACK);
}

static void sig_kill(int signo)
{
  if (!kill_in_progress)
  {
    abort_loop=1;				// mark abort for threads
    kill_server((void*) signo);
  }
  signal(signo, SIG_ACK);
}

static void init_signals(void)
{
  signal(SIGQUIT, sig_kill);
  signal(SIGKILL, sig_kill);
  signal(SIGTERM, sig_kill);
  signal(SIGINT,  sig_kill);
  signal(SIGHUP,  sig_reload);	// Flush everything
  signal(SIGALRM, SIG_IGN);
  signal(SIGBREAK,SIG_IGN);
  signal_thread = pthread_self();
}

static void start_signal_handler(void)
{}

static void check_data_home(const char *path)
{}

#else /* if ! __WIN__ && ! __EMX__ */

#ifdef HAVE_LINUXTHREADS
#define UNSAFE_DEFAULT_LINUX_THREADS 200
#endif

extern "C" sig_handler handle_segfault(int sig)
{
  THD *thd=current_thd;
  /*
    Strictly speaking, one needs a mutex here
    but since we have got SIGSEGV already, things are a mess
    so not having the mutex is not as bad as possibly using a buggy
    mutex - so we keep things simple
  */
  if (segfaulted)
  {
    fprintf(stderr, "Fatal signal %d while backtracing\n", sig);
    exit(1);
  }

  segfaulted = 1;
  fprintf(stderr,"\
mysqld got signal %d;\n\
This could be because you hit a bug. It is also possible that this binary\n\
or one of the libraries it was linked against is corrupt, improperly built,\n\
or misconfigured. This error can also be caused by malfunctioning hardware.\n",
	  sig);
  fprintf(stderr, "\
We will try our best to scrape up some info that will hopefully help diagnose\n\
the problem, but since we have already crashed, something is definitely wrong\n\
and this may fail.\n\n");
  fprintf(stderr, "key_buffer_size=%lu\n",
          (ulong) dflt_key_cache->key_cache_mem_size);
  fprintf(stderr, "read_buffer_size=%ld\n", (long) global_system_variables.read_buff_size);
  fprintf(stderr, "max_used_connections=%lu\n", max_used_connections);
  fprintf(stderr, "max_connections=%lu\n", max_connections);
  fprintf(stderr, "threads_connected=%u\n", thread_count);
  fprintf(stderr, "It is possible that mysqld could use up to \n\
key_buffer_size + (read_buffer_size + sort_buffer_size)*max_connections = %lu K\n\
bytes of memory\n", ((ulong) dflt_key_cache->key_cache_mem_size +
		     (global_system_variables.read_buff_size +
		      global_system_variables.sortbuff_size) *
		     max_connections)/ 1024);
  fprintf(stderr, "Hope that's ok; if not, decrease some variables in the equation.\n\n");

#if defined(HAVE_LINUXTHREADS)
  if (sizeof(char*) == 4 && thread_count > UNSAFE_DEFAULT_LINUX_THREADS)
  {
    fprintf(stderr, "\
You seem to be running 32-bit Linux and have %d concurrent connections.\n\
If you have not changed STACK_SIZE in LinuxThreads and built the binary \n\
yourself, LinuxThreads is quite likely to steal a part of the global heap for\n\
the thread stack. Please read http://www.mysql.com/doc/en/Linux.html\n\n",
	    thread_count);
  }
#endif /* HAVE_LINUXTHREADS */

#ifdef HAVE_STACKTRACE
  if (!(test_flags & TEST_NO_STACKTRACE))
  {
    fprintf(stderr,"thd=%p\n",thd);
    print_stacktrace(thd ? (gptr) thd->thread_stack : (gptr) 0,
		     thread_stack);
  }
  if (thd)
  {
    fprintf(stderr, "Trying to get some variables.\n\
Some pointers may be invalid and cause the dump to abort...\n");
    safe_print_str("thd->query", thd->query, 1024);
    fprintf(stderr, "thd->thread_id=%lu\n", (ulong) thd->thread_id);
  }
  fprintf(stderr, "\
The manual page at http://www.mysql.com/doc/en/Crashing.html contains\n\
information that should help you find out what is causing the crash.\n");
  fflush(stderr);
#endif /* HAVE_STACKTRACE */

#ifdef HAVE_INITGROUPS
  if (calling_initgroups)
    fprintf(stderr, "\n\
This crash occured while the server was calling initgroups(). This is\n\
often due to the use of a mysqld that is statically linked against glibc\n\
and configured to use LDAP in /etc/nsswitch.conf. You will need to either\n\
upgrade to a version of glibc that does not have this problem (2.3.4 or\n\
later when used with nscd), disable LDAP in your nsswitch.conf, or use a\n\
mysqld that is not statically linked.\n");
#endif

  if (locked_in_memory)
  {
    fprintf(stderr, "\n\
The \"--memlock\" argument, which was enabled, uses system calls that are\n\
unreliable and unstable on some operating systems and operating-system\n\
versions (notably, some versions of Linux).  This crash could be due to use\n\
of those buggy OS calls.  You should consider whether you really need the\n\
\"--memlock\" parameter and/or consult the OS distributer about \"mlockall\"\n\
bugs.\n");
  }

  if (test_flags & TEST_CORE_ON_SIGNAL)
  {
    fprintf(stderr, "Writing a core file\n");
    fflush(stderr);
    write_core(sig);
  }
  exit(1);
}

#ifndef SA_RESETHAND
#define SA_RESETHAND 0
#endif
#ifndef SA_NODEFER
#define SA_NODEFER 0
#endif

static void init_signals(void)
{
  sigset_t set;
  struct sigaction sa;
  DBUG_ENTER("init_signals");

  if (test_flags & TEST_SIGINT)
  {
<<<<<<< HEAD
    my_sigset(thd_lib_detected == THD_LIB_LT ? SIGINT : SIGUSR2,
              end_thread_signal);
=======
    my_sigset(thr_kill_signal, end_thread_signal);
>>>>>>> 622cbf39
  }
  my_sigset(THR_SERVER_ALARM,print_signal_warning); // Should never be called!

  if (!(test_flags & TEST_NO_STACKTRACE) || (test_flags & TEST_CORE_ON_SIGNAL))
  {
    sa.sa_flags = SA_RESETHAND | SA_NODEFER;
    sigemptyset(&sa.sa_mask);
    sigprocmask(SIG_SETMASK,&sa.sa_mask,NULL);

    init_stacktrace();
#if defined(__amiga__)
    sa.sa_handler=(void(*)())handle_segfault;
#else
    sa.sa_handler=handle_segfault;
#endif
    sigaction(SIGSEGV, &sa, NULL);
    sigaction(SIGABRT, &sa, NULL);
#ifdef SIGBUS
    sigaction(SIGBUS, &sa, NULL);
#endif
    sigaction(SIGILL, &sa, NULL);
    sigaction(SIGFPE, &sa, NULL);
  }

#ifdef HAVE_GETRLIMIT
  if (test_flags & TEST_CORE_ON_SIGNAL)
  {
    /* Change limits so that we will get a core file */
    STRUCT_RLIMIT rl;
    rl.rlim_cur = rl.rlim_max = RLIM_INFINITY;
    if (setrlimit(RLIMIT_CORE, &rl) && global_system_variables.log_warnings)
      sql_print_warning("setrlimit could not change the size of core files to 'infinity';  We may not be able to generate a core file on signals");
  }
#endif
  (void) sigemptyset(&set);
  my_sigset(SIGPIPE,SIG_IGN);
  sigaddset(&set,SIGPIPE);
  sigaddset(&set,SIGINT);
#ifndef IGNORE_SIGHUP_SIGQUIT
  sigaddset(&set,SIGQUIT);
  sigaddset(&set,SIGHUP);
#endif
  sigaddset(&set,SIGTERM);

  /* Fix signals if blocked by parents (can happen on Mac OS X) */
  sigemptyset(&sa.sa_mask);
  sa.sa_flags = 0;
  sa.sa_handler = print_signal_warning;
  sigaction(SIGTERM, &sa, (struct sigaction*) 0);
  sa.sa_flags = 0;
  sa.sa_handler = print_signal_warning;
  sigaction(SIGHUP, &sa, (struct sigaction*) 0);
#ifdef SIGTSTP
  sigaddset(&set,SIGTSTP);
#endif
  sigaddset(&set,THR_SERVER_ALARM);
  if (test_flags & TEST_SIGINT)
  {
    // May be SIGINT
<<<<<<< HEAD
    sigdelset(&set, thd_lib_detected == THD_LIB_LT ? SIGINT : SIGUSR2);
  }
  // For alarms
  sigdelset(&set, thd_lib_detected == THD_LIB_LT ? SIGALRM : SIGUSR1);
=======
    sigdelset(&set, thr_kill_signal);
  }
  // For alarms
  sigdelset(&set, thr_client_alarm);
>>>>>>> 622cbf39
  sigprocmask(SIG_SETMASK,&set,NULL);
  pthread_sigmask(SIG_SETMASK,&set,NULL);
  DBUG_VOID_RETURN;
}


#ifndef EMBEDDED_LIBRARY
static void start_signal_handler(void)
{
  int error;
  pthread_attr_t thr_attr;
  DBUG_ENTER("start_signal_handler");

  (void) pthread_attr_init(&thr_attr);
#if !defined(HAVE_DEC_3_2_THREADS)
  pthread_attr_setscope(&thr_attr,PTHREAD_SCOPE_SYSTEM);
  (void) pthread_attr_setdetachstate(&thr_attr,PTHREAD_CREATE_DETACHED);
  if (!(opt_specialflag & SPECIAL_NO_PRIOR))
    my_pthread_attr_setprio(&thr_attr,INTERRUPT_PRIOR);
#if defined(__ia64__) || defined(__ia64)
  /*
    Peculiar things with ia64 platforms - it seems we only have half the
    stack size in reality, so we have to double it here
  */
  pthread_attr_setstacksize(&thr_attr,thread_stack*2);
#else
  pthread_attr_setstacksize(&thr_attr,thread_stack);
#endif
#endif

  (void) pthread_mutex_lock(&LOCK_thread_count);
  if ((error=pthread_create(&signal_thread,&thr_attr,signal_hand,0)))
  {
    sql_print_error("Can't create interrupt-thread (error %d, errno: %d)",
		    error,errno);
    exit(1);
  }
  (void) pthread_cond_wait(&COND_thread_count,&LOCK_thread_count);
  pthread_mutex_unlock(&LOCK_thread_count);

  (void) pthread_attr_destroy(&thr_attr);
  DBUG_VOID_RETURN;
}


/* This threads handles all signals and alarms */

/* ARGSUSED */
pthread_handler_t signal_hand(void *arg __attribute__((unused)))
{
  sigset_t set;
  int sig;
  my_thread_init();				// Init new thread
  DBUG_ENTER("signal_hand");
  signal_thread_in_use= 1;

  /*
    Setup alarm handler
    This should actually be '+ max_number_of_slaves' instead of +10,
    but the +10 should be quite safe.
  */
  init_thr_alarm(max_connections +
		 global_system_variables.max_insert_delayed_threads + 10);
<<<<<<< HEAD
  if (thd_lib_detected != THD_LIB_LT && test_flags & TEST_SIGINT)
=======
  if (thd_lib_detected != THD_LIB_LT && (test_flags & TEST_SIGINT))
>>>>>>> 622cbf39
  {
    (void) sigemptyset(&set);			// Setup up SIGINT for debug
    (void) sigaddset(&set,SIGINT);		// For debugging
    (void) pthread_sigmask(SIG_UNBLOCK,&set,NULL);
  }
  (void) sigemptyset(&set);			// Setup up SIGINT for debug
#ifdef USE_ONE_SIGNAL_HAND
  (void) sigaddset(&set,THR_SERVER_ALARM);	// For alarms
#endif
#ifndef IGNORE_SIGHUP_SIGQUIT
  (void) sigaddset(&set,SIGQUIT);
  (void) sigaddset(&set,SIGHUP);
#endif
  (void) sigaddset(&set,SIGTERM);
  (void) sigaddset(&set,SIGTSTP);

  /* Save pid to this process (or thread on Linux) */
  if (!opt_bootstrap)
    create_pid_file();

#ifdef HAVE_STACK_TRACE_ON_SEGV
  if (opt_do_pstack)
  {
    sprintf(pstack_file_name,"mysqld-%lu-%%d-%%d.backtrace", (ulong)getpid());
    pstack_install_segv_action(pstack_file_name);
  }
#endif /* HAVE_STACK_TRACE_ON_SEGV */

  /*
    signal to start_signal_handler that we are ready
    This works by waiting for start_signal_handler to free mutex,
    after which we signal it that we are ready.
    At this pointer there is no other threads running, so there
    should not be any other pthread_cond_signal() calls.
  */
  (void) pthread_mutex_lock(&LOCK_thread_count);
  (void) pthread_mutex_unlock(&LOCK_thread_count);
  (void) pthread_cond_broadcast(&COND_thread_count);

  (void) pthread_sigmask(SIG_BLOCK,&set,NULL);
  for (;;)
  {
    int error;					// Used when debugging
    if (shutdown_in_progress && !abort_loop)
    {
      sig= SIGTERM;
      error=0;
    }
    else
      while ((error=my_sigwait(&set,&sig)) == EINTR) ;
    if (cleanup_done)
    {
      DBUG_PRINT("quit",("signal_handler: calling my_thread_end()"));
      my_thread_end();
      signal_thread_in_use= 0;
      pthread_exit(0);				// Safety
    }
    switch (sig) {
    case SIGTERM:
    case SIGQUIT:
    case SIGKILL:
#ifdef EXTRA_DEBUG
      sql_print_information("Got signal %d to shutdown mysqld",sig);
#endif
      DBUG_PRINT("info",("Got signal: %d  abort_loop: %d",sig,abort_loop));
      if (!abort_loop)
      {
	abort_loop=1;				// mark abort for threads
#ifdef USE_ONE_SIGNAL_HAND
	pthread_t tmp;
	if (!(opt_specialflag & SPECIAL_NO_PRIOR))
	  my_pthread_attr_setprio(&connection_attrib,INTERRUPT_PRIOR);
	if (pthread_create(&tmp,&connection_attrib, kill_server_thread,
			   (void*) &sig))
	  sql_print_error("Can't create thread to kill server");
#else
	kill_server((void*) sig);	// MIT THREAD has a alarm thread
#endif
      }
      break;
    case SIGHUP:
      if (!abort_loop)
      {
        bool not_used;
	mysql_print_status();		// Print some debug info
	reload_acl_and_cache((THD*) 0,
			     (REFRESH_LOG | REFRESH_TABLES | REFRESH_FAST |
			      REFRESH_GRANT |
			      REFRESH_THREADS | REFRESH_HOSTS),
			     (TABLE_LIST*) 0, &not_used); // Flush logs
      }
      break;
#ifdef USE_ONE_SIGNAL_HAND
    case THR_SERVER_ALARM:
      process_alarm(sig);			// Trigger alarms.
      break;
#endif
    default:
#ifdef EXTRA_DEBUG
      sql_print_warning("Got signal: %d  error: %d",sig,error); /* purecov: tested */
#endif
      break;					/* purecov: tested */
    }
  }
  return(0);					/* purecov: deadcode */
}
#endif /*!EMBEDDED_LIBRARY*/

static void check_data_home(const char *path)
{}

#endif	/* __WIN__*/


/*
  All global error messages are sent here where the first one is stored
  for the client
*/


/* ARGSUSED */
static int my_message_sql(uint error, const char *str, myf MyFlags)
{
  THD *thd;
  DBUG_ENTER("my_message_sql");
  DBUG_PRINT("error", ("error: %u  message: '%s'", error, str));
  /*
    Put here following assertion when situation with EE_* error codes
    will be fixed
    DBUG_ASSERT(error != 0);
  */
  if ((thd= current_thd))
  {
    if (thd->spcont &&
        thd->spcont->handle_error(error, MYSQL_ERROR::WARN_LEVEL_ERROR, thd))
    {
      DBUG_RETURN(0);
    }

    thd->query_error=  1; // needed to catch query errors during replication

    if (!thd->no_warnings_for_error)
      push_warning(thd, MYSQL_ERROR::WARN_LEVEL_ERROR, error, str);
    /*
      thd->lex->current_select == 0 if lex structure is not inited
      (not query command (COM_QUERY))
    */
    if (thd->lex->current_select &&
	thd->lex->current_select->no_error && !thd->is_fatal_error)
    {
      DBUG_PRINT("error", ("Error converted to warning: current_select: no_error %d  fatal_error: %d",
                           (thd->lex->current_select ?
                            thd->lex->current_select->no_error : 0),
                           (int) thd->is_fatal_error));
    }
    else
    {
      NET *net= &thd->net;
      net->report_error= 1;
      query_cache_abort(net);
      if (!net->last_error[0])			// Return only first message
      {
	strmake(net->last_error, str, sizeof(net->last_error)-1);
	net->last_errno= error ? error : ER_UNKNOWN_ERROR;
      }
    }
  }
  if (!thd || MyFlags & ME_NOREFRESH)
    sql_print_error("%s: %s",my_progname,str); /* purecov: inspected */
  DBUG_RETURN(0);
}


static void *my_str_malloc_mysqld(size_t size)
{
  return my_malloc(size, MYF(MY_FAE));
}


static void my_str_free_mysqld(void *ptr)
{
  my_free((gptr)ptr, MYF(MY_FAE));
}


#ifdef __WIN__

struct utsname
{
  char nodename[FN_REFLEN];
};


int uname(struct utsname *a)
{
  return -1;
}


pthread_handler_t handle_shutdown(void *arg)
{
  MSG msg;
  my_thread_init();

  /* this call should create the message queue for this thread */
  PeekMessage(&msg, NULL, 1, 65534,PM_NOREMOVE);
#if !defined(EMBEDDED_LIBRARY)
  if (WaitForSingleObject(hEventShutdown,INFINITE)==WAIT_OBJECT_0)
#endif /* EMBEDDED_LIBRARY */
     kill_server(MYSQL_KILL_SIGNAL);
  return 0;
}


int STDCALL handle_kill(ulong ctrl_type)
{
  if (ctrl_type == CTRL_CLOSE_EVENT ||
      ctrl_type == CTRL_SHUTDOWN_EVENT)
  {
    kill_server(MYSQL_KILL_SIGNAL);
    return TRUE;
  }
  return FALSE;
}
#endif


#ifdef OS2
pthread_handler_t handle_shutdown(void *arg)
{
  my_thread_init();

  // wait semaphore
  pthread_cond_wait(&eventShutdown, NULL);

  // close semaphore and kill server
  pthread_cond_destroy(&eventShutdown);

  /*
    Exit main loop on main thread, so kill will be done from
    main thread (this is thread 2)
  */
  abort_loop = 1;

  // unblock select()
  so_cancel(ip_sock);
  so_cancel(unix_sock);

  return 0;
}
#endif


static const char *load_default_groups[]= {
#ifdef HAVE_NDBCLUSTER_DB
"mysql_cluster",
#endif
"mysqld","server", MYSQL_BASE_VERSION, 0, 0};

#if defined(__WIN__) && !defined(EMBEDDED_LIBRARY)
static const int load_default_groups_sz=
sizeof(load_default_groups)/sizeof(load_default_groups[0]);
#endif


/*
  Initialize one of the global date/time format variables

  SYNOPSIS
    init_global_datetime_format()
    format_type		What kind of format should be supported
    var_ptr		Pointer to variable that should be updated

  NOTES
    The default value is taken from either opt_date_time_formats[] or
    the ISO format (ANSI SQL)

  RETURN
    0 ok
    1 error
*/

static bool init_global_datetime_format(timestamp_type format_type,
                                        DATE_TIME_FORMAT **var_ptr)
{
  /* Get command line option */
  const char *str= opt_date_time_formats[format_type];

  if (!str)					// No specified format
  {
    str= get_date_time_format_str(&known_date_time_formats[ISO_FORMAT],
				  format_type);
    /*
      Set the "command line" option to point to the generated string so
      that we can set global formats back to default
    */
    opt_date_time_formats[format_type]= str;
  }
  if (!(*var_ptr= date_time_format_make(format_type, str, strlen(str))))
  {
    fprintf(stderr, "Wrong date/time format specifier: %s\n", str);
    return 1;
  }
  return 0;
}


static int init_common_variables(const char *conf_file_name, int argc,
				 char **argv, const char **groups)
{
  umask(((~my_umask) & 0666));
  my_decimal_set_zero(&decimal_zero); // set decimal_zero constant;
  tzset();			// Set tzname

  max_system_variables.pseudo_thread_id= (ulong)~0;
  start_time=time((time_t*) 0);
  if (init_thread_environment())
    return 1;
  mysql_init_variables();

#ifdef OS2
  {
    // fix timezone for daylight saving
    struct tm *ts = localtime(&start_time);
    if (ts->tm_isdst > 0)
      _timezone -= 3600;
  }
#endif
#ifdef HAVE_TZNAME
  {
    struct tm tm_tmp;
    localtime_r(&start_time,&tm_tmp);
    strmake(system_time_zone, tzname[tm_tmp.tm_isdst != 0 ? 1 : 0],
            sizeof(system_time_zone)-1);

 }
#endif
  /*
    We set SYSTEM time zone as reasonable default and
    also for failure of my_tz_init() and bootstrap mode.
    If user explicitly set time zone with --default-time-zone
    option we will change this value in my_tz_init().
  */
  global_system_variables.time_zone= my_tz_SYSTEM;

  /*
    Init mutexes for the global MYSQL_LOG objects.
    As safe_mutex depends on what MY_INIT() does, we can't init the mutexes of
    global MYSQL_LOGs in their constructors, because then they would be inited
    before MY_INIT(). So we do it here.
  */
  mysql_log.init_pthread_objects();
  mysql_slow_log.init_pthread_objects();
  mysql_bin_log.init_pthread_objects();

  if (gethostname(glob_hostname,sizeof(glob_hostname)-4) < 0)
    strmov(glob_hostname,"mysql");
  strmake(pidfile_name, glob_hostname, sizeof(pidfile_name)-5);
  strmov(fn_ext(pidfile_name),".pid");		// Add proper extension

  load_defaults(conf_file_name, groups, &argc, &argv);
  defaults_argv=argv;
  get_options(argc,argv);
  set_server_version();

  DBUG_PRINT("info",("%s  Ver %s for %s on %s\n",my_progname,
		     server_version, SYSTEM_TYPE,MACHINE_TYPE));

#ifdef HAVE_LARGE_PAGES
  /* Initialize large page size */
  if (opt_large_pages && (opt_large_page_size= my_get_large_page_size()))
  {
      my_use_large_pages= 1;
      my_large_page_size= opt_large_page_size;
#ifdef HAVE_INNOBASE_DB
      innobase_use_large_pages= 1;
      innobase_large_page_size= opt_large_page_size;
#endif
  }
#endif /* HAVE_LARGE_PAGES */

  /* connections and databases needs lots of files */
  {
    uint files, wanted_files, max_open_files;

    /* MyISAM requires two file handles per table. */
    wanted_files= 10+max_connections+table_cache_size*2;
    /*
      We are trying to allocate no less than max_connections*5 file
      handles (i.e. we are trying to set the limit so that they will
      be available).  In addition, we allocate no less than how much
      was already allocated.  However below we report a warning and
      recompute values only if we got less file handles than were
      explicitly requested.  No warning and re-computation occur if we
      can't get max_connections*5 but still got no less than was
      requested (value of wanted_files).
    */
    max_open_files= max(max(wanted_files, max_connections*5),
                        open_files_limit);
    files= my_set_max_open_files(max_open_files);

    if (files < wanted_files)
    {
      if (!open_files_limit)
      {
        /*
          If we have requested too much file handles than we bring
          max_connections in supported bounds.
        */
        max_connections= (ulong) min(files-10-TABLE_OPEN_CACHE_MIN*2,
                                     max_connections);
        /*
          Decrease table_cache_size according to max_connections, but
          not below TABLE_OPEN_CACHE_MIN.  Outer min() ensures that we
          never increase table_cache_size automatically (that could
          happen if max_connections is decreased above).
        */
        table_cache_size= (ulong) min(max((files-10-max_connections)/2,
                                          TABLE_OPEN_CACHE_MIN),
                                      table_cache_size);    
	DBUG_PRINT("warning",
		   ("Changed limits: max_open_files: %u  max_connections: %ld  table_cache: %ld",
		    files, max_connections, table_cache_size));
	if (global_system_variables.log_warnings)
	  sql_print_warning("Changed limits: max_open_files: %u  max_connections: %ld  table_cache: %ld",
			files, max_connections, table_cache_size);
      }
      else if (global_system_variables.log_warnings)
	sql_print_warning("Could not increase number of max_open_files to more than %u (request: %u)", files, wanted_files);
    }
    open_files_limit= files;
  }
  unireg_init(opt_specialflag); /* Set up extern variabels */
  if (init_errmessage())	/* Read error messages from file */
    return 1;
  init_client_errs();
  lex_init();
  item_init();
  set_var_init();
  mysys_uses_curses=0;
#ifdef USE_REGEX
  my_regex_init(&my_charset_latin1);
#endif
  if (!(default_charset_info= get_charset_by_csname(default_character_set_name,
						    MY_CS_PRIMARY,
						    MYF(MY_WME))))
    return 1;
  if (default_collation_name)
  {
    CHARSET_INFO *default_collation;
    default_collation= get_charset_by_name(default_collation_name, MYF(0));
    if (!default_collation)
    {
      sql_print_error(ER(ER_UNKNOWN_COLLATION), default_collation_name);
      return 1;
    }
    if (!my_charset_same(default_charset_info, default_collation))
    {
      sql_print_error(ER(ER_COLLATION_CHARSET_MISMATCH),
		      default_collation_name,
		      default_charset_info->csname);
      return 1;
    }
    default_charset_info= default_collation;
  }
  /* Set collactions that depends on the default collation */
  global_system_variables.collation_server=	 default_charset_info;
  global_system_variables.collation_database=	 default_charset_info;
  global_system_variables.collation_connection=  default_charset_info;
  global_system_variables.character_set_results= default_charset_info;
  global_system_variables.character_set_client= default_charset_info;
  global_system_variables.collation_connection= default_charset_info;

  if (!(character_set_filesystem=
        get_charset_by_csname(character_set_filesystem_name,
                              MY_CS_PRIMARY, MYF(MY_WME))))
    return 1;
  global_system_variables.character_set_filesystem= character_set_filesystem;

  sys_init_connect.value_length= 0;
  if ((sys_init_connect.value= opt_init_connect))
    sys_init_connect.value_length= strlen(opt_init_connect);
  else
    sys_init_connect.value=my_strdup("",MYF(0));

  sys_init_slave.value_length= 0;
  if ((sys_init_slave.value= opt_init_slave))
    sys_init_slave.value_length= strlen(opt_init_slave);
  else
    sys_init_slave.value=my_strdup("",MYF(0));

  if (use_temp_pool && bitmap_init(&temp_pool,0,1024,1))
    return 1;
  if (my_dbopt_init())
    return 1;

  /*
    Ensure that lower_case_table_names is set on system where we have case
    insensitive names.  If this is not done the users MyISAM tables will
    get corrupted if accesses with names of different case.
  */
  DBUG_PRINT("info", ("lower_case_table_names: %d", lower_case_table_names));
  lower_case_file_system= test_if_case_insensitive(mysql_real_data_home);
  if (!lower_case_table_names && lower_case_file_system == 1)
  {
    if (lower_case_table_names_used)
    {
      if (global_system_variables.log_warnings)
	sql_print_warning("\
You have forced lower_case_table_names to 0 through a command-line \
option, even though your file system '%s' is case insensitive.  This means \
that you can corrupt a MyISAM table by accessing it with different cases. \
You should consider changing lower_case_table_names to 1 or 2",
			mysql_real_data_home);
    }
    else
    {
      if (global_system_variables.log_warnings)
	sql_print_warning("Setting lower_case_table_names=2 because file system for %s is case insensitive", mysql_real_data_home);
      lower_case_table_names= 2;
    }
  }
  else if (lower_case_table_names == 2 &&
           !(lower_case_file_system=
             (test_if_case_insensitive(mysql_real_data_home) == 1)))
  {
    if (global_system_variables.log_warnings)
      sql_print_warning("lower_case_table_names was set to 2, even though your "
                        "the file system '%s' is case sensitive.  Now setting "
                        "lower_case_table_names to 0 to avoid future problems.",
			mysql_real_data_home);
    lower_case_table_names= 0;
  }
  else
  {
    lower_case_file_system=
      (test_if_case_insensitive(mysql_real_data_home) == 1);
  }

  /* Reset table_alias_charset, now that lower_case_table_names is set. */
  table_alias_charset= (lower_case_table_names ?
			files_charset_info :
			&my_charset_bin);

  return 0;
}


static int init_thread_environment()
{
  (void) pthread_mutex_init(&LOCK_mysql_create_db,MY_MUTEX_INIT_SLOW);
  (void) pthread_mutex_init(&LOCK_Acl,MY_MUTEX_INIT_SLOW);
  (void) pthread_mutex_init(&LOCK_open,MY_MUTEX_INIT_FAST);
  (void) pthread_mutex_init(&LOCK_thread_count,MY_MUTEX_INIT_FAST);
  (void) pthread_mutex_init(&LOCK_mapped_file,MY_MUTEX_INIT_SLOW);
  (void) pthread_mutex_init(&LOCK_status,MY_MUTEX_INIT_FAST);
  (void) pthread_mutex_init(&LOCK_error_log,MY_MUTEX_INIT_FAST);
  (void) pthread_mutex_init(&LOCK_delayed_insert,MY_MUTEX_INIT_FAST);
  (void) pthread_mutex_init(&LOCK_delayed_status,MY_MUTEX_INIT_FAST);
  (void) pthread_mutex_init(&LOCK_delayed_create,MY_MUTEX_INIT_SLOW);
  (void) pthread_mutex_init(&LOCK_manager,MY_MUTEX_INIT_FAST);
  (void) pthread_mutex_init(&LOCK_crypt,MY_MUTEX_INIT_FAST);
  (void) pthread_mutex_init(&LOCK_bytes_sent,MY_MUTEX_INIT_FAST);
  (void) pthread_mutex_init(&LOCK_bytes_received,MY_MUTEX_INIT_FAST);
  (void) pthread_mutex_init(&LOCK_user_conn, MY_MUTEX_INIT_FAST);
  (void) pthread_mutex_init(&LOCK_active_mi, MY_MUTEX_INIT_FAST);
  (void) pthread_mutex_init(&LOCK_global_system_variables, MY_MUTEX_INIT_FAST);
  (void) pthread_mutex_init(&LOCK_global_read_lock, MY_MUTEX_INIT_FAST);
  (void) pthread_mutex_init(&LOCK_prepared_stmt_count, MY_MUTEX_INIT_FAST);
  (void) pthread_mutex_init(&LOCK_uuid_generator, MY_MUTEX_INIT_FAST);
#ifdef HAVE_OPENSSL
  (void) pthread_mutex_init(&LOCK_des_key_file,MY_MUTEX_INIT_FAST);
#ifndef HAVE_YASSL
  openssl_stdlocks= (openssl_lock_t*) OPENSSL_malloc(CRYPTO_num_locks() *
                                                     sizeof(openssl_lock_t));
  for (int i= 0; i < CRYPTO_num_locks(); ++i)
    (void) my_rwlock_init(&openssl_stdlocks[i].lock, NULL);
  CRYPTO_set_dynlock_create_callback(openssl_dynlock_create);
  CRYPTO_set_dynlock_destroy_callback(openssl_dynlock_destroy);
  CRYPTO_set_dynlock_lock_callback(openssl_lock);
  CRYPTO_set_locking_callback(openssl_lock_function);
  CRYPTO_set_id_callback(openssl_id_function);
#endif
#endif
  (void) my_rwlock_init(&LOCK_sys_init_connect, NULL);
  (void) my_rwlock_init(&LOCK_sys_init_slave, NULL);
  (void) my_rwlock_init(&LOCK_grant, NULL);
  (void) pthread_cond_init(&COND_thread_count,NULL);
  (void) pthread_cond_init(&COND_refresh,NULL);
  (void) pthread_cond_init(&COND_global_read_lock,NULL);
  (void) pthread_cond_init(&COND_thread_cache,NULL);
  (void) pthread_cond_init(&COND_flush_thread_cache,NULL);
  (void) pthread_cond_init(&COND_manager,NULL);
#ifdef HAVE_REPLICATION
  (void) pthread_mutex_init(&LOCK_rpl_status, MY_MUTEX_INIT_FAST);
  (void) pthread_cond_init(&COND_rpl_status, NULL);
#endif
  sp_cache_init();
  /* Parameter for threads created for connections */
  (void) pthread_attr_init(&connection_attrib);
  (void) pthread_attr_setdetachstate(&connection_attrib,
				     PTHREAD_CREATE_DETACHED);
  pthread_attr_setscope(&connection_attrib, PTHREAD_SCOPE_SYSTEM);
  if (!(opt_specialflag & SPECIAL_NO_PRIOR))
    my_pthread_attr_setprio(&connection_attrib,WAIT_PRIOR);

  if (pthread_key_create(&THR_THD,NULL) ||
      pthread_key_create(&THR_MALLOC,NULL))
  {
    sql_print_error("Can't create thread-keys");
    return 1;
  }
  return 0;
}


#if defined(HAVE_OPENSSL) && !defined(HAVE_YASSL)
static unsigned long openssl_id_function()
{
  return (unsigned long) pthread_self();
}


static openssl_lock_t *openssl_dynlock_create(const char *file, int line)
{
  openssl_lock_t *lock= new openssl_lock_t;
  my_rwlock_init(&lock->lock, NULL);
  return lock;
}


static void openssl_dynlock_destroy(openssl_lock_t *lock, const char *file,
				    int line)
{
  rwlock_destroy(&lock->lock);
  delete lock;
}


static void openssl_lock_function(int mode, int n, const char *file, int line)
{
  if (n < 0 || n > CRYPTO_num_locks())
  {
    /* Lock number out of bounds. */
    sql_print_error("Fatal: OpenSSL interface problem (n = %d)", n);
    abort();
  }
  openssl_lock(mode, &openssl_stdlocks[n], file, line);
}


static void openssl_lock(int mode, openssl_lock_t *lock, const char *file,
			 int line)
{
  int err;
  char const *what;

  switch (mode) {
  case CRYPTO_LOCK|CRYPTO_READ:
    what = "read lock";
    err = rw_rdlock(&lock->lock);
    break;
  case CRYPTO_LOCK|CRYPTO_WRITE:
    what = "write lock";
    err = rw_wrlock(&lock->lock);
    break;
  case CRYPTO_UNLOCK|CRYPTO_READ:
  case CRYPTO_UNLOCK|CRYPTO_WRITE:
    what = "unlock";
    err = rw_unlock(&lock->lock);
    break;
  default:
    /* Unknown locking mode. */
    sql_print_error("Fatal: OpenSSL interface problem (mode=0x%x)", mode);
    abort();
  }
  if (err)
  {
    sql_print_error("Fatal: can't %s OpenSSL lock", what);
    abort();
  }
}
#endif /* HAVE_OPENSSL */


static void init_ssl()
{
#ifdef HAVE_OPENSSL
  if (opt_use_ssl)
  {
    /* having ssl_acceptor_fd != 0 signals the use of SSL */
    ssl_acceptor_fd= new_VioSSLAcceptorFd(opt_ssl_key, opt_ssl_cert,
					  opt_ssl_ca, opt_ssl_capath,
					  opt_ssl_cipher);
    DBUG_PRINT("info",("ssl_acceptor_fd: 0x%lx", (long) ssl_acceptor_fd));
    if (!ssl_acceptor_fd)
    {
      opt_use_ssl = 0;
      have_openssl= SHOW_OPTION_DISABLED;
    }
  }
  else
  {
    have_openssl= SHOW_OPTION_DISABLED;
  }
  if (des_key_file)
    load_des_key_file(des_key_file);
#endif /* HAVE_OPENSSL */
}


static int init_server_components()
{
  DBUG_ENTER("init_server_components");
  if (table_cache_init() || hostname_cache_init())
    unireg_abort(1);

  query_cache_result_size_limit(query_cache_limit);
  query_cache_set_min_res_unit(query_cache_min_res_unit);
  query_cache_init();
  query_cache_resize(query_cache_size);
  randominit(&sql_rand,(ulong) start_time,(ulong) start_time/2);
  reset_floating_point_exceptions();
  init_thr_lock();
#ifdef HAVE_REPLICATION
  init_slave_list();
#endif
  /* Setup log files */
  if (opt_log)
    mysql_log.open_query_log(opt_logname);
  if (opt_update_log)
  {
    /*
      Update log is removed since 5.0. But we still accept the option.
      The idea is if the user already uses the binlog and the update log,
      we completely ignore any option/variable related to the update log, like
      if the update log did not exist. But if the user uses only the update
      log, then we translate everything into binlog for him (with warnings).
      Implementation of the above :
      - If mysqld is started with --log-update and --log-bin,
      ignore --log-update (print a warning), push a warning when SQL_LOG_UPDATE
      is used, and turn off --sql-bin-update-same.
      This will completely ignore SQL_LOG_UPDATE
      - If mysqld is started with --log-update only,
      change it to --log-bin (with the filename passed to log-update,
      plus '-bin') (print a warning), push a warning when SQL_LOG_UPDATE is
      used, and turn on --sql-bin-update-same.
      This will translate SQL_LOG_UPDATE to SQL_LOG_BIN.

      Note that we tell the user that --sql-bin-update-same is deprecated and
      does nothing, and we don't take into account if he used this option or
      not; but internally we give this variable a value to have the behaviour
      we want (i.e. have SQL_LOG_UPDATE influence SQL_LOG_BIN or not).
      As sql-bin-update-same, log-update and log-bin cannot be changed by the
      user after starting the server (they are not variables), the user will
      not later interfere with the settings we do here.
    */
    if (opt_bin_log)
    {
      opt_sql_bin_update= 0;
      sql_print_error("The update log is no longer supported by MySQL in \
version 5.0 and above. It is replaced by the binary log.");
    }
    else
    {
      opt_sql_bin_update= 1;
      opt_bin_log= 1;
      if (opt_update_logname)
      {
        /* as opt_bin_log==0, no need to free opt_bin_logname */
        if (!(opt_bin_logname= my_strdup(opt_update_logname, MYF(MY_WME))))
          exit(EXIT_OUT_OF_MEMORY);
        sql_print_error("The update log is no longer supported by MySQL in \
version 5.0 and above. It is replaced by the binary log. Now starting MySQL \
with --log-bin='%s' instead.",opt_bin_logname);
      }
      else
        sql_print_error("The update log is no longer supported by MySQL in \
version 5.0 and above. It is replaced by the binary log. Now starting MySQL \
with --log-bin instead.");
    }
  }
  if (opt_log_slave_updates && !opt_bin_log)
  {
    sql_print_warning("You need to use --log-bin to make "
                      "--log-slave-updates work.");
      unireg_abort(1);
  }

  if (opt_slow_log)
    mysql_slow_log.open_slow_log(opt_slow_logname);

#ifdef HAVE_REPLICATION
  if (opt_log_slave_updates && replicate_same_server_id)
  {
    sql_print_error("\
using --replicate-same-server-id in conjunction with \
--log-slave-updates is impossible, it would lead to infinite loops in this \
server.");
    unireg_abort(1);
  }
#endif

  if (opt_error_log)
  {
    if (!log_error_file_ptr[0])
      fn_format(log_error_file, glob_hostname, mysql_data_home, ".err",
                MY_REPLACE_EXT); /* replace '.<domain>' by '.err', bug#4997 */
    else
      fn_format(log_error_file, log_error_file_ptr, mysql_data_home, ".err",
		MY_UNPACK_FILENAME | MY_SAFE_PATH);
    if (!log_error_file[0])
      opt_error_log= 1;				// Too long file name
    else
    {
#ifndef EMBEDDED_LIBRARY
      if (freopen(log_error_file, "a+", stdout))
#endif
	stderror_file= freopen(log_error_file, "a+", stderr);
    }
  }

  if (opt_bin_log)
  {
    char buf[FN_REFLEN];
    const char *ln;
    ln= mysql_bin_log.generate_name(opt_bin_logname, "-bin", 1, buf);
    if (!opt_bin_logname && !opt_binlog_index_name)
    {
      /*
        User didn't give us info to name the binlog index file.
        Picking `hostname`-bin.index like did in 4.x, causes replication to
        fail if the hostname is changed later. So, we would like to instead
        require a name. But as we don't want to break many existing setups, we
        only give warning, not error.
      */
      sql_print_warning("No argument was provided to --log-bin, and "
                        "--log-bin-index was not used; so replication "
                        "may break when this MySQL server acts as a "
                        "master and has his hostname changed!! Please "
                        "use '--log-bin=%s' to avoid this problem.", ln);
    }
    if (ln == buf)
    {
      my_free(opt_bin_logname, MYF(MY_ALLOW_ZERO_PTR));
      opt_bin_logname=my_strdup(buf, MYF(0));
    }
    if (mysql_bin_log.open_index_file(opt_binlog_index_name, ln))
    {
      unireg_abort(1);
    }

    /*
      Used to specify which type of lock we need to use for queries of type
      INSERT ... SELECT. This will change when we have row level logging.
    */
    using_update_log=1;
  }

  if (xid_cache_init())
  {
    sql_print_error("Out of memory");
    unireg_abort(1);
  }
  if (ha_init())
  {
    sql_print_error("Can't init databases");
    unireg_abort(1);
  }

  /*
    Check that the default storage engine is actually available.
  */
  if (!ha_storage_engine_is_enabled((enum db_type)
                                    global_system_variables.table_type))
  {
    if (!opt_bootstrap)
    {
      sql_print_error("Default storage engine (%s) is not available",
                      ha_get_storage_engine((enum db_type)
                                            global_system_variables.table_type));
      unireg_abort(1);
    }
    global_system_variables.table_type= DB_TYPE_MYISAM;
  }

  tc_log= (total_ha_2pc > 1 ? (opt_bin_log  ?
                               (TC_LOG *) &mysql_bin_log :
                               (TC_LOG *) &tc_log_mmap) :
           (TC_LOG *) &tc_log_dummy);

  if (tc_log->open(opt_bin_logname))
  {
    sql_print_error("Can't init tc log");
    unireg_abort(1);
  }

  if (ha_recover(0))
  {
    unireg_abort(1);
  }

  if (opt_bin_log && mysql_bin_log.open(opt_bin_logname, LOG_BIN, 0,
                                        WRITE_CACHE, 0, max_binlog_size, 0))
    unireg_abort(1);

#ifdef HAVE_REPLICATION
  if (opt_bin_log && expire_logs_days)
  {
    long purge_time= time(0) - expire_logs_days*24*60*60;
    if (purge_time >= 0)
      mysql_bin_log.purge_logs_before_date(purge_time);
  }
#endif

  if (opt_myisam_log)
    (void) mi_log(1);

  /* call ha_init_key_cache() on all key caches to init them */
  process_key_caches(&ha_init_key_cache);

#if defined(HAVE_MLOCKALL) && defined(MCL_CURRENT) && !defined(EMBEDDED_LIBRARY)
  if (locked_in_memory && !getuid())
  {
    if (setreuid((uid_t)-1, 0) == -1)
    {                        // this should never happen
      sql_perror("setreuid");
      unireg_abort(1);
    }
    if (mlockall(MCL_CURRENT))
    {
      if (global_system_variables.log_warnings)
	sql_print_warning("Failed to lock memory. Errno: %d\n",errno);
      locked_in_memory= 0;
    }
    if (user_info)
      set_user(mysqld_user, user_info);
  }
  else
#endif
    locked_in_memory=0;

  ft_init_stopwords();

  init_max_user_conn();
  init_update_queries();
  DBUG_RETURN(0);
}


static void create_maintenance_thread()
{
  if (
#ifdef HAVE_BERKELEY_DB
      (have_berkeley_db == SHOW_OPTION_YES) ||
#endif
      (flush_time && flush_time != ~(ulong) 0L))
  {
    pthread_t hThread;
    if (pthread_create(&hThread,&connection_attrib,handle_manager,0))
      sql_print_warning("Can't create thread to manage maintenance");
  }
}


static void create_shutdown_thread()
{
#if !defined(EMBEDDED_LIBRARY)
#ifdef __WIN__
  hEventShutdown=CreateEvent(0, FALSE, FALSE, shutdown_event_name);
  pthread_t hThread;
  if (pthread_create(&hThread,&connection_attrib,handle_shutdown,0))
    sql_print_warning("Can't create thread to handle shutdown requests");

  // On "Stop Service" we have to do regular shutdown
  Service.SetShutdownEvent(hEventShutdown);
#endif
#ifdef OS2
  pthread_cond_init(&eventShutdown, NULL);
  pthread_t hThread;
  if (pthread_create(&hThread,&connection_attrib,handle_shutdown,0))
    sql_print_warning("Can't create thread to handle shutdown requests");
#endif
#endif // EMBEDDED_LIBRARY
}


#if defined(__NT__) || defined(HAVE_SMEM)
static void handle_connections_methods()
{
  pthread_t hThread;
  DBUG_ENTER("handle_connections_methods");
#ifdef __NT__
  if (hPipe == INVALID_HANDLE_VALUE &&
      (!have_tcpip || opt_disable_networking) &&
      !opt_enable_shared_memory)
  {
    sql_print_error("TCP/IP, --shared-memory, or --named-pipe should be configured on NT OS");
    unireg_abort(1);				// Will not return
  }
#endif

  pthread_mutex_lock(&LOCK_thread_count);
  (void) pthread_cond_init(&COND_handler_count,NULL);
  handler_count=0;
#ifdef __NT__
  if (hPipe != INVALID_HANDLE_VALUE)
  {
    handler_count++;
    if (pthread_create(&hThread,&connection_attrib,
		       handle_connections_namedpipes, 0))
    {
      sql_print_warning("Can't create thread to handle named pipes");
      handler_count--;
    }
  }
#endif /* __NT__ */
  if (have_tcpip && !opt_disable_networking)
  {
    handler_count++;
    if (pthread_create(&hThread,&connection_attrib,
		       handle_connections_sockets, 0))
    {
      sql_print_warning("Can't create thread to handle TCP/IP");
      handler_count--;
    }
  }
#ifdef HAVE_SMEM
  if (opt_enable_shared_memory)
  {
    handler_count++;
    if (pthread_create(&hThread,&connection_attrib,
		       handle_connections_shared_memory, 0))
    {
      sql_print_warning("Can't create thread to handle shared memory");
      handler_count--;
    }
  }
#endif

  while (handler_count > 0)
    pthread_cond_wait(&COND_handler_count,&LOCK_thread_count);
  pthread_mutex_unlock(&LOCK_thread_count);
  DBUG_VOID_RETURN;
}

void decrement_handler_count()
{
  pthread_mutex_lock(&LOCK_thread_count);
  handler_count--;
  pthread_mutex_unlock(&LOCK_thread_count);
  pthread_cond_signal(&COND_handler_count);
}
#else
#define decrement_handler_count()
#endif /* defined(__NT__) || defined(HAVE_SMEM) */


#ifndef EMBEDDED_LIBRARY
#ifdef __WIN__
int win_main(int argc, char **argv)
#else
int main(int argc, char **argv)
#endif
{
  MY_INIT(argv[0]);		// init my_sys library & pthreads
  /* ^^^  Nothing should be before this line! */

  DEBUGGER_OFF;

<<<<<<< HEAD
=======
  MY_INIT(argv[0]);		// init my_sys library & pthreads

  /* Set signal used to kill MySQL */
  thr_kill_signal= thd_lib_detected == THD_LIB_LT ? SIGINT : SIGUSR2;

>>>>>>> 622cbf39
#ifdef _CUSTOMSTARTUPCONFIG_
  if (_cust_check_startup())
  {
    / * _cust_check_startup will report startup failure error * /
    exit(1);
  }
#endif

#ifdef	__WIN__
  /*
    Before performing any socket operation (like retrieving hostname
    in init_common_variables we have to call WSAStartup
  */
  {
    WSADATA WsaData;
    if (SOCKET_ERROR == WSAStartup (0x0101, &WsaData))
    {
      /* errors are not read yet, so we use english text here */
      my_message(ER_WSAS_FAILED, "WSAStartup Failed", MYF(0));
      unireg_abort(1);
    }
  }
#endif /* __WIN__ */

  thd_lib_detected= get_thread_lib();
  if (init_common_variables(MYSQL_CONFIG_NAME,
			    argc, argv, load_default_groups))
    unireg_abort(1);				// Will do exit

  init_signals();
  if (!(opt_specialflag & SPECIAL_NO_PRIOR))
    my_pthread_setprio(pthread_self(),CONNECT_PRIOR);
#if defined(__ia64__) || defined(__ia64)
  /*
    Peculiar things with ia64 platforms - it seems we only have half the
    stack size in reality, so we have to double it here
  */
  pthread_attr_setstacksize(&connection_attrib,thread_stack*2);
#else
  pthread_attr_setstacksize(&connection_attrib,thread_stack);
#endif
#ifdef HAVE_PTHREAD_ATTR_GETSTACKSIZE
  {
    /* Retrieve used stack size;  Needed for checking stack overflows */
    size_t stack_size= 0;
    pthread_attr_getstacksize(&connection_attrib, &stack_size);
#if defined(__ia64__) || defined(__ia64)
    stack_size/= 2;
#endif
    /* We must check if stack_size = 0 as Solaris 2.9 can return 0 here */
    if (stack_size && stack_size < thread_stack)
    {
      if (global_system_variables.log_warnings)
	sql_print_warning("Asked for %lu thread stack, but got %ld",
			  thread_stack, (long) stack_size);
#if defined(__ia64__) || defined(__ia64)
      thread_stack= stack_size*2;
#else
      thread_stack= stack_size;
#endif
    }
  }
#endif
#ifdef __NETWARE__
  /* Increasing stacksize of threads on NetWare */

  pthread_attr_setstacksize(&connection_attrib, NW_THD_STACKSIZE);
#endif

  (void) thr_setconcurrency(concurrency);	// 10 by default

  select_thread=pthread_self();
  select_thread_in_use=1;
  init_ssl();

#ifdef HAVE_LIBWRAP
  libwrapName= my_progname+dirname_length(my_progname);
  openlog(libwrapName, LOG_PID, LOG_AUTH);
#endif

  /*
    We have enough space for fiddling with the argv, continue
  */
  check_data_home(mysql_real_data_home);
  if (my_setwd(mysql_real_data_home,MYF(MY_WME)))
  {
    unireg_abort(1);				/* purecov: inspected */
  }
  mysql_data_home= mysql_data_home_buff;
  mysql_data_home[0]=FN_CURLIB;		// all paths are relative from here
  mysql_data_home[1]=0;

  if ((user_info= check_user(mysqld_user)))
  {
#if defined(HAVE_MLOCKALL) && defined(MCL_CURRENT)
    if (locked_in_memory) // getuid() == 0 here
      set_effective_user(user_info);
    else
#endif
      set_user(mysqld_user, user_info);
  }


  if (opt_bin_log && !server_id)
  {
    server_id= !master_host ? 1 : 2;
#ifdef EXTRA_DEBUG
    switch (server_id) {
    case 1:
      sql_print_warning("\
You have enabled the binary log, but you haven't set server-id to \
a non-zero value: we force server id to 1; updates will be logged to the \
binary log, but connections from slaves will not be accepted.");
      break;
    case 2:
      sql_print_warning("\
You should set server-id to a non-0 value if master_host is set; \
we force server id to 2, but this MySQL server will not act as a slave.");
      break;
    }
#endif
  }

  if (init_server_components())
    exit(1);

  network_init();

#ifdef __WIN__
  if (!opt_console)
  {
    freopen(log_error_file,"a+",stdout);
    freopen(log_error_file,"a+",stderr);
    FreeConsole();				// Remove window
  }
#endif

  /*
   Initialize my_str_malloc() and my_str_free()
  */
  my_str_malloc= &my_str_malloc_mysqld;
  my_str_free= &my_str_free_mysqld;

  /*
    init signals & alarm
    After this we can't quit by a simple unireg_abort
  */
  error_handler_hook= my_message_sql;
  start_signal_handler();				// Creates pidfile
  if (mysql_rm_tmp_tables() || acl_init(opt_noacl) ||
      my_tz_init((THD *)0, default_tz_name, opt_bootstrap))
  {
    abort_loop=1;
    select_thread_in_use=0;
#ifndef __NETWARE__
    (void) pthread_kill(signal_thread, MYSQL_KILL_SIGNAL);
#endif /* __NETWARE__ */

    if (!opt_bootstrap)
      (void) my_delete(pidfile_name,MYF(MY_WME));	// Not needed anymore

    if (unix_sock != INVALID_SOCKET)
      unlink(mysqld_unix_port);
    exit(1);
  }
  if (!opt_noacl)
    (void) grant_init();

#ifdef HAVE_DLOPEN
  if (!opt_noacl)
    udf_init();
#endif
  if (opt_bootstrap) /* If running with bootstrap, do not start replication. */
    opt_skip_slave_start= 1;
  /*
    init_slave() must be called after the thread keys are created.
    Some parts of the code (e.g. SHOW STATUS LIKE 'slave_running' and other
    places) assume that active_mi != 0, so let's fail if it's 0 (out of
    memory); a message has already been printed.
  */
  if (init_slave() && !active_mi)
  {
    end_thr_alarm(1);				// Don't allow alarms
    unireg_abort(1);
  }

  if (opt_bootstrap)
  {
    select_thread_in_use= 0;                    // Allow 'kill' to work
    bootstrap(stdin);
    end_thr_alarm(1);				// Don't allow alarms
    unireg_abort(bootstrap_error ? 1 : 0);
  }
  if (opt_init_file)
  {
    if (read_init_file(opt_init_file))
    {
      end_thr_alarm(1);				// Don't allow alarms
      unireg_abort(1);
    }
  }

  create_shutdown_thread();
  create_maintenance_thread();

  sql_print_information(ER(ER_STARTUP),my_progname,server_version,
                        ((unix_sock == INVALID_SOCKET) ? (char*) ""
                                                       : mysqld_unix_port),
                         mysqld_port,
                         MYSQL_COMPILATION_COMMENT);

#if defined(__NT__) || defined(HAVE_SMEM)
  handle_connections_methods();
#else
#ifdef __WIN__
  if (!have_tcpip || opt_disable_networking)
  {
    sql_print_error("TCP/IP unavailable or disabled with --skip-networking; no available interfaces");
    unireg_abort(1);
  }
#endif
  handle_connections_sockets(0);
#endif /* __NT__ */

  /* (void) pthread_attr_destroy(&connection_attrib); */

  DBUG_PRINT("quit",("Exiting main thread"));

#ifndef __WIN__
#ifdef EXTRA_DEBUG2
  sql_print_error("Before Lock_thread_count");
#endif
  (void) pthread_mutex_lock(&LOCK_thread_count);
  DBUG_PRINT("quit", ("Got thread_count mutex"));
  select_thread_in_use=0;			// For close_connections
  (void) pthread_mutex_unlock(&LOCK_thread_count);
  (void) pthread_cond_broadcast(&COND_thread_count);
#ifdef EXTRA_DEBUG2
  sql_print_error("After lock_thread_count");
#endif
#endif /* __WIN__ */

  /* Wait until cleanup is done */
  (void) pthread_mutex_lock(&LOCK_thread_count);
  while (!ready_to_exit)
    pthread_cond_wait(&COND_thread_count,&LOCK_thread_count);
  (void) pthread_mutex_unlock(&LOCK_thread_count);

#if defined(__WIN__) && !defined(EMBEDDED_LIBRARY)
  if (Service.IsNT() && start_mode)
    Service.Stop();
  else
  {
    Service.SetShutdownEvent(0);
    if (hEventShutdown)
      CloseHandle(hEventShutdown);
  }
#endif
  wait_for_signal_thread_to_end();
  clean_up_mutexes();
  my_end(opt_endinfo ? MY_CHECK_ERROR | MY_GIVE_INFO : 0);

  exit(0);
  return(0);					/* purecov: deadcode */
}

#endif /* EMBEDDED_LIBRARY */


/****************************************************************************
  Main and thread entry function for Win32
  (all this is needed only to run mysqld as a service on WinNT)
****************************************************************************/

#if defined(__WIN__) && !defined(EMBEDDED_LIBRARY)
int mysql_service(void *p)
{
  if (use_opt_args)
    win_main(opt_argc, opt_argv);
  else
    win_main(Service.my_argc, Service.my_argv);
  return 0;
}


/* Quote string if it contains space, else copy */

static char *add_quoted_string(char *to, const char *from, char *to_end)
{
  uint length= (uint) (to_end-to);

  if (!strchr(from, ' '))
    return strnmov(to, from, length);
  return strxnmov(to, length, "\"", from, "\"", NullS);
}


/*
  Handle basic handling of services, like installation and removal

  SYNOPSIS
    default_service_handling()
    argv		Pointer to argument list
    servicename		Internal name of service
    displayname		Display name of service (in taskbar ?)
    file_path		Path to this program
    startup_option	Startup option to mysqld

  RETURN VALUES
    0		option handled
    1		Could not handle option
 */

static bool
default_service_handling(char **argv,
			 const char *servicename,
			 const char *displayname,
			 const char *file_path,
			 const char *extra_opt,
			 const char *account_name)
{
  char path_and_service[FN_REFLEN+FN_REFLEN+32], *pos, *end;
  end= path_and_service + sizeof(path_and_service)-3;

  /* We have to quote filename if it contains spaces */
  pos= add_quoted_string(path_and_service, file_path, end);
  if (*extra_opt)
  {
    /* Add (possible quoted) option after file_path */
    *pos++= ' ';
    pos= add_quoted_string(pos, extra_opt, end);
  }
  /* We must have servicename last */
  *pos++= ' ';
  (void) add_quoted_string(pos, servicename, end);

  if (Service.got_service_option(argv, "install"))
  {
    Service.Install(1, servicename, displayname, path_and_service,
                    account_name);
    return 0;
  }
  if (Service.got_service_option(argv, "install-manual"))
  {
    Service.Install(0, servicename, displayname, path_and_service,
                    account_name);
    return 0;
  }
  if (Service.got_service_option(argv, "remove"))
  {
    Service.Remove(servicename);
    return 0;
  }
  return 1;
}


int main(int argc, char **argv)
{

  /*
    When several instances are running on the same machine, we
    need to have an  unique  named  hEventShudown  through the
    application PID e.g.: MySQLShutdown1890; MySQLShutdown2342
  */
  int10_to_str((int) GetCurrentProcessId(),strmov(shutdown_event_name,
                                                  "MySQLShutdown"), 10);

  /* Must be initialized early for comparison of service name */
  system_charset_info= &my_charset_utf8_general_ci;

  if (Service.GetOS())	/* true NT family */
  {
    char file_path[FN_REFLEN];
    my_path(file_path, argv[0], "");		      /* Find name in path */
    fn_format(file_path,argv[0],file_path,"",
	      MY_REPLACE_DIR | MY_UNPACK_FILENAME | MY_RESOLVE_SYMLINKS);

    if (argc == 2)
    {
      if (!default_service_handling(argv, MYSQL_SERVICENAME, MYSQL_SERVICENAME,
				   file_path, "", NULL))
	return 0;
      if (Service.IsService(argv[1]))        /* Start an optional service */
      {
	/*
	  Only add the service name to the groups read from the config file
	  if it's not "MySQL". (The default service name should be 'mysqld'
	  but we started a bad tradition by calling it MySQL from the start
	  and we are now stuck with it.
	*/
	if (my_strcasecmp(system_charset_info, argv[1],"mysql"))
	  load_default_groups[load_default_groups_sz-2]= argv[1];
        start_mode= 1;
        Service.Init(argv[1], mysql_service);
        return 0;
      }
    }
    else if (argc == 3) /* install or remove any optional service */
    {
      if (!default_service_handling(argv, argv[2], argv[2], file_path, "",
                                    NULL))
	return 0;
      if (Service.IsService(argv[2]))
      {
	/*
	  mysqld was started as
	  mysqld --defaults-file=my_path\my.ini service-name
	*/
	use_opt_args=1;
	opt_argc= 2;				// Skip service-name
	opt_argv=argv;
	start_mode= 1;
	if (my_strcasecmp(system_charset_info, argv[2],"mysql"))
	  load_default_groups[load_default_groups_sz-2]= argv[2];
	Service.Init(argv[2], mysql_service);
	return 0;
      }
    }
    else if (argc == 4 || argc == 5)
    {
      /*
        This may seem strange, because we handle --local-service while
        preserving 4.1's behavior of allowing any one other argument that is
        passed to the service on startup. (The assumption is that this is
        --defaults-file=file, but that was not enforced in 4.1, so we don't
        enforce it here.)
      */
      const char *extra_opt= NullS;
      const char *account_name = NullS;
      int index;
      for (index = 3; index < argc; index++)
      {
        if (!strcmp(argv[index], "--local-service"))
          account_name= "NT AUTHORITY\\LocalService";
        else
          extra_opt= argv[index];
      }

      if (argc == 4 || account_name)
        if (!default_service_handling(argv, argv[2], argv[2], file_path,
                                      extra_opt, account_name))
          return 0;
    }
    else if (argc == 1 && Service.IsService(MYSQL_SERVICENAME))
    {
      /* start the default service */
      start_mode= 1;
      Service.Init(MYSQL_SERVICENAME, mysql_service);
      return 0;
    }
  }
  /* Start as standalone server */
  Service.my_argc=argc;
  Service.my_argv=argv;
  mysql_service(NULL);
  return 0;
}
#endif


/*
  Execute all commands from a file. Used by the mysql_install_db script to
  create MySQL privilege tables without having to start a full MySQL server.
*/

static void bootstrap(FILE *file)
{
  DBUG_ENTER("bootstrap");

  THD *thd= new THD;
  thd->bootstrap=1;
  my_net_init(&thd->net,(st_vio*) 0);
  thd->max_client_packet_length= thd->net.max_packet;
  thd->security_ctx->master_access= ~(ulong)0;
  thd->thread_id=thread_id++;
  thread_count++;

  bootstrap_file=file;
#ifndef EMBEDDED_LIBRARY			// TODO:  Enable this
  if (pthread_create(&thd->real_id,&connection_attrib,handle_bootstrap,
		     (void*) thd))
  {
    sql_print_warning("Can't create thread to handle bootstrap");
    bootstrap_error=-1;
    DBUG_VOID_RETURN;
  }
  /* Wait for thread to die */
  (void) pthread_mutex_lock(&LOCK_thread_count);
  while (thread_count)
  {
    (void) pthread_cond_wait(&COND_thread_count,&LOCK_thread_count);
    DBUG_PRINT("quit",("One thread died (count=%u)",thread_count));
  }
  (void) pthread_mutex_unlock(&LOCK_thread_count);
#else
  thd->mysql= 0;
  handle_bootstrap((void *)thd);
#endif

  DBUG_VOID_RETURN;
}


static bool read_init_file(char *file_name)
{
  FILE *file;
  DBUG_ENTER("read_init_file");
  DBUG_PRINT("enter",("name: %s",file_name));
  if (!(file=my_fopen(file_name,O_RDONLY,MYF(MY_WME))))
    return(1);
  bootstrap(file);
  (void) my_fclose(file,MYF(MY_WME));
  return 0;
}


#ifndef EMBEDDED_LIBRARY
/*
  Create new thread to handle incoming connection.

  SYNOPSIS
    create_new_thread()
      thd in/out    Thread handle of future thread.

  DESCRIPTION
    This function will create new thread to handle the incoming
    connection.  If there are idle cached threads one will be used.
    'thd' will be pushed into 'threads'.

    In single-threaded mode (#define ONE_THREAD) connection will be
    handled inside this function.

  RETURN VALUE
    none
*/

static void create_new_thread(THD *thd)
{
  DBUG_ENTER("create_new_thread");

  NET *net=&thd->net;				// For easy ref
  net->read_timeout = (uint) connect_timeout;
  if (protocol_version > 9)
    net->return_errno=1;

  /* don't allow too many connections */
  if (thread_count - delayed_insert_threads >= max_connections+1 || abort_loop)
  {
    DBUG_PRINT("error",("Too many connections"));
    close_connection(thd, ER_CON_COUNT_ERROR, 1);
    delete thd;
    DBUG_VOID_RETURN;
  }
  pthread_mutex_lock(&LOCK_thread_count);
  thd->thread_id=thread_id++;

  thd->real_id=pthread_self();			// Keep purify happy

  /* Start a new thread to handle connection */
  thread_count++;

#ifdef ONE_THREAD
  if (test_flags & TEST_NO_THREADS)		// For debugging under Linux
  {
    thread_cache_size=0;			// Safety
    threads.append(thd);
    thd->real_id=pthread_self();
    (void) pthread_mutex_unlock(&LOCK_thread_count);
    handle_one_connection((void*) thd);
  }
  else
#endif
  {
    if (thread_count-delayed_insert_threads > max_used_connections)
      max_used_connections=thread_count-delayed_insert_threads;

    if (cached_thread_count > wake_thread)
    {
      thread_cache.append(thd);
      wake_thread++;
      pthread_cond_signal(&COND_thread_cache);
    }
    else
    {
      int error;
      thread_created++;
      threads.append(thd);
      DBUG_PRINT("info",(("creating thread %lu"), thd->thread_id));
      thd->connect_time = time(NULL);
      if ((error=pthread_create(&thd->real_id,&connection_attrib,
				handle_one_connection,
				(void*) thd)))
      {
	DBUG_PRINT("error",
		   ("Can't create thread to handle request (error %d)",
		    error));
	thread_count--;
	thd->killed= THD::KILL_CONNECTION;			// Safety
	(void) pthread_mutex_unlock(&LOCK_thread_count);
	statistic_increment(aborted_connects,&LOCK_status);
	net_printf_error(thd, ER_CANT_CREATE_THREAD, error);
	(void) pthread_mutex_lock(&LOCK_thread_count);
	close_connection(thd,0,0);
	delete thd;
	(void) pthread_mutex_unlock(&LOCK_thread_count);
	DBUG_VOID_RETURN;
      }
    }
    (void) pthread_mutex_unlock(&LOCK_thread_count);

  }
  DBUG_PRINT("info",("Thread created"));
  DBUG_VOID_RETURN;
}
#endif /* EMBEDDED_LIBRARY */


#ifdef SIGNALS_DONT_BREAK_READ
inline void kill_broken_server()
{
  /* hack to get around signals ignored in syscalls for problem OS's */
  if (
#if !defined(__NETWARE__)
      unix_sock == INVALID_SOCKET ||
#endif
      (!opt_disable_networking && ip_sock == INVALID_SOCKET))
  {
    select_thread_in_use = 0;
    /* The following call will never return */
    kill_server(IF_NETWARE(MYSQL_KILL_SIGNAL, (void*) MYSQL_KILL_SIGNAL));
  }
}
#define MAYBE_BROKEN_SYSCALL kill_broken_server();
#else
#define MAYBE_BROKEN_SYSCALL
#endif

	/* Handle new connections and spawn new process to handle them */

#ifndef EMBEDDED_LIBRARY
pthread_handler_t handle_connections_sockets(void *arg __attribute__((unused)))
{
  my_socket sock,new_sock;
  uint error_count=0;
  uint max_used_connection= (uint) (max(ip_sock,unix_sock)+1);
  fd_set readFDs,clientFDs;
  THD *thd;
  struct sockaddr_in cAddr;
  int ip_flags=0,socket_flags=0,flags;
  st_vio *vio_tmp;
  DBUG_ENTER("handle_connections_sockets");

  LINT_INIT(new_sock);

  (void) my_pthread_getprio(pthread_self());		// For debugging

  FD_ZERO(&clientFDs);
  if (ip_sock != INVALID_SOCKET)
  {
    FD_SET(ip_sock,&clientFDs);
#ifdef HAVE_FCNTL
    ip_flags = fcntl(ip_sock, F_GETFL, 0);
#endif
  }
#ifdef HAVE_SYS_UN_H
  FD_SET(unix_sock,&clientFDs);
#ifdef HAVE_FCNTL
  socket_flags=fcntl(unix_sock, F_GETFL, 0);
#endif
#endif

  DBUG_PRINT("general",("Waiting for connections."));
  MAYBE_BROKEN_SYSCALL;
  while (!abort_loop)
  {
    readFDs=clientFDs;
#ifdef HPUX10
    if (select(max_used_connection,(int*) &readFDs,0,0,0) < 0)
      continue;
#else
    if (select((int) max_used_connection,&readFDs,0,0,0) < 0)
    {
      if (socket_errno != SOCKET_EINTR)
      {
	if (!select_errors++ && !abort_loop)	/* purecov: inspected */
	  sql_print_error("mysqld: Got error %d from select",socket_errno); /* purecov: inspected */
      }
      MAYBE_BROKEN_SYSCALL
      continue;
    }
#endif	/* HPUX10 */
    if (abort_loop)
    {
      MAYBE_BROKEN_SYSCALL;
      break;
    }

    /* Is this a new connection request ? */
#ifdef HAVE_SYS_UN_H
    if (FD_ISSET(unix_sock,&readFDs))
    {
      sock = unix_sock;
      flags= socket_flags;
    }
    else
#endif
    {
      sock = ip_sock;
      flags= ip_flags;
    }

#if !defined(NO_FCNTL_NONBLOCK)
    if (!(test_flags & TEST_BLOCKING))
    {
#if defined(O_NONBLOCK)
      fcntl(sock, F_SETFL, flags | O_NONBLOCK);
#elif defined(O_NDELAY)
      fcntl(sock, F_SETFL, flags | O_NDELAY);
#endif
    }
#endif /* NO_FCNTL_NONBLOCK */
    for (uint retry=0; retry < MAX_ACCEPT_RETRY; retry++)
    {
      size_socket length=sizeof(struct sockaddr_in);
      new_sock = accept(sock, my_reinterpret_cast(struct sockaddr *) (&cAddr),
			&length);
#ifdef __NETWARE__
      // TODO: temporary fix, waiting for TCP/IP fix - DEFECT000303149
      if ((new_sock == INVALID_SOCKET) && (socket_errno == EINVAL))
      {
        kill_server(SIGTERM);
      }
#endif
      if (new_sock != INVALID_SOCKET ||
	  (socket_errno != SOCKET_EINTR && socket_errno != SOCKET_EAGAIN))
	break;
      MAYBE_BROKEN_SYSCALL;
#if !defined(NO_FCNTL_NONBLOCK)
      if (!(test_flags & TEST_BLOCKING))
      {
	if (retry == MAX_ACCEPT_RETRY - 1)
	  fcntl(sock, F_SETFL, flags);		// Try without O_NONBLOCK
      }
#endif
    }
#if !defined(NO_FCNTL_NONBLOCK)
    if (!(test_flags & TEST_BLOCKING))
      fcntl(sock, F_SETFL, flags);
#endif
    if (new_sock == INVALID_SOCKET)
    {
      if ((error_count++ & 255) == 0)		// This can happen often
	sql_perror("Error in accept");
      MAYBE_BROKEN_SYSCALL;
      if (socket_errno == SOCKET_ENFILE || socket_errno == SOCKET_EMFILE)
	sleep(1);				// Give other threads some time
      continue;
    }

#ifdef HAVE_LIBWRAP
    {
      if (sock == ip_sock)
      {
	struct request_info req;
	signal(SIGCHLD, SIG_DFL);
	request_init(&req, RQ_DAEMON, libwrapName, RQ_FILE, new_sock, NULL);
	my_fromhost(&req);
	if (!my_hosts_access(&req))
	{
	  /*
	    This may be stupid but refuse() includes an exit(0)
	    which we surely don't want...
	    clean_exit() - same stupid thing ...
	  */
	  syslog(deny_severity, "refused connect from %s",
		 my_eval_client(&req));

	  /*
	    C++ sucks (the gibberish in front just translates the supplied
	    sink function pointer in the req structure from a void (*sink)();
	    to a void(*sink)(int) if you omit the cast, the C++ compiler
	    will cry...
	  */
	  if (req.sink)
	    ((void (*)(int))req.sink)(req.fd);

	  (void) shutdown(new_sock, SHUT_RDWR);
	  (void) closesocket(new_sock);
	  continue;
	}
      }
    }
#endif /* HAVE_LIBWRAP */

    {
      size_socket dummyLen;
      struct sockaddr dummy;
      dummyLen = sizeof(struct sockaddr);
      if (getsockname(new_sock,&dummy, &dummyLen) < 0)
      {
	sql_perror("Error on new connection socket");
	(void) shutdown(new_sock, SHUT_RDWR);
	(void) closesocket(new_sock);
	continue;
      }
    }

    /*
    ** Don't allow too many connections
    */

    if (!(thd= new THD))
    {
      (void) shutdown(new_sock, SHUT_RDWR);
      VOID(closesocket(new_sock));
      continue;
    }
    if (!(vio_tmp=vio_new(new_sock,
			  sock == unix_sock ? VIO_TYPE_SOCKET :
			  VIO_TYPE_TCPIP,
			  sock == unix_sock ? VIO_LOCALHOST: 0)) ||
	my_net_init(&thd->net,vio_tmp))
    {
      if (vio_tmp)
	vio_delete(vio_tmp);
      else
      {
	(void) shutdown(new_sock, SHUT_RDWR);
	(void) closesocket(new_sock);
      }
      delete thd;
      continue;
    }
    if (sock == unix_sock)
      thd->security_ctx->host=(char*) my_localhost;
#ifdef __WIN__
    /* Set default wait_timeout */
    ulong wait_timeout= global_system_variables.net_wait_timeout * 1000;
    (void) setsockopt(new_sock, SOL_SOCKET, SO_RCVTIMEO, (char*)&wait_timeout,
                    sizeof(wait_timeout));
#endif
    create_new_thread(thd);
  }

#ifdef OS2
  // kill server must be invoked from thread 1!
  kill_server(MYSQL_KILL_SIGNAL);
#endif
  decrement_handler_count();
  DBUG_RETURN(0);
}


#ifdef __NT__
pthread_handler_t handle_connections_namedpipes(void *arg)
{
  HANDLE hConnectedPipe;
  BOOL fConnected;
  THD *thd;
  my_thread_init();
  DBUG_ENTER("handle_connections_namedpipes");
  (void) my_pthread_getprio(pthread_self());		// For debugging

  DBUG_PRINT("general",("Waiting for named pipe connections."));
  while (!abort_loop)
  {
    /* wait for named pipe connection */
    fConnected = ConnectNamedPipe(hPipe, NULL);
    if (abort_loop)
      break;
    if (!fConnected)
      fConnected = GetLastError() == ERROR_PIPE_CONNECTED;
    if (!fConnected)
    {
      CloseHandle(hPipe);
      if ((hPipe= CreateNamedPipe(pipe_name,
                                  PIPE_ACCESS_DUPLEX,
                                  PIPE_TYPE_BYTE |
                                  PIPE_READMODE_BYTE |
                                  PIPE_WAIT,
                                  PIPE_UNLIMITED_INSTANCES,
                                  (int) global_system_variables.
                                  net_buffer_length,
                                  (int) global_system_variables.
                                  net_buffer_length,
                                  NMPWAIT_USE_DEFAULT_WAIT,
                                  &saPipeSecurity)) ==
	  INVALID_HANDLE_VALUE)
      {
	sql_perror("Can't create new named pipe!");
	break;					// Abort
      }
    }
    hConnectedPipe = hPipe;
    /* create new pipe for new connection */
    if ((hPipe = CreateNamedPipe(pipe_name,
				 PIPE_ACCESS_DUPLEX,
				 PIPE_TYPE_BYTE |
				 PIPE_READMODE_BYTE |
				 PIPE_WAIT,
				 PIPE_UNLIMITED_INSTANCES,
				 (int) global_system_variables.net_buffer_length,
				 (int) global_system_variables.net_buffer_length,
				 NMPWAIT_USE_DEFAULT_WAIT,
				 &saPipeSecurity)) ==
	INVALID_HANDLE_VALUE)
    {
      sql_perror("Can't create new named pipe!");
      hPipe=hConnectedPipe;
      continue;					// We have to try again
    }

    if (!(thd = new THD))
    {
      DisconnectNamedPipe(hConnectedPipe);
      CloseHandle(hConnectedPipe);
      continue;
    }
    if (!(thd->net.vio = vio_new_win32pipe(hConnectedPipe)) ||
	my_net_init(&thd->net, thd->net.vio))
    {
      close_connection(thd, ER_OUT_OF_RESOURCES, 1);
      delete thd;
      continue;
    }
    /* Host is unknown */
    thd->security_ctx->host= my_strdup(my_localhost, MYF(0));
    create_new_thread(thd);
  }

  decrement_handler_count();
  DBUG_RETURN(0);
}
#endif /* __NT__ */


/*
  Thread of shared memory's service

  SYNOPSIS
    handle_connections_shared_memory()
    arg                              Arguments of thread
*/

#ifdef HAVE_SMEM
pthread_handler_t handle_connections_shared_memory(void *arg)
{
  /* file-mapping object, use for create shared memory */
  HANDLE handle_connect_file_map= 0;
  char  *handle_connect_map= 0;                 // pointer on shared memory
  HANDLE event_connect_answer= 0;
  ulong smem_buffer_length= shared_memory_buffer_length + 4;
  ulong connect_number= 1;
  char tmp[63];
  char *suffix_pos;
  char connect_number_char[22], *p;
  const char *errmsg= 0;
  SECURITY_ATTRIBUTES *sa_event= 0, *sa_mapping= 0;
  my_thread_init();
  DBUG_ENTER("handle_connections_shared_memorys");
  DBUG_PRINT("general",("Waiting for allocated shared memory."));

  if (my_security_attr_create(&sa_event, &errmsg,
                              GENERIC_ALL, SYNCHRONIZE | EVENT_MODIFY_STATE))
    goto error;

  if (my_security_attr_create(&sa_mapping, &errmsg,
                             GENERIC_ALL, FILE_MAP_READ | FILE_MAP_WRITE))
    goto error;

  /*
    The name of event and file-mapping events create agree next rule:
      shared_memory_base_name+unique_part
    Where:
      shared_memory_base_name is unique value for each server
      unique_part is unique value for each object (events and file-mapping)
  */
  suffix_pos= strxmov(tmp,shared_memory_base_name,"_",NullS);
  strmov(suffix_pos, "CONNECT_REQUEST");
  if ((smem_event_connect_request= CreateEvent(sa_event,
                                               FALSE, FALSE, tmp)) == 0)
  {
    errmsg= "Could not create request event";
    goto error;
  }
  strmov(suffix_pos, "CONNECT_ANSWER");
  if ((event_connect_answer= CreateEvent(sa_event, FALSE, FALSE, tmp)) == 0)
  {
    errmsg="Could not create answer event";
    goto error;
  }
  strmov(suffix_pos, "CONNECT_DATA");
  if ((handle_connect_file_map=
       CreateFileMapping(INVALID_HANDLE_VALUE, sa_mapping,
                         PAGE_READWRITE, 0, sizeof(connect_number), tmp)) == 0)
  {
    errmsg= "Could not create file mapping";
    goto error;
  }
  if ((handle_connect_map= (char *)MapViewOfFile(handle_connect_file_map,
						  FILE_MAP_WRITE,0,0,
						  sizeof(DWORD))) == 0)
  {
    errmsg= "Could not create shared memory service";
    goto error;
  }

  while (!abort_loop)
  {
    /* Wait a request from client */
    WaitForSingleObject(smem_event_connect_request,INFINITE);

    /*
       it can be after shutdown command
    */
    if (abort_loop)
      goto error;

    HANDLE handle_client_file_map= 0;
    char  *handle_client_map= 0;
    HANDLE event_client_wrote= 0;
    HANDLE event_client_read= 0;    // for transfer data server <-> client
    HANDLE event_server_wrote= 0;
    HANDLE event_server_read= 0;
    HANDLE event_conn_closed= 0;
    THD *thd= 0;

    p= int10_to_str(connect_number, connect_number_char, 10);
    /*
      The name of event and file-mapping events create agree next rule:
        shared_memory_base_name+unique_part+number_of_connection
        Where:
	  shared_memory_base_name is uniquel value for each server
	  unique_part is unique value for each object (events and file-mapping)
	  number_of_connection is connection-number between server and client
    */
    suffix_pos= strxmov(tmp,shared_memory_base_name,"_",connect_number_char,
			 "_",NullS);
    strmov(suffix_pos, "DATA");
    if ((handle_client_file_map=
         CreateFileMapping(INVALID_HANDLE_VALUE, sa_mapping,
                           PAGE_READWRITE, 0, smem_buffer_length, tmp)) == 0)
    {
      errmsg= "Could not create file mapping";
      goto errorconn;
    }
    if ((handle_client_map= (char*)MapViewOfFile(handle_client_file_map,
						  FILE_MAP_WRITE,0,0,
						  smem_buffer_length)) == 0)
    {
      errmsg= "Could not create memory map";
      goto errorconn;
    }
    strmov(suffix_pos, "CLIENT_WROTE");
    if ((event_client_wrote= CreateEvent(sa_event, FALSE, FALSE, tmp)) == 0)
    {
      errmsg= "Could not create client write event";
      goto errorconn;
    }
    strmov(suffix_pos, "CLIENT_READ");
    if ((event_client_read= CreateEvent(sa_event, FALSE, FALSE, tmp)) == 0)
    {
      errmsg= "Could not create client read event";
      goto errorconn;
    }
    strmov(suffix_pos, "SERVER_READ");
    if ((event_server_read= CreateEvent(sa_event, FALSE, FALSE, tmp)) == 0)
    {
      errmsg= "Could not create server read event";
      goto errorconn;
    }
    strmov(suffix_pos, "SERVER_WROTE");
    if ((event_server_wrote= CreateEvent(sa_event,
                                         FALSE, FALSE, tmp)) == 0)
    {
      errmsg= "Could not create server write event";
      goto errorconn;
    }
    strmov(suffix_pos, "CONNECTION_CLOSED");
    if ((event_conn_closed= CreateEvent(sa_event,
                                        TRUE, FALSE, tmp)) == 0)
    {
      errmsg= "Could not create closed connection event";
      goto errorconn;
    }
    if (abort_loop)
      goto errorconn;
    if (!(thd= new THD))
      goto errorconn;
    /* Send number of connection to client */
    int4store(handle_connect_map, connect_number);
    if (!SetEvent(event_connect_answer))
    {
      errmsg= "Could not send answer event";
      goto errorconn;
    }
    /* Set event that client should receive data */
    if (!SetEvent(event_client_read))
    {
      errmsg= "Could not set client to read mode";
      goto errorconn;
    }
    if (!(thd->net.vio= vio_new_win32shared_memory(&thd->net,
                                                   handle_client_file_map,
                                                   handle_client_map,
                                                   event_client_wrote,
                                                   event_client_read,
                                                   event_server_wrote,
                                                   event_server_read,
                                                   event_conn_closed)) ||
                        my_net_init(&thd->net, thd->net.vio))
    {
      close_connection(thd, ER_OUT_OF_RESOURCES, 1);
      errmsg= 0;
      goto errorconn;
    }
    thd->security_ctx->host= my_strdup(my_localhost, MYF(0)); /* Host is unknown */
    create_new_thread(thd);
    connect_number++;
    continue;

errorconn:
    /* Could not form connection;  Free used handlers/memort and retry */
    if (errmsg)
    {
      char buff[180];
      strxmov(buff, "Can't create shared memory connection: ", errmsg, ".",
	      NullS);
      sql_perror(buff);
    }
    if (handle_client_file_map)
      CloseHandle(handle_client_file_map);
    if (handle_client_map)
      UnmapViewOfFile(handle_client_map);
    if (event_server_wrote)
      CloseHandle(event_server_wrote);
    if (event_server_read)
      CloseHandle(event_server_read);
    if (event_client_wrote)
      CloseHandle(event_client_wrote);
    if (event_client_read)
      CloseHandle(event_client_read);
    if (event_conn_closed)
      CloseHandle(event_conn_closed);
    delete thd;
  }

  /* End shared memory handling */
error:
  if (errmsg)
  {
    char buff[180];
    strxmov(buff, "Can't create shared memory service: ", errmsg, ".", NullS);
    sql_perror(buff);
  }
  my_security_attr_free(sa_event);
  my_security_attr_free(sa_mapping);
  if (handle_connect_map)	UnmapViewOfFile(handle_connect_map);
  if (handle_connect_file_map)	CloseHandle(handle_connect_file_map);
  if (event_connect_answer)	CloseHandle(event_connect_answer);
  if (smem_event_connect_request) CloseHandle(smem_event_connect_request);

  decrement_handler_count();
  DBUG_RETURN(0);
}
#endif /* HAVE_SMEM */
#endif /* EMBEDDED_LIBRARY */


/****************************************************************************
  Handle start options
******************************************************************************/

enum options_mysqld
{
  OPT_ISAM_LOG=256,            OPT_SKIP_NEW,
  OPT_SKIP_GRANT,              OPT_SKIP_LOCK,
  OPT_ENABLE_LOCK,             OPT_USE_LOCKING,
  OPT_SOCKET,                  OPT_UPDATE_LOG,
  OPT_BIN_LOG,                 OPT_SKIP_RESOLVE,
  OPT_SKIP_NETWORKING,         OPT_BIN_LOG_INDEX,
  OPT_BIND_ADDRESS,            OPT_PID_FILE,
  OPT_SKIP_PRIOR,              OPT_BIG_TABLES,
  OPT_STANDALONE,              OPT_ONE_THREAD,
  OPT_CONSOLE,                 OPT_LOW_PRIORITY_UPDATES,
  OPT_SKIP_HOST_CACHE,         OPT_SHORT_LOG_FORMAT,
  OPT_FLUSH,                   OPT_SAFE,
  OPT_BOOTSTRAP,               OPT_SKIP_SHOW_DB,
  OPT_STORAGE_ENGINE,          OPT_INIT_FILE,
  OPT_DELAY_KEY_WRITE_ALL,     OPT_SLOW_QUERY_LOG,
  OPT_DELAY_KEY_WRITE,	       OPT_CHARSETS_DIR,
  OPT_BDB_HOME,                OPT_BDB_LOG,
  OPT_BDB_TMP,                 OPT_BDB_SYNC,
  OPT_BDB_LOCK,                OPT_BDB,
  OPT_BDB_NO_RECOVER,	    OPT_BDB_SHARED,
  OPT_MASTER_HOST,             OPT_MASTER_USER,
  OPT_MASTER_PASSWORD,         OPT_MASTER_PORT,
  OPT_MASTER_INFO_FILE,        OPT_MASTER_CONNECT_RETRY,
  OPT_MASTER_RETRY_COUNT,      OPT_LOG_TC, OPT_LOG_TC_SIZE,
  OPT_MASTER_SSL,              OPT_MASTER_SSL_KEY,
  OPT_MASTER_SSL_CERT,         OPT_MASTER_SSL_CAPATH,
  OPT_MASTER_SSL_CIPHER,       OPT_MASTER_SSL_CA,
  OPT_SQL_BIN_UPDATE_SAME,     OPT_REPLICATE_DO_DB,
  OPT_REPLICATE_IGNORE_DB,     OPT_LOG_SLAVE_UPDATES,
  OPT_BINLOG_DO_DB,            OPT_BINLOG_IGNORE_DB,
  OPT_WANT_CORE,               OPT_CONCURRENT_INSERT,
  OPT_MEMLOCK,                 OPT_MYISAM_RECOVER,
  OPT_REPLICATE_REWRITE_DB,    OPT_SERVER_ID,
  OPT_SKIP_SLAVE_START,        OPT_SKIP_INNOBASE,
  OPT_SAFEMALLOC_MEM_LIMIT,    OPT_REPLICATE_DO_TABLE,
  OPT_REPLICATE_IGNORE_TABLE,  OPT_REPLICATE_WILD_DO_TABLE,
  OPT_REPLICATE_WILD_IGNORE_TABLE, OPT_REPLICATE_SAME_SERVER_ID,
  OPT_DISCONNECT_SLAVE_EVENT_COUNT, OPT_TC_HEURISTIC_RECOVER,
  OPT_ABORT_SLAVE_EVENT_COUNT,
  OPT_INNODB_DATA_HOME_DIR,
  OPT_INNODB_DATA_FILE_PATH,
  OPT_INNODB_LOG_GROUP_HOME_DIR,
  OPT_INNODB_LOG_ARCH_DIR,
  OPT_INNODB_LOG_ARCHIVE,
  OPT_INNODB_FLUSH_LOG_AT_TRX_COMMIT,
  OPT_INNODB_FLUSH_METHOD,
  OPT_INNODB_DOUBLEWRITE,
  OPT_INNODB_CHECKSUMS,
  OPT_INNODB_FAST_SHUTDOWN,
  OPT_INNODB_FILE_PER_TABLE, OPT_CRASH_BINLOG_INNODB,
  OPT_INNODB_LOCKS_UNSAFE_FOR_BINLOG,
  OPT_LOG_BIN_TRUST_FUNCTION_CREATORS,
  OPT_SAFE_SHOW_DB, OPT_INNODB_SAFE_BINLOG,
  OPT_INNODB, OPT_ISAM,
  OPT_ENGINE_CONDITION_PUSHDOWN, OPT_NDBCLUSTER, OPT_NDB_CONNECTSTRING, 
  OPT_NDB_USE_EXACT_COUNT, OPT_NDB_USE_TRANSACTIONS,
  OPT_NDB_FORCE_SEND, OPT_NDB_AUTOINCREMENT_PREFETCH_SZ,
  OPT_NDB_SHM, OPT_NDB_OPTIMIZED_NODE_SELECTION, OPT_NDB_CACHE_CHECK_TIME,
  OPT_NDB_MGMD, OPT_NDB_NODEID,
  OPT_SKIP_SAFEMALLOC,
  OPT_TEMP_POOL, OPT_TX_ISOLATION, OPT_COMPLETION_TYPE,
  OPT_SKIP_STACK_TRACE, OPT_SKIP_SYMLINKS,
  OPT_MAX_BINLOG_DUMP_EVENTS, OPT_SPORADIC_BINLOG_DUMP_FAIL,
  OPT_SAFE_USER_CREATE, OPT_SQL_MODE,
  OPT_HAVE_NAMED_PIPE,
  OPT_DO_PSTACK, OPT_REPORT_HOST,
  OPT_REPORT_USER, OPT_REPORT_PASSWORD, OPT_REPORT_PORT,
  OPT_SHOW_SLAVE_AUTH_INFO,
  OPT_SLAVE_LOAD_TMPDIR, OPT_NO_MIX_TYPE,
  OPT_RPL_RECOVERY_RANK,OPT_INIT_RPL_ROLE,
  OPT_RELAY_LOG, OPT_RELAY_LOG_INDEX, OPT_RELAY_LOG_INFO_FILE,
  OPT_SLAVE_SKIP_ERRORS, OPT_DES_KEY_FILE, OPT_LOCAL_INFILE,
  OPT_SSL_SSL, OPT_SSL_KEY, OPT_SSL_CERT, OPT_SSL_CA,
  OPT_SSL_CAPATH, OPT_SSL_CIPHER,
  OPT_BACK_LOG, OPT_BINLOG_CACHE_SIZE,
  OPT_CONNECT_TIMEOUT, OPT_DELAYED_INSERT_TIMEOUT,
  OPT_DELAYED_INSERT_LIMIT, OPT_DELAYED_QUEUE_SIZE,
  OPT_FLUSH_TIME, OPT_FT_MIN_WORD_LEN, OPT_FT_BOOLEAN_SYNTAX,
  OPT_FT_MAX_WORD_LEN, OPT_FT_QUERY_EXPANSION_LIMIT, OPT_FT_STOPWORD_FILE,
  OPT_INTERACTIVE_TIMEOUT, OPT_JOIN_BUFF_SIZE,
  OPT_KEY_BUFFER_SIZE, OPT_KEY_CACHE_BLOCK_SIZE,
  OPT_KEY_CACHE_DIVISION_LIMIT, OPT_KEY_CACHE_AGE_THRESHOLD,
  OPT_LONG_QUERY_TIME,
  OPT_LOWER_CASE_TABLE_NAMES, OPT_MAX_ALLOWED_PACKET,
  OPT_MAX_BINLOG_CACHE_SIZE, OPT_MAX_BINLOG_SIZE,
  OPT_MAX_CONNECTIONS, OPT_MAX_CONNECT_ERRORS,
  OPT_MAX_DELAYED_THREADS, OPT_MAX_HEP_TABLE_SIZE,
  OPT_MAX_JOIN_SIZE, OPT_MAX_PREPARED_STMT_COUNT,
  OPT_MAX_RELAY_LOG_SIZE, OPT_MAX_SORT_LENGTH,
  OPT_MAX_SEEKS_FOR_KEY, OPT_MAX_TMP_TABLES, OPT_MAX_USER_CONNECTIONS,
  OPT_MAX_LENGTH_FOR_SORT_DATA,
  OPT_MAX_WRITE_LOCK_COUNT, OPT_BULK_INSERT_BUFFER_SIZE,
  OPT_MAX_ERROR_COUNT, OPT_MULTI_RANGE_COUNT, OPT_MYISAM_DATA_POINTER_SIZE,
  OPT_MYISAM_BLOCK_SIZE, OPT_MYISAM_MAX_EXTRA_SORT_FILE_SIZE,
  OPT_MYISAM_MAX_SORT_FILE_SIZE, OPT_MYISAM_SORT_BUFFER_SIZE,
  OPT_MYISAM_STATS_METHOD,
  OPT_NET_BUFFER_LENGTH, OPT_NET_RETRY_COUNT,
  OPT_NET_READ_TIMEOUT, OPT_NET_WRITE_TIMEOUT,
  OPT_OPEN_FILES_LIMIT,
  OPT_PRELOAD_BUFFER_SIZE,
  OPT_QUERY_CACHE_LIMIT, OPT_QUERY_CACHE_MIN_RES_UNIT, OPT_QUERY_CACHE_SIZE,
  OPT_QUERY_CACHE_TYPE, OPT_QUERY_CACHE_WLOCK_INVALIDATE, OPT_RECORD_BUFFER,
  OPT_RECORD_RND_BUFFER, OPT_DIV_PRECINCREMENT, OPT_RELAY_LOG_SPACE_LIMIT,
  OPT_RELAY_LOG_PURGE,
  OPT_SLAVE_NET_TIMEOUT, OPT_SLAVE_COMPRESSED_PROTOCOL, OPT_SLOW_LAUNCH_TIME,
  OPT_SLAVE_TRANS_RETRIES, OPT_READONLY, OPT_DEBUGGING,
  OPT_SORT_BUFFER, OPT_TABLE_CACHE,
  OPT_THREAD_CONCURRENCY, OPT_THREAD_CACHE_SIZE,
  OPT_TMP_TABLE_SIZE, OPT_THREAD_STACK,
  OPT_WAIT_TIMEOUT, OPT_MYISAM_REPAIR_THREADS,
  OPT_INNODB_MIRRORED_LOG_GROUPS,
  OPT_INNODB_LOG_FILES_IN_GROUP,
  OPT_INNODB_LOG_FILE_SIZE,
  OPT_INNODB_LOG_BUFFER_SIZE,
  OPT_INNODB_BUFFER_POOL_SIZE,
  OPT_INNODB_BUFFER_POOL_AWE_MEM_MB,
  OPT_INNODB_ADDITIONAL_MEM_POOL_SIZE,
  OPT_INNODB_MAX_PURGE_LAG,
  OPT_INNODB_FILE_IO_THREADS,
  OPT_INNODB_LOCK_WAIT_TIMEOUT,
  OPT_INNODB_THREAD_CONCURRENCY,
  OPT_INNODB_COMMIT_CONCURRENCY,
  OPT_INNODB_FORCE_RECOVERY,
  OPT_INNODB_STATUS_FILE,
  OPT_INNODB_MAX_DIRTY_PAGES_PCT,
  OPT_INNODB_TABLE_LOCKS,
  OPT_INNODB_SUPPORT_XA,
  OPT_INNODB_OPEN_FILES,
  OPT_INNODB_AUTOEXTEND_INCREMENT,
  OPT_INNODB_SYNC_SPIN_LOOPS,
  OPT_INNODB_CONCURRENCY_TICKETS,
  OPT_INNODB_THREAD_SLEEP_DELAY,
  OPT_BDB_CACHE_SIZE,
  OPT_BDB_LOG_BUFFER_SIZE,
  OPT_BDB_MAX_LOCK,
  OPT_ERROR_LOG_FILE,
  OPT_DEFAULT_WEEK_FORMAT,
  OPT_RANGE_ALLOC_BLOCK_SIZE, OPT_ALLOW_SUSPICIOUS_UDFS,
  OPT_QUERY_ALLOC_BLOCK_SIZE, OPT_QUERY_PREALLOC_SIZE,
  OPT_TRANS_ALLOC_BLOCK_SIZE, OPT_TRANS_PREALLOC_SIZE,
  OPT_SYNC_FRM, OPT_SYNC_BINLOG,
  OPT_SYNC_REPLICATION,
  OPT_SYNC_REPLICATION_SLAVE_ID,
  OPT_SYNC_REPLICATION_TIMEOUT,
  OPT_BDB_NOSYNC,
  OPT_ENABLE_SHARED_MEMORY,
  OPT_SHARED_MEMORY_BASE_NAME,
  OPT_OLD_PASSWORDS,
  OPT_EXPIRE_LOGS_DAYS,
  OPT_GROUP_CONCAT_MAX_LEN,
  OPT_DEFAULT_COLLATION,
  OPT_CHARACTER_SET_CLIENT_HANDSHAKE,
  OPT_CHARACTER_SET_FILESYSTEM,
  OPT_INIT_CONNECT,
  OPT_INIT_SLAVE,
  OPT_SECURE_AUTH,
  OPT_DATE_FORMAT,
  OPT_TIME_FORMAT,
  OPT_DATETIME_FORMAT,
  OPT_LOG_QUERIES_NOT_USING_INDEXES,
  OPT_DEFAULT_TIME_ZONE,
  OPT_SYSDATE_IS_NOW,
  OPT_OPTIMIZER_SEARCH_DEPTH,
  OPT_OPTIMIZER_PRUNE_LEVEL,
  OPT_UPDATABLE_VIEWS_WITH_LIMIT,
  OPT_SP_AUTOMATIC_PRIVILEGES,
  OPT_MAX_SP_RECURSION_DEPTH,
  OPT_AUTO_INCREMENT, OPT_AUTO_INCREMENT_OFFSET,
  OPT_ENABLE_LARGE_PAGES,
  OPT_TIMED_MUTEXES,
  OPT_OLD_STYLE_USER_LIMITS,
  OPT_LOG_SLOW_ADMIN_STATEMENTS,
  OPT_TABLE_LOCK_WAIT_TIMEOUT,
  OPT_PORT_OPEN_TIMEOUT,
  OPT_MERGE,
  OPT_INNODB_ROLLBACK_ON_TIMEOUT
};


#define LONG_TIMEOUT ((ulong) 3600L*24L*365L)

struct my_option my_long_options[] =
{
  {"help", '?', "Display this help and exit.",
   (gptr*) &opt_help, (gptr*) &opt_help, 0, GET_BOOL, NO_ARG, 0, 0, 0, 0,
   0, 0},
#ifdef HAVE_REPLICATION
  {"abort-slave-event-count", OPT_ABORT_SLAVE_EVENT_COUNT,
   "Option used by mysql-test for debugging and testing of replication.",
   (gptr*) &abort_slave_event_count,  (gptr*) &abort_slave_event_count,
   0, GET_INT, REQUIRED_ARG, 0, 0, 0, 0, 0, 0},
#endif /* HAVE_REPLICATION */
  {"allow-suspicious-udfs", OPT_ALLOW_SUSPICIOUS_UDFS,
   "Allows use of UDFs consisting of only one symbol xxx() "
   "without corresponding xxx_init() or xxx_deinit(). That also means "
   "that one can load any function from any library, for example exit() "
   "from libc.so",
   (gptr*) &opt_allow_suspicious_udfs, (gptr*) &opt_allow_suspicious_udfs,
   0, GET_BOOL, NO_ARG, 0, 0, 0, 0, 0, 0},
  {"ansi", 'a', "Use ANSI SQL syntax instead of MySQL syntax. This mode will also set transaction isolation level 'serializable'.", 0, 0, 0,
   GET_NO_ARG, NO_ARG, 0, 0, 0, 0, 0, 0},
  {"auto-increment-increment", OPT_AUTO_INCREMENT,
   "Auto-increment columns are incremented by this",
   (gptr*) &global_system_variables.auto_increment_increment,
   (gptr*) &max_system_variables.auto_increment_increment, 0, GET_ULONG,
   OPT_ARG, 1, 1, 65535, 0, 1, 0 },
  {"auto-increment-offset", OPT_AUTO_INCREMENT_OFFSET,
   "Offset added to Auto-increment columns. Used when auto-increment-increment != 1",
   (gptr*) &global_system_variables.auto_increment_offset,
   (gptr*) &max_system_variables.auto_increment_offset, 0, GET_ULONG, OPT_ARG,
   1, 1, 65535, 0, 1, 0 },
  {"automatic-sp-privileges", OPT_SP_AUTOMATIC_PRIVILEGES,
   "Creating and dropping stored procedures alters ACLs. Disable with --skip-automatic-sp-privileges.",
   (gptr*) &sp_automatic_privileges, (gptr*) &sp_automatic_privileges,
   0, GET_BOOL, NO_ARG, 1, 0, 0, 0, 0, 0},
  {"basedir", 'b',
   "Path to installation directory. All paths are usually resolved relative to this.",
   (gptr*) &mysql_home_ptr, (gptr*) &mysql_home_ptr, 0, GET_STR, REQUIRED_ARG,
   0, 0, 0, 0, 0, 0},
  {"bdb", OPT_BDB, "Enable Berkeley DB (if this version of MySQL supports it). \
Disable with --skip-bdb (will save memory).",
   (gptr*) &opt_bdb, (gptr*) &opt_bdb, 0, GET_BOOL, NO_ARG, OPT_BDB_DEFAULT, 0, 0,
   0, 0, 0},
#ifdef HAVE_BERKELEY_DB
  {"bdb-home", OPT_BDB_HOME, "Berkeley home directory.", (gptr*) &berkeley_home,
   (gptr*) &berkeley_home, 0, GET_STR, REQUIRED_ARG, 0, 0, 0, 0, 0, 0},
  {"bdb-lock-detect", OPT_BDB_LOCK,
   "Berkeley lock detect (DEFAULT, OLDEST, RANDOM or YOUNGEST, # sec).",
   0, 0, 0, GET_STR, REQUIRED_ARG, 0, 0, 0, 0, 0, 0},
  {"bdb-logdir", OPT_BDB_LOG, "Berkeley DB log file directory.",
   (gptr*) &berkeley_logdir, (gptr*) &berkeley_logdir, 0, GET_STR,
   REQUIRED_ARG, 0, 0, 0, 0, 0, 0},
  {"bdb-no-recover", OPT_BDB_NO_RECOVER,
   "Don't try to recover Berkeley DB tables on start.", 0, 0, 0, GET_NO_ARG,
   NO_ARG, 0, 0, 0, 0, 0, 0},
  {"bdb-no-sync", OPT_BDB_NOSYNC,
   "This option is deprecated, use --skip-sync-bdb-logs instead",
   0, 0, 0, GET_NO_ARG, NO_ARG, 0, 0, 0, 0, 0, 0},
  {"bdb-shared-data", OPT_BDB_SHARED,
   "Start Berkeley DB in multi-process mode.", 0, 0, 0, GET_NO_ARG, NO_ARG, 0,
   0, 0, 0, 0, 0},
  {"bdb-tmpdir", OPT_BDB_TMP, "Berkeley DB tempfile name.",
   (gptr*) &berkeley_tmpdir, (gptr*) &berkeley_tmpdir, 0, GET_STR,
   REQUIRED_ARG, 0, 0, 0, 0, 0, 0},
#endif /* HAVE_BERKELEY_DB */
  {"big-tables", OPT_BIG_TABLES,
   "Allow big result sets by saving all temporary sets on file (Solves most 'table full' errors).",
   0, 0, 0, GET_NO_ARG, NO_ARG, 0, 0, 0, 0, 0, 0},
  {"bind-address", OPT_BIND_ADDRESS, "IP address to bind to.",
   (gptr*) &my_bind_addr_str, (gptr*) &my_bind_addr_str, 0, GET_STR,
   REQUIRED_ARG, 0, 0, 0, 0, 0, 0},
  {"binlog-do-db", OPT_BINLOG_DO_DB,
   "Tells the master it should log updates for the specified database, and exclude all others not explicitly mentioned.",
   0, 0, 0, GET_STR, REQUIRED_ARG, 0, 0, 0, 0, 0, 0},
  {"binlog-ignore-db", OPT_BINLOG_IGNORE_DB,
   "Tells the master that updates to the given database should not be logged tothe binary log.",
   0, 0, 0, GET_STR, REQUIRED_ARG, 0, 0, 0, 0, 0, 0},
#ifndef DISABLE_GRANT_OPTIONS
  {"bootstrap", OPT_BOOTSTRAP, "Used by mysql installation scripts.", 0, 0, 0,
   GET_NO_ARG, NO_ARG, 0, 0, 0, 0, 0, 0},
#endif
  {"character-set-client-handshake", OPT_CHARACTER_SET_CLIENT_HANDSHAKE,
   "Don't ignore client side character set value sent during handshake.",
   (gptr*) &opt_character_set_client_handshake,
   (gptr*) &opt_character_set_client_handshake,
    0, GET_BOOL, NO_ARG, 1, 0, 0, 0, 0, 0},
  {"character-set-filesystem", OPT_CHARACTER_SET_FILESYSTEM,
   "Set the filesystem character set.",
   (gptr*) &character_set_filesystem_name,
   (gptr*) &character_set_filesystem_name,
   0, GET_STR, REQUIRED_ARG, 0, 0, 0, 0, 0, 0 },
  {"character-set-server", 'C', "Set the default character set.",
   (gptr*) &default_character_set_name, (gptr*) &default_character_set_name,
   0, GET_STR, REQUIRED_ARG, 0, 0, 0, 0, 0, 0 },
  {"character-sets-dir", OPT_CHARSETS_DIR,
   "Directory where character sets are.", (gptr*) &charsets_dir,
   (gptr*) &charsets_dir, 0, GET_STR, REQUIRED_ARG, 0, 0, 0, 0, 0, 0},
  {"chroot", 'r', "Chroot mysqld daemon during startup.",
   (gptr*) &mysqld_chroot, (gptr*) &mysqld_chroot, 0, GET_STR, REQUIRED_ARG,
   0, 0, 0, 0, 0, 0},
  {"collation-server", OPT_DEFAULT_COLLATION, "Set the default collation.",
   (gptr*) &default_collation_name, (gptr*) &default_collation_name,
   0, GET_STR, REQUIRED_ARG, 0, 0, 0, 0, 0, 0 },
  {"completion-type", OPT_COMPLETION_TYPE, "Default completion type.",
   (gptr*) &global_system_variables.completion_type,
   (gptr*) &max_system_variables.completion_type, 0, GET_ULONG,
   REQUIRED_ARG, 0, 0, 2, 0, 1, 0},
  {"concurrent-insert", OPT_CONCURRENT_INSERT,
   "Use concurrent insert with MyISAM. Disable with --concurrent-insert=0",
   (gptr*) &myisam_concurrent_insert, (gptr*) &myisam_concurrent_insert,
   0, GET_LONG, OPT_ARG, 1, 0, 2, 0, 0, 0},
  {"console", OPT_CONSOLE, "Write error output on screen; Don't remove the console window on windows.",
   (gptr*) &opt_console, (gptr*) &opt_console, 0, GET_BOOL, NO_ARG, 0, 0, 0,
   0, 0, 0},
  {"core-file", OPT_WANT_CORE, "Write core on errors.", 0, 0, 0, GET_NO_ARG,
   NO_ARG, 0, 0, 0, 0, 0, 0},
  {"datadir", 'h', "Path to the database root.", (gptr*) &mysql_data_home,
   (gptr*) &mysql_data_home, 0, GET_STR, REQUIRED_ARG, 0, 0, 0, 0, 0, 0},
#ifndef DBUG_OFF
  {"debug", '#', "Debug log.", (gptr*) &default_dbug_option,
   (gptr*) &default_dbug_option, 0, GET_STR, OPT_ARG, 0, 0, 0, 0, 0, 0},
#endif
  {"default-character-set", 'C', "Set the default character set (deprecated option, use --character-set-server instead).",
   (gptr*) &default_character_set_name, (gptr*) &default_character_set_name,
   0, GET_STR, REQUIRED_ARG, 0, 0, 0, 0, 0, 0 },
  {"default-collation", OPT_DEFAULT_COLLATION, "Set the default collation (deprecated option, use --collation-server instead).",
   (gptr*) &default_collation_name, (gptr*) &default_collation_name,
   0, GET_STR, REQUIRED_ARG, 0, 0, 0, 0, 0, 0 },
  {"default-storage-engine", OPT_STORAGE_ENGINE,
   "Set the default storage engine (table type) for tables.", 0, 0,
   0, GET_STR, REQUIRED_ARG, 0, 0, 0, 0, 0, 0},
  {"default-table-type", OPT_STORAGE_ENGINE,
   "(deprecated) Use --default-storage-engine.", 0, 0,
   0, GET_STR, REQUIRED_ARG, 0, 0, 0, 0, 0, 0},
  {"default-time-zone", OPT_DEFAULT_TIME_ZONE, "Set the default time zone.",
   (gptr*) &default_tz_name, (gptr*) &default_tz_name,
   0, GET_STR, REQUIRED_ARG, 0, 0, 0, 0, 0, 0 },
  {"delay-key-write", OPT_DELAY_KEY_WRITE, "Type of DELAY_KEY_WRITE.",
   0,0,0, GET_STR, OPT_ARG, 0, 0, 0, 0, 0, 0},
  {"delay-key-write-for-all-tables", OPT_DELAY_KEY_WRITE_ALL,
   "Don't flush key buffers between writes for any MyISAM table (Deprecated option, use --delay-key-write=all instead).",
   0, 0, 0, GET_NO_ARG, NO_ARG, 0, 0, 0, 0, 0, 0},
#ifdef HAVE_OPENSSL
  {"des-key-file", OPT_DES_KEY_FILE,
   "Load keys for des_encrypt() and des_encrypt from given file.",
   (gptr*) &des_key_file, (gptr*) &des_key_file, 0, GET_STR, REQUIRED_ARG,
   0, 0, 0, 0, 0, 0},
#endif /* HAVE_OPENSSL */
#ifdef HAVE_REPLICATION
  {"disconnect-slave-event-count", OPT_DISCONNECT_SLAVE_EVENT_COUNT,
   "Option used by mysql-test for debugging and testing of replication.",
   (gptr*) &disconnect_slave_event_count,
   (gptr*) &disconnect_slave_event_count, 0, GET_INT, REQUIRED_ARG, 0, 0, 0,
   0, 0, 0},
#endif /* HAVE_REPLICATION */
  {"enable-locking", OPT_ENABLE_LOCK,
   "Deprecated option, use --external-locking instead.",
   (gptr*) &opt_external_locking, (gptr*) &opt_external_locking,
   0, GET_BOOL, NO_ARG, 0, 0, 0, 0, 0, 0},
#ifdef __NT__
  {"enable-named-pipe", OPT_HAVE_NAMED_PIPE, "Enable the named pipe (NT).",
   (gptr*) &opt_enable_named_pipe, (gptr*) &opt_enable_named_pipe, 0, GET_BOOL,
   NO_ARG, 0, 0, 0, 0, 0, 0},
#endif
  {"enable-pstack", OPT_DO_PSTACK, "Print a symbolic stack trace on failure.",
   (gptr*) &opt_do_pstack, (gptr*) &opt_do_pstack, 0, GET_BOOL, NO_ARG, 0, 0,
   0, 0, 0, 0},
  {"engine-condition-pushdown",
   OPT_ENGINE_CONDITION_PUSHDOWN,
   "Push supported query conditions to the storage engine.",
   (gptr*) &global_system_variables.engine_condition_pushdown,
   (gptr*) &global_system_variables.engine_condition_pushdown,
   0, GET_BOOL, NO_ARG, 0, 0, 0, 0, 0, 0},
  {"exit-info", 'T', "Used for debugging;  Use at your own risk!", 0, 0, 0,
   GET_LONG, OPT_ARG, 0, 0, 0, 0, 0, 0},
  {"external-locking", OPT_USE_LOCKING, "Use system (external) locking (disabled by default). With this option enabled you can run myisamchk to test (not repair) tables while the MySQL server is running. \
Disable with --skip-external-locking.",
   (gptr*) &opt_external_locking, (gptr*) &opt_external_locking,
   0, GET_BOOL, NO_ARG, 0, 0, 0, 0, 0, 0},
  {"flush", OPT_FLUSH, "Flush tables to disk between SQL commands.", 0, 0, 0,
   GET_NO_ARG, NO_ARG, 0, 0, 0, 0, 0, 0},
  /* We must always support the next option to make scripts like mysqltest
     easier to do */
  {"gdb", OPT_DEBUGGING,
   "Set up signals usable for debugging",
   (gptr*) &opt_debugging, (gptr*) &opt_debugging,
   0, GET_BOOL, NO_ARG, 0, 0, 0, 0, 0, 0},
#ifdef HAVE_LARGE_PAGES
  {"large-pages", OPT_ENABLE_LARGE_PAGES, "Enable support for large pages. \
Disable with --skip-large-pages.",
   (gptr*) &opt_large_pages, (gptr*) &opt_large_pages, 0, GET_BOOL, NO_ARG, 0, 0, 0,
   0, 0, 0},
#endif
  {"init-connect", OPT_INIT_CONNECT, "Command(s) that are executed for each new connection",
   (gptr*) &opt_init_connect, (gptr*) &opt_init_connect, 0, GET_STR_ALLOC,
   REQUIRED_ARG, 0, 0, 0, 0, 0, 0},
#ifndef DISABLE_GRANT_OPTIONS
  {"init-file", OPT_INIT_FILE, "Read SQL commands from this file at startup.",
   (gptr*) &opt_init_file, (gptr*) &opt_init_file, 0, GET_STR, REQUIRED_ARG,
   0, 0, 0, 0, 0, 0},
#endif
  {"init-rpl-role", OPT_INIT_RPL_ROLE, "Set the replication role.", 0, 0, 0,
   GET_STR, REQUIRED_ARG, 0, 0, 0, 0, 0, 0},
  {"init-slave", OPT_INIT_SLAVE, "Command(s) that are executed when a slave connects to this master",
   (gptr*) &opt_init_slave, (gptr*) &opt_init_slave, 0, GET_STR_ALLOC,
   REQUIRED_ARG, 0, 0, 0, 0, 0, 0},
  {"innodb", OPT_INNODB, "Enable InnoDB (if this version of MySQL supports it). \
Disable with --skip-innodb (will save memory).",
   (gptr*) &opt_innodb, (gptr*) &opt_innodb, 0, GET_BOOL, NO_ARG, OPT_INNODB_DEFAULT, 0, 0,
   0, 0, 0},
#ifdef HAVE_INNOBASE_DB
  {"innodb_checksums", OPT_INNODB_CHECKSUMS, "Enable InnoDB checksums validation (enabled by default). \
Disable with --skip-innodb-checksums.", (gptr*) &innobase_use_checksums,
   (gptr*) &innobase_use_checksums, 0, GET_BOOL, NO_ARG, 1, 0, 0, 0, 0, 0},
#endif
  {"innodb_data_file_path", OPT_INNODB_DATA_FILE_PATH,
   "Path to individual files and their sizes.",
   0, 0, 0, GET_STR, REQUIRED_ARG, 0, 0, 0, 0, 0, 0},
#ifdef HAVE_INNOBASE_DB
  {"innodb_data_home_dir", OPT_INNODB_DATA_HOME_DIR,
   "The common part for InnoDB table spaces.", (gptr*) &innobase_data_home_dir,
   (gptr*) &innobase_data_home_dir, 0, GET_STR, REQUIRED_ARG, 0, 0, 0, 0, 0,
   0},
  {"innodb_doublewrite", OPT_INNODB_DOUBLEWRITE, "Enable InnoDB doublewrite buffer (enabled by default). \
Disable with --skip-innodb-doublewrite.", (gptr*) &innobase_use_doublewrite,
   (gptr*) &innobase_use_doublewrite, 0, GET_BOOL, NO_ARG, 1, 0, 0, 0, 0, 0},
  {"innodb_fast_shutdown", OPT_INNODB_FAST_SHUTDOWN,
   "Speeds up the shutdown process of the InnoDB storage engine. Possible "
   "values are 0, 1 (faster)"
   /*
     NetWare can't close unclosed files, can't automatically kill remaining
     threads, etc, so on this OS we disable the crash-like InnoDB shutdown.
   */
#ifndef __NETWARE__
   " or 2 (fastest - crash-like)"
#endif
   ".",
   (gptr*) &innobase_fast_shutdown,
   (gptr*) &innobase_fast_shutdown, 0, GET_ULONG, OPT_ARG, 1, 0,
   IF_NETWARE(1,2), 0, 0, 0},
  {"innodb_file_per_table", OPT_INNODB_FILE_PER_TABLE,
   "Stores each InnoDB table to an .ibd file in the database dir.",
   (gptr*) &innobase_file_per_table,
   (gptr*) &innobase_file_per_table, 0, GET_BOOL, NO_ARG, 0, 0, 0, 0, 0, 0},
  {"innodb_flush_log_at_trx_commit", OPT_INNODB_FLUSH_LOG_AT_TRX_COMMIT,
   "Set to 0 (write and flush once per second), 1 (write and flush at each commit) or 2 (write at commit, flush once per second).",
   (gptr*) &srv_flush_log_at_trx_commit,
   (gptr*) &srv_flush_log_at_trx_commit,
   0, GET_ULONG, OPT_ARG,  1, 0, 2, 0, 0, 0},
  {"innodb_flush_method", OPT_INNODB_FLUSH_METHOD,
   "With which method to flush data.", (gptr*) &innobase_unix_file_flush_method,
   (gptr*) &innobase_unix_file_flush_method, 0, GET_STR, REQUIRED_ARG, 0, 0, 0,
   0, 0, 0},
  {"innodb_locks_unsafe_for_binlog", OPT_INNODB_LOCKS_UNSAFE_FOR_BINLOG,
   "Force InnoDB not to use next-key locking. Instead use only row-level locking",
   (gptr*) &innobase_locks_unsafe_for_binlog,
   (gptr*) &innobase_locks_unsafe_for_binlog, 0, GET_BOOL, NO_ARG, 0, 0, 0, 0, 0, 0},
  {"innodb_log_arch_dir", OPT_INNODB_LOG_ARCH_DIR,
   "Where full logs should be archived.", (gptr*) &innobase_log_arch_dir,
   (gptr*) &innobase_log_arch_dir, 0, GET_STR, REQUIRED_ARG, 0, 0, 0, 0, 0, 0},
  {"innodb_log_archive", OPT_INNODB_LOG_ARCHIVE,
   "Set to 1 if you want to have logs archived.", 0, 0, 0, GET_LONG, OPT_ARG,
   0, 0, 0, 0, 0, 0},
  {"innodb_log_group_home_dir", OPT_INNODB_LOG_GROUP_HOME_DIR,
   "Path to InnoDB log files.", (gptr*) &innobase_log_group_home_dir,
   (gptr*) &innobase_log_group_home_dir, 0, GET_STR, REQUIRED_ARG, 0, 0, 0, 0,
   0, 0},
  {"innodb_max_dirty_pages_pct", OPT_INNODB_MAX_DIRTY_PAGES_PCT,
   "Percentage of dirty pages allowed in bufferpool.", (gptr*) &srv_max_buf_pool_modified_pct,
   (gptr*) &srv_max_buf_pool_modified_pct, 0, GET_ULONG, REQUIRED_ARG, 90, 0, 100, 0, 0, 0},
  {"innodb_max_purge_lag", OPT_INNODB_MAX_PURGE_LAG,
   "Desired maximum length of the purge queue (0 = no limit)",
   (gptr*) &srv_max_purge_lag,
   (gptr*) &srv_max_purge_lag, 0, GET_LONG, REQUIRED_ARG, 0, 0, ~0L,
   0, 1L, 0},
  {"innodb_rollback_on_timeout", OPT_INNODB_ROLLBACK_ON_TIMEOUT,
   "Roll back the complete transaction on lock wait timeout, for 4.x compatibility (disabled by default)",
   (gptr*) &innobase_rollback_on_timeout, (gptr*) &innobase_rollback_on_timeout,
   0, GET_BOOL, OPT_ARG, 0, 0, 0, 0, 0, 0},
  {"innodb_status_file", OPT_INNODB_STATUS_FILE,
   "Enable SHOW INNODB STATUS output in the innodb_status.<pid> file",
   (gptr*) &innobase_create_status_file, (gptr*) &innobase_create_status_file,
   0, GET_BOOL, OPT_ARG, 0, 0, 0, 0, 0, 0},
  {"innodb_support_xa", OPT_INNODB_SUPPORT_XA,
   "Enable InnoDB support for the XA two-phase commit",
   (gptr*) &global_system_variables.innodb_support_xa,
   (gptr*) &global_system_variables.innodb_support_xa,
   0, GET_BOOL, OPT_ARG, 1, 0, 0, 0, 0, 0},
  {"innodb_table_locks", OPT_INNODB_TABLE_LOCKS,
   "Enable InnoDB locking in LOCK TABLES",
   (gptr*) &global_system_variables.innodb_table_locks,
   (gptr*) &global_system_variables.innodb_table_locks,
   0, GET_BOOL, OPT_ARG, 1, 0, 0, 0, 0, 0},
#endif /* End HAVE_INNOBASE_DB */
  {"isam", OPT_ISAM, "Obsolete. ISAM storage engine is no longer supported.",
   (gptr*) &opt_isam, (gptr*) &opt_isam, 0, GET_BOOL, NO_ARG, 0, 0, 0,
   0, 0, 0},
   {"language", 'L',
   "Client error messages in given language. May be given as a full path.",
   (gptr*) &language_ptr, (gptr*) &language_ptr, 0, GET_STR, REQUIRED_ARG,
   0, 0, 0, 0, 0, 0},
  {"local-infile", OPT_LOCAL_INFILE,
   "Enable/disable LOAD DATA LOCAL INFILE (takes values 1|0).",
   (gptr*) &opt_local_infile,
   (gptr*) &opt_local_infile, 0, GET_BOOL, OPT_ARG,
   1, 0, 0, 0, 0, 0},
  {"log", 'l', "Log connections and queries to file.", (gptr*) &opt_logname,
   (gptr*) &opt_logname, 0, GET_STR, OPT_ARG, 0, 0, 0, 0, 0, 0},
  {"log-bin", OPT_BIN_LOG,
   "Log update queries in binary format. Optional (but strongly recommended "
   "to avoid replication problems if server's hostname changes) argument "
   "should be the chosen location for the binary log files.",
   (gptr*) &opt_bin_logname, (gptr*) &opt_bin_logname, 0, GET_STR_ALLOC,
   OPT_ARG, 0, 0, 0, 0, 0, 0},
  {"log-bin-index", OPT_BIN_LOG_INDEX,
   "File that holds the names for last binary log files.",
   (gptr*) &opt_binlog_index_name, (gptr*) &opt_binlog_index_name, 0, GET_STR,
   REQUIRED_ARG, 0, 0, 0, 0, 0, 0},
  /*
    This option starts with "log-bin" to emphasize that it is specific of
    binary logging.
  */
  {"log-bin-trust-function-creators", OPT_LOG_BIN_TRUST_FUNCTION_CREATORS,
   "If equal to 0 (the default), then when --log-bin is used, creation of "
   "a stored function is allowed only to users having the SUPER privilege and"
   " only if this function may not break binary logging.",
   (gptr*) &trust_function_creators, (gptr*) &trust_function_creators, 0,
   GET_BOOL, NO_ARG, 0, 0, 0, 0, 0, 0},
#ifndef TO_BE_REMOVED_IN_5_1_OR_6_0
  /*
    In 5.0.6 we introduced the below option, then in 5.0.16 we renamed it to
    log-bin-trust-function-creators but kept also the old name for
    compatibility; the behaviour was also changed to apply only to functions
    (and triggers). In a future release this old name could be removed.
  */
  {"log-bin-trust-routine-creators", OPT_LOG_BIN_TRUST_FUNCTION_CREATORS,
   "(deprecated) Use log-bin-trust-function-creators.",
   (gptr*) &trust_function_creators, (gptr*) &trust_function_creators, 0,
   GET_BOOL, NO_ARG, 0, 0, 0, 0, 0, 0},
#endif
  {"log-error", OPT_ERROR_LOG_FILE, "Error log file.",
   (gptr*) &log_error_file_ptr, (gptr*) &log_error_file_ptr, 0, GET_STR,
   OPT_ARG, 0, 0, 0, 0, 0, 0},
  {"log-isam", OPT_ISAM_LOG, "Log all MyISAM changes to file.",
   (gptr*) &myisam_log_filename, (gptr*) &myisam_log_filename, 0, GET_STR,
   OPT_ARG, 0, 0, 0, 0, 0, 0},
  {"log-long-format", '0',
   "Log some extra information to update log. Please note that this option is deprecated; see --log-short-format option.",
   0, 0, 0, GET_NO_ARG, NO_ARG, 0, 0, 0, 0, 0, 0},
  {"log-queries-not-using-indexes", OPT_LOG_QUERIES_NOT_USING_INDEXES,
   "Log queries that are executed without benefit of any index to the slow log if it is open.",
   (gptr*) &opt_log_queries_not_using_indexes, (gptr*) &opt_log_queries_not_using_indexes,
   0, GET_BOOL, NO_ARG, 0, 0, 0, 0, 0, 0},
  {"log-short-format", OPT_SHORT_LOG_FORMAT,
   "Don't log extra information to update and slow-query logs.",
   (gptr*) &opt_short_log_format, (gptr*) &opt_short_log_format,
   0, GET_BOOL, NO_ARG, 0, 0, 0, 0, 0, 0},
  {"log-slave-updates", OPT_LOG_SLAVE_UPDATES,
   "Tells the slave to log the updates from the slave thread to the binary log. You will need to turn it on if you plan to daisy-chain the slaves.",
   (gptr*) &opt_log_slave_updates, (gptr*) &opt_log_slave_updates, 0, GET_BOOL,
   NO_ARG, 0, 0, 0, 0, 0, 0},
  {"log-slow-admin-statements", OPT_LOG_SLOW_ADMIN_STATEMENTS,
   "Log slow OPTIMIZE, ANALYZE, ALTER and other administrative statements to the slow log if it is open.",
   (gptr*) &opt_log_slow_admin_statements,
   (gptr*) &opt_log_slow_admin_statements,
   0, GET_BOOL, NO_ARG, 0, 0, 0, 0, 0, 0},
  {"log-slow-queries", OPT_SLOW_QUERY_LOG,
    "Log slow queries to this log file. Defaults logging to hostname-slow.log file. Must be enabled to activate other slow log options.",
   (gptr*) &opt_slow_logname, (gptr*) &opt_slow_logname, 0, GET_STR, OPT_ARG,
   0, 0, 0, 0, 0, 0},
  {"log-tc", OPT_LOG_TC,
   "Path to transaction coordinator log (used for transactions that affect "
   "more than one storage engine, when binary log is disabled)",
   (gptr*) &opt_tc_log_file, (gptr*) &opt_tc_log_file, 0, GET_STR,
   REQUIRED_ARG, 0, 0, 0, 0, 0, 0},
#ifdef HAVE_MMAP
  {"log-tc-size", OPT_LOG_TC_SIZE, "Size of transaction coordinator log.",
   (gptr*) &opt_tc_log_size, (gptr*) &opt_tc_log_size, 0, GET_ULONG,
   REQUIRED_ARG, TC_LOG_MIN_SIZE, TC_LOG_MIN_SIZE, ~0L, 0, TC_LOG_PAGE_SIZE, 0},
#endif
  {"log-update", OPT_UPDATE_LOG,
   "The update log is deprecated since version 5.0, is replaced by the binary \
log and this option justs turns on --log-bin instead.",
   (gptr*) &opt_update_logname, (gptr*) &opt_update_logname, 0, GET_STR,
   OPT_ARG, 0, 0, 0, 0, 0, 0},
  {"log-warnings", 'W', "Log some not critical warnings to the log file.",
   (gptr*) &global_system_variables.log_warnings,
   (gptr*) &max_system_variables.log_warnings, 0, GET_ULONG, OPT_ARG, 1, 0, 0,
   0, 0, 0},
  {"low-priority-updates", OPT_LOW_PRIORITY_UPDATES,
   "INSERT/DELETE/UPDATE has lower priority than selects.",
   (gptr*) &global_system_variables.low_priority_updates,
   (gptr*) &max_system_variables.low_priority_updates,
   0, GET_BOOL, NO_ARG, 0, 0, 0, 0, 0, 0},
  {"master-connect-retry", OPT_MASTER_CONNECT_RETRY,
   "The number of seconds the slave thread will sleep before retrying to connect to the master in case the master goes down or the connection is lost.",
   (gptr*) &master_connect_retry, (gptr*) &master_connect_retry, 0, GET_UINT,
   REQUIRED_ARG, 60, 0, 0, 0, 0, 0},
  {"master-host", OPT_MASTER_HOST,
   "Master hostname or IP address for replication. If not set, the slave thread will not be started. Note that the setting of master-host will be ignored if there exists a valid master.info file.",
   (gptr*) &master_host, (gptr*) &master_host, 0, GET_STR, REQUIRED_ARG, 0, 0,
   0, 0, 0, 0},
  {"master-info-file", OPT_MASTER_INFO_FILE,
   "The location and name of the file that remembers the master and where the I/O replication \
thread is in the master's binlogs.",
   (gptr*) &master_info_file, (gptr*) &master_info_file, 0, GET_STR,
   REQUIRED_ARG, 0, 0, 0, 0, 0, 0},
  {"master-password", OPT_MASTER_PASSWORD,
   "The password the slave thread will authenticate with when connecting to the master. If not set, an empty password is assumed.The value in master.info will take precedence if it can be read.",
   (gptr*)&master_password, (gptr*)&master_password, 0,
   GET_STR, REQUIRED_ARG, 0, 0, 0, 0, 0, 0},
  {"master-port", OPT_MASTER_PORT,
   "The port the master is listening on. If not set, the compiled setting of MYSQL_PORT is assumed. If you have not tinkered with configure options, this should be 3306. The value in master.info will take precedence if it can be read.",
   (gptr*) &master_port, (gptr*) &master_port, 0, GET_UINT, REQUIRED_ARG,
   MYSQL_PORT, 0, 0, 0, 0, 0},
  {"master-retry-count", OPT_MASTER_RETRY_COUNT,
   "The number of tries the slave will make to connect to the master before giving up.",
   (gptr*) &master_retry_count, (gptr*) &master_retry_count, 0, GET_ULONG,
   REQUIRED_ARG, 3600*24, 0, 0, 0, 0, 0},
  {"master-ssl", OPT_MASTER_SSL,
   "Enable the slave to connect to the master using SSL.",
   (gptr*) &master_ssl, (gptr*) &master_ssl, 0, GET_BOOL, NO_ARG, 0, 0, 0, 0,
   0, 0},
  {"master-ssl-ca", OPT_MASTER_SSL_CA,
   "Master SSL CA file. Only applies if you have enabled master-ssl.",
   (gptr*) &master_ssl_ca, (gptr*) &master_ssl_ca, 0, GET_STR, OPT_ARG,
   0, 0, 0, 0, 0, 0},
  {"master-ssl-capath", OPT_MASTER_SSL_CAPATH,
   "Master SSL CA path. Only applies if you have enabled master-ssl.",
   (gptr*) &master_ssl_capath, (gptr*) &master_ssl_capath, 0, GET_STR, OPT_ARG,
   0, 0, 0, 0, 0, 0},
  {"master-ssl-cert", OPT_MASTER_SSL_CERT,
   "Master SSL certificate file name. Only applies if you have enabled \
master-ssl",
   (gptr*) &master_ssl_cert, (gptr*) &master_ssl_cert, 0, GET_STR, OPT_ARG,
   0, 0, 0, 0, 0, 0},
  {"master-ssl-cipher", OPT_MASTER_SSL_CIPHER,
   "Master SSL cipher. Only applies if you have enabled master-ssl.",
   (gptr*) &master_ssl_cipher, (gptr*) &master_ssl_capath, 0, GET_STR, OPT_ARG,
   0, 0, 0, 0, 0, 0},
  {"master-ssl-key", OPT_MASTER_SSL_KEY,
   "Master SSL keyfile name. Only applies if you have enabled master-ssl.",
   (gptr*) &master_ssl_key, (gptr*) &master_ssl_key, 0, GET_STR, OPT_ARG,
   0, 0, 0, 0, 0, 0},
  {"master-user", OPT_MASTER_USER,
   "The username the slave thread will use for authentication when connecting to the master. The user must have FILE privilege. If the master user is not set, user test is assumed. The value in master.info will take precedence if it can be read.",
   (gptr*) &master_user, (gptr*) &master_user, 0, GET_STR, REQUIRED_ARG, 0, 0,
   0, 0, 0, 0},
#ifdef HAVE_REPLICATION
  {"max-binlog-dump-events", OPT_MAX_BINLOG_DUMP_EVENTS,
   "Option used by mysql-test for debugging and testing of replication.",
   (gptr*) &max_binlog_dump_events, (gptr*) &max_binlog_dump_events, 0,
   GET_INT, REQUIRED_ARG, 0, 0, 0, 0, 0, 0},
#endif /* HAVE_REPLICATION */
  {"memlock", OPT_MEMLOCK, "Lock mysqld in memory.", (gptr*) &locked_in_memory,
   (gptr*) &locked_in_memory, 0, GET_BOOL, NO_ARG, 0, 0, 0, 0, 0, 0},
  {"merge", OPT_MERGE, "Enable Merge storage engine. Disable with \
--skip-merge.",
   (gptr*) &opt_merge, (gptr*) &opt_merge, 0, GET_BOOL, NO_ARG, 1, 0, 0, 0, 0, 0},
  {"myisam-recover", OPT_MYISAM_RECOVER,
   "Syntax: myisam-recover[=option[,option...]], where option can be DEFAULT, BACKUP, FORCE or QUICK.",
   (gptr*) &myisam_recover_options_str, (gptr*) &myisam_recover_options_str, 0,
   GET_STR, OPT_ARG, 0, 0, 0, 0, 0, 0},
  {"ndbcluster", OPT_NDBCLUSTER, "Enable NDB Cluster (if this version of MySQL supports it). \
Disable with --skip-ndbcluster (will save memory).",
   (gptr*) &opt_ndbcluster, (gptr*) &opt_ndbcluster, 0, GET_BOOL, NO_ARG,
   OPT_NDBCLUSTER_DEFAULT, 0, 0, 0, 0, 0},
#ifdef HAVE_NDBCLUSTER_DB
  {"ndb-connectstring", OPT_NDB_CONNECTSTRING,
   "Connect string for ndbcluster.",
   (gptr*) &opt_ndb_connectstring,
   (gptr*) &opt_ndb_connectstring,
   0, GET_STR, REQUIRED_ARG, 0, 0, 0, 0, 0, 0},
  {"ndb-mgmd-host", OPT_NDB_MGMD,
   "Set host and port for ndb_mgmd. Syntax: hostname[:port]",
   (gptr*) &opt_ndb_mgmd,
   (gptr*) &opt_ndb_mgmd,
   0, GET_STR, REQUIRED_ARG, 0, 0, 0, 0, 0, 0},
  {"ndb-nodeid", OPT_NDB_NODEID,
   "Nodeid for this mysqlserver in the cluster.",
   (gptr*) &opt_ndb_nodeid,
   (gptr*) &opt_ndb_nodeid,
   0, GET_INT, REQUIRED_ARG, 0, 0, 0, 0, 0, 0},
  {"ndb-autoincrement-prefetch-sz", OPT_NDB_AUTOINCREMENT_PREFETCH_SZ,
   "Specify number of autoincrement values that are prefetched.",
   (gptr*) &global_system_variables.ndb_autoincrement_prefetch_sz,
   (gptr*) &global_system_variables.ndb_autoincrement_prefetch_sz,
   0, GET_ULONG, REQUIRED_ARG, 32, 1, 256, 0, 0, 0},
  {"ndb-force-send", OPT_NDB_FORCE_SEND,
   "Force send of buffers to ndb immediately without waiting for "
   "other threads.",
   (gptr*) &global_system_variables.ndb_force_send,
   (gptr*) &global_system_variables.ndb_force_send,
   0, GET_BOOL, OPT_ARG, 1, 0, 0, 0, 0, 0},
  {"ndb_force_send", OPT_NDB_FORCE_SEND,
   "same as --ndb-force-send.",
   (gptr*) &global_system_variables.ndb_force_send,
   (gptr*) &global_system_variables.ndb_force_send,
   0, GET_BOOL, OPT_ARG, 1, 0, 0, 0, 0, 0},
  {"ndb-use-exact-count", OPT_NDB_USE_EXACT_COUNT,
   "Use exact records count during query planning and for fast "
   "select count(*), disable for faster queries.",
   (gptr*) &global_system_variables.ndb_use_exact_count,
   (gptr*) &global_system_variables.ndb_use_exact_count,
   0, GET_BOOL, OPT_ARG, 1, 0, 0, 0, 0, 0},
  {"ndb_use_exact_count", OPT_NDB_USE_EXACT_COUNT,
   "same as --ndb-use-exact-count.",
   (gptr*) &global_system_variables.ndb_use_exact_count,
   (gptr*) &global_system_variables.ndb_use_exact_count,
   0, GET_BOOL, OPT_ARG, 1, 0, 0, 0, 0, 0},
  {"ndb-use-transactions", OPT_NDB_USE_TRANSACTIONS,
   "Use transactions for large inserts, if enabled then large "
   "inserts will be split into several smaller transactions",
   (gptr*) &global_system_variables.ndb_use_transactions,
   (gptr*) &global_system_variables.ndb_use_transactions,
   0, GET_BOOL, OPT_ARG, 1, 0, 0, 0, 0, 0},
  {"ndb_use_transactions", OPT_NDB_USE_TRANSACTIONS,
   "same as --ndb-use-transactions.",
   (gptr*) &global_system_variables.ndb_use_transactions,
   (gptr*) &global_system_variables.ndb_use_transactions,
   0, GET_BOOL, OPT_ARG, 1, 0, 0, 0, 0, 0},
  {"ndb-shm", OPT_NDB_SHM,
   "Use shared memory connections when available.",
   (gptr*) &opt_ndb_shm,
   (gptr*) &opt_ndb_shm,
   0, GET_BOOL, OPT_ARG, OPT_NDB_SHM_DEFAULT, 0, 0, 0, 0, 0},
  {"ndb-optimized-node-selection", OPT_NDB_OPTIMIZED_NODE_SELECTION,
   "Select nodes for transactions in a more optimal way.",
   (gptr*) &opt_ndb_optimized_node_selection,
   (gptr*) &opt_ndb_optimized_node_selection,
   0, GET_BOOL, OPT_ARG, 1, 0, 0, 0, 0, 0},
  { "ndb-cache-check-time", OPT_NDB_CACHE_CHECK_TIME,
    "A dedicated thread is created to, at the given millisecons interval, invalidate the query cache if another MySQL server in the cluster has changed the data in the database.",
    (gptr*) &opt_ndb_cache_check_time, (gptr*) &opt_ndb_cache_check_time, 0, GET_ULONG, REQUIRED_ARG,
    0, 0, LONG_TIMEOUT, 0, 1, 0},
#endif
  {"new", 'n', "Use very new possible 'unsafe' functions.",
   (gptr*) &global_system_variables.new_mode,
   (gptr*) &max_system_variables.new_mode,
   0, GET_BOOL, NO_ARG, 0, 0, 0, 0, 0, 0},
#ifdef NOT_YET
  {"no-mix-table-types", OPT_NO_MIX_TYPE, "Don't allow commands with uses two different table types.",
   (gptr*) &opt_no_mix_types, (gptr*) &opt_no_mix_types, 0, GET_BOOL, NO_ARG,
   0, 0, 0, 0, 0, 0},
#endif
  {"old-passwords", OPT_OLD_PASSWORDS, "Use old password encryption method (needed for 4.0 and older clients).",
   (gptr*) &global_system_variables.old_passwords,
   (gptr*) &max_system_variables.old_passwords, 0, GET_BOOL, NO_ARG,
   0, 0, 0, 0, 0, 0},
#ifdef ONE_THREAD
  {"one-thread", OPT_ONE_THREAD,
   "Only use one thread (for debugging under Linux).", 0, 0, 0, GET_NO_ARG,
   NO_ARG, 0, 0, 0, 0, 0, 0},
#endif
  {"old-style-user-limits", OPT_OLD_STYLE_USER_LIMITS,
   "Enable old-style user limits (before 5.0.3 user resources were counted per each user+host vs. per account)",
   (gptr*) &opt_old_style_user_limits, (gptr*) &opt_old_style_user_limits,
   0, GET_BOOL, NO_ARG, 0, 0, 0, 0, 0, 0},
  {"pid-file", OPT_PID_FILE, "Pid file used by safe_mysqld.",
   (gptr*) &pidfile_name_ptr, (gptr*) &pidfile_name_ptr, 0, GET_STR,
   REQUIRED_ARG, 0, 0, 0, 0, 0, 0},
  {"port", 'P', "Port number to use for connection.", (gptr*) &mysqld_port,
   (gptr*) &mysqld_port, 0, GET_UINT, REQUIRED_ARG, 0, 0, 0, 0, 0, 0},
  {"port-open-timeout", OPT_PORT_OPEN_TIMEOUT,
   "Maximum time in seconds to wait for the port to become free. "
   "(Default: no wait)", (gptr*) &mysqld_port_timeout,
   (gptr*) &mysqld_port_timeout, 0, GET_UINT, REQUIRED_ARG, 0, 0, 0, 0, 0, 0},
  {"relay-log", OPT_RELAY_LOG,
   "The location and name to use for relay logs.",
   (gptr*) &opt_relay_logname, (gptr*) &opt_relay_logname, 0,
   GET_STR_ALLOC, REQUIRED_ARG, 0, 0, 0, 0, 0, 0},
  {"relay-log-index", OPT_RELAY_LOG_INDEX,
   "The location and name to use for the file that keeps a list of the last \
relay logs.",
   (gptr*) &opt_relaylog_index_name, (gptr*) &opt_relaylog_index_name, 0,
   GET_STR, REQUIRED_ARG, 0, 0, 0, 0, 0, 0},
  {"relay-log-info-file", OPT_RELAY_LOG_INFO_FILE,
   "The location and name of the file that remembers where the SQL replication \
thread is in the relay logs.",
   (gptr*) &relay_log_info_file, (gptr*) &relay_log_info_file, 0, GET_STR,
   REQUIRED_ARG, 0, 0, 0, 0, 0, 0},
  {"replicate-do-db", OPT_REPLICATE_DO_DB,
   "Tells the slave thread to restrict replication to the specified database. To specify more than one database, use the directive multiple times, once for each database. Note that this will only work if you do not use cross-database queries such as UPDATE some_db.some_table SET foo='bar' while having selected a different or no database. If you need cross database updates to work, make sure you have 3.23.28 or later, and use replicate-wild-do-table=db_name.%.",
   0, 0, 0, GET_STR, REQUIRED_ARG, 0, 0, 0, 0, 0, 0},
  {"replicate-do-table", OPT_REPLICATE_DO_TABLE,
   "Tells the slave thread to restrict replication to the specified table. To specify more than one table, use the directive multiple times, once for each table. This will work for cross-database updates, in contrast to replicate-do-db.",
   0, 0, 0, GET_STR, REQUIRED_ARG, 0, 0, 0, 0, 0, 0},
  {"replicate-ignore-db", OPT_REPLICATE_IGNORE_DB,
   "Tells the slave thread to not replicate to the specified database. To specify more than one database to ignore, use the directive multiple times, once for each database. This option will not work if you use cross database updates. If you need cross database updates to work, make sure you have 3.23.28 or later, and use replicate-wild-ignore-table=db_name.%. ",
   0, 0, 0, GET_STR, REQUIRED_ARG, 0, 0, 0, 0, 0, 0},
  {"replicate-ignore-table", OPT_REPLICATE_IGNORE_TABLE,
   "Tells the slave thread to not replicate to the specified table. To specify more than one table to ignore, use the directive multiple times, once for each table. This will work for cross-datbase updates, in contrast to replicate-ignore-db.",
   0, 0, 0, GET_STR, REQUIRED_ARG, 0, 0, 0, 0, 0, 0},
  {"replicate-rewrite-db", OPT_REPLICATE_REWRITE_DB,
   "Updates to a database with a different name than the original. Example: replicate-rewrite-db=master_db_name->slave_db_name.",
   0, 0, 0, GET_STR, REQUIRED_ARG, 0, 0, 0, 0, 0, 0},
#ifdef HAVE_REPLICATION
  {"replicate-same-server-id", OPT_REPLICATE_SAME_SERVER_ID,
   "In replication, if set to 1, do not skip events having our server id. \
Default value is 0 (to break infinite loops in circular replication). \
Can't be set to 1 if --log-slave-updates is used.",
   (gptr*) &replicate_same_server_id,
   (gptr*) &replicate_same_server_id,
   0, GET_BOOL, NO_ARG, 0, 0, 0, 0, 0, 0},
#endif
  {"replicate-wild-do-table", OPT_REPLICATE_WILD_DO_TABLE,
   "Tells the slave thread to restrict replication to the tables that match the specified wildcard pattern. To specify more than one table, use the directive multiple times, once for each table. This will work for cross-database updates. Example: replicate-wild-do-table=foo%.bar% will replicate only updates to tables in all databases that start with foo and whose table names start with bar.",
   0, 0, 0, GET_STR, REQUIRED_ARG, 0, 0, 0, 0, 0, 0},
  {"replicate-wild-ignore-table", OPT_REPLICATE_WILD_IGNORE_TABLE,
   "Tells the slave thread to not replicate to the tables that match the given wildcard pattern. To specify more than one table to ignore, use the directive multiple times, once for each table. This will work for cross-database updates. Example: replicate-wild-ignore-table=foo%.bar% will not do updates to tables in databases that start with foo and whose table names start with bar.",
   0, 0, 0, GET_STR, REQUIRED_ARG, 0, 0, 0, 0, 0, 0},
  // In replication, we may need to tell the other servers how to connect
  {"report-host", OPT_REPORT_HOST,
   "Hostname or IP of the slave to be reported to to the master during slave registration. Will appear in the output of SHOW SLAVE HOSTS. Leave unset if you do not want the slave to register itself with the master. Note that it is not sufficient for the master to simply read the IP of the slave off the socket once the slave connects. Due to NAT and other routing issues, that IP may not be valid for connecting to the slave from the master or other hosts.",
   (gptr*) &report_host, (gptr*) &report_host, 0, GET_STR, REQUIRED_ARG, 0, 0,
   0, 0, 0, 0},
  {"report-password", OPT_REPORT_PASSWORD, "Undocumented.",
   (gptr*) &report_password, (gptr*) &report_password, 0, GET_STR,
   REQUIRED_ARG, 0, 0, 0, 0, 0, 0},
  {"report-port", OPT_REPORT_PORT,
   "Port for connecting to slave reported to the master during slave registration. Set it only if the slave is listening on a non-default port or if you have a special tunnel from the master or other clients to the slave. If not sure, leave this option unset.",
   (gptr*) &report_port, (gptr*) &report_port, 0, GET_UINT, REQUIRED_ARG,
   MYSQL_PORT, 0, 0, 0, 0, 0},
  {"report-user", OPT_REPORT_USER, "Undocumented.", (gptr*) &report_user,
   (gptr*) &report_user, 0, GET_STR, REQUIRED_ARG, 0, 0, 0, 0, 0, 0},
  {"rpl-recovery-rank", OPT_RPL_RECOVERY_RANK, "Undocumented.",
   (gptr*) &rpl_recovery_rank, (gptr*) &rpl_recovery_rank, 0, GET_ULONG,
   REQUIRED_ARG, 0, 0, 0, 0, 0, 0},
  {"safe-mode", OPT_SAFE, "Skip some optimize stages (for testing).",
   0, 0, 0, GET_NO_ARG, NO_ARG, 0, 0, 0, 0, 0, 0},
#ifndef TO_BE_DELETED
  {"safe-show-database", OPT_SAFE_SHOW_DB,
   "Deprecated option; use GRANT SHOW DATABASES instead...",
   0, 0, 0, GET_NO_ARG, NO_ARG, 0, 0, 0, 0, 0, 0},
#endif
  {"safe-user-create", OPT_SAFE_USER_CREATE,
   "Don't allow new user creation by the user who has no write privileges to the mysql.user table.",
   (gptr*) &opt_safe_user_create, (gptr*) &opt_safe_user_create, 0, GET_BOOL,
   NO_ARG, 0, 0, 0, 0, 0, 0},
  {"safemalloc-mem-limit", OPT_SAFEMALLOC_MEM_LIMIT,
   "Simulate memory shortage when compiled with the --with-debug=full option.",
   0, 0, 0, GET_ULL, REQUIRED_ARG, 0, 0, 0, 0, 0, 0},
  {"secure-auth", OPT_SECURE_AUTH, "Disallow authentication for accounts that have old (pre-4.1) passwords.",
   (gptr*) &opt_secure_auth, (gptr*) &opt_secure_auth, 0, GET_BOOL, NO_ARG,
   my_bool(0), 0, 0, 0, 0, 0},
  {"server-id",	OPT_SERVER_ID,
   "Uniquely identifies the server instance in the community of replication partners.",
   (gptr*) &server_id, (gptr*) &server_id, 0, GET_ULONG, REQUIRED_ARG, 0, 0, 0,
   0, 0, 0},
  {"set-variable", 'O',
   "Change the value of a variable. Please note that this option is deprecated;you can set variables directly with --variable-name=value.",
   0, 0, 0, GET_STR, REQUIRED_ARG, 0, 0, 0, 0, 0, 0},
#ifdef HAVE_SMEM
  {"shared-memory", OPT_ENABLE_SHARED_MEMORY,
   "Enable the shared memory.",(gptr*) &opt_enable_shared_memory, (gptr*) &opt_enable_shared_memory,
   0, GET_BOOL, NO_ARG, 0, 0, 0, 0, 0, 0},
#endif
#ifdef HAVE_SMEM
  {"shared-memory-base-name",OPT_SHARED_MEMORY_BASE_NAME,
   "Base name of shared memory.", (gptr*) &shared_memory_base_name, (gptr*) &shared_memory_base_name,
   0, GET_STR, REQUIRED_ARG, 0, 0, 0, 0, 0, 0},
#endif
  {"show-slave-auth-info", OPT_SHOW_SLAVE_AUTH_INFO,
   "Show user and password in SHOW SLAVE HOSTS on this master",
   (gptr*) &opt_show_slave_auth_info, (gptr*) &opt_show_slave_auth_info, 0,
   GET_BOOL, NO_ARG, 0, 0, 0, 0, 0, 0},
#ifndef DISABLE_GRANT_OPTIONS
  {"skip-grant-tables", OPT_SKIP_GRANT,
   "Start without grant tables. This gives all users FULL ACCESS to all tables!",
   (gptr*) &opt_noacl, (gptr*) &opt_noacl, 0, GET_BOOL, NO_ARG, 0, 0, 0, 0, 0,
   0},
#endif
  {"skip-host-cache", OPT_SKIP_HOST_CACHE, "Don't cache host names.", 0, 0, 0,
   GET_NO_ARG, NO_ARG, 0, 0, 0, 0, 0, 0},
  {"skip-locking", OPT_SKIP_LOCK,
   "Deprecated option, use --skip-external-locking instead.",
   0, 0, 0, GET_NO_ARG, NO_ARG, 0, 0, 0, 0, 0, 0},
  {"skip-name-resolve", OPT_SKIP_RESOLVE,
   "Don't resolve hostnames. All hostnames are IP's or 'localhost'.",
   0, 0, 0, GET_NO_ARG, NO_ARG, 0, 0, 0, 0, 0, 0},
  {"skip-networking", OPT_SKIP_NETWORKING,
   "Don't allow connection with TCP/IP.", 0, 0, 0, GET_NO_ARG, NO_ARG, 0, 0, 0,
   0, 0, 0},
  {"skip-new", OPT_SKIP_NEW, "Don't use new, possible wrong routines.",
   0, 0, 0, GET_NO_ARG, NO_ARG, 0, 0, 0, 0, 0, 0},
#ifndef DBUG_OFF
#ifdef SAFEMALLOC
  {"skip-safemalloc", OPT_SKIP_SAFEMALLOC,
   "Don't use the memory allocation checking.", 0, 0, 0, GET_NO_ARG, NO_ARG,
   0, 0, 0, 0, 0, 0},
#endif
#endif
  {"skip-show-database", OPT_SKIP_SHOW_DB,
   "Don't allow 'SHOW DATABASE' commands.", 0, 0, 0, GET_NO_ARG, NO_ARG, 0, 0,
   0, 0, 0, 0},
  {"skip-slave-start", OPT_SKIP_SLAVE_START,
   "If set, slave is not autostarted.", (gptr*) &opt_skip_slave_start,
   (gptr*) &opt_skip_slave_start, 0, GET_BOOL, NO_ARG, 0, 0, 0, 0, 0, 0},
  {"skip-stack-trace", OPT_SKIP_STACK_TRACE,
   "Don't print a stack trace on failure.", 0, 0, 0, GET_NO_ARG, NO_ARG, 0, 0,
   0, 0, 0, 0},
  {"skip-symlink", OPT_SKIP_SYMLINKS, "Don't allow symlinking of tables. Deprecated option.  Use --skip-symbolic-links instead.",
   0, 0, 0, GET_NO_ARG, NO_ARG, 0, 0, 0, 0, 0, 0},
  {"skip-thread-priority", OPT_SKIP_PRIOR,
   "Don't give threads different priorities.", 0, 0, 0, GET_NO_ARG, NO_ARG,
   DEFAULT_SKIP_THREAD_PRIORITY, 0, 0, 0, 0, 0},
#ifdef HAVE_REPLICATION
  {"slave-load-tmpdir", OPT_SLAVE_LOAD_TMPDIR,
   "The location where the slave should put its temporary files when \
replicating a LOAD DATA INFILE command.",
   (gptr*) &slave_load_tmpdir, (gptr*) &slave_load_tmpdir, 0, GET_STR_ALLOC,
   REQUIRED_ARG, 0, 0, 0, 0, 0, 0},
  {"slave-skip-errors", OPT_SLAVE_SKIP_ERRORS,
   "Tells the slave thread to continue replication when a query returns an error from the provided list.",
   0, 0, 0, GET_STR, REQUIRED_ARG, 0, 0, 0, 0, 0, 0},
#endif
  {"socket", OPT_SOCKET, "Socket file to use for connection.",
   (gptr*) &mysqld_unix_port, (gptr*) &mysqld_unix_port, 0, GET_STR,
   REQUIRED_ARG, 0, 0, 0, 0, 0, 0},
#ifdef HAVE_REPLICATION
  {"sporadic-binlog-dump-fail", OPT_SPORADIC_BINLOG_DUMP_FAIL,
   "Option used by mysql-test for debugging and testing of replication.",
   (gptr*) &opt_sporadic_binlog_dump_fail,
   (gptr*) &opt_sporadic_binlog_dump_fail, 0, GET_BOOL, NO_ARG, 0, 0, 0, 0, 0,
   0},
#endif /* HAVE_REPLICATION */
  {"sql-bin-update-same", OPT_SQL_BIN_UPDATE_SAME,
   "The update log is deprecated since version 5.0, is replaced by the binary \
log and this option does nothing anymore.",
   0, 0, 0, GET_DISABLED, NO_ARG, 0, 0, 0, 0, 0, 0},
  {"sql-mode", OPT_SQL_MODE,
   "Syntax: sql-mode=option[,option[,option...]] where option can be one of: REAL_AS_FLOAT, PIPES_AS_CONCAT, ANSI_QUOTES, IGNORE_SPACE, ONLY_FULL_GROUP_BY, NO_UNSIGNED_SUBTRACTION.",
   (gptr*) &sql_mode_str, (gptr*) &sql_mode_str, 0, GET_STR, REQUIRED_ARG, 0,
   0, 0, 0, 0, 0},
#ifdef HAVE_OPENSSL
#include "sslopt-longopts.h"
#endif
#ifdef __WIN__
  {"standalone", OPT_STANDALONE,
  "Dummy option to start as a standalone program (NT).", 0, 0, 0, GET_NO_ARG,
   NO_ARG, 0, 0, 0, 0, 0, 0},
#endif
  {"symbolic-links", 's', "Enable symbolic link support.",
   (gptr*) &my_use_symdir, (gptr*) &my_use_symdir, 0, GET_BOOL, NO_ARG,
   IF_PURIFY(0,1), 0, 0, 0, 0, 0},
  {"sysdate-is-now", OPT_SYSDATE_IS_NOW,
   "Non-default option to alias SYSDATE() to NOW() to make it safe-replicable. Since 5.0, SYSDATE() returns a `dynamic' value different for different invocations, even within the same statement.",
   (gptr*) &global_system_variables.sysdate_is_now,
   0, 0, GET_BOOL, NO_ARG, 0, 0, 1, 0, 1, 0},
  {"tc-heuristic-recover", OPT_TC_HEURISTIC_RECOVER,
   "Decision to use in heuristic recover process. Possible values are COMMIT or ROLLBACK.",
   (gptr*) &opt_tc_heuristic_recover, (gptr*) &opt_tc_heuristic_recover,
   0, GET_STR, REQUIRED_ARG, 0, 0, 0, 0, 0, 0},
  {"temp-pool", OPT_TEMP_POOL,
   "Using this option will cause most temporary files created to use a small set of names, rather than a unique name for each new file.",
   (gptr*) &use_temp_pool, (gptr*) &use_temp_pool, 0, GET_BOOL, NO_ARG, 1,
   0, 0, 0, 0, 0},
  {"timed_mutexes", OPT_TIMED_MUTEXES,
   "Specify whether to time mutexes (only InnoDB mutexes are currently supported)",
   (gptr*) &timed_mutexes, (gptr*) &timed_mutexes, 0, GET_BOOL, NO_ARG, 0,
    0, 0, 0, 0, 0},
  {"tmpdir", 't',
   "Path for temporary files. Several paths may be specified, separated by a "
#if defined(__WIN__) || defined(OS2) || defined(__NETWARE__)
   "semicolon (;)"
#else
   "colon (:)"
#endif
   ", in this case they are used in a round-robin fashion.",
   (gptr*) &opt_mysql_tmpdir,
   (gptr*) &opt_mysql_tmpdir, 0, GET_STR, REQUIRED_ARG, 0, 0, 0, 0, 0, 0},
  {"transaction-isolation", OPT_TX_ISOLATION,
   "Default transaction isolation level.", 0, 0, 0, GET_STR, REQUIRED_ARG, 0,
   0, 0, 0, 0, 0},
  {"use-symbolic-links", 's', "Enable symbolic link support. Deprecated option; use --symbolic-links instead.",
   (gptr*) &my_use_symdir, (gptr*) &my_use_symdir, 0, GET_BOOL, NO_ARG,
   /*
     The system call realpath() produces warnings under valgrind and
     purify. These are not suppressed: instead we disable symlinks
     option if compiled with valgrind support. 
   */
   IF_PURIFY(0,1), 0, 0, 0, 0, 0},
  {"user", 'u', "Run mysqld daemon as user.", 0, 0, 0, GET_STR, REQUIRED_ARG,
   0, 0, 0, 0, 0, 0},
  {"verbose", 'v', "Used with --help option for detailed help",
   (gptr*) &opt_verbose, (gptr*) &opt_verbose, 0, GET_BOOL, NO_ARG, 0, 0, 0, 0,
   0, 0},
  {"version", 'V', "Output version information and exit.", 0, 0, 0, GET_NO_ARG,
   NO_ARG, 0, 0, 0, 0, 0, 0},
  {"warnings", 'W', "Deprecated; use --log-warnings instead.",
   (gptr*) &global_system_variables.log_warnings,
   (gptr*) &max_system_variables.log_warnings, 0, GET_ULONG, OPT_ARG, 1, 0, ~0L,
   0, 0, 0},
  { "back_log", OPT_BACK_LOG,
    "The number of outstanding connection requests MySQL can have. This comes into play when the main MySQL thread gets very many connection requests in a very short time.",
    (gptr*) &back_log, (gptr*) &back_log, 0, GET_ULONG,
    REQUIRED_ARG, 50, 1, 65535, 0, 1, 0 },
#ifdef HAVE_BERKELEY_DB
  { "bdb_cache_size", OPT_BDB_CACHE_SIZE,
    "The buffer that is allocated to cache index and rows for BDB tables.",
    (gptr*) &berkeley_cache_size, (gptr*) &berkeley_cache_size, 0, GET_ULONG,
    REQUIRED_ARG, KEY_CACHE_SIZE, 20*1024, (long) ~0, 0, IO_SIZE, 0},
  /* QQ: The following should be removed soon! (bdb_max_lock preferred) */
  {"bdb_lock_max", OPT_BDB_MAX_LOCK, "Synonym for bdb_max_lock.",
   (gptr*) &berkeley_max_lock, (gptr*) &berkeley_max_lock, 0, GET_ULONG,
   REQUIRED_ARG, 10000, 0, (long) ~0, 0, 1, 0},
  {"bdb_log_buffer_size", OPT_BDB_LOG_BUFFER_SIZE,
   "The buffer that is allocated to cache index and rows for BDB tables.",
   (gptr*) &berkeley_log_buffer_size, (gptr*) &berkeley_log_buffer_size, 0,
   GET_ULONG, REQUIRED_ARG, 0, 256*1024L, ~0L, 0, 1024, 0},
  {"bdb_max_lock", OPT_BDB_MAX_LOCK,
   "The maximum number of locks you can have active on a BDB table.",
   (gptr*) &berkeley_max_lock, (gptr*) &berkeley_max_lock, 0, GET_ULONG,
   REQUIRED_ARG, 10000, 0, (long) ~0, 0, 1, 0},
#endif /* HAVE_BERKELEY_DB */
  {"binlog_cache_size", OPT_BINLOG_CACHE_SIZE,
   "The size of the cache to hold the SQL statements for the binary log during a transaction. If you often use big, multi-statement transactions you can increase this to get more performance.",
   (gptr*) &binlog_cache_size, (gptr*) &binlog_cache_size, 0, GET_ULONG,
   REQUIRED_ARG, 32*1024L, IO_SIZE, ~0L, 0, IO_SIZE, 0},
  {"bulk_insert_buffer_size", OPT_BULK_INSERT_BUFFER_SIZE,
   "Size of tree cache used in bulk insert optimisation. Note that this is a limit per thread!",
   (gptr*) &global_system_variables.bulk_insert_buff_size,
   (gptr*) &max_system_variables.bulk_insert_buff_size,
   0, GET_ULONG, REQUIRED_ARG, 8192*1024, 0, ~0L, 0, 1, 0},
  {"connect_timeout", OPT_CONNECT_TIMEOUT,
   "The number of seconds the mysqld server is waiting for a connect packet before responding with 'Bad handshake'.",
    (gptr*) &connect_timeout, (gptr*) &connect_timeout,
   0, GET_ULONG, REQUIRED_ARG, CONNECT_TIMEOUT, 2, LONG_TIMEOUT, 0, 1, 0 },
  { "date_format", OPT_DATE_FORMAT,
    "The DATE format (For future).",
    (gptr*) &opt_date_time_formats[MYSQL_TIMESTAMP_DATE],
    (gptr*) &opt_date_time_formats[MYSQL_TIMESTAMP_DATE],
    0, GET_STR, REQUIRED_ARG, 0, 0, 0, 0, 0, 0},
  { "datetime_format", OPT_DATETIME_FORMAT,
    "The DATETIME/TIMESTAMP format (for future).",
    (gptr*) &opt_date_time_formats[MYSQL_TIMESTAMP_DATETIME],
    (gptr*) &opt_date_time_formats[MYSQL_TIMESTAMP_DATETIME],
    0, GET_STR, REQUIRED_ARG, 0, 0, 0, 0, 0, 0},
  { "default_week_format", OPT_DEFAULT_WEEK_FORMAT,
    "The default week format used by WEEK() functions.",
    (gptr*) &global_system_variables.default_week_format,
    (gptr*) &max_system_variables.default_week_format,
    0, GET_ULONG, REQUIRED_ARG, 0, 0, 7L, 0, 1, 0},
  {"delayed_insert_limit", OPT_DELAYED_INSERT_LIMIT,
   "After inserting delayed_insert_limit rows, the INSERT DELAYED handler will check if there are any SELECT statements pending. If so, it allows these to execute before continuing.",
    (gptr*) &delayed_insert_limit, (gptr*) &delayed_insert_limit, 0, GET_ULONG,
    REQUIRED_ARG, DELAYED_LIMIT, 1, ~0L, 0, 1, 0},
  {"delayed_insert_timeout", OPT_DELAYED_INSERT_TIMEOUT,
   "How long a INSERT DELAYED thread should wait for INSERT statements before terminating.",
   (gptr*) &delayed_insert_timeout, (gptr*) &delayed_insert_timeout, 0,
   GET_ULONG, REQUIRED_ARG, DELAYED_WAIT_TIMEOUT, 1, LONG_TIMEOUT, 0, 1, 0},
  { "delayed_queue_size", OPT_DELAYED_QUEUE_SIZE,
    "What size queue (in rows) should be allocated for handling INSERT DELAYED. If the queue becomes full, any client that does INSERT DELAYED will wait until there is room in the queue again.",
    (gptr*) &delayed_queue_size, (gptr*) &delayed_queue_size, 0, GET_ULONG,
    REQUIRED_ARG, DELAYED_QUEUE_SIZE, 1, ~0L, 0, 1, 0},
  {"div_precision_increment", OPT_DIV_PRECINCREMENT,
   "Precision of the result of '/' operator will be increased on that value.",
   (gptr*) &global_system_variables.div_precincrement,
   (gptr*) &max_system_variables.div_precincrement, 0, GET_ULONG,
   REQUIRED_ARG, 4, 0, DECIMAL_MAX_SCALE, 0, 0, 0},
  {"expire_logs_days", OPT_EXPIRE_LOGS_DAYS,
   "If non-zero, binary logs will be purged after expire_logs_days "
   "days; possible purges happen at startup and at binary log rotation.",
   (gptr*) &expire_logs_days,
   (gptr*) &expire_logs_days, 0, GET_ULONG,
   REQUIRED_ARG, 0, 0, 99, 0, 1, 0},
  { "flush_time", OPT_FLUSH_TIME,
    "A dedicated thread is created to flush all tables at the given interval.",
    (gptr*) &flush_time, (gptr*) &flush_time, 0, GET_ULONG, REQUIRED_ARG,
    FLUSH_TIME, 0, LONG_TIMEOUT, 0, 1, 0},
  { "ft_boolean_syntax", OPT_FT_BOOLEAN_SYNTAX,
    "List of operators for MATCH ... AGAINST ( ... IN BOOLEAN MODE)",
    0, 0, 0, GET_STR,
    REQUIRED_ARG, 0, 0, 0, 0, 0, 0},
  { "ft_max_word_len", OPT_FT_MAX_WORD_LEN,
    "The maximum length of the word to be included in a FULLTEXT index. Note: FULLTEXT indexes must be rebuilt after changing this variable.",
    (gptr*) &ft_max_word_len, (gptr*) &ft_max_word_len, 0, GET_ULONG,
    REQUIRED_ARG, HA_FT_MAXCHARLEN, 10, HA_FT_MAXCHARLEN, 0, 1, 0},
  { "ft_min_word_len", OPT_FT_MIN_WORD_LEN,
    "The minimum length of the word to be included in a FULLTEXT index. Note: FULLTEXT indexes must be rebuilt after changing this variable.",
    (gptr*) &ft_min_word_len, (gptr*) &ft_min_word_len, 0, GET_ULONG,
    REQUIRED_ARG, 4, 1, HA_FT_MAXCHARLEN, 0, 1, 0},
  { "ft_query_expansion_limit", OPT_FT_QUERY_EXPANSION_LIMIT,
    "Number of best matches to use for query expansion",
    (gptr*) &ft_query_expansion_limit, (gptr*) &ft_query_expansion_limit, 0, GET_ULONG,
    REQUIRED_ARG, 20, 0, 1000, 0, 1, 0},
  { "ft_stopword_file", OPT_FT_STOPWORD_FILE,
    "Use stopwords from this file instead of built-in list.",
    (gptr*) &ft_stopword_file, (gptr*) &ft_stopword_file, 0, GET_STR,
    REQUIRED_ARG, 0, 0, 0, 0, 0, 0},
  { "group_concat_max_len", OPT_GROUP_CONCAT_MAX_LEN,
    "The maximum length of the result of function  group_concat.",
    (gptr*) &global_system_variables.group_concat_max_len,
    (gptr*) &max_system_variables.group_concat_max_len, 0, GET_ULONG,
    REQUIRED_ARG, 1024, 4, (long) ~0, 0, 1, 0},
#ifdef HAVE_INNOBASE_DB
  {"innodb_additional_mem_pool_size", OPT_INNODB_ADDITIONAL_MEM_POOL_SIZE,
   "Size of a memory pool InnoDB uses to store data dictionary information and other internal data structures.",
   (gptr*) &innobase_additional_mem_pool_size,
   (gptr*) &innobase_additional_mem_pool_size, 0, GET_LONG, REQUIRED_ARG,
   1*1024*1024L, 512*1024L, ~0L, 0, 1024, 0},
  {"innodb_autoextend_increment", OPT_INNODB_AUTOEXTEND_INCREMENT,
   "Data file autoextend increment in megabytes",
   (gptr*) &srv_auto_extend_increment,
   (gptr*) &srv_auto_extend_increment,
   0, GET_LONG, REQUIRED_ARG, 8L, 1L, 1000L, 0, 1L, 0},
  {"innodb_buffer_pool_awe_mem_mb", OPT_INNODB_BUFFER_POOL_AWE_MEM_MB,
   "If Windows AWE is used, the size of InnoDB buffer pool allocated from the AWE memory.",
   (gptr*) &innobase_buffer_pool_awe_mem_mb, (gptr*) &innobase_buffer_pool_awe_mem_mb, 0,
   GET_LONG, REQUIRED_ARG, 0, 0, 63000, 0, 1, 0},
  {"innodb_buffer_pool_size", OPT_INNODB_BUFFER_POOL_SIZE,
   "The size of the memory buffer InnoDB uses to cache data and indexes of its tables.",
   (gptr*) &innobase_buffer_pool_size, (gptr*) &innobase_buffer_pool_size, 0,
   GET_LL, REQUIRED_ARG, 8*1024*1024L, 1024*1024L, LONGLONG_MAX, 0,
   1024*1024L, 0},
  {"innodb_commit_concurrency", OPT_INNODB_COMMIT_CONCURRENCY,
   "Helps in performance tuning in heavily concurrent environments.",
   (gptr*) &srv_commit_concurrency, (gptr*) &srv_commit_concurrency,
   0, GET_LONG, REQUIRED_ARG, 0, 0, 1000, 0, 1, 0},
  {"innodb_concurrency_tickets", OPT_INNODB_CONCURRENCY_TICKETS,
   "Number of times a thread is allowed to enter InnoDB within the same \
    SQL query after it has once got the ticket",
   (gptr*) &srv_n_free_tickets_to_enter,
   (gptr*) &srv_n_free_tickets_to_enter,
   0, GET_LONG, REQUIRED_ARG, 500L, 1L, ~0L, 0, 1L, 0},
  {"innodb_file_io_threads", OPT_INNODB_FILE_IO_THREADS,
   "Number of file I/O threads in InnoDB.", (gptr*) &innobase_file_io_threads,
   (gptr*) &innobase_file_io_threads, 0, GET_LONG, REQUIRED_ARG, 4, 4, 64, 0,
   1, 0},
  {"innodb_force_recovery", OPT_INNODB_FORCE_RECOVERY,
   "Helps to save your data in case the disk image of the database becomes corrupt.",
   (gptr*) &innobase_force_recovery, (gptr*) &innobase_force_recovery, 0,
   GET_LONG, REQUIRED_ARG, 0, 0, 6, 0, 1, 0},
  {"innodb_lock_wait_timeout", OPT_INNODB_LOCK_WAIT_TIMEOUT,
   "Timeout in seconds an InnoDB transaction may wait for a lock before being rolled back.",
   (gptr*) &innobase_lock_wait_timeout, (gptr*) &innobase_lock_wait_timeout,
   0, GET_LONG, REQUIRED_ARG, 50, 1, 1024 * 1024 * 1024, 0, 1, 0},
  {"innodb_log_buffer_size", OPT_INNODB_LOG_BUFFER_SIZE,
   "The size of the buffer which InnoDB uses to write log to the log files on disk.",
   (gptr*) &innobase_log_buffer_size, (gptr*) &innobase_log_buffer_size, 0,
   GET_LONG, REQUIRED_ARG, 1024*1024L, 256*1024L, ~0L, 0, 1024, 0},
  {"innodb_log_file_size", OPT_INNODB_LOG_FILE_SIZE,
   "Size of each log file in a log group.",
   (gptr*) &innobase_log_file_size, (gptr*) &innobase_log_file_size, 0,
   GET_LL, REQUIRED_ARG, 5*1024*1024L, 1*1024*1024L, LONGLONG_MAX, 0,
   1024*1024L, 0},
  {"innodb_log_files_in_group", OPT_INNODB_LOG_FILES_IN_GROUP,
   "Number of log files in the log group. InnoDB writes to the files in a circular fashion. Value 3 is recommended here.",
   (gptr*) &innobase_log_files_in_group, (gptr*) &innobase_log_files_in_group,
   0, GET_LONG, REQUIRED_ARG, 2, 2, 100, 0, 1, 0},
  {"innodb_mirrored_log_groups", OPT_INNODB_MIRRORED_LOG_GROUPS,
   "Number of identical copies of log groups we keep for the database. Currently this should be set to 1.",
   (gptr*) &innobase_mirrored_log_groups,
   (gptr*) &innobase_mirrored_log_groups, 0, GET_LONG, REQUIRED_ARG, 1, 1, 10,
   0, 1, 0},
  {"innodb_open_files", OPT_INNODB_OPEN_FILES,
   "How many files at the maximum InnoDB keeps open at the same time.",
   (gptr*) &innobase_open_files, (gptr*) &innobase_open_files, 0,
   GET_LONG, REQUIRED_ARG, 300L, 10L, ~0L, 0, 1L, 0},
  {"innodb_sync_spin_loops", OPT_INNODB_SYNC_SPIN_LOOPS,
   "Count of spin-loop rounds in InnoDB mutexes",
   (gptr*) &srv_n_spin_wait_rounds,
   (gptr*) &srv_n_spin_wait_rounds,
   0, GET_LONG, REQUIRED_ARG, 20L, 0L, ~0L, 0, 1L, 0},
  {"innodb_thread_concurrency", OPT_INNODB_THREAD_CONCURRENCY,
   "Helps in performance tuning in heavily concurrent environments. "
   "Sets the maximum number of threads allowed inside InnoDB. Value 0"
   " will disable the thread throttling.",
   (gptr*) &srv_thread_concurrency, (gptr*) &srv_thread_concurrency,
   0, GET_LONG, REQUIRED_ARG, 8, 0, 1000, 0, 1, 0},
  {"innodb_thread_sleep_delay", OPT_INNODB_THREAD_SLEEP_DELAY,
   "Time of innodb thread sleeping before joining InnoDB queue (usec). Value 0"
    " disable a sleep",
   (gptr*) &srv_thread_sleep_delay,
   (gptr*) &srv_thread_sleep_delay,
   0, GET_LONG, REQUIRED_ARG, 10000L, 0L, ~0L, 0, 1L, 0},
#endif /* HAVE_INNOBASE_DB */
  {"interactive_timeout", OPT_INTERACTIVE_TIMEOUT,
   "The number of seconds the server waits for activity on an interactive connection before closing it.",
   (gptr*) &global_system_variables.net_interactive_timeout,
   (gptr*) &max_system_variables.net_interactive_timeout, 0,
   GET_ULONG, REQUIRED_ARG, NET_WAIT_TIMEOUT, 1, LONG_TIMEOUT, 0, 1, 0},
  {"join_buffer_size", OPT_JOIN_BUFF_SIZE,
   "The size of the buffer that is used for full joins.",
   (gptr*) &global_system_variables.join_buff_size,
   (gptr*) &max_system_variables.join_buff_size, 0, GET_ULONG,
   REQUIRED_ARG, 128*1024L, IO_SIZE*2+MALLOC_OVERHEAD, ~0L, MALLOC_OVERHEAD,
   IO_SIZE, 0},
  {"key_buffer_size", OPT_KEY_BUFFER_SIZE,
   "The size of the buffer used for index blocks for MyISAM tables. Increase this to get better index handling (for all reads and multiple writes) to as much as you can afford; 64M on a 256M machine that mainly runs MySQL is quite common.",
   (gptr*) &dflt_key_cache_var.param_buff_size,
   (gptr*) 0,
   0, (GET_ULL | GET_ASK_ADDR),
   REQUIRED_ARG, KEY_CACHE_SIZE, MALLOC_OVERHEAD, ~(ulong) 0, MALLOC_OVERHEAD,
   IO_SIZE, 0},
  {"key_cache_age_threshold", OPT_KEY_CACHE_AGE_THRESHOLD,
   "This characterizes the number of hits a hot block has to be untouched until it is considered aged enough to be downgraded to a warm block. This specifies the percentage ratio of that number of hits to the total number of blocks in key cache",
   (gptr*) &dflt_key_cache_var.param_age_threshold,
   (gptr*) 0,
   0, (GET_ULONG | GET_ASK_ADDR), REQUIRED_ARG,
   300, 100, ~0L, 0, 100, 0},
  {"key_cache_block_size", OPT_KEY_CACHE_BLOCK_SIZE,
   "The default size of key cache blocks",
   (gptr*) &dflt_key_cache_var.param_block_size,
   (gptr*) 0,
   0, (GET_ULONG | GET_ASK_ADDR), REQUIRED_ARG,
   KEY_CACHE_BLOCK_SIZE , 512, 1024*16, MALLOC_OVERHEAD, 512, 0},
  {"key_cache_division_limit", OPT_KEY_CACHE_DIVISION_LIMIT,
   "The minimum percentage of warm blocks in key cache",
   (gptr*) &dflt_key_cache_var.param_division_limit,
   (gptr*) 0,
   0, (GET_ULONG | GET_ASK_ADDR) , REQUIRED_ARG, 100,
   1, 100, 0, 1, 0},
  {"long_query_time", OPT_LONG_QUERY_TIME,
   "Log all queries that have taken more than long_query_time seconds to execute to file.",
   (gptr*) &global_system_variables.long_query_time,
   (gptr*) &max_system_variables.long_query_time, 0, GET_ULONG,
   REQUIRED_ARG, 10, 1, LONG_TIMEOUT, 0, 1, 0},
  {"lower_case_table_names", OPT_LOWER_CASE_TABLE_NAMES,
   "If set to 1 table names are stored in lowercase on disk and table names will be case-insensitive.  Should be set to 2 if you are using a case insensitive file system",
   (gptr*) &lower_case_table_names,
   (gptr*) &lower_case_table_names, 0, GET_UINT, OPT_ARG,
#ifdef FN_NO_CASE_SENCE
    1
#else
    0
#endif
   , 0, 2, 0, 1, 0},
  {"max_allowed_packet", OPT_MAX_ALLOWED_PACKET,
   "Max packetlength to send/receive from to server.",
   (gptr*) &global_system_variables.max_allowed_packet,
   (gptr*) &max_system_variables.max_allowed_packet, 0, GET_ULONG,
   REQUIRED_ARG, 1024*1024L, 1024, 1024L*1024L*1024L, MALLOC_OVERHEAD, 1024, 0},
  {"max_binlog_cache_size", OPT_MAX_BINLOG_CACHE_SIZE,
   "Can be used to restrict the total size used to cache a multi-transaction query.",
   (gptr*) &max_binlog_cache_size, (gptr*) &max_binlog_cache_size, 0,
   GET_ULONG, REQUIRED_ARG, ~0L, IO_SIZE, ~0L, 0, IO_SIZE, 0},
  {"max_binlog_size", OPT_MAX_BINLOG_SIZE,
   "Binary log will be rotated automatically when the size exceeds this \
value. Will also apply to relay logs if max_relay_log_size is 0. \
The minimum value for this variable is 4096.",
   (gptr*) &max_binlog_size, (gptr*) &max_binlog_size, 0, GET_ULONG,
   REQUIRED_ARG, 1024*1024L*1024L, IO_SIZE, 1024*1024L*1024L, 0, IO_SIZE, 0},
  {"max_connect_errors", OPT_MAX_CONNECT_ERRORS,
   "If there is more than this number of interrupted connections from a host this host will be blocked from further connections.",
   (gptr*) &max_connect_errors, (gptr*) &max_connect_errors, 0, GET_ULONG,
    REQUIRED_ARG, MAX_CONNECT_ERRORS, 1, ~0L, 0, 1, 0},
  {"max_connections", OPT_MAX_CONNECTIONS,
   "The number of simultaneous clients allowed.", (gptr*) &max_connections,
   (gptr*) &max_connections, 0, GET_ULONG, REQUIRED_ARG, 100, 1, 16384, 0, 1,
   0},
  {"max_delayed_threads", OPT_MAX_DELAYED_THREADS,
   "Don't start more than this number of threads to handle INSERT DELAYED statements. If set to zero, which means INSERT DELAYED is not used.",
   (gptr*) &global_system_variables.max_insert_delayed_threads,
   (gptr*) &max_system_variables.max_insert_delayed_threads,
   0, GET_ULONG, REQUIRED_ARG, 20, 0, 16384, 0, 1, 0},
  {"max_error_count", OPT_MAX_ERROR_COUNT,
   "Max number of errors/warnings to store for a statement.",
   (gptr*) &global_system_variables.max_error_count,
   (gptr*) &max_system_variables.max_error_count,
   0, GET_ULONG, REQUIRED_ARG, DEFAULT_ERROR_COUNT, 0, 65535, 0, 1, 0},
  {"max_heap_table_size", OPT_MAX_HEP_TABLE_SIZE,
   "Don't allow creation of heap tables bigger than this.",
   (gptr*) &global_system_variables.max_heap_table_size,
   (gptr*) &max_system_variables.max_heap_table_size, 0, GET_ULL,
   REQUIRED_ARG, 16*1024*1024L, 16384, MAX_MEM_TABLE_SIZE,
   MALLOC_OVERHEAD, 1024, 0},
  {"max_join_size", OPT_MAX_JOIN_SIZE,
   "Joins that are probably going to read more than max_join_size records return an error.",
   (gptr*) &global_system_variables.max_join_size,
   (gptr*) &max_system_variables.max_join_size, 0, GET_HA_ROWS, REQUIRED_ARG,
   ~0L, 1, ~0L, 0, 1, 0},
   {"max_length_for_sort_data", OPT_MAX_LENGTH_FOR_SORT_DATA,
    "Max number of bytes in sorted records.",
    (gptr*) &global_system_variables.max_length_for_sort_data,
    (gptr*) &max_system_variables.max_length_for_sort_data, 0, GET_ULONG,
    REQUIRED_ARG, 1024, 4, 8192*1024L, 0, 1, 0},
  {"max_prepared_stmt_count", OPT_MAX_PREPARED_STMT_COUNT,
   "Maximum number of prepared statements in the server.",
   (gptr*) &max_prepared_stmt_count, (gptr*) &max_prepared_stmt_count,
   0, GET_ULONG, REQUIRED_ARG, 16382, 0, 1*1024*1024, 0, 1, 0},
  {"max_relay_log_size", OPT_MAX_RELAY_LOG_SIZE,
   "If non-zero: relay log will be rotated automatically when the size exceeds this value; if zero (the default): when the size exceeds max_binlog_size. 0 excepted, the minimum value for this variable is 4096.",
   (gptr*) &max_relay_log_size, (gptr*) &max_relay_log_size, 0, GET_ULONG,
   REQUIRED_ARG, 0L, 0L, 1024*1024L*1024L, 0, IO_SIZE, 0},
  { "max_seeks_for_key", OPT_MAX_SEEKS_FOR_KEY,
    "Limit assumed max number of seeks when looking up rows based on a key",
    (gptr*) &global_system_variables.max_seeks_for_key,
    (gptr*) &max_system_variables.max_seeks_for_key, 0, GET_ULONG,
    REQUIRED_ARG, ~0L, 1, ~0L, 0, 1, 0 },
  {"max_sort_length", OPT_MAX_SORT_LENGTH,
   "The number of bytes to use when sorting BLOB or TEXT values (only the first max_sort_length bytes of each value are used; the rest are ignored).",
   (gptr*) &global_system_variables.max_sort_length,
   (gptr*) &max_system_variables.max_sort_length, 0, GET_ULONG,
   REQUIRED_ARG, 1024, 4, 8192*1024L, 0, 1, 0},
  {"max_sp_recursion_depth", OPT_MAX_SP_RECURSION_DEPTH,
   "Maximum stored procedure recursion depth. (discussed with docs).",
   (gptr*) &global_system_variables.max_sp_recursion_depth,
   (gptr*) &max_system_variables.max_sp_recursion_depth, 0, GET_ULONG,
   OPT_ARG, 0, 0, 255, 0, 1, 0 },
  {"max_tmp_tables", OPT_MAX_TMP_TABLES,
   "Maximum number of temporary tables a client can keep open at a time.",
   (gptr*) &global_system_variables.max_tmp_tables,
   (gptr*) &max_system_variables.max_tmp_tables, 0, GET_ULONG,
   REQUIRED_ARG, 32, 1, ~0L, 0, 1, 0},
  {"max_user_connections", OPT_MAX_USER_CONNECTIONS,
   "The maximum number of active connections for a single user (0 = no limit).",
   (gptr*) &max_user_connections, (gptr*) &max_user_connections, 0, GET_UINT,
   REQUIRED_ARG, 0, 1, ~0, 0, 1, 0},
  {"max_write_lock_count", OPT_MAX_WRITE_LOCK_COUNT,
   "After this many write locks, allow some read locks to run in between.",
   (gptr*) &max_write_lock_count, (gptr*) &max_write_lock_count, 0, GET_ULONG,
   REQUIRED_ARG, ~0L, 1, ~0L, 0, 1, 0},
  {"multi_range_count", OPT_MULTI_RANGE_COUNT,
   "Number of key ranges to request at once.",
   (gptr*) &global_system_variables.multi_range_count,
   (gptr*) &max_system_variables.multi_range_count, 0,
   GET_ULONG, REQUIRED_ARG, 256, 1, ~0L, 0, 1, 0},
  {"myisam_block_size", OPT_MYISAM_BLOCK_SIZE,
   "Block size to be used for MyISAM index pages.",
   (gptr*) &opt_myisam_block_size,
   (gptr*) &opt_myisam_block_size, 0, GET_ULONG, REQUIRED_ARG,
   MI_KEY_BLOCK_LENGTH, MI_MIN_KEY_BLOCK_LENGTH, MI_MAX_KEY_BLOCK_LENGTH,
   0, MI_MIN_KEY_BLOCK_LENGTH, 0},
  {"myisam_data_pointer_size", OPT_MYISAM_DATA_POINTER_SIZE,
   "Default pointer size to be used for MyISAM tables.",
   (gptr*) &myisam_data_pointer_size,
   (gptr*) &myisam_data_pointer_size, 0, GET_ULONG, REQUIRED_ARG,
   6, 2, 7, 0, 1, 0},
  {"myisam_max_extra_sort_file_size", OPT_MYISAM_MAX_EXTRA_SORT_FILE_SIZE,
   "Deprecated option",
   (gptr*) &global_system_variables.myisam_max_extra_sort_file_size,
   (gptr*) &max_system_variables.myisam_max_extra_sort_file_size,
   0, GET_ULL, REQUIRED_ARG, (ulonglong) MI_MAX_TEMP_LENGTH,
   0, (ulonglong) MAX_FILE_SIZE, 0, 1, 0},
  {"myisam_max_sort_file_size", OPT_MYISAM_MAX_SORT_FILE_SIZE,
   "Don't use the fast sort index method to created index if the temporary file would get bigger than this.",
   (gptr*) &global_system_variables.myisam_max_sort_file_size,
   (gptr*) &max_system_variables.myisam_max_sort_file_size, 0,
   GET_ULL, REQUIRED_ARG, (longlong) LONG_MAX, 0, (ulonglong) MAX_FILE_SIZE,
   0, 1024*1024, 0},
  {"myisam_repair_threads", OPT_MYISAM_REPAIR_THREADS,
   "Number of threads to use when repairing MyISAM tables. The value of 1 disables parallel repair.",
   (gptr*) &global_system_variables.myisam_repair_threads,
   (gptr*) &max_system_variables.myisam_repair_threads, 0,
   GET_ULONG, REQUIRED_ARG, 1, 1, ~0L, 0, 1, 0},
  {"myisam_sort_buffer_size", OPT_MYISAM_SORT_BUFFER_SIZE,
   "The buffer that is allocated when sorting the index when doing a REPAIR or when creating indexes with CREATE INDEX or ALTER TABLE.",
   (gptr*) &global_system_variables.myisam_sort_buff_size,
   (gptr*) &max_system_variables.myisam_sort_buff_size, 0,
   GET_ULONG, REQUIRED_ARG, 8192*1024, 4, ~0L, 0, 1, 0},
  {"myisam_stats_method", OPT_MYISAM_STATS_METHOD,
   "Specifies how MyISAM index statistics collection code should threat NULLs. "
   "Possible values of name are \"nulls_unequal\" (default behavior for 4.1/5.0), "
   "\"nulls_equal\" (emulate 4.0 behavior), and \"nulls_ignored\".",
   (gptr*) &myisam_stats_method_str, (gptr*) &myisam_stats_method_str, 0,
    GET_STR, REQUIRED_ARG, 0, 0, 0, 0, 0, 0},
  {"net_buffer_length", OPT_NET_BUFFER_LENGTH,
   "Buffer length for TCP/IP and socket communication.",
   (gptr*) &global_system_variables.net_buffer_length,
   (gptr*) &max_system_variables.net_buffer_length, 0, GET_ULONG,
   REQUIRED_ARG, 16384, 1024, 1024*1024L, 0, 1024, 0},
  {"net_read_timeout", OPT_NET_READ_TIMEOUT,
   "Number of seconds to wait for more data from a connection before aborting the read.",
   (gptr*) &global_system_variables.net_read_timeout,
   (gptr*) &max_system_variables.net_read_timeout, 0, GET_ULONG,
   REQUIRED_ARG, NET_READ_TIMEOUT, 1, LONG_TIMEOUT, 0, 1, 0},
  {"net_retry_count", OPT_NET_RETRY_COUNT,
   "If a read on a communication port is interrupted, retry this many times before giving up.",
   (gptr*) &global_system_variables.net_retry_count,
   (gptr*) &max_system_variables.net_retry_count,0,
   GET_ULONG, REQUIRED_ARG, MYSQLD_NET_RETRY_COUNT, 1, ~0L, 0, 1, 0},
  {"net_write_timeout", OPT_NET_WRITE_TIMEOUT,
   "Number of seconds to wait for a block to be written to a connection  before aborting the write.",
   (gptr*) &global_system_variables.net_write_timeout,
   (gptr*) &max_system_variables.net_write_timeout, 0, GET_ULONG,
   REQUIRED_ARG, NET_WRITE_TIMEOUT, 1, LONG_TIMEOUT, 0, 1, 0},
  {"open_files_limit", OPT_OPEN_FILES_LIMIT,
   "If this is not 0, then mysqld will use this value to reserve file descriptors to use with setrlimit(). If this value is 0 then mysqld will reserve max_connections*5 or max_connections + table_cache*2 (whichever is larger) number of files.",
   (gptr*) &open_files_limit, (gptr*) &open_files_limit, 0, GET_ULONG,
   REQUIRED_ARG, 0, 0, OS_FILE_LIMIT, 0, 1, 0},
  {"optimizer_prune_level", OPT_OPTIMIZER_PRUNE_LEVEL,
   "Controls the heuristic(s) applied during query optimization to prune less-promising partial plans from the optimizer search space. Meaning: 0 - do not apply any heuristic, thus perform exhaustive search; 1 - prune plans based on number of retrieved rows.",
   (gptr*) &global_system_variables.optimizer_prune_level,
   (gptr*) &max_system_variables.optimizer_prune_level,
   0, GET_ULONG, OPT_ARG, 1, 0, 1, 0, 1, 0},
  {"optimizer_search_depth", OPT_OPTIMIZER_SEARCH_DEPTH,
   "Maximum depth of search performed by the query optimizer. Values larger than the number of relations in a query result in better query plans, but take longer to compile a query. Smaller values than the number of tables in a relation result in faster optimization, but may produce very bad query plans. If set to 0, the system will automatically pick a reasonable value; if set to MAX_TABLES+2, the optimizer will switch to the original find_best (used for testing/comparison).",
   (gptr*) &global_system_variables.optimizer_search_depth,
   (gptr*) &max_system_variables.optimizer_search_depth,
   0, GET_ULONG, OPT_ARG, MAX_TABLES+1, 0, MAX_TABLES+2, 0, 1, 0},
   {"preload_buffer_size", OPT_PRELOAD_BUFFER_SIZE,
    "The size of the buffer that is allocated when preloading indexes",
    (gptr*) &global_system_variables.preload_buff_size,
    (gptr*) &max_system_variables.preload_buff_size, 0, GET_ULONG,
    REQUIRED_ARG, 32*1024L, 1024, 1024*1024*1024L, 0, 1, 0},
  {"query_alloc_block_size", OPT_QUERY_ALLOC_BLOCK_SIZE,
   "Allocation block size for query parsing and execution",
   (gptr*) &global_system_variables.query_alloc_block_size,
   (gptr*) &max_system_variables.query_alloc_block_size, 0, GET_ULONG,
   REQUIRED_ARG, QUERY_ALLOC_BLOCK_SIZE, 1024, ~0L, 0, 1024, 0},
#ifdef HAVE_QUERY_CACHE
  {"query_cache_limit", OPT_QUERY_CACHE_LIMIT,
   "Don't cache results that are bigger than this.",
   (gptr*) &query_cache_limit, (gptr*) &query_cache_limit, 0, GET_ULONG,
   REQUIRED_ARG, 1024*1024L, 0, (longlong) ULONG_MAX, 0, 1, 0},
  {"query_cache_min_res_unit", OPT_QUERY_CACHE_MIN_RES_UNIT,
   "minimal size of unit in wich space for results is allocated (last unit will be trimed after writing all result data.",
   (gptr*) &query_cache_min_res_unit, (gptr*) &query_cache_min_res_unit,
   0, GET_ULONG, REQUIRED_ARG, QUERY_CACHE_MIN_RESULT_DATA_SIZE,
   0, (longlong) ULONG_MAX, 0, 1, 0},
#endif /*HAVE_QUERY_CACHE*/
  {"query_cache_size", OPT_QUERY_CACHE_SIZE,
   "The memory allocated to store results from old queries.",
   (gptr*) &query_cache_size, (gptr*) &query_cache_size, 0, GET_ULONG,
   REQUIRED_ARG, 0, 0, (longlong) ULONG_MAX, 0, 1024, 0},
#ifdef HAVE_QUERY_CACHE
  {"query_cache_type", OPT_QUERY_CACHE_TYPE,
   "0 = OFF = Don't cache or retrieve results. 1 = ON = Cache all results except SELECT SQL_NO_CACHE ... queries. 2 = DEMAND = Cache only SELECT SQL_CACHE ... queries.",
   (gptr*) &global_system_variables.query_cache_type,
   (gptr*) &max_system_variables.query_cache_type,
   0, GET_ULONG, REQUIRED_ARG, 1, 0, 2, 0, 1, 0},
  {"query_cache_wlock_invalidate", OPT_QUERY_CACHE_WLOCK_INVALIDATE,
   "Invalidate queries in query cache on LOCK for write",
   (gptr*) &global_system_variables.query_cache_wlock_invalidate,
   (gptr*) &max_system_variables.query_cache_wlock_invalidate,
   0, GET_BOOL, NO_ARG, 0, 0, 1, 0, 1, 0},
#endif /*HAVE_QUERY_CACHE*/
  {"query_prealloc_size", OPT_QUERY_PREALLOC_SIZE,
   "Persistent buffer for query parsing and execution",
   (gptr*) &global_system_variables.query_prealloc_size,
   (gptr*) &max_system_variables.query_prealloc_size, 0, GET_ULONG,
   REQUIRED_ARG, QUERY_ALLOC_PREALLOC_SIZE, QUERY_ALLOC_PREALLOC_SIZE,
   ~0L, 0, 1024, 0},
  {"range_alloc_block_size", OPT_RANGE_ALLOC_BLOCK_SIZE,
   "Allocation block size for storing ranges during optimization",
   (gptr*) &global_system_variables.range_alloc_block_size,
   (gptr*) &max_system_variables.range_alloc_block_size, 0, GET_ULONG,
   REQUIRED_ARG, RANGE_ALLOC_BLOCK_SIZE, 4096, ~0L, 0, 1024, 0},
  {"read_buffer_size", OPT_RECORD_BUFFER,
   "Each thread that does a sequential scan allocates a buffer of this size for each table it scans. If you do many sequential scans, you may want to increase this value.",
   (gptr*) &global_system_variables.read_buff_size,
   (gptr*) &max_system_variables.read_buff_size,0, GET_ULONG, REQUIRED_ARG,
   128*1024L, IO_SIZE*2+MALLOC_OVERHEAD, SSIZE_MAX, MALLOC_OVERHEAD, IO_SIZE,
   0},
  {"read_only", OPT_READONLY,
   "Make all non-temporary tables read-only, with the exception for replication (slave) threads and users with the SUPER privilege",
   (gptr*) &opt_readonly,
   (gptr*) &opt_readonly,
   0, GET_BOOL, NO_ARG, 0, 0, 1, 0, 1, 0},
  {"read_rnd_buffer_size", OPT_RECORD_RND_BUFFER,
   "When reading rows in sorted order after a sort, the rows are read through this buffer to avoid a disk seeks. If not set, then it's set to the value of record_buffer.",
   (gptr*) &global_system_variables.read_rnd_buff_size,
   (gptr*) &max_system_variables.read_rnd_buff_size, 0,
   GET_ULONG, REQUIRED_ARG, 256*1024L, IO_SIZE*2+MALLOC_OVERHEAD,
   SSIZE_MAX, MALLOC_OVERHEAD, IO_SIZE, 0},
  {"record_buffer", OPT_RECORD_BUFFER,
   "Alias for read_buffer_size",
   (gptr*) &global_system_variables.read_buff_size,
   (gptr*) &max_system_variables.read_buff_size,0, GET_ULONG, REQUIRED_ARG,
   128*1024L, IO_SIZE*2+MALLOC_OVERHEAD, SSIZE_MAX, MALLOC_OVERHEAD, IO_SIZE, 0},
#ifdef HAVE_REPLICATION
  {"relay_log_purge", OPT_RELAY_LOG_PURGE,
   "0 = do not purge relay logs. 1 = purge them as soon as they are no more needed.",
   (gptr*) &relay_log_purge,
   (gptr*) &relay_log_purge, 0, GET_BOOL, NO_ARG,
   1, 0, 1, 0, 1, 0},
  {"relay_log_space_limit", OPT_RELAY_LOG_SPACE_LIMIT,
   "Maximum space to use for all relay logs.",
   (gptr*) &relay_log_space_limit,
   (gptr*) &relay_log_space_limit, 0, GET_ULL, REQUIRED_ARG, 0L, 0L,
   (longlong) ULONG_MAX, 0, 1, 0},
  {"slave_compressed_protocol", OPT_SLAVE_COMPRESSED_PROTOCOL,
   "Use compression on master/slave protocol.",
   (gptr*) &opt_slave_compressed_protocol,
   (gptr*) &opt_slave_compressed_protocol,
   0, GET_BOOL, NO_ARG, 0, 0, 1, 0, 1, 0},
  {"slave_net_timeout", OPT_SLAVE_NET_TIMEOUT,
   "Number of seconds to wait for more data from a master/slave connection before aborting the read.",
   (gptr*) &slave_net_timeout, (gptr*) &slave_net_timeout, 0,
   GET_ULONG, REQUIRED_ARG, SLAVE_NET_TIMEOUT, 1, LONG_TIMEOUT, 0, 1, 0},
  {"slave_transaction_retries", OPT_SLAVE_TRANS_RETRIES,
   "Number of times the slave SQL thread will retry a transaction in case "
   "it failed with a deadlock or elapsed lock wait timeout, "
   "before giving up and stopping.",
   (gptr*) &slave_trans_retries, (gptr*) &slave_trans_retries, 0,
   GET_ULONG, REQUIRED_ARG, 10L, 0L, (longlong) ULONG_MAX, 0, 1, 0},
#endif /* HAVE_REPLICATION */
  {"slow_launch_time", OPT_SLOW_LAUNCH_TIME,
   "If creating the thread takes longer than this value (in seconds), the Slow_launch_threads counter will be incremented.",
   (gptr*) &slow_launch_time, (gptr*) &slow_launch_time, 0, GET_ULONG,
   REQUIRED_ARG, 2L, 0L, LONG_TIMEOUT, 0, 1, 0},
  {"sort_buffer_size", OPT_SORT_BUFFER,
   "Each thread that needs to do a sort allocates a buffer of this size.",
   (gptr*) &global_system_variables.sortbuff_size,
   (gptr*) &max_system_variables.sortbuff_size, 0, GET_ULONG, REQUIRED_ARG,
   MAX_SORT_MEMORY, MIN_SORT_MEMORY+MALLOC_OVERHEAD*2, ~0L, MALLOC_OVERHEAD,
   1, 0},
#ifdef HAVE_BERKELEY_DB
  {"sync-bdb-logs", OPT_BDB_SYNC,
   "Synchronously flush Berkeley DB logs. Enabled by default",
   (gptr*) &opt_sync_bdb_logs, (gptr*) &opt_sync_bdb_logs, 0, GET_BOOL,
   NO_ARG, 1, 0, 0, 0, 0, 0},
#endif /* HAVE_BERKELEY_DB */
  {"sync-binlog", OPT_SYNC_BINLOG,
   "Synchronously flush binary log to disk after every #th event. "
   "Use 0 (default) to disable synchronous flushing.",
   (gptr*) &sync_binlog_period, (gptr*) &sync_binlog_period, 0, GET_ULONG,
   REQUIRED_ARG, 0, 0, ~0L, 0, 1, 0},
  {"sync-frm", OPT_SYNC_FRM, "Sync .frm to disk on create. Enabled by default.",
   (gptr*) &opt_sync_frm, (gptr*) &opt_sync_frm, 0, GET_BOOL, NO_ARG, 1, 0,
   0, 0, 0, 0},
  {"table_cache", OPT_TABLE_CACHE,
   "The number of open tables for all threads.", (gptr*) &table_cache_size,
   (gptr*) &table_cache_size, 0, GET_ULONG, REQUIRED_ARG,
   TABLE_OPEN_CACHE_DEFAULT, 1, 512*1024L, 0, 1, 0},
  {"table_lock_wait_timeout", OPT_TABLE_LOCK_WAIT_TIMEOUT, "Timeout in "
    "seconds to wait for a table level lock before returning an error. Used"
     " only if the connection has active cursors.",
   (gptr*) &table_lock_wait_timeout, (gptr*) &table_lock_wait_timeout,
   0, GET_ULONG, REQUIRED_ARG, 50, 1, 1024 * 1024 * 1024, 0, 1, 0},
  {"thread_cache_size", OPT_THREAD_CACHE_SIZE,
   "How many threads we should keep in a cache for reuse.",
   (gptr*) &thread_cache_size, (gptr*) &thread_cache_size, 0, GET_ULONG,
   REQUIRED_ARG, 0, 0, 16384, 0, 1, 0},
  {"thread_concurrency", OPT_THREAD_CONCURRENCY,
   "Permits the application to give the threads system a hint for the desired number of threads that should be run at the same time.",
   (gptr*) &concurrency, (gptr*) &concurrency, 0, GET_ULONG, REQUIRED_ARG,
   DEFAULT_CONCURRENCY, 1, 512, 0, 1, 0},
  {"thread_stack", OPT_THREAD_STACK,
   "The stack size for each thread.", (gptr*) &thread_stack,
   (gptr*) &thread_stack, 0, GET_ULONG, REQUIRED_ARG,DEFAULT_THREAD_STACK,
   1024L*128L, ~0L, 0, 1024, 0},
  { "time_format", OPT_TIME_FORMAT,
    "The TIME format (for future).",
    (gptr*) &opt_date_time_formats[MYSQL_TIMESTAMP_TIME],
    (gptr*) &opt_date_time_formats[MYSQL_TIMESTAMP_TIME],
    0, GET_STR, REQUIRED_ARG, 0, 0, 0, 0, 0, 0},
  {"tmp_table_size", OPT_TMP_TABLE_SIZE,
   "If an in-memory temporary table exceeds this size, MySQL will automatically convert it to an on-disk MyISAM table.",
   (gptr*) &global_system_variables.tmp_table_size,
   (gptr*) &max_system_variables.tmp_table_size, 0, GET_ULL,
   REQUIRED_ARG, 32*1024*1024L, 1024, MAX_MEM_TABLE_SIZE, 0, 1, 0},
  {"transaction_alloc_block_size", OPT_TRANS_ALLOC_BLOCK_SIZE,
   "Allocation block size for transactions to be stored in binary log",
   (gptr*) &global_system_variables.trans_alloc_block_size,
   (gptr*) &max_system_variables.trans_alloc_block_size, 0, GET_ULONG,
   REQUIRED_ARG, QUERY_ALLOC_BLOCK_SIZE, 1024, ~0L, 0, 1024, 0},
  {"transaction_prealloc_size", OPT_TRANS_PREALLOC_SIZE,
   "Persistent buffer for transactions to be stored in binary log",
   (gptr*) &global_system_variables.trans_prealloc_size,
   (gptr*) &max_system_variables.trans_prealloc_size, 0, GET_ULONG,
   REQUIRED_ARG, TRANS_ALLOC_PREALLOC_SIZE, 1024, ~0L, 0, 1024, 0},
  {"updatable_views_with_limit", OPT_UPDATABLE_VIEWS_WITH_LIMIT,
   "1 = YES = Don't issue an error message (warning only) if a VIEW without presence of a key of the underlying table is used in queries with a LIMIT clause for updating. 0 = NO = Prohibit update of a VIEW, which does not contain a key of the underlying table and the query uses a LIMIT clause (usually get from GUI tools).",
   (gptr*) &global_system_variables.updatable_views_with_limit,
   (gptr*) &max_system_variables.updatable_views_with_limit,
   0, GET_ULONG, REQUIRED_ARG, 1, 0, 1, 0, 1, 0},
  {"wait_timeout", OPT_WAIT_TIMEOUT,
   "The number of seconds the server waits for activity on a connection before closing it.",
   (gptr*) &global_system_variables.net_wait_timeout,
   (gptr*) &max_system_variables.net_wait_timeout, 0, GET_ULONG,
   REQUIRED_ARG, NET_WAIT_TIMEOUT, 1, IF_WIN(INT_MAX32/1000, LONG_TIMEOUT),
   0, 1, 0},
  {0, 0, 0, 0, 0, 0, GET_NO_ARG, NO_ARG, 0, 0, 0, 0, 0, 0}
};


/*
  Variables shown by SHOW STATUS in alphabetical order
*/

struct show_var_st status_vars[]= {
  {"Aborted_clients",          (char*) &aborted_threads,        SHOW_LONG},
  {"Aborted_connects",         (char*) &aborted_connects,       SHOW_LONG},
  {"Binlog_cache_disk_use",    (char*) &binlog_cache_disk_use,  SHOW_LONG},
  {"Binlog_cache_use",         (char*) &binlog_cache_use,       SHOW_LONG},
  {"Bytes_received",           (char*) offsetof(STATUS_VAR, bytes_received), SHOW_LONG_STATUS},
  {"Bytes_sent",               (char*) offsetof(STATUS_VAR, bytes_sent), SHOW_LONG_STATUS},
  {"Com_admin_commands",       (char*) offsetof(STATUS_VAR, com_other), SHOW_LONG_STATUS},
  {"Com_alter_db",	       (char*) offsetof(STATUS_VAR, com_stat[(uint) SQLCOM_ALTER_DB]), SHOW_LONG_STATUS},
  {"Com_alter_table",	       (char*) offsetof(STATUS_VAR, com_stat[(uint) SQLCOM_ALTER_TABLE]), SHOW_LONG_STATUS},
  {"Com_analyze",	       (char*) offsetof(STATUS_VAR, com_stat[(uint) SQLCOM_ANALYZE]), SHOW_LONG_STATUS},
  {"Com_backup_table",	       (char*) offsetof(STATUS_VAR, com_stat[(uint) SQLCOM_BACKUP_TABLE]), SHOW_LONG_STATUS},
  {"Com_begin",		       (char*) offsetof(STATUS_VAR, com_stat[(uint) SQLCOM_BEGIN]), SHOW_LONG_STATUS},
  {"Com_change_db",	       (char*) offsetof(STATUS_VAR, com_stat[(uint) SQLCOM_CHANGE_DB]), SHOW_LONG_STATUS},
  {"Com_change_master",	       (char*) offsetof(STATUS_VAR, com_stat[(uint) SQLCOM_CHANGE_MASTER]), SHOW_LONG_STATUS},
  {"Com_check",		       (char*) offsetof(STATUS_VAR, com_stat[(uint) SQLCOM_CHECK]), SHOW_LONG_STATUS},
  {"Com_checksum",	       (char*) offsetof(STATUS_VAR, com_stat[(uint) SQLCOM_CHECKSUM]), SHOW_LONG_STATUS},
  {"Com_commit",	       (char*) offsetof(STATUS_VAR, com_stat[(uint) SQLCOM_COMMIT]), SHOW_LONG_STATUS},
  {"Com_create_db",	       (char*) offsetof(STATUS_VAR, com_stat[(uint) SQLCOM_CREATE_DB]), SHOW_LONG_STATUS},
  {"Com_create_function",      (char*) offsetof(STATUS_VAR, com_stat[(uint) SQLCOM_CREATE_FUNCTION]), SHOW_LONG_STATUS},
  {"Com_create_index",	       (char*) offsetof(STATUS_VAR, com_stat[(uint) SQLCOM_CREATE_INDEX]), SHOW_LONG_STATUS},
  {"Com_create_table",	       (char*) offsetof(STATUS_VAR, com_stat[(uint) SQLCOM_CREATE_TABLE]), SHOW_LONG_STATUS},
  {"Com_create_user",	       (char*) offsetof(STATUS_VAR, com_stat[(uint) SQLCOM_CREATE_USER]), SHOW_LONG_STATUS},
  {"Com_dealloc_sql",          (char*) offsetof(STATUS_VAR, com_stat[(uint) SQLCOM_DEALLOCATE_PREPARE]), SHOW_LONG_STATUS},
  {"Com_delete",	       (char*) offsetof(STATUS_VAR, com_stat[(uint) SQLCOM_DELETE]), SHOW_LONG_STATUS},
  {"Com_delete_multi",	       (char*) offsetof(STATUS_VAR, com_stat[(uint) SQLCOM_DELETE_MULTI]), SHOW_LONG_STATUS},
  {"Com_do",                   (char*) offsetof(STATUS_VAR, com_stat[(uint) SQLCOM_DO]), SHOW_LONG_STATUS},
  {"Com_drop_db",	       (char*) offsetof(STATUS_VAR, com_stat[(uint) SQLCOM_DROP_DB]), SHOW_LONG_STATUS},
  {"Com_drop_function",	       (char*) offsetof(STATUS_VAR, com_stat[(uint) SQLCOM_DROP_FUNCTION]), SHOW_LONG_STATUS},
  {"Com_drop_index",	       (char*) offsetof(STATUS_VAR, com_stat[(uint) SQLCOM_DROP_INDEX]), SHOW_LONG_STATUS},
  {"Com_drop_table",	       (char*) offsetof(STATUS_VAR, com_stat[(uint) SQLCOM_DROP_TABLE]), SHOW_LONG_STATUS},
  {"Com_drop_user",	       (char*) offsetof(STATUS_VAR, com_stat[(uint) SQLCOM_DROP_USER]), SHOW_LONG_STATUS},
  {"Com_execute_sql",          (char*) offsetof(STATUS_VAR, com_stat[(uint) SQLCOM_EXECUTE]), SHOW_LONG_STATUS},
  {"Com_flush",		       (char*) offsetof(STATUS_VAR, com_stat[(uint) SQLCOM_FLUSH]), SHOW_LONG_STATUS},
  {"Com_grant",		       (char*) offsetof(STATUS_VAR, com_stat[(uint) SQLCOM_GRANT]), SHOW_LONG_STATUS},
  {"Com_ha_close",	       (char*) offsetof(STATUS_VAR, com_stat[(uint) SQLCOM_HA_CLOSE]), SHOW_LONG_STATUS},
  {"Com_ha_open",	       (char*) offsetof(STATUS_VAR, com_stat[(uint) SQLCOM_HA_OPEN]), SHOW_LONG_STATUS},
  {"Com_ha_read",	       (char*) offsetof(STATUS_VAR, com_stat[(uint) SQLCOM_HA_READ]), SHOW_LONG_STATUS},
  {"Com_help",                 (char*) offsetof(STATUS_VAR, com_stat[(uint) SQLCOM_HELP]), SHOW_LONG_STATUS},
  {"Com_insert",	       (char*) offsetof(STATUS_VAR, com_stat[(uint) SQLCOM_INSERT]), SHOW_LONG_STATUS},
  {"Com_insert_select",	       (char*) offsetof(STATUS_VAR, com_stat[(uint) SQLCOM_INSERT_SELECT]), SHOW_LONG_STATUS},
  {"Com_kill",		       (char*) offsetof(STATUS_VAR, com_stat[(uint) SQLCOM_KILL]), SHOW_LONG_STATUS},
  {"Com_load",		       (char*) offsetof(STATUS_VAR, com_stat[(uint) SQLCOM_LOAD]), SHOW_LONG_STATUS},
  {"Com_load_master_data",     (char*) offsetof(STATUS_VAR, com_stat[(uint) SQLCOM_LOAD_MASTER_DATA]), SHOW_LONG_STATUS},
  {"Com_load_master_table",    (char*) offsetof(STATUS_VAR, com_stat[(uint) SQLCOM_LOAD_MASTER_TABLE]), SHOW_LONG_STATUS},
  {"Com_lock_tables",	       (char*) offsetof(STATUS_VAR, com_stat[(uint) SQLCOM_LOCK_TABLES]), SHOW_LONG_STATUS},
  {"Com_optimize",	       (char*) offsetof(STATUS_VAR, com_stat[(uint) SQLCOM_OPTIMIZE]), SHOW_LONG_STATUS},
  {"Com_preload_keys",	       (char*) offsetof(STATUS_VAR, com_stat[(uint) SQLCOM_PRELOAD_KEYS]), SHOW_LONG_STATUS},
  {"Com_prepare_sql",          (char*) offsetof(STATUS_VAR, com_stat[(uint) SQLCOM_PREPARE]), SHOW_LONG_STATUS},
  {"Com_purge",		       (char*) offsetof(STATUS_VAR, com_stat[(uint) SQLCOM_PURGE]), SHOW_LONG_STATUS},
  {"Com_purge_before_date",    (char*) offsetof(STATUS_VAR, com_stat[(uint) SQLCOM_PURGE_BEFORE]), SHOW_LONG_STATUS},
  {"Com_rename_table",	       (char*) offsetof(STATUS_VAR, com_stat[(uint) SQLCOM_RENAME_TABLE]), SHOW_LONG_STATUS},
  {"Com_repair",	       (char*) offsetof(STATUS_VAR, com_stat[(uint) SQLCOM_REPAIR]), SHOW_LONG_STATUS},
  {"Com_replace",	       (char*) offsetof(STATUS_VAR, com_stat[(uint) SQLCOM_REPLACE]), SHOW_LONG_STATUS},
  {"Com_replace_select",       (char*) offsetof(STATUS_VAR, com_stat[(uint) SQLCOM_REPLACE_SELECT]), SHOW_LONG_STATUS},
  {"Com_reset",		       (char*) offsetof(STATUS_VAR, com_stat[(uint) SQLCOM_RESET]), SHOW_LONG_STATUS},
  {"Com_restore_table",	       (char*) offsetof(STATUS_VAR, com_stat[(uint) SQLCOM_RESTORE_TABLE]), SHOW_LONG_STATUS},
  {"Com_revoke",	       (char*) offsetof(STATUS_VAR, com_stat[(uint) SQLCOM_REVOKE]), SHOW_LONG_STATUS},
  {"Com_revoke_all",	       (char*) offsetof(STATUS_VAR, com_stat[(uint) SQLCOM_REVOKE_ALL]), SHOW_LONG_STATUS},
  {"Com_rollback",	       (char*) offsetof(STATUS_VAR, com_stat[(uint) SQLCOM_ROLLBACK]), SHOW_LONG_STATUS},
  {"Com_savepoint",	       (char*) offsetof(STATUS_VAR, com_stat[(uint) SQLCOM_SAVEPOINT]), SHOW_LONG_STATUS},
  {"Com_select",	       (char*) offsetof(STATUS_VAR, com_stat[(uint) SQLCOM_SELECT]), SHOW_LONG_STATUS},
  {"Com_set_option",	       (char*) offsetof(STATUS_VAR, com_stat[(uint) SQLCOM_SET_OPTION]), SHOW_LONG_STATUS},
  {"Com_show_binlog_events",   (char*) offsetof(STATUS_VAR, com_stat[(uint) SQLCOM_SHOW_BINLOG_EVENTS]), SHOW_LONG_STATUS},
  {"Com_show_binlogs",	       (char*) offsetof(STATUS_VAR, com_stat[(uint) SQLCOM_SHOW_BINLOGS]), SHOW_LONG_STATUS},
  {"Com_show_charsets",	       (char*) offsetof(STATUS_VAR, com_stat[(uint) SQLCOM_SHOW_CHARSETS]), SHOW_LONG_STATUS},
  {"Com_show_collations",      (char*) offsetof(STATUS_VAR, com_stat[(uint) SQLCOM_SHOW_COLLATIONS]), SHOW_LONG_STATUS},
  {"Com_show_column_types",    (char*) offsetof(STATUS_VAR, com_stat[(uint) SQLCOM_SHOW_COLUMN_TYPES]), SHOW_LONG_STATUS},
  {"Com_show_create_db",       (char*) offsetof(STATUS_VAR, com_stat[(uint) SQLCOM_SHOW_CREATE_DB]), SHOW_LONG_STATUS},
  {"Com_show_create_table",    (char*) offsetof(STATUS_VAR, com_stat[(uint) SQLCOM_SHOW_CREATE]), SHOW_LONG_STATUS},
  {"Com_show_databases",       (char*) offsetof(STATUS_VAR, com_stat[(uint) SQLCOM_SHOW_DATABASES]), SHOW_LONG_STATUS},
  {"Com_show_errors",	       (char*) offsetof(STATUS_VAR, com_stat[(uint) SQLCOM_SHOW_ERRORS]), SHOW_LONG_STATUS},
  {"Com_show_fields",	       (char*) offsetof(STATUS_VAR, com_stat[(uint) SQLCOM_SHOW_FIELDS]), SHOW_LONG_STATUS},
  {"Com_show_grants",	       (char*) offsetof(STATUS_VAR, com_stat[(uint) SQLCOM_SHOW_GRANTS]), SHOW_LONG_STATUS},
  {"Com_show_innodb_status",   (char*) offsetof(STATUS_VAR, com_stat[(uint) SQLCOM_SHOW_INNODB_STATUS]), SHOW_LONG_STATUS},
  {"Com_show_keys",	       (char*) offsetof(STATUS_VAR, com_stat[(uint) SQLCOM_SHOW_KEYS]), SHOW_LONG_STATUS},
  {"Com_show_logs",	       (char*) offsetof(STATUS_VAR, com_stat[(uint) SQLCOM_SHOW_LOGS]), SHOW_LONG_STATUS},
  {"Com_show_master_status",   (char*) offsetof(STATUS_VAR, com_stat[(uint) SQLCOM_SHOW_MASTER_STAT]), SHOW_LONG_STATUS},
  {"Com_show_ndb_status",      (char*) offsetof(STATUS_VAR, com_stat[(uint) SQLCOM_SHOW_NDBCLUSTER_STATUS]), SHOW_LONG_STATUS},
  {"Com_show_new_master",      (char*) offsetof(STATUS_VAR, com_stat[(uint) SQLCOM_SHOW_NEW_MASTER]), SHOW_LONG_STATUS},
  {"Com_show_open_tables",     (char*) offsetof(STATUS_VAR, com_stat[(uint) SQLCOM_SHOW_OPEN_TABLES]), SHOW_LONG_STATUS},
  {"Com_show_privileges",      (char*) offsetof(STATUS_VAR, com_stat[(uint) SQLCOM_SHOW_PRIVILEGES]), SHOW_LONG_STATUS},
  {"Com_show_processlist",     (char*) offsetof(STATUS_VAR, com_stat[(uint) SQLCOM_SHOW_PROCESSLIST]), SHOW_LONG_STATUS},
  {"Com_show_slave_hosts",     (char*) offsetof(STATUS_VAR, com_stat[(uint) SQLCOM_SHOW_SLAVE_HOSTS]), SHOW_LONG_STATUS},
  {"Com_show_slave_status",    (char*) offsetof(STATUS_VAR, com_stat[(uint) SQLCOM_SHOW_SLAVE_STAT]), SHOW_LONG_STATUS},
  {"Com_show_status",	       (char*) offsetof(STATUS_VAR, com_stat[(uint) SQLCOM_SHOW_STATUS]), SHOW_LONG_STATUS},
  {"Com_show_storage_engines", (char*) offsetof(STATUS_VAR, com_stat[(uint) SQLCOM_SHOW_STORAGE_ENGINES]), SHOW_LONG_STATUS},
  {"Com_show_tables",	       (char*) offsetof(STATUS_VAR, com_stat[(uint) SQLCOM_SHOW_TABLES]), SHOW_LONG_STATUS},
  {"Com_show_triggers",	       (char*) offsetof(STATUS_VAR, com_stat[(uint) SQLCOM_SHOW_TRIGGERS]), SHOW_LONG_STATUS},
  {"Com_show_variables",       (char*) offsetof(STATUS_VAR, com_stat[(uint) SQLCOM_SHOW_VARIABLES]), SHOW_LONG_STATUS},
  {"Com_show_warnings",        (char*) offsetof(STATUS_VAR, com_stat[(uint) SQLCOM_SHOW_WARNS]), SHOW_LONG_STATUS},
  {"Com_slave_start",	       (char*) offsetof(STATUS_VAR, com_stat[(uint) SQLCOM_SLAVE_START]), SHOW_LONG_STATUS},
  {"Com_slave_stop",	       (char*) offsetof(STATUS_VAR, com_stat[(uint) SQLCOM_SLAVE_STOP]), SHOW_LONG_STATUS},
  {"Com_stmt_close",           (char*) offsetof(STATUS_VAR, com_stmt_close), SHOW_LONG_STATUS},
  {"Com_stmt_execute",         (char*) offsetof(STATUS_VAR, com_stmt_execute), SHOW_LONG_STATUS},
  {"Com_stmt_fetch",           (char*) offsetof(STATUS_VAR, com_stmt_fetch), SHOW_LONG_STATUS},
  {"Com_stmt_prepare",         (char*) offsetof(STATUS_VAR, com_stmt_prepare), SHOW_LONG_STATUS},
  {"Com_stmt_reset",           (char*) offsetof(STATUS_VAR, com_stmt_reset), SHOW_LONG_STATUS},
  {"Com_stmt_send_long_data",  (char*) offsetof(STATUS_VAR, com_stmt_send_long_data), SHOW_LONG_STATUS},
  {"Com_truncate",	       (char*) offsetof(STATUS_VAR, com_stat[(uint) SQLCOM_TRUNCATE]), SHOW_LONG_STATUS},
  {"Com_unlock_tables",	       (char*) offsetof(STATUS_VAR, com_stat[(uint) SQLCOM_UNLOCK_TABLES]), SHOW_LONG_STATUS},
  {"Com_update",	       (char*) offsetof(STATUS_VAR, com_stat[(uint) SQLCOM_UPDATE]), SHOW_LONG_STATUS},
  {"Com_update_multi",	       (char*) offsetof(STATUS_VAR, com_stat[(uint) SQLCOM_UPDATE_MULTI]), SHOW_LONG_STATUS},
  {"Com_xa_commit",            (char*) offsetof(STATUS_VAR, com_stat[(uint) SQLCOM_XA_COMMIT]),SHOW_LONG_STATUS},
  {"Com_xa_end",               (char*) offsetof(STATUS_VAR, com_stat[(uint) SQLCOM_XA_END]),SHOW_LONG_STATUS},
  {"Com_xa_prepare",           (char*) offsetof(STATUS_VAR, com_stat[(uint) SQLCOM_XA_PREPARE]),SHOW_LONG_STATUS},
  {"Com_xa_recover",           (char*) offsetof(STATUS_VAR, com_stat[(uint) SQLCOM_XA_RECOVER]),SHOW_LONG_STATUS},
  {"Com_xa_rollback",          (char*) offsetof(STATUS_VAR, com_stat[(uint) SQLCOM_XA_ROLLBACK]),SHOW_LONG_STATUS},
  {"Com_xa_start",             (char*) offsetof(STATUS_VAR, com_stat[(uint) SQLCOM_XA_START]),SHOW_LONG_STATUS},
  {"Compression",              (char*) 0,                        SHOW_NET_COMPRESSION},
  {"Connections",              (char*) &thread_id,              SHOW_LONG_CONST},
  {"Created_tmp_disk_tables",  (char*) offsetof(STATUS_VAR, created_tmp_disk_tables), SHOW_LONG_STATUS},
  {"Created_tmp_files",	       (char*) &my_tmp_file_created,	SHOW_LONG},
  {"Created_tmp_tables",       (char*) offsetof(STATUS_VAR, created_tmp_tables), SHOW_LONG_STATUS},
  {"Delayed_errors",           (char*) &delayed_insert_errors,  SHOW_LONG},
  {"Delayed_insert_threads",   (char*) &delayed_insert_threads, SHOW_LONG_CONST},
  {"Delayed_writes",           (char*) &delayed_insert_writes,  SHOW_LONG},
  {"Flush_commands",           (char*) &refresh_version,        SHOW_LONG_CONST},
  {"Handler_commit",           (char*) offsetof(STATUS_VAR, ha_commit_count), SHOW_LONG_STATUS},
  {"Handler_delete",           (char*) offsetof(STATUS_VAR, ha_delete_count), SHOW_LONG_STATUS},
  {"Handler_discover",         (char*) offsetof(STATUS_VAR, ha_discover_count), SHOW_LONG_STATUS},
  {"Handler_prepare",          (char*) offsetof(STATUS_VAR, ha_prepare_count),  SHOW_LONG_STATUS},
  {"Handler_read_first",       (char*) offsetof(STATUS_VAR, ha_read_first_count), SHOW_LONG_STATUS},
  {"Handler_read_key",         (char*) offsetof(STATUS_VAR, ha_read_key_count), SHOW_LONG_STATUS},
  {"Handler_read_next",        (char*) offsetof(STATUS_VAR, ha_read_next_count), SHOW_LONG_STATUS},
  {"Handler_read_prev",        (char*) offsetof(STATUS_VAR, ha_read_prev_count), SHOW_LONG_STATUS},
  {"Handler_read_rnd",         (char*) offsetof(STATUS_VAR, ha_read_rnd_count), SHOW_LONG_STATUS},
  {"Handler_read_rnd_next",    (char*) offsetof(STATUS_VAR, ha_read_rnd_next_count), SHOW_LONG_STATUS},
  {"Handler_rollback",         (char*) offsetof(STATUS_VAR, ha_rollback_count), SHOW_LONG_STATUS},
  {"Handler_savepoint",        (char*) offsetof(STATUS_VAR, ha_savepoint_count), SHOW_LONG_STATUS},
  {"Handler_savepoint_rollback",(char*) offsetof(STATUS_VAR, ha_savepoint_rollback_count), SHOW_LONG_STATUS},
  {"Handler_update",           (char*) offsetof(STATUS_VAR, ha_update_count), SHOW_LONG_STATUS},
  {"Handler_write",            (char*) offsetof(STATUS_VAR, ha_write_count), SHOW_LONG_STATUS},
#ifdef HAVE_INNOBASE_DB
  {"Innodb_",                  (char*) &innodb_status_variables, SHOW_VARS},
#endif /*HAVE_INNOBASE_DB*/
  {"Key_blocks_not_flushed",   (char*) &dflt_key_cache_var.global_blocks_changed, SHOW_KEY_CACHE_LONG},
  {"Key_blocks_unused",        (char*) &dflt_key_cache_var.blocks_unused, SHOW_KEY_CACHE_CONST_LONG},
  {"Key_blocks_used",          (char*) &dflt_key_cache_var.blocks_used, SHOW_KEY_CACHE_CONST_LONG},
  {"Key_read_requests",        (char*) &dflt_key_cache_var.global_cache_r_requests, SHOW_KEY_CACHE_LONGLONG},
  {"Key_reads",                (char*) &dflt_key_cache_var.global_cache_read, SHOW_KEY_CACHE_LONGLONG},
  {"Key_write_requests",       (char*) &dflt_key_cache_var.global_cache_w_requests, SHOW_KEY_CACHE_LONGLONG},
  {"Key_writes",               (char*) &dflt_key_cache_var.global_cache_write, SHOW_KEY_CACHE_LONGLONG},
  {"Last_query_cost",          (char*) offsetof(STATUS_VAR, last_query_cost), SHOW_DOUBLE_STATUS},
  {"Max_used_connections",     (char*) &max_used_connections,  SHOW_LONG},
#ifdef HAVE_NDBCLUSTER_DB
  {"Ndb_",                     (char*) &ndb_status_variables,   SHOW_VARS},
#endif /*HAVE_NDBCLUSTER_DB*/
  {"Not_flushed_delayed_rows", (char*) &delayed_rows_in_use,    SHOW_LONG_CONST},
  {"Open_files",               (char*) &my_file_opened,         SHOW_LONG_CONST},
  {"Open_streams",             (char*) &my_stream_opened,       SHOW_LONG_CONST},
  {"Open_tables",              (char*) 0,                       SHOW_OPENTABLES},
  {"Opened_tables",            (char*) offsetof(STATUS_VAR, opened_tables), SHOW_LONG_STATUS},
  {"Prepared_stmt_count",      (char*) &prepared_stmt_count,    SHOW_LONG_CONST},
#ifdef HAVE_QUERY_CACHE
  {"Qcache_free_blocks",       (char*) &query_cache.free_memory_blocks, SHOW_LONG_CONST},
  {"Qcache_free_memory",       (char*) &query_cache.free_memory, SHOW_LONG_CONST},
  {"Qcache_hits",              (char*) &query_cache.hits,       SHOW_LONG},
  {"Qcache_inserts",           (char*) &query_cache.inserts,    SHOW_LONG},
  {"Qcache_lowmem_prunes",     (char*) &query_cache.lowmem_prunes, SHOW_LONG},
  {"Qcache_not_cached",        (char*) &query_cache.refused,    SHOW_LONG},
  {"Qcache_queries_in_cache",  (char*) &query_cache.queries_in_cache, SHOW_LONG_CONST},
  {"Qcache_total_blocks",      (char*) &query_cache.total_blocks, SHOW_LONG_CONST},
#endif /*HAVE_QUERY_CACHE*/
  {"Questions",                (char*) 0,                       SHOW_QUESTION},
  {"Rpl_status",               (char*) 0,                 SHOW_RPL_STATUS},
  {"Select_full_join",         (char*) offsetof(STATUS_VAR, select_full_join_count), SHOW_LONG_STATUS},
  {"Select_full_range_join",   (char*) offsetof(STATUS_VAR, select_full_range_join_count), SHOW_LONG_STATUS},
  {"Select_range",             (char*) offsetof(STATUS_VAR, select_range_count), SHOW_LONG_STATUS},
  {"Select_range_check",       (char*) offsetof(STATUS_VAR, select_range_check_count), SHOW_LONG_STATUS},
  {"Select_scan",	       (char*) offsetof(STATUS_VAR, select_scan_count), SHOW_LONG_STATUS},
  {"Slave_open_temp_tables",   (char*) &slave_open_temp_tables, SHOW_LONG},
  {"Slave_retried_transactions",(char*) 0,                      SHOW_SLAVE_RETRIED_TRANS},
  {"Slave_running",            (char*) 0,                       SHOW_SLAVE_RUNNING},
  {"Slow_launch_threads",      (char*) &slow_launch_threads,    SHOW_LONG},
  {"Slow_queries",             (char*) offsetof(STATUS_VAR, long_query_count), SHOW_LONG_STATUS},
  {"Sort_merge_passes",	       (char*) offsetof(STATUS_VAR, filesort_merge_passes), SHOW_LONG_STATUS},
  {"Sort_range",	       (char*) offsetof(STATUS_VAR, filesort_range_count), SHOW_LONG_STATUS},
  {"Sort_rows",		       (char*) offsetof(STATUS_VAR, filesort_rows), SHOW_LONG_STATUS},
  {"Sort_scan",		       (char*) offsetof(STATUS_VAR, filesort_scan_count), SHOW_LONG_STATUS},
#ifdef HAVE_OPENSSL
  {"Ssl_accept_renegotiates",  (char*) 0, 	SHOW_SSL_CTX_SESS_ACCEPT_RENEGOTIATE},
  {"Ssl_accepts",              (char*) 0,  	SHOW_SSL_CTX_SESS_ACCEPT},
  {"Ssl_callback_cache_hits",  (char*) 0,	SHOW_SSL_CTX_SESS_CB_HITS},
  {"Ssl_cipher",               (char*) 0,  	SHOW_SSL_GET_CIPHER},
  {"Ssl_cipher_list",          (char*) 0,  	SHOW_SSL_GET_CIPHER_LIST},
  {"Ssl_client_connects",      (char*) 0,	SHOW_SSL_CTX_SESS_CONNECT},
  {"Ssl_connect_renegotiates", (char*) 0, 	SHOW_SSL_CTX_SESS_CONNECT_RENEGOTIATE},
  {"Ssl_ctx_verify_depth",     (char*) 0,	SHOW_SSL_CTX_GET_VERIFY_DEPTH},
  {"Ssl_ctx_verify_mode",      (char*) 0,	SHOW_SSL_CTX_GET_VERIFY_MODE},
  {"Ssl_default_timeout",      (char*) 0,  	SHOW_SSL_GET_DEFAULT_TIMEOUT},
  {"Ssl_finished_accepts",     (char*) 0,  	SHOW_SSL_CTX_SESS_ACCEPT_GOOD},
  {"Ssl_finished_connects",    (char*) 0,  	SHOW_SSL_CTX_SESS_CONNECT_GOOD},
  {"Ssl_session_cache_hits",   (char*) 0,	SHOW_SSL_CTX_SESS_HITS},
  {"Ssl_session_cache_misses", (char*) 0,	SHOW_SSL_CTX_SESS_MISSES},
  {"Ssl_session_cache_mode",   (char*) 0,	SHOW_SSL_CTX_GET_SESSION_CACHE_MODE},
  {"Ssl_session_cache_overflows", (char*) 0,	SHOW_SSL_CTX_SESS_CACHE_FULL},
  {"Ssl_session_cache_size",   (char*) 0,	SHOW_SSL_CTX_SESS_GET_CACHE_SIZE},
  {"Ssl_session_cache_timeouts", (char*) 0,	SHOW_SSL_CTX_SESS_TIMEOUTS},
  {"Ssl_sessions_reused",      (char*) 0,	SHOW_SSL_SESSION_REUSED},
  {"Ssl_used_session_cache_entries",(char*) 0,	SHOW_SSL_CTX_SESS_NUMBER},
  {"Ssl_verify_depth",         (char*) 0,	SHOW_SSL_GET_VERIFY_DEPTH},
  {"Ssl_verify_mode",          (char*) 0,	SHOW_SSL_GET_VERIFY_MODE},
  {"Ssl_version",   	       (char*) 0,  	SHOW_SSL_GET_VERSION},
#endif /* HAVE_OPENSSL */
  {"Table_locks_immediate",    (char*) &locks_immediate,        SHOW_LONG},
  {"Table_locks_waited",       (char*) &locks_waited,           SHOW_LONG},
#ifdef HAVE_MMAP
  {"Tc_log_max_pages_used",    (char*) &tc_log_max_pages_used,  SHOW_LONG},
  {"Tc_log_page_size",         (char*) &tc_log_page_size,       SHOW_LONG},
  {"Tc_log_page_waits",        (char*) &tc_log_page_waits,      SHOW_LONG},
#endif
  {"Threads_cached",           (char*) &cached_thread_count,    SHOW_LONG_CONST},
  {"Threads_connected",        (char*) &thread_count,           SHOW_INT_CONST},
  {"Threads_created",	       (char*) &thread_created,		SHOW_LONG_CONST},
  {"Threads_running",          (char*) &thread_running,         SHOW_INT_CONST},
  {"Uptime",                   (char*) 0,                       SHOW_STARTTIME},
  {NullS, NullS, SHOW_LONG}
};

static void print_version(void)
{
  set_server_version();
  printf("%s  Ver %s for %s on %s (%s)\n",my_progname,
	 server_version,SYSTEM_TYPE,MACHINE_TYPE, MYSQL_COMPILATION_COMMENT);
}

static void usage(void)
{
  if (!(default_charset_info= get_charset_by_csname(default_character_set_name,
					           MY_CS_PRIMARY,
						   MYF(MY_WME))))
    exit(1);
  if (!default_collation_name)
    default_collation_name= (char*) default_charset_info->name;
  print_version();
  puts("\
Copyright (C) 2000 MySQL AB, by Monty and others\n\
This software comes with ABSOLUTELY NO WARRANTY. This is free software,\n\
and you are welcome to modify and redistribute it under the GPL license\n\n\
Starts the MySQL database server\n");

  printf("Usage: %s [OPTIONS]\n", my_progname);
  if (!opt_verbose)
    puts("\nFor more help options (several pages), use mysqld --verbose --help\n");
  else
  {
#ifdef __WIN__
  puts("NT and Win32 specific options:\n\
  --install                     Install the default service (NT)\n\
  --install-manual              Install the default service started manually (NT)\n\
  --install service_name        Install an optional service (NT)\n\
  --install-manual service_name Install an optional service started manually (NT)\n\
  --remove                      Remove the default service from the service list (NT)\n\
  --remove service_name         Remove the service_name from the service list (NT)\n\
  --enable-named-pipe           Only to be used for the	default server (NT)\n\
  --standalone                  Dummy option to start as a standalone server (NT)\
");
  puts("");
#endif
  print_defaults(MYSQL_CONFIG_NAME,load_default_groups);
  puts("");
  fix_paths();
  set_ports();

  my_print_help(my_long_options);
  my_print_variables(my_long_options);

  puts("\n\
To see what values a running MySQL server is using, type\n\
'mysqladmin variables' instead of 'mysqld --verbose --help'.\n");
  }
}


/*
  Initialize all MySQL global variables to default values

  SYNOPSIS
    mysql_init_variables()

  NOTES
    The reason to set a lot of global variables to zero is to allow one to
    restart the embedded server with a clean environment
    It's also needed on some exotic platforms where global variables are
    not set to 0 when a program starts.

    We don't need to set numeric variables refered to in my_long_options
    as these are initialized by my_getopt.
*/

static void mysql_init_variables(void)
{
  /* Things reset to zero */
  opt_skip_slave_start= opt_reckless_slave = 0;
  mysql_home[0]= pidfile_name[0]= log_error_file[0]= 0;
  opt_log= opt_update_log= opt_slow_log= 0;
  opt_bin_log= 0;
  opt_disable_networking= opt_skip_show_db=0;
  opt_logname= opt_update_logname= opt_binlog_index_name= opt_slow_logname= 0;
  opt_tc_log_file= (char *)"tc.log";      // no hostname in tc_log file name !
  opt_secure_auth= 0;
  opt_bootstrap= opt_myisam_log= 0;
  mqh_used= 0;
  segfaulted= kill_in_progress= 0;
  cleanup_done= 0;
  defaults_argv= 0;
  server_id_supplied= 0;
  test_flags= select_errors= dropping_tables= ha_open_options=0;
  thread_count= thread_running= kill_cached_threads= wake_thread=0;
  slave_open_temp_tables= 0;
  cached_thread_count= 0;
  opt_endinfo= using_udf_functions= 0;
  opt_using_transactions= using_update_log= 0;
  abort_loop= select_thread_in_use= signal_thread_in_use= 0;
  ready_to_exit= shutdown_in_progress= grant_option= 0;
  aborted_threads= aborted_connects= 0;
  delayed_insert_threads= delayed_insert_writes= delayed_rows_in_use= 0;
  delayed_insert_errors= thread_created= 0;
  specialflag= 0;
  binlog_cache_use=  binlog_cache_disk_use= 0;
  max_used_connections= slow_launch_threads = 0;
  mysqld_user= mysqld_chroot= opt_init_file= opt_bin_logname = 0;
  prepared_stmt_count= 0;
  errmesg= 0;
  mysqld_unix_port= opt_mysql_tmpdir= my_bind_addr_str= NullS;
  bzero((gptr) &mysql_tmpdir_list, sizeof(mysql_tmpdir_list));
  bzero((char *) &global_status_var, sizeof(global_status_var));
  opt_large_pages= 0;
  key_map_full.set_all();

  /* Character sets */
  system_charset_info= &my_charset_utf8_general_ci;
  files_charset_info= &my_charset_utf8_general_ci;
  national_charset_info= &my_charset_utf8_general_ci;
  table_alias_charset= &my_charset_bin;
  character_set_filesystem= &my_charset_bin;

  opt_date_time_formats[0]= opt_date_time_formats[1]= opt_date_time_formats[2]= 0;

  /* Things with default values that are not zero */
  delay_key_write_options= (uint) DELAY_KEY_WRITE_ON;
  opt_specialflag= SPECIAL_ENGLISH;
  unix_sock= ip_sock= INVALID_SOCKET;
  mysql_home_ptr= mysql_home;
  pidfile_name_ptr= pidfile_name;
  log_error_file_ptr= log_error_file;
  language_ptr= language;
  mysql_data_home= mysql_real_data_home;
  thd_startup_options= (OPTION_UPDATE_LOG | OPTION_AUTO_IS_NULL |
			OPTION_BIN_LOG | OPTION_QUOTE_SHOW_CREATE |
			OPTION_SQL_NOTES);
  protocol_version= PROTOCOL_VERSION;
  what_to_log= ~ (1L << (uint) COM_TIME);
  refresh_version= flush_version= 1L;	/* Increments on each reload */
  query_id= thread_id= 1L;
  strmov(server_version, MYSQL_SERVER_VERSION);
  myisam_recover_options_str= sql_mode_str= "OFF";
  myisam_stats_method_str= "nulls_unequal";
  my_bind_addr = htonl(INADDR_ANY);
  threads.empty();
  thread_cache.empty();
  key_caches.empty();
  if (!(dflt_key_cache= get_or_create_key_cache(default_key_cache_base.str,
					       default_key_cache_base.length)))
    exit(1);
  multi_keycache_init(); /* set key_cache_hash.default_value = dflt_key_cache */

  /* Initialize structures that is used when processing options */
  replicate_rewrite_db.empty();
  replicate_do_db.empty();
  replicate_ignore_db.empty();
  binlog_do_db.empty();
  binlog_ignore_db.empty();

  /* Set directory paths */
  strmake(language, LANGUAGE, sizeof(language)-1);
  strmake(mysql_real_data_home, get_relative_path(DATADIR),
	  sizeof(mysql_real_data_home)-1);
  mysql_data_home_buff[0]=FN_CURLIB;	// all paths are relative from here
  mysql_data_home_buff[1]=0;

  /* Replication parameters */
  master_user= (char*) "test";
  master_password= master_host= 0;
  master_info_file= (char*) "master.info",
    relay_log_info_file= (char*) "relay-log.info";
  master_ssl_key= master_ssl_cert= master_ssl_ca=
    master_ssl_capath= master_ssl_cipher= 0;
  report_user= report_password = report_host= 0;	/* TO BE DELETED */
  opt_relay_logname= opt_relaylog_index_name= 0;

  /* Variables in libraries */
  charsets_dir= 0;
  default_character_set_name= (char*) MYSQL_DEFAULT_CHARSET_NAME;
  default_collation_name= compiled_default_collation_name;
  sys_charset_system.value= (char*) system_charset_info->csname;
  character_set_filesystem_name= (char*) "binary";


  /* Set default values for some option variables */
  global_system_variables.table_type=   DB_TYPE_MYISAM;
  global_system_variables.tx_isolation= ISO_REPEATABLE_READ;
  global_system_variables.select_limit= (ulonglong) HA_POS_ERROR;
  max_system_variables.select_limit=    (ulonglong) HA_POS_ERROR;
  global_system_variables.max_join_size= (ulonglong) HA_POS_ERROR;
  max_system_variables.max_join_size=   (ulonglong) HA_POS_ERROR;
  global_system_variables.old_passwords= 0;

  /*
    Default behavior for 4.1 and 5.0 is to treat NULL values as unequal
    when collecting index statistics for MyISAM tables.
  */
  global_system_variables.myisam_stats_method= MI_STATS_METHOD_NULLS_NOT_EQUAL;

  /* Variables that depends on compile options */
#ifndef DBUG_OFF
  default_dbug_option=IF_WIN("d:t:i:O,\\mysqld.trace",
			     "d:t:i:o,/tmp/mysqld.trace");
#endif
  opt_error_log= IF_WIN(1,0);
#ifdef HAVE_BERKELEY_DB
  have_berkeley_db= SHOW_OPTION_YES;
#else
  have_berkeley_db= SHOW_OPTION_NO;
#endif
#ifdef HAVE_INNOBASE_DB
  have_innodb=SHOW_OPTION_YES;
#else
  have_innodb=SHOW_OPTION_NO;
#endif
  have_isam=SHOW_OPTION_NO;
#ifdef HAVE_EXAMPLE_DB
  have_example_db= SHOW_OPTION_YES;
#else
  have_example_db= SHOW_OPTION_NO;
#endif
#if defined(HAVE_ARCHIVE_DB)
  have_archive_db= SHOW_OPTION_YES;
#else
  have_archive_db= SHOW_OPTION_NO;
#endif
#ifdef HAVE_BLACKHOLE_DB
  have_blackhole_db= SHOW_OPTION_YES;
#else
  have_blackhole_db= SHOW_OPTION_NO;
#endif
#ifdef HAVE_FEDERATED_DB
  have_federated_db= SHOW_OPTION_YES;
#else
  have_federated_db= SHOW_OPTION_NO;
#endif
#ifdef HAVE_CSV_DB
  have_csv_db= SHOW_OPTION_YES;
#else
  have_csv_db= SHOW_OPTION_NO;
#endif
#ifdef HAVE_NDBCLUSTER_DB
  have_ndbcluster=SHOW_OPTION_DISABLED;
#else
  have_ndbcluster=SHOW_OPTION_NO;
#endif
#ifdef USE_RAID
  have_raid=SHOW_OPTION_YES;
#else
  have_raid=SHOW_OPTION_NO;
#endif
#ifdef HAVE_OPENSSL
  have_openssl=SHOW_OPTION_YES;
#else
  have_openssl=SHOW_OPTION_NO;
#endif
#ifdef HAVE_BROKEN_REALPATH
  have_symlink=SHOW_OPTION_NO;
#else
  have_symlink=SHOW_OPTION_YES;
#endif
#ifdef HAVE_DLOPEN
  have_dlopen=SHOW_OPTION_YES;
#else
  have_dlopen=SHOW_OPTION_NO;
#endif
#ifdef HAVE_QUERY_CACHE
  have_query_cache=SHOW_OPTION_YES;
#else
  have_query_cache=SHOW_OPTION_NO;
#endif
#ifdef HAVE_SPATIAL
  have_geometry=SHOW_OPTION_YES;
#else
  have_geometry=SHOW_OPTION_NO;
#endif
#ifdef HAVE_RTREE_KEYS
  have_rtree_keys=SHOW_OPTION_YES;
#else
  have_rtree_keys=SHOW_OPTION_NO;
#endif
#ifdef HAVE_CRYPT
  have_crypt=SHOW_OPTION_YES;
#else
  have_crypt=SHOW_OPTION_NO;
#endif
#ifdef HAVE_COMPRESS
  have_compress= SHOW_OPTION_YES;
#else
  have_compress= SHOW_OPTION_NO;
#endif
#ifdef HAVE_LIBWRAP
  libwrapName= NullS;
#endif
#ifdef HAVE_OPENSSL
  des_key_file = 0;
  ssl_acceptor_fd= 0;
#endif
#ifdef HAVE_SMEM
  shared_memory_base_name= default_shared_memory_base_name;
#endif
#if !defined(my_pthread_setprio) && !defined(HAVE_PTHREAD_SETSCHEDPARAM)
  opt_specialflag |= SPECIAL_NO_PRIOR;
#endif

#if defined(__WIN__) || defined(__NETWARE__)
  /* Allow Win32 and NetWare users to move MySQL anywhere */
  {
    char prg_dev[LIBLEN];
    my_path(prg_dev,my_progname,"mysql/bin");
    strcat(prg_dev,"/../");			// Remove 'bin' to get base dir
    cleanup_dirname(mysql_home,prg_dev);
  }
#else
  const char *tmpenv;
  if (!(tmpenv = getenv("MY_BASEDIR_VERSION")))
    tmpenv = DEFAULT_MYSQL_HOME;
  (void) strmake(mysql_home, tmpenv, sizeof(mysql_home)-1);
#endif
}


static my_bool
get_one_option(int optid, const struct my_option *opt __attribute__((unused)),
	       char *argument)
{
  switch(optid) {
  case '#':
#ifndef DBUG_OFF
    DBUG_PUSH(argument ? argument : default_dbug_option);
#endif
    opt_endinfo=1;				/* unireg: memory allocation */
    break;
  case 'a':
    global_system_variables.sql_mode= fix_sql_mode(MODE_ANSI);
    global_system_variables.tx_isolation= ISO_SERIALIZABLE;
    break;
  case 'b':
    strmake(mysql_home,argument,sizeof(mysql_home)-1);
    break;
  case 'C':
    if (default_collation_name == compiled_default_collation_name)
      default_collation_name= 0;
    break;
  case 'l':
    opt_log=1;
    break;
  case 'h':
    strmake(mysql_real_data_home,argument, sizeof(mysql_real_data_home)-1);
    /* Correct pointer set by my_getopt (for embedded library) */
    mysql_data_home= mysql_real_data_home;
    break;
  case 'u':
    if (!mysqld_user || !strcmp(mysqld_user, argument))
      mysqld_user= argument;
    else
      sql_print_warning("Ignoring user change to '%s' because the user was set to '%s' earlier on the command line\n", argument, mysqld_user);
    break;
  case 'L':
    strmake(language, argument, sizeof(language)-1);
    break;
#ifdef HAVE_REPLICATION
  case OPT_SLAVE_SKIP_ERRORS:
    init_slave_skip_errors(argument);
    break;
#endif
  case OPT_SAFEMALLOC_MEM_LIMIT:
#if !defined(DBUG_OFF) && defined(SAFEMALLOC)
    sf_malloc_mem_limit = atoi(argument);
#endif
    break;
#include <sslopt-case.h>
  case 'V':
    print_version();
    exit(0);
  case 'W':
    if (!argument)
      global_system_variables.log_warnings++;
    else if (argument == disabled_my_option)
      global_system_variables.log_warnings= 0L;
    else
      global_system_variables.log_warnings= atoi(argument);
    break;
  case 'T':
    test_flags= argument ? (uint) atoi(argument) : 0;
    test_flags&= ~TEST_NO_THREADS;
    opt_endinfo=1;
    break;
  case (int) OPT_BIG_TABLES:
    thd_startup_options|=OPTION_BIG_TABLES;
    break;
  case (int) OPT_ISAM_LOG:
    opt_myisam_log=1;
    break;
  case (int) OPT_UPDATE_LOG:
    opt_update_log=1;
    break;
  case (int) OPT_BIN_LOG:
    opt_bin_log= test(argument != disabled_my_option);
    break;
  case (int) OPT_ERROR_LOG_FILE:
    opt_error_log= 1;
    break;
#ifdef HAVE_REPLICATION
  case (int) OPT_INIT_RPL_ROLE:
  {
    int role;
    if ((role=find_type(argument, &rpl_role_typelib, 2)) <= 0)
    {
      fprintf(stderr, "Unknown replication role: %s\n", argument);
      exit(1);
    }
    rpl_status = (role == 1) ?  RPL_AUTH_MASTER : RPL_IDLE_SLAVE;
    break;
  }
  case (int)OPT_REPLICATE_IGNORE_DB:
  {
    i_string *db = new i_string(argument);
    replicate_ignore_db.push_back(db);
    break;
  }
  case (int)OPT_REPLICATE_DO_DB:
  {
    i_string *db = new i_string(argument);
    replicate_do_db.push_back(db);
    break;
  }
  case (int)OPT_REPLICATE_REWRITE_DB:
  {
    char* key = argument,*p, *val;

    if (!(p= strstr(argument, "->")))
    {
      fprintf(stderr,
	      "Bad syntax in replicate-rewrite-db - missing '->'!\n");
      exit(1);
    }
    val= p--;
    while (my_isspace(mysqld_charset, *p) && p > argument)
      *p-- = 0;
    if (p == argument)
    {
      fprintf(stderr,
	      "Bad syntax in replicate-rewrite-db - empty FROM db!\n");
      exit(1);
    }
    *val= 0;
    val+= 2;
    while (*val && my_isspace(mysqld_charset, *val))
      *val++;
    if (!*val)
    {
      fprintf(stderr,
	      "Bad syntax in replicate-rewrite-db - empty TO db!\n");
      exit(1);
    }

    i_string_pair *db_pair = new i_string_pair(key, val);
    replicate_rewrite_db.push_back(db_pair);
    break;
  }

  case (int)OPT_BINLOG_IGNORE_DB:
  {
    i_string *db = new i_string(argument);
    binlog_ignore_db.push_back(db);
    break;
  }
  case (int)OPT_BINLOG_DO_DB:
  {
    i_string *db = new i_string(argument);
    binlog_do_db.push_back(db);
    break;
  }
  case (int)OPT_REPLICATE_DO_TABLE:
  {
    if (!do_table_inited)
      init_table_rule_hash(&replicate_do_table, &do_table_inited);
    if (add_table_rule(&replicate_do_table, argument))
    {
      fprintf(stderr, "Could not add do table rule '%s'!\n", argument);
      exit(1);
    }
    table_rules_on = 1;
    break;
  }
  case (int)OPT_REPLICATE_WILD_DO_TABLE:
  {
    if (!wild_do_table_inited)
      init_table_rule_array(&replicate_wild_do_table,
			    &wild_do_table_inited);
    if (add_wild_table_rule(&replicate_wild_do_table, argument))
    {
      fprintf(stderr, "Could not add do table rule '%s'!\n", argument);
      exit(1);
    }
    table_rules_on = 1;
    break;
  }
  case (int)OPT_REPLICATE_WILD_IGNORE_TABLE:
  {
    if (!wild_ignore_table_inited)
      init_table_rule_array(&replicate_wild_ignore_table,
			    &wild_ignore_table_inited);
    if (add_wild_table_rule(&replicate_wild_ignore_table, argument))
    {
      fprintf(stderr, "Could not add ignore table rule '%s'!\n", argument);
      exit(1);
    }
    table_rules_on = 1;
    break;
  }
  case (int)OPT_REPLICATE_IGNORE_TABLE:
  {
    if (!ignore_table_inited)
      init_table_rule_hash(&replicate_ignore_table, &ignore_table_inited);
    if (add_table_rule(&replicate_ignore_table, argument))
    {
      fprintf(stderr, "Could not add ignore table rule '%s'!\n", argument);
      exit(1);
    }
    table_rules_on = 1;
    break;
  }
#endif /* HAVE_REPLICATION */
  case (int) OPT_SLOW_QUERY_LOG:
    opt_slow_log=1;
    break;
  case (int) OPT_SKIP_NEW:
    opt_specialflag|= SPECIAL_NO_NEW_FUNC;
    delay_key_write_options= (uint) DELAY_KEY_WRITE_NONE;
    myisam_concurrent_insert=0;
    myisam_recover_options= HA_RECOVER_NONE;
    sp_automatic_privileges=0;
    my_use_symdir=0;
    ha_open_options&= ~(HA_OPEN_ABORT_IF_CRASHED | HA_OPEN_DELAY_KEY_WRITE);
#ifdef HAVE_QUERY_CACHE
    query_cache_size=0;
#endif
    break;
  case (int) OPT_SAFE:
    opt_specialflag|= SPECIAL_SAFE_MODE;
    delay_key_write_options= (uint) DELAY_KEY_WRITE_NONE;
    myisam_recover_options= HA_RECOVER_DEFAULT;
    ha_open_options&= ~(HA_OPEN_DELAY_KEY_WRITE);
    break;
  case (int) OPT_SKIP_PRIOR:
    opt_specialflag|= SPECIAL_NO_PRIOR;
    break;
  case (int) OPT_SKIP_LOCK:
    opt_external_locking=0;
    break;
  case (int) OPT_SKIP_HOST_CACHE:
    opt_specialflag|= SPECIAL_NO_HOST_CACHE;
    break;
  case (int) OPT_SKIP_RESOLVE:
    opt_specialflag|=SPECIAL_NO_RESOLVE;
    break;
  case (int) OPT_SKIP_NETWORKING:
#if defined(__NETWARE__)
    sql_perror("Can't start server: skip-networking option is currently not supported on NetWare");
    exit(1);
#endif
    opt_disable_networking=1;
    mysqld_port=0;
    break;
  case (int) OPT_SKIP_SHOW_DB:
    opt_skip_show_db=1;
    opt_specialflag|=SPECIAL_SKIP_SHOW_DB;
    break;
#ifdef ONE_THREAD
  case (int) OPT_ONE_THREAD:
    test_flags |= TEST_NO_THREADS;
#endif
    break;
  case (int) OPT_WANT_CORE:
    test_flags |= TEST_CORE_ON_SIGNAL;
    break;
  case (int) OPT_SKIP_STACK_TRACE:
    test_flags|=TEST_NO_STACKTRACE;
    break;
  case (int) OPT_SKIP_SYMLINKS:
    my_use_symdir=0;
    break;
  case (int) OPT_BIND_ADDRESS:
    if ((my_bind_addr= (ulong) inet_addr(argument)) == INADDR_NONE)
    {
      struct hostent *ent;
      if (argument[0])
	ent=gethostbyname(argument);
      else
      {
	char myhostname[255];
	if (gethostname(myhostname,sizeof(myhostname)) < 0)
	{
	  sql_perror("Can't start server: cannot get my own hostname!");
	  exit(1);
	}
	ent=gethostbyname(myhostname);
      }
      if (!ent)
      {
	sql_perror("Can't start server: cannot resolve hostname!");
	exit(1);
      }
      my_bind_addr = (ulong) ((in_addr*)ent->h_addr_list[0])->s_addr;
    }
    break;
  case (int) OPT_PID_FILE:
    strmake(pidfile_name, argument, sizeof(pidfile_name)-1);
    break;
#ifdef __WIN__
  case (int) OPT_STANDALONE:		/* Dummy option for NT */
    break;
#endif
  case OPT_CONSOLE:
    if (opt_console)
      opt_error_log= 0;			// Force logs to stdout
    break;
  case (int) OPT_FLUSH:
    myisam_flush=1;
    flush_time=0;			// No auto flush
    break;
  case OPT_LOW_PRIORITY_UPDATES:
    thr_upgraded_concurrent_insert_lock= TL_WRITE_LOW_PRIORITY;
    global_system_variables.low_priority_updates=1;
    break;
  case OPT_BOOTSTRAP:
    opt_noacl=opt_bootstrap=1;
    break;
  case OPT_STORAGE_ENGINE:
  {
    if ((enum db_type)((global_system_variables.table_type=
                        ha_resolve_by_name(argument, strlen(argument)))) ==
        DB_TYPE_UNKNOWN)
    {
      fprintf(stderr,"Unknown/unsupported table type: %s\n",argument);
      exit(1);
    }
    break;
  }
  case OPT_SERVER_ID:
    server_id_supplied = 1;
    break;
  case OPT_DELAY_KEY_WRITE_ALL:
    if (argument != disabled_my_option)
      argument= (char*) "ALL";
    /* Fall through */
  case OPT_DELAY_KEY_WRITE:
    if (argument == disabled_my_option)
      delay_key_write_options= (uint) DELAY_KEY_WRITE_NONE;
    else if (! argument)
      delay_key_write_options= (uint) DELAY_KEY_WRITE_ON;
    else
    {
      int type;
      if ((type=find_type(argument, &delay_key_write_typelib, 2)) <= 0)
      {
	fprintf(stderr,"Unknown delay_key_write type: %s\n",argument);
	exit(1);
      }
      delay_key_write_options= (uint) type-1;
    }
    break;
  case OPT_CHARSETS_DIR:
    strmake(mysql_charsets_dir, argument, sizeof(mysql_charsets_dir)-1);
    charsets_dir = mysql_charsets_dir;
    break;
  case OPT_TX_ISOLATION:
  {
    int type;
    if ((type=find_type(argument, &tx_isolation_typelib, 2)) <= 0)
    {
      fprintf(stderr,"Unknown transaction isolation type: %s\n",argument);
      exit(1);
    }
    global_system_variables.tx_isolation= (type-1);
    break;
  }
  case OPT_MERGE:
    if (opt_merge)
      have_merge_db= SHOW_OPTION_YES;
    else
      have_merge_db= SHOW_OPTION_DISABLED;
#ifdef HAVE_BERKELEY_DB
  case OPT_BDB_NOSYNC:
    /* Deprecated option */
    opt_sync_bdb_logs= 0;
    /* Fall through */
  case OPT_BDB_SYNC:
    if (!opt_sync_bdb_logs)
      berkeley_env_flags|= DB_TXN_NOSYNC;
    else
      berkeley_env_flags&= ~DB_TXN_NOSYNC;
    break;
  case OPT_BDB_NO_RECOVER:
    berkeley_init_flags&= ~(DB_RECOVER);
    break;
  case OPT_BDB_LOCK:
  {
    int type;
    if ((type=find_type(argument, &berkeley_lock_typelib, 2)) > 0)
      berkeley_lock_type=berkeley_lock_types[type-1];
    else
    {
      int err;
      char *end;
      uint length= strlen(argument);
      long value= my_strntol(&my_charset_latin1, argument, length, 10, &end, &err);
      if (end == argument+length)
	berkeley_lock_scan_time= value;
      else
      {
	fprintf(stderr,"Unknown lock type: %s\n",argument);
	exit(1);
      }
    }
    break;
  }
  case OPT_BDB_SHARED:
    berkeley_init_flags&= ~(DB_PRIVATE);
    berkeley_shared_data= 1;
    break;
#endif /* HAVE_BERKELEY_DB */
  case OPT_BDB:
#ifdef HAVE_BERKELEY_DB
    if (opt_bdb)
      have_berkeley_db= SHOW_OPTION_YES;
    else
      have_berkeley_db= SHOW_OPTION_DISABLED;
#endif
    break;
  case OPT_NDBCLUSTER:
#ifdef HAVE_NDBCLUSTER_DB
    if (opt_ndbcluster)
      have_ndbcluster= SHOW_OPTION_YES;
    else
      have_ndbcluster= SHOW_OPTION_DISABLED;
#endif
    break;
#ifdef HAVE_NDBCLUSTER_DB
  case OPT_NDB_MGMD:
  case OPT_NDB_NODEID:
  {
    int len= my_snprintf(opt_ndb_constrbuf+opt_ndb_constrbuf_len,
			 sizeof(opt_ndb_constrbuf)-opt_ndb_constrbuf_len,
			 "%s%s%s",opt_ndb_constrbuf_len > 0 ? ",":"",
			 optid == OPT_NDB_NODEID ? "nodeid=" : "",
			 argument);
    opt_ndb_constrbuf_len+= len;
  }
  /* fall through to add the connectstring to the end
   * and set opt_ndbcluster_connectstring
   */
  case OPT_NDB_CONNECTSTRING:
    if (opt_ndb_connectstring && opt_ndb_connectstring[0])
      my_snprintf(opt_ndb_constrbuf+opt_ndb_constrbuf_len,
		  sizeof(opt_ndb_constrbuf)-opt_ndb_constrbuf_len,
		  "%s%s", opt_ndb_constrbuf_len > 0 ? ",":"",
		  opt_ndb_connectstring);
    else
      opt_ndb_constrbuf[opt_ndb_constrbuf_len]= 0;
    opt_ndbcluster_connectstring= opt_ndb_constrbuf;
    break;
#endif
  case OPT_INNODB:
#ifdef HAVE_INNOBASE_DB
    if (opt_innodb)
      have_innodb= SHOW_OPTION_YES;
    else
      have_innodb= SHOW_OPTION_DISABLED;
#endif
    break;
  case OPT_INNODB_DATA_FILE_PATH:
#ifdef HAVE_INNOBASE_DB
    innobase_data_file_path= argument;
#endif
    break;
#ifdef HAVE_INNOBASE_DB
  case OPT_INNODB_LOG_ARCHIVE:
    innobase_log_archive= argument ? test(atoi(argument)) : 1;
    break;
#endif /* HAVE_INNOBASE_DB */
  case OPT_MYISAM_RECOVER:
  {
    if (!argument || !argument[0])
    {
      myisam_recover_options=    HA_RECOVER_DEFAULT;
      myisam_recover_options_str= myisam_recover_typelib.type_names[0];
    }
    else
    {
      myisam_recover_options_str=argument;
      if ((myisam_recover_options=
	   find_bit_type(argument, &myisam_recover_typelib)) == ~(ulong) 0)
      {
	fprintf(stderr, "Unknown option to myisam-recover: %s\n",argument);
	exit(1);
      }
    }
    ha_open_options|=HA_OPEN_ABORT_IF_CRASHED;
    break;
  }
  case OPT_CONCURRENT_INSERT:
    /* The following code is mainly here to emulate old behavior */
    if (!argument)                      /* --concurrent-insert */
      myisam_concurrent_insert= 1;
    else if (argument == disabled_my_option)
      myisam_concurrent_insert= 0;      /* --skip-concurrent-insert */
    break;
  case OPT_TC_HEURISTIC_RECOVER:
  {
    if ((tc_heuristic_recover=find_type(argument,
                                        &tc_heuristic_recover_typelib, 2)) <=0)
    {
      fprintf(stderr, "Unknown option to tc-heuristic-recover: %s\n",argument);
      exit(1);
    }
  }
  case OPT_MYISAM_STATS_METHOD:
  {
    ulong method_conv;
    int method;
    LINT_INIT(method_conv);

    myisam_stats_method_str= argument;
    if ((method=find_type(argument, &myisam_stats_method_typelib, 2)) <= 0)
    {
      fprintf(stderr, "Invalid value of myisam_stats_method: %s.\n", argument);
      exit(1);
    }
    switch (method-1) {
    case 2:
      method_conv= MI_STATS_METHOD_IGNORE_NULLS;
      break;
    case 1:
      method_conv= MI_STATS_METHOD_NULLS_EQUAL;
      break;
    case 0:
    default:
      method_conv= MI_STATS_METHOD_NULLS_NOT_EQUAL;
      break;
    }
    global_system_variables.myisam_stats_method= method_conv;
    break;
  }
  case OPT_SQL_MODE:
  {
    sql_mode_str= argument;
    if ((global_system_variables.sql_mode=
         find_bit_type(argument, &sql_mode_typelib)) == ~(ulong) 0)
    {
      fprintf(stderr, "Unknown option to sql-mode: %s\n", argument);
      exit(1);
    }
    global_system_variables.sql_mode= fix_sql_mode(global_system_variables.
						   sql_mode);
    break;
  }
  case OPT_FT_BOOLEAN_SYNTAX:
    if (ft_boolean_check_syntax_string((byte*) argument))
    {
      fprintf(stderr, "Invalid ft-boolean-syntax string: %s\n", argument);
      exit(1);
    }
    strmake(ft_boolean_syntax, argument, sizeof(ft_boolean_syntax)-1);
    break;
  case OPT_SKIP_SAFEMALLOC:
#ifdef SAFEMALLOC
    sf_malloc_quick=1;
#endif
    break;
  case OPT_LOWER_CASE_TABLE_NAMES:
    lower_case_table_names= argument ? atoi(argument) : 1;
    lower_case_table_names_used= 1;
    break;
  }
  return 0;
}
	/* Initiates DEBUG - but no debugging here ! */

static gptr *
mysql_getopt_value(const char *keyname, uint key_length,
		   const struct my_option *option)
{
  switch (option->id) {
  case OPT_KEY_BUFFER_SIZE:
  case OPT_KEY_CACHE_BLOCK_SIZE:
  case OPT_KEY_CACHE_DIVISION_LIMIT:
  case OPT_KEY_CACHE_AGE_THRESHOLD:
  {
    KEY_CACHE *key_cache;
    if (!(key_cache= get_or_create_key_cache(keyname, key_length)))
      exit(1);
    switch (option->id) {
    case OPT_KEY_BUFFER_SIZE:
      return (gptr*) &key_cache->param_buff_size;
    case OPT_KEY_CACHE_BLOCK_SIZE:
      return (gptr*) &key_cache->param_block_size;
    case OPT_KEY_CACHE_DIVISION_LIMIT:
      return (gptr*) &key_cache->param_division_limit;
    case OPT_KEY_CACHE_AGE_THRESHOLD:
      return (gptr*) &key_cache->param_age_threshold;
    }
  }
  }
 return option->value;
}


static void option_error_reporter(enum loglevel level, const char *format, ...)
{
  va_list args;
  va_start(args, format);
  vprint_msg_to_log(level, format, args);
  va_end(args);
}


static void get_options(int argc,char **argv)
{
  int ho_error;

  my_getopt_register_get_addr(mysql_getopt_value);
  strmake(def_ft_boolean_syntax, ft_boolean_syntax,
	  sizeof(ft_boolean_syntax)-1);
  my_getopt_error_reporter= option_error_reporter;
  if ((ho_error= handle_options(&argc, &argv, my_long_options,
                                get_one_option)))
    exit(ho_error);

#ifndef HAVE_NDBCLUSTER_DB
  if (opt_ndbcluster)
    sql_print_warning("this binary does not contain NDBCLUSTER storage engine");
#endif
#ifndef HAVE_INNOBASE_DB
  if (opt_innodb)
    sql_print_warning("this binary does not contain INNODB storage engine");
#endif
#ifndef HAVE_ISAM
  if (opt_isam)
    sql_print_warning("this binary does not contain ISAM storage engine");
#endif
#ifndef HAVE_BERKELEY_DB
  if (opt_bdb)
    sql_print_warning("this binary does not contain BDB storage engine");
#endif
  if ((opt_log_slow_admin_statements || opt_log_queries_not_using_indexes) &&
      !opt_slow_log)
    sql_print_warning("options --log-slow-admin-statements and --log-queries-not-using-indexes have no effect if --log-slow-queries is not set");

  if (argc > 0)
  {
    fprintf(stderr, "%s: Too many arguments (first extra is '%s').\nUse --help to get a list of available options\n", my_progname, *argv);
    /* FIXME add EXIT_TOO_MANY_ARGUMENTS to "mysys_err.h" and return that code? */
    exit(1);
  }

  if (opt_help)
  {
    usage();
    exit(0);
  }
#if defined(HAVE_BROKEN_REALPATH)
  my_use_symdir=0;
  my_disable_symlinks=1;
  have_symlink=SHOW_OPTION_NO;
#else
  if (!my_use_symdir)
  {
    my_disable_symlinks=1;
    have_symlink=SHOW_OPTION_DISABLED;
  }
#endif
  if (opt_debugging)
  {
    /* Allow break with SIGINT, no core or stack trace */
    test_flags|= TEST_SIGINT | TEST_NO_STACKTRACE;
    test_flags&= ~TEST_CORE_ON_SIGNAL;
  }
  /* Set global MyISAM variables from delay_key_write_options */
  fix_delay_key_write((THD*) 0, OPT_GLOBAL);

#ifndef EMBEDDED_LIBRARY
  if (mysqld_chroot)
    set_root(mysqld_chroot);
#else
  max_allowed_packet= global_system_variables.max_allowed_packet;
  net_buffer_length= global_system_variables.net_buffer_length;
#endif
  fix_paths();

  /*
    Set some global variables from the global_system_variables
    In most cases the global variables will not be used
  */
  my_disable_locking= myisam_single_user= test(opt_external_locking == 0);
  my_default_record_cache_size=global_system_variables.read_buff_size;
  myisam_max_temp_length=
    (my_off_t) global_system_variables.myisam_max_sort_file_size;

  /* Set global variables based on startup options */
  myisam_block_size=(uint) 1 << my_bit_log2(opt_myisam_block_size);

  if (opt_short_log_format)
    opt_specialflag|= SPECIAL_SHORT_LOG_FORMAT;
  if (opt_log_queries_not_using_indexes)
    opt_specialflag|= SPECIAL_LOG_QUERIES_NOT_USING_INDEXES;

  if (init_global_datetime_format(MYSQL_TIMESTAMP_DATE,
				  &global_system_variables.date_format) ||
      init_global_datetime_format(MYSQL_TIMESTAMP_TIME,
				  &global_system_variables.time_format) ||
      init_global_datetime_format(MYSQL_TIMESTAMP_DATETIME,
				  &global_system_variables.datetime_format))
    exit(1);
}


/*
  Create version name for running mysqld version
  We automaticly add suffixes -debug, -embedded and -log to the version
  name to make the version more descriptive.
  (MYSQL_SERVER_SUFFIX is set by the compilation environment)
*/

static void set_server_version(void)
{
  char *end= strxmov(server_version, MYSQL_SERVER_VERSION,
                     MYSQL_SERVER_SUFFIX_STR, NullS);
#ifdef EMBEDDED_LIBRARY
  end= strmov(end, "-embedded");
#endif
#ifndef DBUG_OFF
  if (!strstr(MYSQL_SERVER_SUFFIX_STR, "-debug"))
    end= strmov(end, "-debug");
#endif
  if (opt_log || opt_update_log || opt_slow_log || opt_bin_log)
    strmov(end, "-log");                        // This may slow down system
}


static char *get_relative_path(const char *path)
{
  if (test_if_hard_path(path) &&
      is_prefix(path,DEFAULT_MYSQL_HOME) &&
      strcmp(DEFAULT_MYSQL_HOME,FN_ROOTDIR))
  {
    path+=(uint) strlen(DEFAULT_MYSQL_HOME);
    while (*path == FN_LIBCHAR)
      path++;
  }
  return (char*) path;
}


/*
  Fix filename and replace extension where 'dir' is relative to
  mysql_real_data_home.
  Return 1 if len(path) > FN_REFLEN
*/

bool
fn_format_relative_to_data_home(my_string to, const char *name,
				const char *dir, const char *extension)
{
  char tmp_path[FN_REFLEN];
  if (!test_if_hard_path(dir))
  {
    strxnmov(tmp_path,sizeof(tmp_path)-1, mysql_real_data_home,
	     dir, NullS);
    dir=tmp_path;
  }
  return !fn_format(to, name, dir, extension,
		    MY_REPLACE_EXT | MY_UNPACK_FILENAME | MY_SAFE_PATH);
}


static void fix_paths(void)
{
  char buff[FN_REFLEN],*pos;
  convert_dirname(mysql_home,mysql_home,NullS);
  /* Resolve symlinks to allow 'mysql_home' to be a relative symlink */
  my_realpath(mysql_home,mysql_home,MYF(0));
  /* Ensure that mysql_home ends in FN_LIBCHAR */
  pos=strend(mysql_home);
  if (pos[-1] != FN_LIBCHAR)
  {
    pos[0]= FN_LIBCHAR;
    pos[1]= 0;
  }
  convert_dirname(mysql_real_data_home,mysql_real_data_home,NullS);
  convert_dirname(language,language,NullS);
  (void) my_load_path(mysql_home,mysql_home,""); // Resolve current dir
  (void) my_load_path(mysql_real_data_home,mysql_real_data_home,mysql_home);
  (void) my_load_path(pidfile_name,pidfile_name,mysql_real_data_home);

  char *sharedir=get_relative_path(SHAREDIR);
  if (test_if_hard_path(sharedir))
    strmake(buff,sharedir,sizeof(buff)-1);		/* purecov: tested */
  else
    strxnmov(buff,sizeof(buff)-1,mysql_home,sharedir,NullS);
  convert_dirname(buff,buff,NullS);
  (void) my_load_path(language,language,buff);

  /* If --character-sets-dir isn't given, use shared library dir */
  if (charsets_dir != mysql_charsets_dir)
  {
    strxnmov(mysql_charsets_dir, sizeof(mysql_charsets_dir)-1, buff,
	     CHARSET_DIR, NullS);
  }
  (void) my_load_path(mysql_charsets_dir, mysql_charsets_dir, buff);
  convert_dirname(mysql_charsets_dir, mysql_charsets_dir, NullS);
  charsets_dir=mysql_charsets_dir;

  if (init_tmpdir(&mysql_tmpdir_list, opt_mysql_tmpdir))
    exit(1);
#ifdef HAVE_REPLICATION
  if (!slave_load_tmpdir)
  {
    if (!(slave_load_tmpdir = (char*) my_strdup(mysql_tmpdir, MYF(MY_FAE))))
      exit(1);
  }
#endif /* HAVE_REPLICATION */
}


/*
  Return a bitfield from a string of substrings separated by ','
  returns ~(ulong) 0 on error.
*/

static ulong find_bit_type(const char *x, TYPELIB *bit_lib)
{
  bool found_end;
  int  found_count;
  const char *end,*i,*j;
  const char **array, *pos;
  ulong found,found_int,bit;
  DBUG_ENTER("find_bit_type");
  DBUG_PRINT("enter",("x: '%s'",x));

  found=0;
  found_end= 0;
  pos=(my_string) x;
  while (*pos == ' ') pos++;
  found_end= *pos == 0;
  while (!found_end)
  {
    if (!*(end=strcend(pos,',')))		/* Let end point at fieldend */
    {
      while (end > pos && end[-1] == ' ')
	end--;					/* Skip end-space */
      found_end=1;
    }
    found_int=0; found_count=0;
    for (array=bit_lib->type_names, bit=1 ; (i= *array++) ; bit<<=1)
    {
      j=pos;
      while (j != end)
      {
	if (my_toupper(mysqld_charset,*i++) !=
            my_toupper(mysqld_charset,*j++))
	  goto skip;
      }
      found_int=bit;
      if (! *i)
      {
	found_count=1;
	break;
      }
      else if (j != pos)			// Half field found
      {
	found_count++;				// Could be one of two values
      }
skip: ;
    }
    if (found_count != 1)
      DBUG_RETURN(~(ulong) 0);				// No unique value
    found|=found_int;
    pos=end+1;
  }

  DBUG_PRINT("exit",("bit-field: %ld",(ulong) found));
  DBUG_RETURN(found);
} /* find_bit_type */


/*
  Check if file system used for databases is case insensitive

  SYNOPSIS
    test_if_case_sensitive()
    dir_name			Directory to test

  RETURN
    -1  Don't know (Test failed)
    0   File system is case sensitive
    1   File system is case insensitive
*/

static int test_if_case_insensitive(const char *dir_name)
{
  int result= 0;
  File file;
  char buff[FN_REFLEN], buff2[FN_REFLEN];
  MY_STAT stat_info;
  DBUG_ENTER("test_if_case_insensitive");

  fn_format(buff, glob_hostname, dir_name, ".lower-test",
	    MY_UNPACK_FILENAME | MY_REPLACE_EXT | MY_REPLACE_DIR);
  fn_format(buff2, glob_hostname, dir_name, ".LOWER-TEST",
	    MY_UNPACK_FILENAME | MY_REPLACE_EXT | MY_REPLACE_DIR);
  (void) my_delete(buff2, MYF(0));
  if ((file= my_create(buff, 0666, O_RDWR, MYF(0))) < 0)
  {
    sql_print_warning("Can't create test file %s", buff);
    DBUG_RETURN(-1);
  }
  my_close(file, MYF(0));
  if (my_stat(buff2, &stat_info, MYF(0)))
    result= 1;					// Can access file
  (void) my_delete(buff, MYF(MY_WME));
  DBUG_PRINT("exit", ("result: %d", result));
  DBUG_RETURN(result);
}


/* Create file to store pid number */

static void create_pid_file()
{
  File file;
  if ((file = my_create(pidfile_name,0664,
			O_WRONLY | O_TRUNC, MYF(MY_WME))) >= 0)
  {
    char buff[21], *end;
    end= int10_to_str((long) getpid(), buff, 10);
    *end++= '\n';
    if (!my_write(file, (byte*) buff, (uint) (end-buff), MYF(MY_WME | MY_NABP)))
    {
      (void) my_close(file, MYF(0));
      return;
    }
    (void) my_close(file, MYF(0));
  }
  sql_perror("Can't start server: can't create PID file");
  exit(1);
}


static uint get_thread_lib(void)
{
  char buff[64];
    
#ifdef _CS_GNU_LIBPTHREAD_VERSION
  confstr(_CS_GNU_LIBPTHREAD_VERSION, buff, sizeof(buff));

  if (!strncasecmp(buff, "NPTL", 4))
    return THD_LIB_NPTL;
  else if (!strncasecmp(buff, "linuxthreads", 12))
    return THD_LIB_LT;
#endif
  return THD_LIB_OTHER;
}


/* Clear most status variables */
void refresh_status(THD *thd)
{
  pthread_mutex_lock(&LOCK_status);

  /* Add thread's status variabes to global status */
  add_to_status(&global_status_var, &thd->status_var);

  /* Reset thread's status variables */
  bzero((char*) &thd->status_var, sizeof(thd->status_var));

  /* Reset some global variables */
  for (struct show_var_st *ptr=status_vars; ptr->name; ptr++)
  {
    if (ptr->type == SHOW_LONG)
      *(ulong*) ptr->value= 0;
  }

  /* Reset the counters of all key caches (default and named). */
  process_key_caches(reset_key_cache_counters);
  pthread_mutex_unlock(&LOCK_status);

  /*
    Set max_used_connections to the number of currently open
    connections.  Lock LOCK_thread_count out of LOCK_status to avoid
    deadlocks.  Status reset becomes not atomic, but status data is
    not exact anyway.
  */
  pthread_mutex_lock(&LOCK_thread_count);
  max_used_connections= thread_count-delayed_insert_threads;
  pthread_mutex_unlock(&LOCK_thread_count);
}


/*****************************************************************************
  Instantiate have_xyx for missing storage engines
*****************************************************************************/
#undef have_berkeley_db
#undef have_innodb
#undef have_ndbcluster
#undef have_example_db
#undef have_archive_db
#undef have_csv_db
#undef have_federated_db
#undef have_partition_db
#undef have_blackhole_db

SHOW_COMP_OPTION have_berkeley_db= SHOW_OPTION_NO;
SHOW_COMP_OPTION have_innodb= SHOW_OPTION_NO;
SHOW_COMP_OPTION have_ndbcluster= SHOW_OPTION_NO;
SHOW_COMP_OPTION have_example_db= SHOW_OPTION_NO;
SHOW_COMP_OPTION have_archive_db= SHOW_OPTION_NO;
SHOW_COMP_OPTION have_csv_db= SHOW_OPTION_NO;
SHOW_COMP_OPTION have_federated_db= SHOW_OPTION_NO;
SHOW_COMP_OPTION have_partition_db= SHOW_OPTION_NO;
SHOW_COMP_OPTION have_blackhole_db= SHOW_OPTION_NO;


/*****************************************************************************
  Instantiate templates
*****************************************************************************/

#ifdef HAVE_EXPLICIT_TEMPLATE_INSTANTIATION
/* Used templates */
template class I_List<THD>;
template class I_List_iterator<THD>;
template class I_List<i_string>;
template class I_List<i_string_pair>;
template class I_List<NAMED_LIST>;
template class I_List<Statement>;
template class I_List_iterator<Statement>;
#endif<|MERGE_RESOLUTION|>--- conflicted
+++ resolved
@@ -654,7 +654,6 @@
 static void wait_for_signal_thread_to_end(void);
 static int test_if_case_insensitive(const char *dir_name);
 static void create_pid_file();
-static uint get_thread_lib(void);
 
 #ifndef EMBEDDED_LIBRARY
 /****************************************************************************
@@ -694,12 +693,7 @@
     DBUG_PRINT("info",("Waiting for select thread"));
 
 #ifndef DONT_USE_THR_ALARM
-<<<<<<< HEAD
-    if (pthread_kill(select_thread,
-                     thd_lib_detected == THD_LIB_LT ? SIGALRM : SIGUSR1))
-=======
     if (pthread_kill(select_thread, thr_client_alarm))
->>>>>>> 622cbf39
       break;					// allready dead
 #endif
     set_timespec(abstime, 2);
@@ -2156,12 +2150,7 @@
 
   if (test_flags & TEST_SIGINT)
   {
-<<<<<<< HEAD
-    my_sigset(thd_lib_detected == THD_LIB_LT ? SIGINT : SIGUSR2,
-              end_thread_signal);
-=======
     my_sigset(thr_kill_signal, end_thread_signal);
->>>>>>> 622cbf39
   }
   my_sigset(THR_SERVER_ALARM,print_signal_warning); // Should never be called!
 
@@ -2221,17 +2210,10 @@
   if (test_flags & TEST_SIGINT)
   {
     // May be SIGINT
-<<<<<<< HEAD
-    sigdelset(&set, thd_lib_detected == THD_LIB_LT ? SIGINT : SIGUSR2);
-  }
-  // For alarms
-  sigdelset(&set, thd_lib_detected == THD_LIB_LT ? SIGALRM : SIGUSR1);
-=======
     sigdelset(&set, thr_kill_signal);
   }
   // For alarms
   sigdelset(&set, thr_client_alarm);
->>>>>>> 622cbf39
   sigprocmask(SIG_SETMASK,&set,NULL);
   pthread_sigmask(SIG_SETMASK,&set,NULL);
   DBUG_VOID_RETURN;
@@ -2295,11 +2277,7 @@
   */
   init_thr_alarm(max_connections +
 		 global_system_variables.max_insert_delayed_threads + 10);
-<<<<<<< HEAD
-  if (thd_lib_detected != THD_LIB_LT && test_flags & TEST_SIGINT)
-=======
   if (thd_lib_detected != THD_LIB_LT && (test_flags & TEST_SIGINT))
->>>>>>> 622cbf39
   {
     (void) sigemptyset(&set);			// Setup up SIGINT for debug
     (void) sigaddset(&set,SIGINT);		// For debugging
@@ -3370,14 +3348,9 @@
 
   DEBUGGER_OFF;
 
-<<<<<<< HEAD
-=======
-  MY_INIT(argv[0]);		// init my_sys library & pthreads
-
   /* Set signal used to kill MySQL */
   thr_kill_signal= thd_lib_detected == THD_LIB_LT ? SIGINT : SIGUSR2;
 
->>>>>>> 622cbf39
 #ifdef _CUSTOMSTARTUPCONFIG_
   if (_cust_check_startup())
   {
@@ -3402,7 +3375,6 @@
   }
 #endif /* __WIN__ */
 
-  thd_lib_detected= get_thread_lib();
   if (init_common_variables(MYSQL_CONFIG_NAME,
 			    argc, argv, load_default_groups))
     unireg_abort(1);				// Will do exit
@@ -7573,22 +7545,6 @@
 }
 
 
-static uint get_thread_lib(void)
-{
-  char buff[64];
-    
-#ifdef _CS_GNU_LIBPTHREAD_VERSION
-  confstr(_CS_GNU_LIBPTHREAD_VERSION, buff, sizeof(buff));
-
-  if (!strncasecmp(buff, "NPTL", 4))
-    return THD_LIB_NPTL;
-  else if (!strncasecmp(buff, "linuxthreads", 12))
-    return THD_LIB_LT;
-#endif
-  return THD_LIB_OTHER;
-}
-
-
 /* Clear most status variables */
 void refresh_status(THD *thd)
 {
