--- conflicted
+++ resolved
@@ -1906,15 +1906,9 @@
   clean_up_error_log_mutex();
   my_end((opt_endinfo ? MY_CHECK_ERROR | MY_GIVE_INFO : 0));
 #ifdef WITH_PERFSCHEMA_STORAGE_ENGINE
-<<<<<<< HEAD
-  shutdown_performance_schema();
+  shutdown_performance_schema();        // we do it as late as possible
 #endif
   DBUG_LEAVE;
-=======
-  shutdown_performance_schema();        // we do it as late as possible
-  //DBUG_LEAVE;
-#endif
->>>>>>> 97e640b9
   exit(exit_code); /* purecov: inspected */
 }
 
