--- conflicted
+++ resolved
@@ -2830,10 +2830,6 @@
     sigemptyset(&sa.sa_mask);
     sigprocmask(SIG_SETMASK,&sa.sa_mask,NULL);
 
-<<<<<<< HEAD
-    my_init_stacktrace(0);
-=======
->>>>>>> 2fa9f8c5
 #if defined(__amiga__)
     sa.sa_handler=(void(*)())handle_fatal_signal;
 #else
