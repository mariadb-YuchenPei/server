/* Copyright (c) 2002, 2015, Oracle and/or its affiliates.
   Copyright (c) 2008, 2021, MariaDB

   This program is free software; you can redistribute it and/or modify
   it under the terms of the GNU General Public License as published by
   the Free Software Foundation; version 2 of the License.

   This program is distributed in the hope that it will be useful,
   but WITHOUT ANY WARRANTY; without even the implied warranty of
   MERCHANTABILITY or FITNESS FOR A PARTICULAR PURPOSE.  See the
   GNU General Public License for more details.

   You should have received a copy of the GNU General Public License
   along with this program; if not, write to the Free Software
   Foundation, Inc., 51 Franklin St, Fifth Floor, Boston, MA  02110-1335  USA */

/**
  @file

This file contains the implementation of prepared statements.

When one prepares a statement:

  - Server gets the query from client with command 'COM_STMT_PREPARE';
    in the following format:
    [COM_STMT_PREPARE:1] [query]
  - Parse the query and recognize any parameter markers '?' and
    store its information list in lex->param_list
  - Allocate a new statement for this prepare; and keep this in
    'thd->stmt_map'.
  - Without executing the query, return back to client the total
    number of parameters along with result-set metadata information
    (if any) in the following format:
    @verbatim
    [STMT_ID:4]
    [Column_count:2]
    [Param_count:2]
    [Params meta info (stubs only for now)]  (if Param_count > 0)
    [Columns meta info] (if Column_count > 0)
    @endverbatim

  During prepare the tables used in a statement are opened, but no
  locks are acquired.  Table opening will block any DDL during the
  operation, and we do not need any locks as we neither read nor
  modify any data during prepare.  Tables are closed after prepare
  finishes.

When one executes a statement:

  - Server gets the command 'COM_STMT_EXECUTE' to execute the
    previously prepared query. If there are any parameter markers, then the
    client will send the data in the following format:
    @verbatim
    [COM_STMT_EXECUTE:1]
    [STMT_ID:4]
    [NULL_BITS:(param_count+7)/8)]
    [TYPES_SUPPLIED_BY_CLIENT(0/1):1]
    [[length]data]
    [[length]data] .. [[length]data].
    @endverbatim
    (Note: Except for string/binary types; all other types will not be
    supplied with length field)
  - If it is a first execute or types of parameters were altered by client,
    then setup the conversion routines.
  - Assign parameter items from the supplied data.
  - Execute the query without re-parsing and send back the results
    to client

  During execution of prepared statement tables are opened and locked
  the same way they would for normal (non-prepared) statement
  execution.  Tables are unlocked and closed after the execution.

When one supplies long data for a placeholder:

  - Server gets the long data in pieces with command type
    'COM_STMT_SEND_LONG_DATA'.
  - The packet received will have the format as:
    [COM_STMT_SEND_LONG_DATA:1][STMT_ID:4][parameter_number:2][data]
  - data from the packet is appended to the long data value buffer for this
    placeholder.
  - It's up to the client to stop supplying data chunks at any point. The
    server doesn't care; also, the server doesn't notify the client whether
    it got the data or not; if there is any error, then it will be returned
    at statement execute.
*/

#include "mariadb.h"                          /* NO_EMBEDDED_ACCESS_CHECKS */
#include "sql_priv.h"
#include "unireg.h"
#include "sql_class.h"                          // set_var.h: THD
#include "set_var.h"
#include "sql_admin.h" // fill_check_table_metadata_fields
#include "sql_prepare.h"
#include "sql_parse.h" // insert_precheck, update_precheck, delete_precheck
#include "sql_base.h"  // open_normal_and_derived_tables
#include "sql_cache.h"                          // query_cache_*
#include "sql_view.h"                          // create_view_precheck
#include "sql_delete.h"                        // mysql_prepare_delete
#include "sql_select.h" // for JOIN
#include "sql_insert.h" // upgrade_lock_type_for_insert, mysql_prepare_insert
#include "sql_update.h" // mysql_prepare_update
#include "sql_db.h"     // mysql_opt_change_db, mysql_change_db
#include "sql_derived.h" // mysql_derived_prepare,
                         // mysql_handle_derived
#include "sql_cte.h"
#include "sql_cursor.h"
#include "sql_show.h"
#include "sql_repl.h"
#include "sql_help.h"    // mysqld_help_prepare
#include "sql_table.h"   // fill_checksum_table_metadata_fields
#include "slave.h"
#include "sp_head.h"
#include "sp.h"
#include "sp_cache.h"
#include "sql_handler.h"  // mysql_ha_rm_tables
#include "probes_mysql.h"
#include "opt_trace.h"
#ifdef EMBEDDED_LIBRARY
/* include MYSQL_BIND headers */
#include <mysql.h>
#else
#include <mysql_com.h>
/* Constants defining bits in parameter type flags. Flags are read from high byte of short value */
static const uint PARAMETER_FLAG_UNSIGNED= 128U << 8;
#endif
#include "lock.h"                               // MYSQL_OPEN_FORCE_SHARED_MDL
#include "log_event.h"                          // class Log_event
#include "sql_handler.h"
#include "transaction.h"                        // trans_rollback_implicit
#include "mysql/psi/mysql_ps.h"                 // MYSQL_EXECUTE_PS
#ifdef WITH_WSREP
#include "wsrep_mysqld.h"
#include "wsrep_trans_observer.h"
#endif /* WITH_WSREP */
#include "xa.h"           // xa_recover_get_fields

/**
  A result class used to send cursor rows using the binary protocol.
*/

class Select_fetch_protocol_binary: public select_send
{
  Protocol_binary protocol;
public:
  Select_fetch_protocol_binary(THD *thd);
  virtual bool send_result_set_metadata(List<Item> &list, uint flags);
  virtual int send_data(List<Item> &items);
  virtual bool send_eof();
#ifdef EMBEDDED_LIBRARY
  void begin_dataset()
  {
    protocol.begin_dataset();
  }
#endif
};

/****************************************************************************/

/**
  Prepared_statement: a statement that can contain placeholders.
*/

class Prepared_statement: public Statement
{
public:
  enum flag_values
  {
    IS_IN_USE= 1,
    IS_SQL_PREPARE= 2
  };

  THD *thd;
  PSI_prepared_stmt* m_prepared_stmt;
  Select_fetch_protocol_binary result;
  Item_param **param_array;
  Server_side_cursor *cursor;
  uchar *packet;
  uchar *packet_end;
  uint param_count;
  uint last_errno;
  uint flags;
  char last_error[MYSQL_ERRMSG_SIZE];
  my_bool iterations;
  my_bool start_param;
  my_bool read_types;

#ifndef EMBEDDED_LIBRARY
  bool (*set_params)(Prepared_statement *st, uchar *data, uchar *data_end,
                     uchar *read_pos, String *expanded_query);
  bool (*set_bulk_params)(Prepared_statement *st,
                          uchar **read_pos, uchar *data_end, bool reset);
#else
  bool (*set_params_data)(Prepared_statement *st, String *expanded_query);
  /*TODO: add bulk support for builtin server */
#endif
  bool (*set_params_from_actual_params)(Prepared_statement *stmt,
                                        List<Item> &list,
                                        String *expanded_query);
public:
  Prepared_statement(THD *thd_arg);
  virtual ~Prepared_statement();
  void setup_set_params();
  virtual Query_arena::Type type() const;
  virtual void cleanup_stmt(bool restore_set_statement_vars);
  bool set_name(const LEX_CSTRING *name);
  inline void close_cursor() { delete cursor; cursor= 0; }
  inline bool is_in_use() { return flags & (uint) IS_IN_USE; }
  inline bool is_sql_prepare() const { return flags & (uint) IS_SQL_PREPARE; }
  void set_sql_prepare() { flags|= (uint) IS_SQL_PREPARE; }
  bool prepare(const char *packet, uint packet_length);
  bool execute_loop(String *expanded_query,
                    bool open_cursor,
                    uchar *packet_arg, uchar *packet_end_arg);
  bool execute_bulk_loop(String *expanded_query,
                         bool open_cursor,
                         uchar *packet_arg, uchar *packet_end_arg);
  bool execute_server_runnable(Server_runnable *server_runnable);
  my_bool set_bulk_parameters(bool reset);
  bool bulk_iterations() { return iterations; };
  /* Destroy this statement */
  void deallocate();
  bool execute_immediate(const char *query, uint query_length);
private:
  /**
    The memory root to allocate parsed tree elements (instances of Item,
    SELECT_LEX and other classes).
  */
  MEM_ROOT main_mem_root;
  sql_mode_t m_sql_mode;
private:
  bool set_db(const LEX_CSTRING *db);
  bool set_parameters(String *expanded_query,
                      uchar *packet, uchar *packet_end);
  bool execute(String *expanded_query, bool open_cursor);
  void deallocate_immediate();
  bool reprepare();
  bool validate_metadata(Prepared_statement  *copy);
  void swap_prepared_statement(Prepared_statement *copy);
};

/**
  Execute one SQL statement in an isolated context.
*/

class Execute_sql_statement: public Server_runnable
{
public:
  Execute_sql_statement(LEX_STRING sql_text);
  virtual bool execute_server_code(THD *thd);
private:
  LEX_STRING m_sql_text;
};


class Ed_connection;


/******************************************************************************
  Implementation
******************************************************************************/


inline bool is_param_null(const uchar *pos, ulong param_no)
{
  return pos[param_no/8] & (1 << (param_no & 7));
}

/**
  Find a prepared statement in the statement map by id.

    Try to find a prepared statement and set THD error if it's not found.

  @param thd                thread handle
  @param id                 statement id
  @param where              the place from which this function is called (for
                            error reporting).

  @return
    0 if the statement was not found, a pointer otherwise.
*/

static Prepared_statement *
find_prepared_statement(THD *thd, ulong id)
{
  /*
    To strictly separate namespaces of SQL prepared statements and C API
    prepared statements find() will return 0 if there is a named prepared
    statement with such id.

    LAST_STMT_ID is special value which mean last prepared statement ID
    (it was made for COM_MULTI to allow prepare and execute a statement
    in the same command but usage is not limited by COM_MULTI only).
  */
  Statement *stmt= ((id == LAST_STMT_ID) ?
                    thd->last_stmt :
                    thd->stmt_map.find(id));

  if (stmt == 0 || stmt->type() != Query_arena::PREPARED_STATEMENT)
    return NULL;

  return (Prepared_statement *) stmt;
}


/**
  Send prepared statement id and metadata to the client after prepare.

  @todo
    Fix this nasty upcast from List<Item_param> to List<Item>

  @return
    0 in case of success, 1 otherwise
*/

#ifndef EMBEDDED_LIBRARY
static bool send_prep_stmt(Prepared_statement *stmt, uint columns)
{
  NET *net= &stmt->thd->net;
  uchar buff[12];
  uint tmp;
  int error;
  THD *thd= stmt->thd;
  DBUG_ENTER("send_prep_stmt");
  DBUG_PRINT("enter",("stmt->id: %lu  columns: %d  param_count: %d",
                      stmt->id, columns, stmt->param_count));

  buff[0]= 0;                                   /* OK packet indicator */
  int4store(buff+1, stmt->id);
  int2store(buff+5, columns);
  int2store(buff+7, stmt->param_count);
  buff[9]= 0;                                   // Guard against a 4.1 client
  tmp= MY_MIN(stmt->thd->get_stmt_da()->current_statement_warn_count(), 65535);
  int2store(buff+10, tmp);

  /*
    Send types and names of placeholders to the client
    XXX: fix this nasty upcast from List<Item_param> to List<Item>
  */
  error= my_net_write(net, buff, sizeof(buff));
  if (stmt->param_count && likely(!error))
  {
    /*
      Force the column info to be written
      (in this case PS parameter type info).
    */
    error= thd->protocol_text.send_result_set_metadata(
                (List<Item> *)&stmt->lex->param_list,
                Protocol::SEND_EOF | Protocol::SEND_FORCE_COLUMN_INFO);
  }

  if (likely(!error))
  {
    /* Flag that a response has already been sent */
    thd->get_stmt_da()->disable_status();
  }

  DBUG_RETURN(error);
}
#else
static bool send_prep_stmt(Prepared_statement *stmt,
                           uint columns __attribute__((unused)))
{
  THD *thd= stmt->thd;

  thd->client_stmt_id= stmt->id;
  thd->client_param_count= stmt->param_count;
  thd->clear_error();
  thd->get_stmt_da()->disable_status();

  return 0;
}
#endif /*!EMBEDDED_LIBRARY*/


#ifndef EMBEDDED_LIBRARY

/**
  Read the length of the parameter data and return it back to
  the caller.

    Read data length, position the packet to the first byte after it,
    and return the length to the caller.

  @param packet             a pointer to the data
  @param len                remaining packet length

  @return
    Length of data piece.
*/

static ulong get_param_length(uchar **packet, ulong len)
{
  uchar *pos= *packet;
  if (len < 1)
    return 0;
  if (*pos < 251)
  {
    (*packet)++;
    return (ulong) *pos;
  }
  if (len < 3)
    return 0;
  if (*pos == 252)
  {
    (*packet)+=3;
    return (ulong) uint2korr(pos+1);
  }
  if (len < 4)
    return 0;
  if (*pos == 253)
  {
    (*packet)+=4;
    return (ulong) uint3korr(pos+1);
  }
  if (len < 5)
    return 0;
  (*packet)+=9; // Must be 254 when here
  /*
    In our client-server protocol all numbers bigger than 2^24
    stored as 8 bytes with uint8korr. Here we always know that
    parameter length is less than 2^4 so don't look at the second
    4 bytes. But still we need to obey the protocol hence 9 in the
    assignment above.
  */
  return (ulong) uint4korr(pos+1);
}
#else
#define get_param_length(packet, len) len
#endif /*!EMBEDDED_LIBRARY*/

/**
  Data conversion routines.

    All these functions read the data from pos, convert it to requested
    type and assign to param; pos is advanced to predefined length.

    Make a note that the NULL handling is examined at first execution
    (i.e. when input types altered) and for all subsequent executions
    we don't read any values for this.

  @param  pos               input data buffer
  @param  len               length of data in the buffer
*/

void Item_param::set_param_tiny(uchar **pos, ulong len)
{
#ifndef EMBEDDED_LIBRARY
  if (len < 1)
    return;
#endif
  int8 value= (int8) **pos;
  set_int(unsigned_flag ? (longlong) ((uint8) value) :
                          (longlong) value, 4);
  *pos+= 1;
}

void Item_param::set_param_short(uchar **pos, ulong len)
{
  int16 value;
#ifndef EMBEDDED_LIBRARY
  if (len < 2)
    return;
  value= sint2korr(*pos);
#else
  shortget(value, *pos);
#endif
  set_int(unsigned_flag ? (longlong) ((uint16) value) :
                          (longlong) value, 6);
  *pos+= 2;
}

void Item_param::set_param_int32(uchar **pos, ulong len)
{
  int32 value;
#ifndef EMBEDDED_LIBRARY
  if (len < 4)
    return;
  value= sint4korr(*pos);
#else
  longget(value, *pos);
#endif
  set_int(unsigned_flag ? (longlong) ((uint32) value) :
                          (longlong) value, 11);
  *pos+= 4;
}

void Item_param::set_param_int64(uchar **pos, ulong len)
{
  longlong value;
#ifndef EMBEDDED_LIBRARY
  if (len < 8)
    return;
  value= (longlong) sint8korr(*pos);
#else
  longlongget(value, *pos);
#endif
  set_int(value, 21);
  *pos+= 8;
}

void Item_param::set_param_float(uchar **pos, ulong len)
{
  float data;
#ifndef EMBEDDED_LIBRARY
  if (len < 4)
    return;
  float4get(data,*pos);
#else
  floatget(data, *pos);
#endif
  set_double((double) data);
  *pos+= 4;
}

void Item_param::set_param_double(uchar **pos, ulong len)
{
  double data;
#ifndef EMBEDDED_LIBRARY
  if (len < 8)
    return;
  float8get(data,*pos);
#else
  doubleget(data, *pos);
#endif
  set_double((double) data);
  *pos+= 8;
}

void Item_param::set_param_decimal(uchar **pos, ulong len)
{
  ulong length= get_param_length(pos, len);
  set_decimal((char*)*pos, length);
  *pos+= length;
}

#ifndef EMBEDDED_LIBRARY

/*
  Read date/time/datetime parameter values from network (binary
  protocol). See writing counterparts of these functions in
  libmysql.c (store_param_{time,date,datetime}).
*/

/**
  @todo
    Add warning 'Data truncated' here
*/
void Item_param::set_param_time(uchar **pos, ulong len)
{
  MYSQL_TIME tm;
  ulong length= get_param_length(pos, len);

  if (length >= 8)
  {
    uchar *to= *pos;
    uint day;

    tm.neg= (bool) to[0];
    day= (uint) sint4korr(to+1);
    tm.hour=   (uint) to[5] + day * 24;
    tm.minute= (uint) to[6];
    tm.second= (uint) to[7];
    tm.second_part= (length > 8) ? (ulong) sint4korr(to+8) : 0;
    if (tm.hour > 838)
    {
      /* TODO: add warning 'Data truncated' here */
      tm.hour= 838;
      tm.minute= 59;
      tm.second= 59;
    }
    tm.day= tm.year= tm.month= 0;
  }
  else
    set_zero_time(&tm, MYSQL_TIMESTAMP_TIME);
  set_time(&tm, MYSQL_TIMESTAMP_TIME, MAX_TIME_FULL_WIDTH);
  *pos+= length;
}

void Item_param::set_param_datetime(uchar **pos, ulong len)
{
  MYSQL_TIME tm;
  ulong length= get_param_length(pos, len);

  if (length >= 4)
  {
    uchar *to= *pos;

    tm.neg=    0;
    tm.year=   (uint) sint2korr(to);
    tm.month=  (uint) to[2];
    tm.day=    (uint) to[3];
    if (length > 4)
    {
      tm.hour=   (uint) to[4];
      tm.minute= (uint) to[5];
      tm.second= (uint) to[6];
    }
    else
      tm.hour= tm.minute= tm.second= 0;

    tm.second_part= (length > 7) ? (ulong) sint4korr(to+7) : 0;
  }
  else
    set_zero_time(&tm, MYSQL_TIMESTAMP_DATETIME);
  set_time(&tm, MYSQL_TIMESTAMP_DATETIME, MAX_DATETIME_WIDTH);
  *pos+= length;
}


void Item_param::set_param_date(uchar **pos, ulong len)
{
  MYSQL_TIME tm;
  ulong length= get_param_length(pos, len);

  if (length >= 4)
  {
    uchar *to= *pos;

    tm.year=  (uint) sint2korr(to);
    tm.month=  (uint) to[2];
    tm.day= (uint) to[3];

    tm.hour= tm.minute= tm.second= 0;
    tm.second_part= 0;
    tm.neg= 0;
  }
  else
    set_zero_time(&tm, MYSQL_TIMESTAMP_DATE);
  set_time(&tm, MYSQL_TIMESTAMP_DATE, MAX_DATE_WIDTH);
  *pos+= length;
}

#else/*!EMBEDDED_LIBRARY*/
/**
  @todo
    Add warning 'Data truncated' here
*/
void Item_param::set_param_time(uchar **pos, ulong len)
{
  MYSQL_TIME tm= *((MYSQL_TIME*)*pos);
  tm.hour+= tm.day * 24;
  tm.day= tm.year= tm.month= 0;
  if (tm.hour > 838)
  {
    /* TODO: add warning 'Data truncated' here */
    tm.hour= 838;
    tm.minute= 59;
    tm.second= 59;
  }
  set_time(&tm, MYSQL_TIMESTAMP_TIME, MAX_TIME_WIDTH);
}

void Item_param::set_param_datetime(uchar **pos, ulong len)
{
  MYSQL_TIME tm= *((MYSQL_TIME*)*pos);
  tm.neg= 0;
  set_time(&tm, MYSQL_TIMESTAMP_DATETIME, MAX_DATETIME_WIDTH);
}

void Item_param::set_param_date(uchar **pos, ulong len)
{
  MYSQL_TIME *to= (MYSQL_TIME*)*pos;
  set_time(to, MYSQL_TIMESTAMP_DATE, MAX_DATE_WIDTH);
}
#endif /*!EMBEDDED_LIBRARY*/


void Item_param::set_param_str(uchar **pos, ulong len)
{
  ulong length= get_param_length(pos, len);
  if (length == 0 && m_empty_string_is_null)
    set_null();
  else
  {
    if (length > len)
      length= len;
    /*
      We use &my_charset_bin here. Conversion and setting real character
      sets will be done in Item_param::convert_str_value(), after the
      original value is appended to the query used for logging.
    */
    set_str((const char *) *pos, length, &my_charset_bin, &my_charset_bin);
    *pos+= length;
  }
}


#undef get_param_length


void Item_param::setup_conversion(THD *thd, uchar param_type)
{
  const Type_handler *h=
    Type_handler::get_handler_by_field_type((enum_field_types) param_type);
  /*
    The client library ensures that we won't get any unexpected typecodes
    in the bound parameter. Translating unknown typecodes to
    &type_handler_string lets us to handle malformed packets as well.
  */
  if (!h)
    h= &type_handler_string;
  else if (unsigned_flag)
    h= h->type_handler_unsigned();
  set_handler(h);
  h->Item_param_setup_conversion(thd, this);
}


void Item_param::setup_conversion_blob(THD *thd)
{
  value.cs_info.character_set_of_placeholder= &my_charset_bin;
  value.cs_info.character_set_client= thd->variables.character_set_client;
  DBUG_ASSERT(thd->variables.character_set_client);
  value.cs_info.final_character_set_of_str_value= &my_charset_bin;
  m_empty_string_is_null= thd->variables.sql_mode & MODE_EMPTY_STRING_IS_NULL;
}


void Item_param::setup_conversion_string(THD *thd, CHARSET_INFO *fromcs)
{
  value.cs_info.set(thd, fromcs);
  m_empty_string_is_null= thd->variables.sql_mode & MODE_EMPTY_STRING_IS_NULL;
  /*
    Exact value of max_length is not known unless data is converted to
    charset of connection, so we have to set it later.
  */
}

#ifndef EMBEDDED_LIBRARY

/**
  Routines to assign parameters from data supplied by the client.

    Update the parameter markers by reading data from the packet and
    and generate a valid query for logging.

  @note
    This function, along with other _with_log functions is called when one of
    binary, slow or general logs is open. Logging of prepared statements in
    all cases is performed by means of conventional queries: if parameter
    data was supplied from C API, each placeholder in the query is
    replaced with its actual value; if we're logging a [Dynamic] SQL
    prepared statement, parameter markers are replaced with variable names.
    Example:
    @verbatim
     mysqld_stmt_prepare("UPDATE t1 SET a=a*1.25 WHERE a=?")
       --> general logs gets [Prepare] UPDATE t1 SET a*1.25 WHERE a=?"
     mysqld_stmt_execute(stmt);
       --> general and binary logs get
                             [Execute] UPDATE t1 SET a*1.25 WHERE a=1"
    @endverbatim

    If a statement has been prepared using SQL syntax:
    @verbatim
     PREPARE stmt FROM "UPDATE t1 SET a=a*1.25 WHERE a=?"
       --> general log gets
                                 [Query]   PREPARE stmt FROM "UPDATE ..."
     EXECUTE stmt USING @a
       --> general log gets
                             [Query]   EXECUTE stmt USING @a;
    @endverbatim

  @retval
    0  if success
  @retval
    1  otherwise
*/

static bool insert_params_with_log(Prepared_statement *stmt, uchar *null_array,
                                   uchar *read_pos, uchar *data_end,
                                   String *query)
{
  THD  *thd= stmt->thd;
  Item_param **begin= stmt->param_array;
  Item_param **end= begin + stmt->param_count;
  Copy_query_with_rewrite acc(thd, stmt->query(), stmt->query_length(), query);
  DBUG_ENTER("insert_params_with_log");

  for (Item_param **it= begin; it < end; ++it)
  {
    Item_param *param= *it;
    if (!param->has_long_data_value())
    {
      if (is_param_null(null_array, (uint) (it - begin)))
        param->set_null();
      else
      {
        if (read_pos >= data_end)
          DBUG_RETURN(1);
        param->set_param_func(&read_pos, (uint) (data_end - read_pos));
        if (param->has_no_value())
          DBUG_RETURN(1);

        if (param->limit_clause_param && !param->has_int_value())
        {
          if (param->set_limit_clause_param(param->val_int()))
            DBUG_RETURN(1);
        }
      }
    }
    /*
      A long data stream was supplied for this parameter marker.
      This was done after prepare, prior to providing a placeholder
      type (the types are supplied at execute). Check that the
      supplied type of placeholder can accept a data stream.
    */
    else if (!param->type_handler()->is_param_long_data_type())
      DBUG_RETURN(1);

    if (acc.append(param))
      DBUG_RETURN(1);

    if (param->convert_str_value(thd))
      DBUG_RETURN(1);                           /* out of memory */

    param->sync_clones();
  }
  if (acc.finalize())
    DBUG_RETURN(1);

  DBUG_RETURN(0);
}


static bool insert_params(Prepared_statement *stmt, uchar *null_array,
                          uchar *read_pos, uchar *data_end,
                          String *expanded_query)
{
  Item_param **begin= stmt->param_array;
  Item_param **end= begin + stmt->param_count;

  DBUG_ENTER("insert_params");

  for (Item_param **it= begin; it < end; ++it)
  {
    Item_param *param= *it;
    param->indicator= STMT_INDICATOR_NONE; // only for bulk parameters
    if (!param->has_long_data_value())
    {
      if (is_param_null(null_array, (uint) (it - begin)))
        param->set_null();
      else
      {
        if (read_pos >= data_end)
          DBUG_RETURN(1);
        param->set_param_func(&read_pos, (uint) (data_end - read_pos));
        if (param->has_no_value())
          DBUG_RETURN(1);
      }
    }
    /*
      A long data stream was supplied for this parameter marker.
      This was done after prepare, prior to providing a placeholder
      type (the types are supplied at execute). Check that the
      supplied type of placeholder can accept a data stream.
    */
    else if (!param->type_handler()->is_param_long_data_type())
      DBUG_RETURN(1);
    if (param->convert_str_value(stmt->thd))
      DBUG_RETURN(1);                           /* out of memory */
    param->sync_clones();
  }
  DBUG_RETURN(0);
}


static bool insert_bulk_params(Prepared_statement *stmt,
                               uchar **read_pos, uchar *data_end,
                               bool reset)
{
  Item_param **begin= stmt->param_array;
  Item_param **end= begin + stmt->param_count;

  DBUG_ENTER("insert_params");

  for (Item_param **it= begin; it < end; ++it)
  {
    Item_param *param= *it;
    if (reset)
      param->reset();
    if (!param->has_long_data_value())
    {
      param->indicator= (enum_indicator_type) *((*read_pos)++);
      if ((*read_pos) > data_end)
        DBUG_RETURN(1);
      switch (param->indicator)
      {
      case STMT_INDICATOR_NONE:
        if ((*read_pos) >= data_end)
          DBUG_RETURN(1);
        param->set_param_func(read_pos, (uint) (data_end - (*read_pos)));
        if (param->has_no_value())
          DBUG_RETURN(1);
        if (param->convert_str_value(stmt->thd))
          DBUG_RETURN(1);                           /* out of memory */
        break;
      case STMT_INDICATOR_NULL:
        param->set_null();
        break;
      case STMT_INDICATOR_DEFAULT:
        param->set_default();
        break;
      case STMT_INDICATOR_IGNORE:
        param->set_ignore();
        break;
      default:
        DBUG_ASSERT(0);
        DBUG_RETURN(1);
      }
    }
    else
      DBUG_RETURN(1); // long is not supported here
    param->sync_clones();
  }
  DBUG_RETURN(0);
}


/**
  Checking if parameter type and flags are valid

  @param typecode  ushort value with type in low byte, and flags in high byte

  @retval true  this parameter is wrong
  @retval false this parameter is OK
*/

static bool
parameter_type_sanity_check(ushort typecode)
{
  /* Checking if type in lower byte is valid */
  switch (typecode & 0xff) {
  case MYSQL_TYPE_DECIMAL:
  case MYSQL_TYPE_NEWDECIMAL:
  case MYSQL_TYPE_TINY:
  case MYSQL_TYPE_SHORT:
  case MYSQL_TYPE_LONG:
  case MYSQL_TYPE_LONGLONG:
  case MYSQL_TYPE_INT24:
  case MYSQL_TYPE_YEAR:
  case MYSQL_TYPE_BIT:
  case MYSQL_TYPE_FLOAT:
  case MYSQL_TYPE_DOUBLE:
  case MYSQL_TYPE_NULL:
  case MYSQL_TYPE_VARCHAR:
  case MYSQL_TYPE_TINY_BLOB:
  case MYSQL_TYPE_MEDIUM_BLOB:
  case MYSQL_TYPE_LONG_BLOB:
  case MYSQL_TYPE_BLOB:
  case MYSQL_TYPE_VAR_STRING:
  case MYSQL_TYPE_STRING:
  case MYSQL_TYPE_ENUM:
  case MYSQL_TYPE_SET:
  case MYSQL_TYPE_GEOMETRY:
  case MYSQL_TYPE_TIMESTAMP:
  case MYSQL_TYPE_DATE:
  case MYSQL_TYPE_TIME:
  case MYSQL_TYPE_DATETIME:
  case MYSQL_TYPE_NEWDATE:
  break;
  /*
    This types normally cannot be sent by client, so maybe it'd be
    better to treat them like an error here.
  */
  case MYSQL_TYPE_TIMESTAMP2:
  case MYSQL_TYPE_TIME2:
  case MYSQL_TYPE_DATETIME2:
  default:
    return true;
  };

  // In Flags in high byte only unsigned bit may be set
  if (typecode & ((~PARAMETER_FLAG_UNSIGNED) & 0x0000ff00))
  {
    return true;
  }
  return false;
}

static bool
set_conversion_functions(Prepared_statement *stmt, uchar **data)
{
  uchar *read_pos= *data;

  DBUG_ENTER("set_conversion_functions");
  /*
     First execute or types altered by the client, setup the
     conversion routines for all parameters (one time)
   */
  Item_param **it= stmt->param_array;
  Item_param **end= it + stmt->param_count;
  THD *thd= stmt->thd;
  for (; it < end; ++it)
  {
    ushort typecode;

    /*
      stmt_execute_packet_sanity_check has already verified, that there
      are enough data in the packet for data types
    */
    typecode= sint2korr(read_pos);
    read_pos+= 2;
    if (parameter_type_sanity_check(typecode))
    {
      DBUG_RETURN(1);
    }
    (**it).unsigned_flag= MY_TEST(typecode & PARAMETER_FLAG_UNSIGNED);
    (*it)->setup_conversion(thd, (uchar) (typecode & 0xff));
    (*it)->sync_clones();
  }
  *data= read_pos;
  DBUG_RETURN(0);
}


static bool setup_conversion_functions(Prepared_statement *stmt,
                                       uchar **data,
                                       bool bulk_protocol= 0)
{
  /* skip null bits */
  uchar *read_pos= *data;
  if (!bulk_protocol)
    read_pos+= (stmt->param_count+7) / 8;

  DBUG_ENTER("setup_conversion_functions");

  if (*read_pos++) //types supplied / first execute
  {
    *data= read_pos;
    bool res= set_conversion_functions(stmt, data);
    DBUG_RETURN(res);
  }
  *data= read_pos;
  DBUG_RETURN(0);
}

#else

//TODO: support bulk parameters

/**
  Embedded counterparts of parameter assignment routines.

    The main difference between the embedded library and the server is
    that in embedded case we don't serialize/deserialize parameters data.

    Additionally, for unknown reason, the client-side flag raised for
    changed types of placeholders is ignored and we simply setup conversion
    functions at each execute (TODO: fix).
*/

static bool emb_insert_params(Prepared_statement *stmt, String *expanded_query)
{
  THD *thd= stmt->thd;
  Item_param **it= stmt->param_array;
  Item_param **end= it + stmt->param_count;
  MYSQL_BIND *client_param= stmt->thd->client_params;

  DBUG_ENTER("emb_insert_params");

  for (; it < end; ++it, ++client_param)
  {
    Item_param *param= *it;
    param->setup_conversion(thd, client_param->buffer_type);
    if (!param->has_long_data_value())
    {
      if (*client_param->is_null)
        param->set_null();
      else
      {
        uchar *buff= (uchar*) client_param->buffer;
        param->unsigned_flag= client_param->is_unsigned;
        param->set_param_func(&buff,
                              client_param->length ?
                              *client_param->length :
                              client_param->buffer_length);
        if (param->has_no_value())
          DBUG_RETURN(1);
      }
      param->sync_clones();
    }
    if (param->convert_str_value(thd))
      DBUG_RETURN(1);                           /* out of memory */
  }
  DBUG_RETURN(0);
}


static bool emb_insert_params_with_log(Prepared_statement *stmt, String *query)
{
  THD *thd= stmt->thd;
  Item_param **it= stmt->param_array;
  Item_param **end= it + stmt->param_count;
  MYSQL_BIND *client_param= thd->client_params;
  Copy_query_with_rewrite acc(thd, stmt->query(), stmt->query_length(), query);
  DBUG_ENTER("emb_insert_params_with_log");

  for (; it < end; ++it, ++client_param)
  {
    Item_param *param= *it;
    param->setup_conversion(thd, client_param->buffer_type);
    if (!param->has_long_data_value())
    {
      if (*client_param->is_null)
        param->set_null();
      else
      {
        uchar *buff= (uchar*)client_param->buffer;
        param->unsigned_flag= client_param->is_unsigned;
        param->set_param_func(&buff,
                              client_param->length ?
                              *client_param->length :
                              client_param->buffer_length);
        if (param->has_no_value())
          DBUG_RETURN(1);
      }
    }
    if (acc.append(param))
      DBUG_RETURN(1);

    if (param->convert_str_value(thd))
      DBUG_RETURN(1);                           /* out of memory */
    param->sync_clones();
  }
  if (acc.finalize())
    DBUG_RETURN(1);

  DBUG_RETURN(0);
}

#endif /*!EMBEDDED_LIBRARY*/

/**
  Setup data conversion routines using an array of parameter
  markers from the original prepared statement.
  Swap the parameter data of the original prepared
  statement to the new one.

  Used only when we re-prepare a prepared statement.
  There are two reasons for this function to exist:

  1) In the binary client/server protocol, parameter metadata
  is sent only at first execute. Consequently, if we need to
  reprepare a prepared statement at a subsequent execution,
  we may not have metadata information in the packet.
  In that case we use the parameter array of the original
  prepared statement to setup parameter types of the new
  prepared statement.

  2) In the binary client/server protocol, we may supply
  long data in pieces. When the last piece is supplied,
  we assemble the pieces and convert them from client
  character set to the connection character set. After
  that the parameter value is only available inside
  the parameter, the original pieces are lost, and thus
  we can only assign the corresponding parameter of the
  reprepared statement from the original value.

  @param[out]  param_array_dst  parameter markers of the new statement
  @param[in]   param_array_src  parameter markers of the original
                                statement
  @param[in]   param_count      total number of parameters. Is the
                                same in src and dst arrays, since
                                the statement query is the same

  @return this function never fails
*/

static void
swap_parameter_array(Item_param **param_array_dst,
                     Item_param **param_array_src,
                     uint param_count)
{
  Item_param **dst= param_array_dst;
  Item_param **src= param_array_src;
  Item_param **end= param_array_dst + param_count;

  for (; dst < end; ++src, ++dst)
  {
    (*dst)->set_param_type_and_swap_value(*src);
    (*dst)->sync_clones();
    (*src)->sync_clones();
  }
}


/**
  Assign prepared statement parameters from user variables.

  @param stmt      Statement
  @param params    A list of parameters. Caller must ensure that number
                   of parameters in the list is equal to number of statement
                   parameters
  @param query     Ignored
*/

static bool
insert_params_from_actual_params(Prepared_statement *stmt,
                                 List<Item> &params,
                                 String *query __attribute__((unused)))
{
  Item_param **begin= stmt->param_array;
  Item_param **end= begin + stmt->param_count;
  List_iterator<Item> param_it(params);
  DBUG_ENTER("insert_params_from_actual_params");

  for (Item_param **it= begin; it < end; ++it)
  {
    Item_param *param= *it;
    Item *ps_param= param_it++;
    if (ps_param->save_in_param(stmt->thd, param) ||
        param->convert_str_value(stmt->thd))
      DBUG_RETURN(1);
    param->sync_clones();
  }
  DBUG_RETURN(0);
}


/**
  Do the same as insert_params_from_actual_params
  but also construct query text for binary log.

  @param stmt      Prepared statement
  @param params    A list of parameters. Caller must ensure that number of
                   parameters in the list is equal to number of statement
                   parameters
  @param query     The query with parameter markers replaced with corresponding
                   user variables that were used to execute the query.
*/

static bool
insert_params_from_actual_params_with_log(Prepared_statement *stmt,
                                          List<Item> &params,
                                          String *query)
{
  Item_param **begin= stmt->param_array;
  Item_param **end= begin + stmt->param_count;
  List_iterator<Item> param_it(params);
  THD *thd= stmt->thd;
  Copy_query_with_rewrite acc(thd, stmt->query(), stmt->query_length(), query);

  DBUG_ENTER("insert_params_from_actual_params_with_log");

  for (Item_param **it= begin; it < end; ++it)
  {
    Item_param *param= *it;
    Item *ps_param= param_it++;
    if (ps_param->save_in_param(thd, param))
      DBUG_RETURN(1);

    if (acc.append(param))
      DBUG_RETURN(1);

    if (param->convert_str_value(thd))
      DBUG_RETURN(1);

    param->sync_clones();
  }
  if (acc.finalize())
    DBUG_RETURN(1);

  DBUG_RETURN(0);
}


/*
  Validate INSERT statement.

  @param stmt               prepared statement
  @param table_list         global/local table list
  @param fields             list of the table's fields to insert values
  @param values_list        values to be inserted into the table
  @param update_fields      the update fields.
  @param update_values      the update values.
  @param duplic             a way to handle duplicates

  @retval
    FALSE             success
  @retval
    TRUE              error, error message is set in THD
*/

static bool mysql_test_insert_common(Prepared_statement *stmt,
                                     TABLE_LIST *table_list,
                                     List<Item> &fields,
                                     List<List_item> &values_list,
                                     List<Item> &update_fields,
                                     List<Item> &update_values,
                                     enum_duplicates duplic)
{
  THD *thd= stmt->thd;
  List_iterator_fast<List_item> its(values_list);
  List_item *values;
  DBUG_ENTER("mysql_test_insert_common");

  if (insert_precheck(thd, table_list))
    goto error;

  //upgrade_lock_type_for_insert(thd, &table_list->lock_type, duplic,
  //                             values_list.elements > 1);
  /*
    open temporary memory pool for temporary data allocated by derived
    tables & preparation procedure
    Note that this is done without locks (should not be needed as we will not
    access any data here)
    If we would use locks, then we have to ensure we are not using
    TL_WRITE_DELAYED as having two such locks can cause table corruption.
  */
  if (open_normal_and_derived_tables(thd, table_list,
                                     MYSQL_OPEN_FORCE_SHARED_MDL, DT_INIT))
    goto error;

  if ((values= its++))
  {
    uint value_count;
    ulong counter= 0;
    Item *unused_conds= 0;

    if (table_list->table)
    {
      // don't allocate insert_values
      table_list->table->insert_values=(uchar *)1;
    }

    if (mysql_prepare_insert(thd, table_list, fields, values, update_fields,
                             update_values, duplic, &unused_conds, FALSE))
      goto error;

    value_count= values->elements;
    its.rewind();

    if (table_list->lock_type == TL_WRITE_DELAYED &&
        !(table_list->table->file->ha_table_flags() & HA_CAN_INSERT_DELAYED))
    {
      my_error(ER_DELAYED_NOT_SUPPORTED, MYF(0), (table_list->view ?
                                                  table_list->view_name.str :
                                                  table_list->table_name.str));
      goto error;
    }
    while ((values= its++))
    {
      counter++;
      if (values->elements != value_count)
      {
        my_error(ER_WRONG_VALUE_COUNT_ON_ROW, MYF(0), counter);
        goto error;
      }
      if (setup_fields(thd, Ref_ptr_array(),
                       *values, COLUMNS_READ, 0, NULL, 0))
        goto error;
    }
  }
  DBUG_RETURN(FALSE);

error:
  /* insert_values is cleared in open_table */
  DBUG_RETURN(TRUE);
}


/**
  Open temporary tables if required and validate INSERT statement.

  @param stmt               prepared statement
  @param tables             global/local table list

  @retval
    FALSE             success
  @retval
    TRUE              error, error message is set in THD
*/

static bool mysql_test_insert(Prepared_statement *stmt,
                              TABLE_LIST *table_list,
                              List<Item> &fields,
                              List<List_item> &values_list,
                              List<Item> &update_fields,
                              List<Item> &update_values,
                              enum_duplicates duplic)
{
  THD *thd= stmt->thd;

  /*
    Since INSERT DELAYED doesn't support temporary tables, we could
    not pre-open temporary tables for SQLCOM_INSERT / SQLCOM_REPLACE.
    Open them here instead.
  */
  if (table_list->lock_type != TL_WRITE_DELAYED)
  {
    if (thd->open_temporary_tables(table_list))
      return true;
  }

  return mysql_test_insert_common(stmt, table_list, fields, values_list,
                                  update_fields, update_values, duplic);
}


/**
  Validate UPDATE statement.

  @param stmt               prepared statement
  @param tables             list of tables used in this query

  @todo
    - here we should send types of placeholders to the client.

  @retval
    0                 success
  @retval
    1                 error, error message is set in THD
  @retval
    2                 convert to multi_update
*/

static int mysql_test_update(Prepared_statement *stmt,
                              TABLE_LIST *table_list)
{
  int res;
  THD *thd= stmt->thd;
  uint table_count= 0;
  TABLE_LIST *update_source_table;
  SELECT_LEX *select= stmt->lex->first_select_lex();
#ifndef NO_EMBEDDED_ACCESS_CHECKS
  privilege_t want_privilege(NO_ACL);
#endif
  DBUG_ENTER("mysql_test_update");

  if (update_precheck(thd, table_list) ||
      open_tables(thd, &table_list, &table_count, MYSQL_OPEN_FORCE_SHARED_MDL))
    goto error;

  if (mysql_handle_derived(thd->lex, DT_INIT))
    goto error;

  if (((update_source_table= unique_table(thd, table_list,
                                          table_list->next_global, 0)) ||
        table_list->is_multitable()))
  {
    DBUG_ASSERT(update_source_table || table_list->view != 0);
    DBUG_PRINT("info", ("Switch to multi-update"));
    /* pass counter value */
    thd->lex->table_count= table_count;
    /* convert to multiupdate */
    DBUG_RETURN(2);
  }

  /*
    thd->fill_derived_tables() is false here for sure (because it is
    preparation of PS, so we even do not check it).
  */
  if (table_list->handle_derived(thd->lex, DT_MERGE_FOR_INSERT))
    goto error;
  if (table_list->handle_derived(thd->lex, DT_PREPARE))
    goto error;

  if (!table_list->single_table_updatable())
  {
    my_error(ER_NON_UPDATABLE_TABLE, MYF(0), table_list->alias.str, "UPDATE");
    goto error;
  }

#ifndef NO_EMBEDDED_ACCESS_CHECKS
  /* Force privilege re-checking for views after they have been opened. */
  want_privilege= (table_list->view ? UPDATE_ACL :
                   table_list->grant.want_privilege);
#endif

  if (mysql_prepare_update(thd, table_list, &select->where,
                           select->order_list.elements,
                           select->order_list.first))
    goto error;

#ifndef NO_EMBEDDED_ACCESS_CHECKS
  table_list->grant.want_privilege= want_privilege;
  table_list->table->grant.want_privilege= want_privilege;
  table_list->register_want_access(want_privilege);
#endif
  thd->lex->first_select_lex()->no_wrap_view_item= TRUE;
  res= setup_fields(thd, Ref_ptr_array(),
                    select->item_list, MARK_COLUMNS_READ, 0, NULL, 0);
  thd->lex->first_select_lex()->no_wrap_view_item= FALSE;
  if (res)
    goto error;
#ifndef NO_EMBEDDED_ACCESS_CHECKS
  /* Check values */
  table_list->grant.want_privilege=
  table_list->table->grant.want_privilege=
    (SELECT_ACL & ~table_list->table->grant.privilege);
  table_list->register_want_access(SELECT_ACL);
#endif
  if (setup_fields(thd, Ref_ptr_array(),
                   stmt->lex->value_list, COLUMNS_READ, 0, NULL, 0) ||
      check_unique_table(thd, table_list))
    goto error;
  /* TODO: here we should send types of placeholders to the client. */
  DBUG_RETURN(0);
error:
  DBUG_RETURN(1);
}


/**
  Validate DELETE statement.

  @param stmt               prepared statement
  @param tables             list of tables used in this query

  @retval
    FALSE             success
  @retval
    TRUE              error, error message is set in THD
*/

static bool mysql_test_delete(Prepared_statement *stmt,
                              TABLE_LIST *table_list)
{
  uint table_count= 0;
  THD *thd= stmt->thd;
  LEX *lex= stmt->lex;
  bool delete_while_scanning;
  DBUG_ENTER("mysql_test_delete");

  if (delete_precheck(thd, table_list) ||
      open_tables(thd, &table_list, &table_count, MYSQL_OPEN_FORCE_SHARED_MDL))
    goto error;

  if (mysql_handle_derived(thd->lex, DT_INIT))
    goto error;
  if (mysql_handle_derived(thd->lex, DT_MERGE_FOR_INSERT))
    goto error;
  if (mysql_handle_derived(thd->lex, DT_PREPARE))
    goto error;

  if (!table_list->single_table_updatable())
  {
    my_error(ER_NON_UPDATABLE_TABLE, MYF(0), table_list->alias.str, "DELETE");
    goto error;
  }
  if (!table_list->table || !table_list->table->is_created())
  {
    my_error(ER_VIEW_DELETE_MERGE_VIEW, MYF(0),
             table_list->view_db.str, table_list->view_name.str);
    goto error;
  }

  DBUG_RETURN(mysql_prepare_delete(thd, table_list,
                                   &lex->first_select_lex()->where,
                                   &delete_while_scanning));
error:
  DBUG_RETURN(TRUE);
}


/**
  Validate SELECT statement.

    In case of success, if this query is not EXPLAIN, send column list info
    back to the client.

  @param stmt               prepared statement
  @param tables             list of tables used in the query

  @retval
    0                 success
  @retval
    1                 error, error message is set in THD
  @retval
    2                 success, and statement metadata has been sent
*/

static int mysql_test_select(Prepared_statement *stmt,
                             TABLE_LIST *tables)
{
  THD *thd= stmt->thd;
  LEX *lex= stmt->lex;
  SELECT_LEX_UNIT *unit= &lex->unit;
  DBUG_ENTER("mysql_test_select");

  lex->first_select_lex()->context.resolve_in_select_list= TRUE;

  privilege_t privilege(lex->exchange ? SELECT_ACL | FILE_ACL : SELECT_ACL);
  if (tables)
  {
    if (check_table_access(thd, privilege, tables, FALSE, UINT_MAX, FALSE))
      goto error;
  }
  else if (check_access(thd, privilege, any_db.str, NULL, NULL, 0, 0))
    goto error;

  if (!lex->result && !(lex->result= new (stmt->mem_root) select_send(thd)))
  {
    my_error(ER_OUTOFMEMORY, MYF(ME_FATAL),
             static_cast<int>(sizeof(select_send)));
    goto error;
  }

  if (open_normal_and_derived_tables(thd, tables,  MYSQL_OPEN_FORCE_SHARED_MDL,
                                     DT_INIT | DT_PREPARE))
    goto error;

  thd->lex->used_tables= 0;                        // Updated by setup_fields

  /*
    JOIN::prepare calls
    It is not SELECT COMMAND for sure, so setup_tables will be called as
    usual, and we pass 0 as setup_tables_done_option
  */
  if (unit->prepare(unit->derived, 0, 0))
    goto error;
  if (!lex->describe && !thd->lex->analyze_stmt && !stmt->is_sql_prepare())
  {
    /* Make copy of item list, as change_columns may change it */
    SELECT_LEX_UNIT* master_unit= unit->first_select()->master_unit();
    bool is_union_op=
      master_unit->is_unit_op() || master_unit->fake_select_lex;

    List<Item> fields(is_union_op ? unit->item_list :
                                    lex->first_select_lex()->item_list);

    /* Change columns if a procedure like analyse() */
    if (unit->last_procedure && unit->last_procedure->change_columns(thd, fields))
      goto error;

    /*
      We can use lex->result as it should've been prepared in
      unit->prepare call above.
    */
    if (send_prep_stmt(stmt, lex->result->field_count(fields)) ||
        lex->result->send_result_set_metadata(fields, Protocol::SEND_EOF) ||
        thd->protocol->flush())
      goto error;
    DBUG_RETURN(2);
  }
  DBUG_RETURN(0);
error:
  DBUG_RETURN(1);
}


/**
  Validate and prepare for execution DO statement expressions.

  @param stmt               prepared statement
  @param tables             list of tables used in this query
  @param values             list of expressions

  @retval
    FALSE             success
  @retval
    TRUE              error, error message is set in THD
*/

static bool mysql_test_do_fields(Prepared_statement *stmt,
                                TABLE_LIST *tables,
                                List<Item> *values)
{
  THD *thd= stmt->thd;

  DBUG_ENTER("mysql_test_do_fields");
  if (tables && check_table_access(thd, SELECT_ACL, tables, FALSE,
                                   UINT_MAX, FALSE))
    DBUG_RETURN(TRUE);

  if (open_normal_and_derived_tables(thd, tables, MYSQL_OPEN_FORCE_SHARED_MDL,
                                     DT_INIT | DT_PREPARE))
    DBUG_RETURN(TRUE);
  DBUG_RETURN(setup_fields(thd, Ref_ptr_array(),
                           *values, COLUMNS_READ, 0, NULL, 0));
}


/**
  Validate and prepare for execution SET statement expressions.

  @param stmt               prepared statement
  @param tables             list of tables used in this query
  @param values             list of expressions

  @retval
    FALSE             success
  @retval
    TRUE              error, error message is set in THD
*/

static bool mysql_test_set_fields(Prepared_statement *stmt,
                                  TABLE_LIST *tables,
                                  List<set_var_base> *var_list)
{
  DBUG_ENTER("mysql_test_set_fields");
  List_iterator_fast<set_var_base> it(*var_list);
  THD *thd= stmt->thd;
  set_var_base *var;

  if ((tables &&
       check_table_access(thd, SELECT_ACL, tables, FALSE, UINT_MAX, FALSE)) ||
      open_normal_and_derived_tables(thd, tables, MYSQL_OPEN_FORCE_SHARED_MDL,
                                     DT_INIT | DT_PREPARE))
    goto error;

  while ((var= it++))
  {
    if (var->light_check(thd))
      goto error;
  }
  DBUG_RETURN(FALSE);
error:
  DBUG_RETURN(TRUE);
}


/**
  Validate and prepare for execution CALL statement expressions.

  @param stmt               prepared statement
  @param tables             list of tables used in this query
  @param value_list         list of expressions

  @retval FALSE             success
  @retval TRUE              error, error message is set in THD
*/

static bool mysql_test_call_fields(Prepared_statement *stmt,
                                   TABLE_LIST *tables,
                                   List<Item> *value_list)
{
  DBUG_ENTER("mysql_test_call_fields");

  List_iterator<Item> it(*value_list);
  THD *thd= stmt->thd;
  Item *item;

  if ((tables &&
       check_table_access(thd, SELECT_ACL, tables, FALSE, UINT_MAX, FALSE)) ||
      open_normal_and_derived_tables(thd, tables, MYSQL_OPEN_FORCE_SHARED_MDL,
                                     DT_INIT | DT_PREPARE))
    goto err;

  while ((item= it++))
  {
    if (item->fix_fields_if_needed(thd, it.ref()))
      goto err;
  }
  DBUG_RETURN(FALSE);
err:
  DBUG_RETURN(TRUE);
}


/**
  Check internal SELECT of the prepared command.

  @param stmt                      prepared statement
  @param specific_prepare          function of command specific prepare
  @param setup_tables_done_option  options to be passed to LEX::unit.prepare()

  @note
    This function won't directly open tables used in select. They should
    be opened either by calling function (and in this case you probably
    should use select_like_stmt_test_with_open()) or by
    "specific_prepare" call (like this happens in case of multi-update).

  @retval
    FALSE                success
  @retval
    TRUE                 error, error message is set in THD
*/

static bool select_like_stmt_test(Prepared_statement *stmt,
                                  int (*specific_prepare)(THD *thd),
                                  ulong setup_tables_done_option)
{
  DBUG_ENTER("select_like_stmt_test");
  THD *thd= stmt->thd;
  LEX *lex= stmt->lex;

  lex->first_select_lex()->context.resolve_in_select_list= TRUE;

  if (specific_prepare && (*specific_prepare)(thd))
    DBUG_RETURN(TRUE);

  thd->lex->used_tables= 0;                        // Updated by setup_fields

  /* Calls JOIN::prepare */
  DBUG_RETURN(lex->unit.prepare(lex->unit.derived, 0, setup_tables_done_option));
}

/**
  Check internal SELECT of the prepared command (with opening of used
  tables).

  @param stmt                      prepared statement
  @param tables                    list of tables to be opened
                                   before calling specific_prepare function
  @param specific_prepare          function of command specific prepare
  @param setup_tables_done_option  options to be passed to LEX::unit.prepare()

  @retval
    FALSE                success
  @retval
    TRUE                 error
*/

static bool
select_like_stmt_test_with_open(Prepared_statement *stmt,
                                TABLE_LIST *tables,
                                int (*specific_prepare)(THD *thd),
                                ulong setup_tables_done_option)
{
  uint table_count= 0;
  DBUG_ENTER("select_like_stmt_test_with_open");

  /*
    We should not call LEX::unit.cleanup() after this
    open_normal_and_derived_tables() call because we don't allow
    prepared EXPLAIN yet so derived tables will clean up after
    themself.
  */
  THD *thd= stmt->thd;
  if (open_tables(thd, &tables, &table_count, MYSQL_OPEN_FORCE_SHARED_MDL))
    DBUG_RETURN(TRUE);

  DBUG_RETURN(select_like_stmt_test(stmt, specific_prepare,
                                    setup_tables_done_option));
}


/**
  Validate and prepare for execution CREATE TABLE statement.

  @param stmt               prepared statement
  @param tables             list of tables used in this query

  @retval
    FALSE             success
  @retval
    TRUE              error, error message is set in THD
*/

static bool mysql_test_create_table(Prepared_statement *stmt)
{
  DBUG_ENTER("mysql_test_create_table");
  THD *thd= stmt->thd;
  LEX *lex= stmt->lex;
  SELECT_LEX *select_lex= lex->first_select_lex();
  bool res= FALSE;
  bool link_to_local;
  TABLE_LIST *create_table= lex->query_tables;
  TABLE_LIST *tables= lex->create_last_non_select_table->next_global;

  if (create_table_precheck(thd, tables, create_table))
    DBUG_RETURN(TRUE);

  if (select_lex->item_list.elements)
  {
    /* Base table and temporary table are not in the same name space. */
    if (!lex->create_info.tmp_table())
      create_table->open_type= OT_BASE_ONLY;

    if (open_normal_and_derived_tables(stmt->thd, lex->query_tables,
                                       MYSQL_OPEN_FORCE_SHARED_MDL,
                                       DT_INIT | DT_PREPARE))
      DBUG_RETURN(TRUE);

    select_lex->context.resolve_in_select_list= TRUE;

    lex->unlink_first_table(&link_to_local);

    res= select_like_stmt_test(stmt, 0, 0);

    lex->link_first_table_back(create_table, link_to_local);
  }
  else
  {
    /*
      Check that the source table exist, and also record
      its metadata version. Even though not strictly necessary,
      we validate metadata of all CREATE TABLE statements,
      which keeps metadata validation code simple.
    */
    if (open_normal_and_derived_tables(stmt->thd, lex->query_tables,
                                       MYSQL_OPEN_FORCE_SHARED_MDL,
                                       DT_INIT | DT_PREPARE))
      DBUG_RETURN(TRUE);
  }

  DBUG_RETURN(res);
}


static int send_stmt_metadata(THD *thd, Prepared_statement *stmt, List<Item> *fields)
{
  if (stmt->is_sql_prepare())
    return 0;

  if (send_prep_stmt(stmt, fields->elements) ||
      thd->protocol->send_result_set_metadata(fields, Protocol::SEND_EOF) ||
      thd->protocol->flush())
    return 1;

  return 2;
}


/**
  Validate and prepare for execution SHOW CREATE TABLE statement.

  @param stmt               prepared statement
  @param tables             list of tables used in this query

  @retval
    FALSE             success
  @retval
    TRUE              error, error message is set in THD
*/

static int mysql_test_show_create_table(Prepared_statement *stmt,
                                        TABLE_LIST *tables)
{
  DBUG_ENTER("mysql_test_show_create_table");
  THD *thd= stmt->thd;
  List<Item> fields;
  char buff[2048];
  String buffer(buff, sizeof(buff), system_charset_info);

  if (mysqld_show_create_get_fields(thd, tables, &fields, &buffer))
    DBUG_RETURN(1);

  DBUG_RETURN(send_stmt_metadata(thd, stmt, &fields));
}


/**
  Validate and prepare for execution SHOW CREATE DATABASE statement.

  @param stmt               prepared statement

  @retval
    FALSE             success
  @retval
    TRUE              error, error message is set in THD
*/

static int mysql_test_show_create_db(Prepared_statement *stmt)
{
  DBUG_ENTER("mysql_test_show_create_db");
  THD *thd= stmt->thd;
  List<Item> fields;

  mysqld_show_create_db_get_fields(thd, &fields);
    
  DBUG_RETURN(send_stmt_metadata(thd, stmt, &fields));
}


#ifndef NO_EMBEDDED_ACCESS_CHECKS
/**
  Validate and prepare for execution SHOW GRANTS statement.

  @param stmt               prepared statement

  @retval
    FALSE             success
  @retval
    TRUE              error, error message is set in THD
*/

static int mysql_test_show_grants(Prepared_statement *stmt)
{
  DBUG_ENTER("mysql_test_show_grants");
  THD *thd= stmt->thd;
  List<Item> fields;
  char buff[1024];
  const char *username= NULL, *hostname= NULL, *rolename= NULL, *end;

  if (get_show_user(thd, thd->lex->grant_user, &username, &hostname, &rolename))
    DBUG_RETURN(1);

  if (username)
    end= strxmov(buff,"Grants for ",username,"@",hostname, NullS);
  else if (rolename)
    end= strxmov(buff,"Grants for ",rolename, NullS);
  else
    DBUG_RETURN(1);

  mysql_show_grants_get_fields(thd, &fields, buff, (uint)(end - buff));
  DBUG_RETURN(send_stmt_metadata(thd, stmt, &fields));
}
#endif /*NO_EMBEDDED_ACCESS_CHECKS*/


#ifndef EMBEDDED_LIBRARY
/**
  Validate and prepare for execution SHOW SLAVE STATUS statement.

  @param stmt               prepared statement

  @retval
    FALSE             success
  @retval
    TRUE              error, error message is set in THD
*/

static int mysql_test_show_slave_status(Prepared_statement *stmt,
                                        bool show_all_slaves_stat)
{
  DBUG_ENTER("mysql_test_show_slave_status");
  THD *thd= stmt->thd;
  List<Item> fields;

  show_master_info_get_fields(thd, &fields, show_all_slaves_stat, 0);

  DBUG_RETURN(send_stmt_metadata(thd, stmt, &fields));
}


/**
  Validate and prepare for execution SHOW BINLOG STATUS statement.

  @param stmt               prepared statement

  @retval
    FALSE             success
  @retval
    TRUE              error, error message is set in THD
*/

static int mysql_test_show_binlog_status(Prepared_statement *stmt)
{
  DBUG_ENTER("mysql_test_show_binlog_status");
  THD *thd= stmt->thd;
  List<Item> fields;

  show_binlog_info_get_fields(thd, &fields);
    
  DBUG_RETURN(send_stmt_metadata(thd, stmt, &fields));
}


/**
  Validate and prepare for execution SHOW BINLOGS statement.

  @param stmt               prepared statement

  @retval
    FALSE             success
  @retval
    TRUE              error, error message is set in THD
*/

static int mysql_test_show_binlogs(Prepared_statement *stmt)
{
  DBUG_ENTER("mysql_test_show_binlogs");
  THD *thd= stmt->thd;
  List<Item> fields;

  show_binlogs_get_fields(thd, &fields);
    
  DBUG_RETURN(send_stmt_metadata(thd, stmt, &fields));
}

#endif /* EMBEDDED_LIBRARY */


/**
  Validate and prepare for execution SHOW CREATE PROC/FUNC statement.

  @param stmt               prepared statement

  @retval
    FALSE             success
  @retval
    TRUE              error, error message is set in THD
*/

static int mysql_test_show_create_routine(Prepared_statement *stmt,
                                          const Sp_handler *sph)
{
  DBUG_ENTER("mysql_test_show_binlogs");
  THD *thd= stmt->thd;
  List<Item> fields;

  sp_head::show_create_routine_get_fields(thd, sph, &fields);
    
  DBUG_RETURN(send_stmt_metadata(thd, stmt, &fields));
}


/**
  @brief Validate and prepare for execution CREATE VIEW statement

  @param stmt prepared statement

  @note This function handles create view commands.

  @retval FALSE Operation was a success.
  @retval TRUE An error occurred.
*/

static bool mysql_test_create_view(Prepared_statement *stmt)
{
  DBUG_ENTER("mysql_test_create_view");
  THD *thd= stmt->thd;
  LEX *lex= stmt->lex;
  bool res= TRUE;
  /* Skip first table, which is the view we are creating */
  bool link_to_local;
  TABLE_LIST *view= lex->unlink_first_table(&link_to_local);
  TABLE_LIST *tables= lex->query_tables;

  if (create_view_precheck(thd, tables, view, lex->create_view->mode))
    goto err;

  /*
    Since we can't pre-open temporary tables for SQLCOM_CREATE_VIEW,
    (see mysql_create_view) we have to do it here instead.
  */
  if (thd->open_temporary_tables(tables))
    goto err;

  lex->context_analysis_only|= CONTEXT_ANALYSIS_ONLY_VIEW;
  if (open_normal_and_derived_tables(thd, tables, MYSQL_OPEN_FORCE_SHARED_MDL,
                                     DT_INIT | DT_PREPARE))
    goto err;

  res= select_like_stmt_test(stmt, 0, 0);

err:
  /* put view back for PS rexecuting */
  lex->link_first_table_back(view, link_to_local);
  DBUG_RETURN(res);
}


/*
  Validate and prepare for execution a multi update statement.

  @param stmt               prepared statement
  @param tables             list of tables used in this query
  @param converted          converted to multi-update from usual update

  @retval
    FALSE             success
  @retval
    TRUE              error, error message is set in THD
*/

static bool mysql_test_multiupdate(Prepared_statement *stmt,
                                  TABLE_LIST *tables,
                                  bool converted)
{
  /* if we switched from normal update, rights are checked */
  if (!converted && multi_update_precheck(stmt->thd, tables))
    return TRUE;

  return select_like_stmt_test(stmt, &mysql_multi_update_prepare,
                               OPTION_SETUP_TABLES_DONE);
}


/**
  Validate and prepare for execution a multi delete statement.

  @param stmt               prepared statement
  @param tables             list of tables used in this query

  @retval
    FALSE             success
  @retval
    TRUE              error, error message in THD is set.
*/

static bool mysql_test_multidelete(Prepared_statement *stmt,
                                  TABLE_LIST *tables)
{
  THD *thd= stmt->thd;

  thd->lex->current_select= thd->lex->first_select_lex();
  if (add_item_to_list(thd, new (thd->mem_root)
                       Item_null(thd)))
  {
    my_error(ER_OUTOFMEMORY, MYF(ME_FATAL), 0);
    goto error;
  }

  if (multi_delete_precheck(thd, tables) ||
      select_like_stmt_test_with_open(stmt, tables,
                                      &mysql_multi_delete_prepare,
                                      OPTION_SETUP_TABLES_DONE))
    goto error;
  if (!tables->table)
  {
    my_error(ER_VIEW_DELETE_MERGE_VIEW, MYF(0),
             tables->view_db.str, tables->view_name.str);
    goto error;
  }
  return FALSE;
error:
  return TRUE;
}


/**
  Wrapper for mysql_insert_select_prepare, to make change of local tables
  after open_normal_and_derived_tables() call.

  @param thd                thread handle

  @note
    We need to remove the first local table after
    open_normal_and_derived_tables(), because mysql_handle_derived
    uses local tables lists.
*/

static int mysql_insert_select_prepare_tester(THD *thd)
{
  SELECT_LEX *first_select= thd->lex->first_select_lex();
  TABLE_LIST *second_table= first_select->table_list.first->next_local;

  /* Skip first table, which is the table we are inserting in */
  first_select->table_list.first= second_table;
  thd->lex->first_select_lex()->context.table_list=
    thd->lex->first_select_lex()->context.first_name_resolution_table=
    second_table;

  return mysql_insert_select_prepare(thd, NULL);
}


/**
  Validate and prepare for execution INSERT ... SELECT statement.

  @param stmt               prepared statement
  @param tables             list of tables used in this query

  @retval
    FALSE             success
  @retval
    TRUE              error, error message is set in THD
*/

static bool mysql_test_insert_select(Prepared_statement *stmt,
                                     TABLE_LIST *tables)
{
  int res;
  LEX *lex= stmt->lex;
  TABLE_LIST *first_local_table;

  if (tables->table)
  {
    // don't allocate insert_values
    tables->table->insert_values=(uchar *)1;
  }

  if (insert_precheck(stmt->thd, tables))
    return 1;

  /* store it, because mysql_insert_select_prepare_tester change it */
  first_local_table= lex->first_select_lex()->table_list.first;
  DBUG_ASSERT(first_local_table != 0);

  res=
    select_like_stmt_test_with_open(stmt, tables,
                                    &mysql_insert_select_prepare_tester,
                                    OPTION_SETUP_TABLES_DONE);
  /* revert changes  made by mysql_insert_select_prepare_tester */
  lex->first_select_lex()->table_list.first= first_local_table;
  return res;
}

/**
  Validate SELECT statement.

    In case of success, if this query is not EXPLAIN, send column list info
    back to the client.

  @param stmt               prepared statement
  @param tables             list of tables used in the query

  @retval 0 success
  @retval 1 error, error message is set in THD
  @retval 2 success, and statement metadata has been sent
*/

static int mysql_test_handler_read(Prepared_statement *stmt,
                                   TABLE_LIST *tables)
{
  THD *thd= stmt->thd;
  LEX *lex= stmt->lex;
  SQL_HANDLER *ha_table;
  DBUG_ENTER("mysql_test_handler_read");

  lex->first_select_lex()->context.resolve_in_select_list= TRUE;

  /*
    We don't have to test for permissions as this is already done during
    HANDLER OPEN
  */
  if (!(ha_table= mysql_ha_read_prepare(thd, tables, lex->ha_read_mode,
                                        lex->ident.str,
                                        lex->insert_list,
                                        lex->ha_rkey_mode,
                                        lex->first_select_lex()->where)))
    DBUG_RETURN(1);

  if (!stmt->is_sql_prepare())
  {
    if (!lex->result && !(lex->result= new (stmt->mem_root) select_send(thd)))
      DBUG_RETURN(1);

    if (send_prep_stmt(stmt, ha_table->fields.elements) ||
        lex->result->send_result_set_metadata(ha_table->fields, Protocol::SEND_EOF) ||
        thd->protocol->flush())
      DBUG_RETURN(1);
    DBUG_RETURN(2);
  }
  DBUG_RETURN(0);
}


/**
  Send metadata to a client on PREPARE phase of XA RECOVER statement
  processing

  @param stmt  prepared statement

  @return 0 on success, 1 on failure, 2 in case metadata was already sent
*/

static int mysql_test_xa_recover(Prepared_statement *stmt)
{
  THD *thd= stmt->thd;
  List<Item> field_list;

  xa_recover_get_fields(thd, &field_list, nullptr);
  return send_stmt_metadata(thd, stmt, &field_list);
}


/**
  Send metadata to a client on PREPARE phase of HELP statement processing

  @param stmt  prepared statement

  @return 0 on success, 1 on failure, 2 in case metadata was already sent
*/

static int mysql_test_help(Prepared_statement *stmt)
{
  THD *thd= stmt->thd;
  List<Item> fields;

  if (mysqld_help_prepare(thd, stmt->lex->help_arg, &fields))
    return 1;

  return send_stmt_metadata(thd, stmt, &fields);
}


/**
  Send metadata to a client on PREPARE phase of admin related statements
  processing

  @param stmt  prepared statement

  @return 0 on success, 1 on failure, 2 in case metadata was already sent
*/

static int mysql_test_admin_table(Prepared_statement *stmt)
{
  THD *thd= stmt->thd;
  List<Item> fields;

  fill_check_table_metadata_fields(thd, &fields);
  return send_stmt_metadata(thd, stmt, &fields);
}


/**
  Send metadata to a client on PREPARE phase of CHECKSUM TABLE statement
  processing

  @param stmt  prepared statement

  @return 0 on success, 1 on failure, 2 in case metadata was already sent
*/

static int mysql_test_checksum_table(Prepared_statement *stmt)
{
  THD *thd= stmt->thd;
  List<Item> fields;

  fill_checksum_table_metadata_fields(thd, &fields);
  return send_stmt_metadata(thd, stmt, &fields);
}


/**
  Perform semantic analysis of the parsed tree and send a response packet
  to the client.

    This function
    - opens all tables and checks access rights
    - validates semantics of statement columns and SQL functions
      by calling fix_fields.

  @param stmt               prepared statement

  @retval
    FALSE             success, statement metadata is sent to client
  @retval
    TRUE              error, error message is set in THD (but not sent)
*/

static bool check_prepared_statement(Prepared_statement *stmt)
{
  THD *thd= stmt->thd;
  LEX *lex= stmt->lex;
  SELECT_LEX *select_lex= lex->first_select_lex();
  TABLE_LIST *tables;
  enum enum_sql_command sql_command= lex->sql_command;
  int res= 0;
  DBUG_ENTER("check_prepared_statement");
  DBUG_PRINT("enter",("command: %d  param_count: %u",
                      sql_command, stmt->param_count));

  lex->first_lists_tables_same();
  lex->fix_first_select_number();
  tables= lex->query_tables;

  /* set context for commands which do not use setup_tables */
  lex->first_select_lex()->context.resolve_in_table_list_only(select_lex->
                                                     get_table_list());

  /*
    For the optimizer trace, this is the symmetric, for statement preparation,
    of what is done at statement execution (in mysql_execute_command()).
  */
  Opt_trace_start ots(thd);
  ots.init(thd, tables, lex->sql_command, &lex->var_list, thd->query(),
           thd->query_length(), thd->variables.character_set_client);

  Json_writer_object trace_command(thd);
  Json_writer_array trace_command_steps(thd, "steps");

  /* Reset warning count for each query that uses tables */
  if (tables)
    thd->get_stmt_da()->opt_clear_warning_info(thd->query_id);

  if (sql_command_flags[sql_command] & CF_HA_CLOSE)
    mysql_ha_rm_tables(thd, tables);

  /*
    Open temporary tables that are known now. Temporary tables added by
    prelocking will be opened afterwards (during open_tables()).
  */
  if (sql_command_flags[sql_command] & CF_PREOPEN_TMP_TABLES)
  {
    if (thd->open_temporary_tables(tables))
      goto error;
  }

  switch (sql_command) {
  case SQLCOM_REPLACE:
  case SQLCOM_INSERT:
    res= mysql_test_insert(stmt, tables, lex->field_list,
                           lex->many_values,
                           lex->update_list, lex->value_list,
                           lex->duplicates);
    break;

  case SQLCOM_LOAD:
    res= mysql_test_insert_common(stmt, tables, lex->field_list,
                                  lex->many_values,
                                  lex->update_list, lex->value_list,
                                  lex->duplicates);
    break;

  case SQLCOM_UPDATE:
    res= mysql_test_update(stmt, tables);
    /* mysql_test_update returns 2 if we need to switch to multi-update */
    if (res != 2)
      break;
    /* fall through */
  case SQLCOM_UPDATE_MULTI:
    res= mysql_test_multiupdate(stmt, tables, res == 2);
    break;

  case SQLCOM_DELETE:
    res= mysql_test_delete(stmt, tables);
    break;
  /* The following allow WHERE clause, so they must be tested like SELECT */
  case SQLCOM_SHOW_DATABASES:
  case SQLCOM_SHOW_TABLES:
  case SQLCOM_SHOW_TRIGGERS:
  case SQLCOM_SHOW_EVENTS:
  case SQLCOM_SHOW_OPEN_TABLES:
  case SQLCOM_SHOW_FIELDS:
  case SQLCOM_SHOW_KEYS:
  case SQLCOM_SHOW_COLLATIONS:
  case SQLCOM_SHOW_CHARSETS:
  case SQLCOM_SHOW_VARIABLES:
  case SQLCOM_SHOW_STATUS:
  case SQLCOM_SHOW_TABLE_STATUS:
  case SQLCOM_SHOW_STATUS_PROC:
  case SQLCOM_SHOW_STATUS_FUNC:
  case SQLCOM_SHOW_STATUS_PACKAGE:
  case SQLCOM_SHOW_STATUS_PACKAGE_BODY:
  case SQLCOM_SELECT:
    res= mysql_test_select(stmt, tables);
    if (res == 2)
    {
      /* Statement and field info has already been sent */
      DBUG_RETURN(FALSE);
    }
    break;
  case SQLCOM_CREATE_TABLE:
  case SQLCOM_CREATE_SEQUENCE:
    res= mysql_test_create_table(stmt);
    break;
  case SQLCOM_SHOW_CREATE:
    if ((res= mysql_test_show_create_table(stmt, tables)) == 2)
    {
      /* Statement and field info has already been sent */
      DBUG_RETURN(FALSE);
    }
    break;
  case SQLCOM_SHOW_CREATE_DB:
    if ((res= mysql_test_show_create_db(stmt)) == 2)
    {
      /* Statement and field info has already been sent */
      DBUG_RETURN(FALSE);
    }
    break;
#ifndef NO_EMBEDDED_ACCESS_CHECKS
  case SQLCOM_SHOW_GRANTS:
    if ((res= mysql_test_show_grants(stmt)) == 2)
    {
      /* Statement and field info has already been sent */
      DBUG_RETURN(FALSE);
    }
    break;
#endif /* NO_EMBEDDED_ACCESS_CHECKS */
#ifndef EMBEDDED_LIBRARY
  case SQLCOM_SHOW_SLAVE_STAT:
    {
      DBUG_ASSERT(thd->lex->m_sql_cmd);
      Sql_cmd_show_slave_status *cmd;
      cmd= dynamic_cast<Sql_cmd_show_slave_status*>(thd->lex->m_sql_cmd);
      DBUG_ASSERT(cmd);
      if ((res= mysql_test_show_slave_status(stmt,
                                             cmd->is_show_all_slaves_stat()))
                                             == 2)
      {
        /* Statement and field info has already been sent */
        DBUG_RETURN(FALSE);
      }
      break;
    }
  case SQLCOM_SHOW_BINLOG_STAT:
    if ((res= mysql_test_show_binlog_status(stmt)) == 2)
    {
      /* Statement and field info has already been sent */
      DBUG_RETURN(FALSE);
    }
    break;
  case SQLCOM_SHOW_BINLOGS:
    if ((res= mysql_test_show_binlogs(stmt)) == 2)
    {
      /* Statement and field info has already been sent */
      DBUG_RETURN(FALSE);
    }
    break;
  case SQLCOM_SHOW_BINLOG_EVENTS:
  case SQLCOM_SHOW_RELAYLOG_EVENTS:
    {
      List<Item> field_list;
      Log_event::init_show_field_list(thd, &field_list);

      if ((res= send_stmt_metadata(thd, stmt, &field_list)) == 2)
        DBUG_RETURN(FALSE);
    }
  break;
#endif /* EMBEDDED_LIBRARY */
  case SQLCOM_SHOW_CREATE_PROC:
    if ((res= mysql_test_show_create_routine(stmt, &sp_handler_procedure)) == 2)
    {
      /* Statement and field info has already been sent */
      DBUG_RETURN(FALSE);
    }
    break;
  case SQLCOM_SHOW_CREATE_FUNC:
    if ((res= mysql_test_show_create_routine(stmt, &sp_handler_function)) == 2)
    {
      /* Statement and field info has already been sent */
      DBUG_RETURN(FALSE);
    }
    break;
  case SQLCOM_SHOW_CREATE_PACKAGE:
    if ((res= mysql_test_show_create_routine(stmt, &sp_handler_package_spec)) == 2)
    {
      /* Statement and field info has already been sent */
      DBUG_RETURN(FALSE);
    }
    break;
  case SQLCOM_SHOW_CREATE_PACKAGE_BODY:
    if ((res= mysql_test_show_create_routine(stmt,
                                             &sp_handler_package_body)) == 2)
    {
      /* Statement and field info has already been sent */
      DBUG_RETURN(FALSE);
    }
    break;
  case SQLCOM_CREATE_VIEW:
    res= mysql_test_create_view(stmt);
    break;
  case SQLCOM_DO:
    res= mysql_test_do_fields(stmt, tables, lex->insert_list);
    break;

  case SQLCOM_CALL:
    res= mysql_test_call_fields(stmt, tables, &lex->value_list);
    break;
  case SQLCOM_SET_OPTION:
    res= mysql_test_set_fields(stmt, tables, &lex->var_list);
    break;

  case SQLCOM_DELETE_MULTI:
    res= mysql_test_multidelete(stmt, tables);
    break;

  case SQLCOM_INSERT_SELECT:
  case SQLCOM_REPLACE_SELECT:
    res= mysql_test_insert_select(stmt, tables);
    break;

  case SQLCOM_HA_READ:
    res= mysql_test_handler_read(stmt, tables);
    /* Statement and field info has already been sent */
    DBUG_RETURN(res == 1 ? TRUE : FALSE);

  case SQLCOM_XA_RECOVER:
    res= mysql_test_xa_recover(stmt);
    if (res == 2)
      /* Statement and field info has already been sent */
      DBUG_RETURN(false);
    break;

  case SQLCOM_HELP:
    res= mysql_test_help(stmt);
    if (res == 2)
      /* Statement and field info has already been sent */
      DBUG_RETURN(false);
    break;

  case SQLCOM_ANALYZE:
  case SQLCOM_ASSIGN_TO_KEYCACHE:
  case SQLCOM_CHECK:
  case SQLCOM_OPTIMIZE:
  case SQLCOM_PRELOAD_KEYS:
  case SQLCOM_REPAIR:
    res= mysql_test_admin_table(stmt);
    if (res == 2)
      /* Statement and field info has already been sent */
      DBUG_RETURN(false);
    break;

  case SQLCOM_CHECKSUM:
    res= mysql_test_checksum_table(stmt);
    if (res == 2)
      /* Statement and field info has already been sent */
      DBUG_RETURN(false);
    break;

  case SQLCOM_PREPARE:
  case SQLCOM_EXECUTE:
  case SQLCOM_EXECUTE_IMMEDIATE:
  case SQLCOM_DEALLOCATE_PREPARE:
    my_message(ER_UNSUPPORTED_PS, ER_THD(thd, ER_UNSUPPORTED_PS), MYF(0));
    goto error;

  default:
    break;
  }
  if (res == 0)
  {
    if (!stmt->is_sql_prepare())
    {
       if (lex->describe || lex->analyze_stmt)
       {
         select_send result(thd);
         List<Item> field_list;
         res= thd->prepare_explain_fields(&result, &field_list,
                                          lex->describe, lex->analyze_stmt) ||
              send_prep_stmt(stmt, result.field_count(field_list)) ||
              result.send_result_set_metadata(field_list,
                                                    Protocol::SEND_EOF);
       }
       else
         res= send_prep_stmt(stmt, 0);
       if (!res)
         thd->protocol->flush();
    }
    DBUG_RETURN(FALSE);
  }
error:
  DBUG_RETURN(TRUE);
}

/**
  Initialize array of parameters in statement from LEX.
  (We need to have quick access to items by number in mysql_stmt_get_longdata).
  This is to avoid using malloc/realloc in the parser.
*/

static bool init_param_array(Prepared_statement *stmt)
{
  LEX *lex= stmt->lex;
  if ((stmt->param_count= lex->param_list.elements))
  {
    if (stmt->param_count > (uint) UINT_MAX16)
    {
      /* Error code to be defined in 5.0 */
      my_message(ER_PS_MANY_PARAM, ER_THD(stmt->thd, ER_PS_MANY_PARAM),
                 MYF(0));
      return TRUE;
    }
    Item_param **to;
    List_iterator<Item_param> param_iterator(lex->param_list);
    /* Use thd->mem_root as it points at statement mem_root */
    stmt->param_array= (Item_param **)
                       alloc_root(stmt->thd->mem_root,
                                  sizeof(Item_param*) * stmt->param_count);
    if (!stmt->param_array)
      return TRUE;
    for (to= stmt->param_array;
         to < stmt->param_array + stmt->param_count;
         ++to)
    {
      *to= param_iterator++;
    }
  }
  return FALSE;
}


/**
  COM_STMT_PREPARE handler.

    Given a query string with parameter markers, create a prepared
    statement from it and send PS info back to the client.

    If parameter markers are found in the query, then store the information
    using Item_param along with maintaining a list in lex->param_array, so
    that a fast and direct retrieval can be made without going through all
    field items.

  @param packet             query to be prepared
  @param packet_length      query string length, including ignored
                            trailing NULL or quote char.

  @note
    This function parses the query and sends the total number of parameters
    and resultset metadata information back to client (if any), without
    executing the query i.e. without any log/disk writes. This allows the
    queries to be re-executed without re-parsing during execute.

  @return
    none: in case of success a new statement id and metadata is sent
    to the client, otherwise an error message is set in THD.
*/

void mysqld_stmt_prepare(THD *thd, const char *packet, uint packet_length)
{
  Protocol *save_protocol= thd->protocol;
  Prepared_statement *stmt;
  DBUG_ENTER("mysqld_stmt_prepare");
  DBUG_PRINT("prep_query", ("%s", packet));

  /* First of all clear possible warnings from the previous command */
  thd->reset_for_next_command();

  if (! (stmt= new Prepared_statement(thd)))
    goto end;           /* out of memory: error is set in Sql_alloc */

  if (thd->stmt_map.insert(thd, stmt))
  {
    /*
      The error is set in the insert. The statement itself
      will be also deleted there (this is how the hash works).
    */
    goto end;
  }

  thd->protocol= &thd->protocol_binary;

  /* Create PS table entry, set query text after rewrite. */
  stmt->m_prepared_stmt= MYSQL_CREATE_PS(stmt, stmt->id,
                                         thd->m_statement_psi,
                                         stmt->name.str, stmt->name.length);

  if (stmt->prepare(packet, packet_length))
  {
    /*
       Prepare failed and stmt will be freed.
       Now we have to save the query_string in the so the
       audit plugin later gets the meaningful notification.
    */
    if (alloc_query(thd, stmt->query_string.str(), stmt->query_string.length()))
    {
      thd->set_query(0, 0);
    }
    /* Statement map deletes statement on erase */
    thd->stmt_map.erase(stmt);
    thd->clear_last_stmt();
  }
  else
    thd->set_last_stmt(stmt);

  thd->protocol= save_protocol;

  sp_cache_enforce_limit(thd->sp_proc_cache, stored_program_cache_size);
  sp_cache_enforce_limit(thd->sp_func_cache, stored_program_cache_size);
  sp_cache_enforce_limit(thd->sp_package_spec_cache, stored_program_cache_size);
  sp_cache_enforce_limit(thd->sp_package_body_cache, stored_program_cache_size);

  /* check_prepared_statemnt sends the metadata packet in case of success */
end:
  DBUG_VOID_RETURN;
}

/**
  Get an SQL statement from an item in m_code.

  This function can return pointers to very different memory classes:
  - a static string "NULL", if the item returned NULL
  - the result of prepare_stmt_code->val_str(), if no conversion was needed
  - a thd->mem_root allocated string with the result of
    prepare_stmt_code->val_str() converted to @@collation_connection,
    if conversion was needed

  The caller must dispose the result before the life cycle of "buffer" ends.
  As soon as buffer's destructor is called, the value is not valid any more!

  mysql_sql_stmt_prepare() and mysql_sql_stmt_execute_immediate()
  call get_dynamic_sql_string() and then call respectively
  Prepare_statement::prepare() and Prepare_statment::execute_immediate(),
  who store the returned result into its permanent location using
  alloc_query(). "buffer" is still not destructed at that time.

  @param[out]   dst        the result is stored here
  @param[inout] buffer

  @retval       false on success
  @retval       true on error (out of memory)
*/

bool Lex_prepared_stmt::get_dynamic_sql_string(THD *thd,
                                               LEX_CSTRING *dst,
                                               String *buffer)
{
  if (m_code->fix_fields_if_needed_for_scalar(thd, NULL))
    return true;

  const String *str= m_code->val_str(buffer);
  if (m_code->null_value)
  {
    /*
      Prepare source was NULL, so we need to set "str" to
      something reasonable to get a readable error message during parsing
    */
    dst->str= "NULL";
    dst->length= 4;
    return false;
  }

  /*
    Character set conversion notes:

    1) When PREPARE or EXECUTE IMMEDIATE are used with string literals:
          PREPARE stmt FROM 'SELECT ''str''';
          EXECUTE IMMEDIATE 'SELECT ''str''';
       it's very unlikely that any conversion will happen below, because
       @@character_set_client and @@collation_connection are normally
       set to the same CHARSET_INFO pointer.

       In tricky environments when @@collation_connection is set to something
       different from @@character_set_client, double conversion may happen:
       - When the parser scans the string literal
         (sql_yacc.yy rules "prepare_src" -> "expr" -> ... -> "text_literal")
         it will convert 'str' from @@character_set_client to
         @@collation_connection.
       - Then in the code below will convert 'str' from @@collation_connection
         back to @@character_set_client.

    2) When PREPARE or EXECUTE IMMEDIATE is used with a user variable,
        it should work about the same way, because user variables are usually
        assigned like this:
          SET @str='str';
        and thus have the same character set with string literals.

    3) When PREPARE or EXECUTE IMMEDIATE is used with some
       more complex expression, conversion will depend on this expression.
       For example, a concatenation of string literals:
         EXECUTE IMMEDIATE 'SELECT * FROM'||'t1';
       should work the same way with just a single literal,
       so no conversion normally.
  */
  CHARSET_INFO *to_cs= thd->variables.character_set_client;

  uint32 unused;
  if (String::needs_conversion(str->length(), str->charset(), to_cs, &unused))
  {
    if (!(dst->str= sql_strmake_with_convert(thd, str->ptr(), str->length(),
                                             str->charset(), UINT_MAX32,
                                             to_cs, &dst->length)))
    {
      dst->length= 0;
      return true;
    }
    DBUG_ASSERT(dst->length <= UINT_MAX32);
    return false;
  }
  dst->str= str->ptr();
  dst->length= str->length();
  return false;
}


/**
  SQLCOM_PREPARE implementation.

    Prepare an SQL prepared statement. This is called from
    mysql_execute_command and should therefore behave like an
    ordinary query (e.g. should not reset any global THD data).

  @param thd     thread handle

  @return
    none: in case of success, OK packet is sent to the client,
    otherwise an error message is set in THD
*/

void mysql_sql_stmt_prepare(THD *thd)
{
  LEX *lex= thd->lex;
  CSET_STRING orig_query= thd->query_string;
  const LEX_CSTRING *name= &lex->prepared_stmt.name();
  Prepared_statement *stmt;
  LEX_CSTRING query;
  DBUG_ENTER("mysql_sql_stmt_prepare");

  if ((stmt= (Prepared_statement*) thd->stmt_map.find_by_name(name)))
  {
    /*
      If there is a statement with the same name, remove it. It is ok to
      remove old and fail to insert a new one at the same time.
    */
    if (stmt->is_in_use())
    {
      my_error(ER_PS_NO_RECURSION, MYF(0));
      DBUG_VOID_RETURN;
    }

    stmt->deallocate();
  }

  /*
    It's important for "buffer" not to be destructed before stmt->prepare()!
    See comments in get_dynamic_sql_string().
  */
  StringBuffer<256> buffer;
  if (lex->prepared_stmt.get_dynamic_sql_string(thd, &query, &buffer) ||
      ! (stmt= new Prepared_statement(thd)))
  {
    DBUG_VOID_RETURN;                           /* out of memory */
  }

  stmt->set_sql_prepare();

  /* Set the name first, insert should know that this statement has a name */
  if (stmt->set_name(name))
  {
    delete stmt;
    DBUG_VOID_RETURN;
  }

  if (thd->stmt_map.insert(thd, stmt))
  {
    /* The statement is deleted and an error is set if insert fails */
    DBUG_VOID_RETURN;
  }

  /*
    Make sure we call Prepared_statement::prepare() with an empty
    THD::change_list. It can be non-empty as LEX::get_dynamic_sql_string()
    calls fix_fields() for the Item containing the PS source,
    e.g. on character set conversion:

    SET NAMES utf8;
    DELIMITER $$
    CREATE PROCEDURE p1()
    BEGIN
      PREPARE stmt FROM CONCAT('SELECT ',CONVERT(RAND() USING latin1));
      EXECUTE stmt;
    END;
    $$
    DELIMITER ;
    CALL p1();
  */
  Item_change_list_savepoint change_list_savepoint(thd);

  /* Create PS table entry, set query text after rewrite. */
  stmt->m_prepared_stmt= MYSQL_CREATE_PS(stmt, stmt->id,
                                         thd->m_statement_psi,
                                         stmt->name.str, stmt->name.length);

  bool res= stmt->prepare(query.str, (uint) query.length);
  /*
    stmt->prepare() sets thd->query_string with the prepared
    query, so the audit plugin gets adequate notification with the
    mysqld_stmt_* set of functions.
    But here we should restore the original query so it's mentioned in
    logs properly.
  */
  thd->set_query(orig_query);
  if (res)
  {
    /* Statement map deletes the statement on erase */
    thd->stmt_map.erase(stmt);
  }
  else
  {
    thd->session_tracker.state_change.mark_as_changed(thd);
    my_ok(thd, 0L, 0L, "Statement prepared");
  }
  change_list_savepoint.rollback(thd);

  DBUG_VOID_RETURN;
}


void mysql_sql_stmt_execute_immediate(THD *thd)
{
  LEX *lex= thd->lex;
  CSET_STRING orig_query= thd->query_string;
  Prepared_statement *stmt;
  LEX_CSTRING query;
  DBUG_ENTER("mysql_sql_stmt_execute_immediate");

  if (lex->prepared_stmt.params_fix_fields(thd))
    DBUG_VOID_RETURN;

  /*
    Prepared_statement is quite large,
    let's allocate it on the heap rather than on the stack.

    It's important for "buffer" not to be destructed
    before stmt->execute_immediate().
    See comments in get_dynamic_sql_string().
  */
  StringBuffer<256> buffer;
  if (lex->prepared_stmt.get_dynamic_sql_string(thd, &query, &buffer) ||
      !(stmt= new Prepared_statement(thd)))
    DBUG_VOID_RETURN;                           // out of memory

  // See comments on thd->free_list in mysql_sql_stmt_execute()
  Item *free_list_backup= thd->free_list;
  thd->free_list= NULL;
  /*
    Make sure we call Prepared_statement::execute_immediate()
    with an empty THD::change_list. It can be non empty as the above
    LEX::prepared_stmt_params_fix_fields() and LEX::get_dynamic_str_string()
    call fix_fields() for the PS source and PS parameter Items and
    can do Item tree changes, e.g. on character set conversion:

    - Example #1: Item tree changes in get_dynamic_str_string()
    SET NAMES utf8;
    CREATE PROCEDURE p1()
      EXECUTE IMMEDIATE CONCAT('SELECT ',CONVERT(RAND() USING latin1));
    CALL p1();

    - Example #2: Item tree changes in prepared_stmt_param_fix_fields():
    SET NAMES utf8;
    CREATE PROCEDURE p1(a VARCHAR(10) CHARACTER SET utf8)
      EXECUTE IMMEDIATE 'SELECT ?' USING CONCAT(a, CONVERT(RAND() USING latin1));
    CALL p1('x');
  */
  Item_change_list_savepoint change_list_savepoint(thd);
  (void) stmt->execute_immediate(query.str, (uint) query.length);
  change_list_savepoint.rollback(thd);
  thd->free_items();
  thd->free_list= free_list_backup;

  /*
    stmt->execute_immediately() sets thd->query_string with the executed
    query, so the audit plugin gets adequate notification with the
    mysqld_stmt_* set of functions.
    But here we should restore the original query so it's mentioned in
    logs properly.
  */
  thd->set_query_inner(orig_query);
  stmt->lex->restore_set_statement_var();
  delete stmt;
  DBUG_VOID_RETURN;
}


/**
  Reinit prepared statement/stored procedure before execution.

  @todo
    When the new table structure is ready, then have a status bit
    to indicate the table is altered, and re-do the setup_*
    and open the tables back.
*/

void reinit_stmt_before_use(THD *thd, LEX *lex)
{
  SELECT_LEX *sl= lex->all_selects_list;
  DBUG_ENTER("reinit_stmt_before_use");
  Window_spec *win_spec;

  /*
    We have to update "thd" pointer in LEX, all its units and in LEX::result,
    since statements which belong to trigger body are associated with TABLE
    object and because of this can be used in different threads.
  */
  lex->thd= thd;
  DBUG_ASSERT(!lex->explain);

  if (lex->empty_field_list_on_rset)
  {
    lex->empty_field_list_on_rset= 0;
    lex->field_list.empty();
  }
  for (; sl; sl= sl->next_select_in_list())
  {
    if (sl->changed_elements & TOUCHED_SEL_COND)
    {
      /* remove option which was put by mysql_explain_union() */
      sl->options&= ~SELECT_DESCRIBE;

      /* see unique_table() */
      sl->exclude_from_table_unique_test= FALSE;

      /*
        Copy WHERE, HAVING clause pointers to avoid damaging them
        by optimisation
      */
      if (sl->prep_where)
      {
        /*
          We need this rollback because memory allocated in
          copy_andor_structure() will be freed
        */
        thd->change_item_tree((Item**)&sl->where,
                              sl->prep_where->copy_andor_structure(thd));
        sl->where->cleanup();
      }
      else
        sl->where= NULL;
      if (sl->prep_having)
      {
        /*
          We need this rollback because memory allocated in
          copy_andor_structure() will be freed
        */
        thd->change_item_tree((Item**)&sl->having,
                              sl->prep_having->copy_andor_structure(thd));
        sl->having->cleanup();
      }
      else
        sl->having= NULL;
      DBUG_ASSERT(sl->join == 0);
      ORDER *order;
      /* Fix GROUP list */
      if (sl->group_list_ptrs && sl->group_list_ptrs->size() > 0)
      {
        for (uint ix= 0; ix < sl->group_list_ptrs->size() - 1; ++ix)
        {
          order= sl->group_list_ptrs->at(ix);
          order->next= sl->group_list_ptrs->at(ix+1);
        }
      }
    }
    { // no harm to do it (item_ptr set on parsing)
      ORDER *order;
      for (order= sl->group_list.first; order; order= order->next)
      {
        order->item= &order->item_ptr;
      }
      /* Fix ORDER list */
      for (order= sl->order_list.first; order; order= order->next)
        order->item= &order->item_ptr;
      /* Fix window functions too */
      List_iterator<Window_spec> it(sl->window_specs);

      while ((win_spec= it++))
      {
        for (order= win_spec->partition_list->first; order; order= order->next)
          order->item= &order->item_ptr;
        for (order= win_spec->order_list->first; order; order= order->next)
          order->item= &order->item_ptr;
      }

      // Reinit Pushdown
      sl->cond_pushed_into_where= NULL;
      sl->cond_pushed_into_having= NULL;
    }
    if (sl->changed_elements & TOUCHED_SEL_DERIVED)
    {
#ifdef DBUG_ASSERT_EXISTS
      bool res=
#endif
        sl->handle_derived(lex, DT_REINIT);
      DBUG_ASSERT(res == 0);
    }

    {
      SELECT_LEX_UNIT *unit= sl->master_unit();
      unit->unclean();
      unit->types.empty();
      /* for derived tables & PS (which can't be reset by Item_subselect) */
      unit->reinit_exec_mechanism();
      unit->set_thd(thd);
    }
  }

  /*
    TODO: When the new table structure is ready, then have a status bit
    to indicate the table is altered, and re-do the setup_*
    and open the tables back.
  */
  /*
    NOTE: We should reset whole table list here including all tables added
    by prelocking algorithm (it is not a problem for substatements since
    they have their own table list).
  */
  for (TABLE_LIST *tables= lex->query_tables;
       tables;
       tables= tables->next_global)
  {
    tables->reinit_before_use(thd);
  }

  /* Reset MDL tickets for procedures/functions */
  for (Sroutine_hash_entry *rt=
         (Sroutine_hash_entry*)thd->lex->sroutines_list.first;
       rt; rt= rt->next)
    rt->mdl_request.ticket= NULL;

  /*
    Cleanup of the special case of DELETE t1, t2 FROM t1, t2, t3 ...
    (multi-delete).  We do a full clean up, although at the moment all we
    need to clean in the tables of MULTI-DELETE list is 'table' member.
  */
  for (TABLE_LIST *tables= lex->auxiliary_table_list.first;
       tables;
       tables= tables->next_global)
  {
    tables->reinit_before_use(thd);
  }
  lex->current_select= lex->first_select_lex();


  if (lex->result)
  {
    lex->result->cleanup();
    lex->result->set_thd(thd);
  }
  lex->allow_sum_func.clear_all();
  lex->in_sum_func= NULL;
  DBUG_VOID_RETURN;
}


/**
  Clears parameters from data left from previous execution or long data.

  @param stmt               prepared statement for which parameters should
                            be reset
*/

static void reset_stmt_params(Prepared_statement *stmt)
{
  Item_param **item= stmt->param_array;
  Item_param **end= item + stmt->param_count;
  for (;item < end ; ++item)
  {
    (**item).reset();
    (**item).sync_clones();
  }
}


static void mysql_stmt_execute_common(THD *thd,
                                      ulong stmt_id,
                                      uchar *packet,
                                      uchar *packet_end,
                                      ulong cursor_flags,
                                      bool iteration,
                                      bool types);

/**
  COM_STMT_EXECUTE handler: execute a previously prepared statement.

    If there are any parameters, then replace parameter markers with the
    data supplied from the client, and then execute the statement.
    This function uses binary protocol to send a possible result set
    to the client.

  @param thd                current thread
  @param packet_arg         parameter types and data, if any
  @param packet_length      packet length, including the terminator character.

  @return
    none: in case of success OK packet or a result set is sent to the
    client, otherwise an error message is set in THD.
*/

void mysqld_stmt_execute(THD *thd, char *packet_arg, uint packet_length)
{
  const uint packet_min_lenght= 9;
  uchar *packet= (uchar*)packet_arg; // GCC 4.0.1 workaround

  DBUG_ENTER("mysqld_stmt_execute");

  if (packet_length < packet_min_lenght)
  {
    my_error(ER_MALFORMED_PACKET, MYF(0));
    DBUG_VOID_RETURN;
  }
  ulong stmt_id= uint4korr(packet);
  ulong flags= (ulong) packet[4];
  uchar *packet_end= packet + packet_length;

  packet+= 9;                               /* stmt_id + 5 bytes of flags */

  mysql_stmt_execute_common(thd, stmt_id, packet, packet_end, flags, FALSE,
  FALSE);
  DBUG_VOID_RETURN;
}


/**
  COM_STMT_BULK_EXECUTE handler: execute a previously prepared statement.

    If there are any parameters, then replace parameter markers with the
    data supplied from the client, and then execute the statement.
    This function uses binary protocol to send a possible result set
    to the client.

  @param thd                current thread
  @param packet_arg         parameter types and data, if any
  @param packet_length      packet length, including the terminator character.

  @return
    none: in case of success OK packet or a result set is sent to the
    client, otherwise an error message is set in THD.
*/

void mysqld_stmt_bulk_execute(THD *thd, char *packet_arg, uint packet_length)
{
  uchar *packet= (uchar*)packet_arg; // GCC 4.0.1 workaround
  DBUG_ENTER("mysqld_stmt_execute_bulk");

  const uint packet_header_lenght= 4 + 2; //ID & 2 bytes of flags

  if (packet_length < packet_header_lenght)
  {
    my_error(ER_MALFORMED_PACKET, MYF(0));
    DBUG_VOID_RETURN;
  }

  ulong stmt_id= uint4korr(packet);
  uint flags= (uint) uint2korr(packet + 4);
  uchar *packet_end= packet + packet_length;

  if (!(thd->client_capabilities &
        MARIADB_CLIENT_STMT_BULK_OPERATIONS))
  {
    DBUG_PRINT("error",
               ("An attempt to execute bulk operation without support"));
    my_error(ER_UNSUPPORTED_PS, MYF(0));
    DBUG_VOID_RETURN;
  }
  /* Check for implemented parameters */
  if (flags & (~STMT_BULK_FLAG_CLIENT_SEND_TYPES))
  {
    DBUG_PRINT("error", ("unsupported bulk execute flags %x", flags));
    my_error(ER_UNSUPPORTED_PS, MYF(0));
    DBUG_VOID_RETURN;
  }

  /* stmt id and two bytes of flags */
  packet+= packet_header_lenght;
  mysql_stmt_execute_common(thd, stmt_id, packet, packet_end, 0, TRUE,
                            (flags & STMT_BULK_FLAG_CLIENT_SEND_TYPES));
  DBUG_VOID_RETURN;
}

/**
  Additional packet checks for direct execution

  @param thd             THD handle
  @param stmt            prepared statement being directly executed
  @param paket           packet with parameters to bind
  @param packet_end      pointer to the byte after parameters end
  @param bulk_op         is it bulk operation
  @param direct_exec     is it direct execution
  @param read_bytes      need to read types (only with bulk_op)

  @retval true  this parameter is wrong
  @retval false this parameter is OK
*/

static bool
stmt_execute_packet_sanity_check(Prepared_statement *stmt,
                                 uchar *packet, uchar *packet_end,
                                 bool bulk_op, bool direct_exec,
                                 bool read_types)
{

  DBUG_ASSERT((!read_types) || (read_types && bulk_op));
  if (stmt->param_count > 0)
  {
    uint packet_length= static_cast<uint>(packet_end - packet);
    uint null_bitmap_bytes= (bulk_op ? 0 : (stmt->param_count + 7)/8);
    uint min_len_for_param_count = null_bitmap_bytes
                                 + (bulk_op ? 0 : 1); /* sent types byte */

    if (!bulk_op && packet_length >= min_len_for_param_count)
    {
      if ((read_types= packet[null_bitmap_bytes]))
      {
        /*
          Should be 0 or 1. If the byte is not 1, that could mean,
          e.g. that we read incorrect byte due to incorrect number
          of sent parameters for direct execution (i.e. null bitmap
          is shorter or longer, than it should be)
        */
        if (packet[null_bitmap_bytes] != '\1')
        {
          return true;
        }
      }
    }

    if (read_types)
    {
      /* 2 bytes per parameter of the type and flags */
      min_len_for_param_count+= 2*stmt->param_count;
    }
    else
    {
      /*
        If types are not sent, there is nothing to do here.
        But for direct execution types should always be sent
      */
      return direct_exec;
    }

    /*
      If true, the packet is guaranteed too short for the number of
      parameters in the PS
    */
    return (packet_length < min_len_for_param_count);
  }
  else
  {
    /*
      If there is no parameters, this should be normally already end
      of the packet, but it is not a problem if something left (popular
      mistake in protocol implementation) because we will not read anymore
      from the buffer.
    */
    return false;
  }
  return false;
}


/**
  Common part of prepared statement execution

  @param thd             THD handle
  @param stmt_id         id of the prepared statement
  @param paket           packet with parameters to bind
  @param packet_end      pointer to the byte after parameters end
  @param cursor_flags    cursor flags
  @param bulk_op         id it bulk operation
  @param read_types      flag say that types muast been read
*/

static void mysql_stmt_execute_common(THD *thd,
                                      ulong stmt_id,
                                      uchar *packet,
                                      uchar *packet_end,
                                      ulong cursor_flags,
                                      bool bulk_op,
                                      bool read_types)
{
  /* Query text for binary, general or slow log, if any of them is open */
  String expanded_query;
  Prepared_statement *stmt;
  Protocol *save_protocol= thd->protocol;
  bool open_cursor;
  DBUG_ENTER("mysqld_stmt_execute_common");
  DBUG_ASSERT((!read_types) || (read_types && bulk_op));

  /* First of all clear possible warnings from the previous command */
  thd->reset_for_next_command();

  if (!(stmt= find_prepared_statement(thd, stmt_id)))
  {
    char llbuf[22];
    size_t length;
    /*
      Did not find the statement with the provided stmt_id.
      Set thd->query_string with the stmt_id so the
      audit plugin gets the meaningful notification.
    */
    length= (size_t) (longlong10_to_str(stmt_id, llbuf, 10) - llbuf);
    if (alloc_query(thd, llbuf, length + 1))
      thd->set_query(0, 0);
    my_error(ER_UNKNOWN_STMT_HANDLER, MYF(0), (int) length, llbuf,
             "mysqld_stmt_execute");
    DBUG_VOID_RETURN;
  }

  /*
    In case of direct execution application decides how many parameters
    to send.

    Thus extra checks are required to prevent crashes caused by incorrect
    interpretation of the packet data. Plus there can be always a broken
    evil client.
  */
  if (stmt_execute_packet_sanity_check(stmt, packet, packet_end, bulk_op,
                                       stmt_id == LAST_STMT_ID, read_types))
  {
    my_error(ER_MALFORMED_PACKET, MYF(0));
    /*
      Let's set the thd->query_string so the audit plugin
      can report the executed query that failed.
    */
    thd->set_query_inner(stmt->query_string);
    DBUG_VOID_RETURN;
  }

  stmt->read_types= read_types;

#if defined(ENABLED_PROFILING)
  thd->profiling.set_query_source(stmt->query(), stmt->query_length());
#endif
  DBUG_PRINT("exec_query", ("%s", stmt->query()));
  DBUG_PRINT("info",("stmt: %p bulk_op %d", stmt, bulk_op));

  open_cursor= MY_TEST(cursor_flags & (ulong) CURSOR_TYPE_READ_ONLY);

  thd->protocol= &thd->protocol_binary;
  MYSQL_EXECUTE_PS(thd->m_statement_psi, stmt->m_prepared_stmt);

  auto save_cur_stmt= thd->cur_stmt;
  thd->cur_stmt= stmt;

  if (!bulk_op)
    stmt->execute_loop(&expanded_query, open_cursor, packet, packet_end);
  else
    stmt->execute_bulk_loop(&expanded_query, open_cursor, packet, packet_end);

  thd->cur_stmt= save_cur_stmt;
  thd->protocol= save_protocol;

  sp_cache_enforce_limit(thd->sp_proc_cache, stored_program_cache_size);
  sp_cache_enforce_limit(thd->sp_func_cache, stored_program_cache_size);
  sp_cache_enforce_limit(thd->sp_package_spec_cache, stored_program_cache_size);
  sp_cache_enforce_limit(thd->sp_package_body_cache, stored_program_cache_size);

  /* Close connection socket; for use with client testing (Bug#43560). */
  DBUG_EXECUTE_IF("close_conn_after_stmt_execute", vio_shutdown(thd->net.vio,SHUT_RD););

  DBUG_VOID_RETURN;
}


/**
  SQLCOM_EXECUTE implementation.

    Execute prepared statement using parameter values from
    lex->prepared_stmt.params() and send result to the client using
    text protocol. This is called from mysql_execute_command and
    therefore should behave like an ordinary query (e.g. not change
    global THD data, such as warning count, server status, etc).
    This function uses text protocol to send a possible result set.

  @param thd                thread handle

  @return
    none: in case of success, OK (or result set) packet is sent to the
    client, otherwise an error is set in THD
*/

void mysql_sql_stmt_execute(THD *thd)
{
  LEX *lex= thd->lex;
  Prepared_statement *stmt;
  const LEX_CSTRING *name= &lex->prepared_stmt.name();
  /* Query text for binary, general or slow log, if any of them is open */
  String expanded_query;
  DBUG_ENTER("mysql_sql_stmt_execute");
  DBUG_PRINT("info", ("EXECUTE: %.*s", (int) name->length, name->str));

  if (!(stmt= (Prepared_statement*) thd->stmt_map.find_by_name(name)))
  {
    my_error(ER_UNKNOWN_STMT_HANDLER, MYF(0),
             static_cast<int>(name->length), name->str, "EXECUTE");
    DBUG_VOID_RETURN;
  }

  if (stmt->param_count != lex->prepared_stmt.param_count())
  {
    my_error(ER_WRONG_ARGUMENTS, MYF(0), "EXECUTE");
    DBUG_VOID_RETURN;
  }

  DBUG_PRINT("info",("stmt: %p", stmt));

  if (lex->prepared_stmt.params_fix_fields(thd))
    DBUG_VOID_RETURN;

  /*
    thd->free_list can already have some Items.

    Example queries:
      - SET STATEMENT var=expr FOR EXECUTE stmt;
      - EXECUTE stmt USING expr;

    E.g. for a query like this:
      PREPARE stmt FROM 'INSERT INTO t1 VALUES (@@max_sort_length)';
      SET STATEMENT max_sort_length=2048 FOR EXECUTE stmt;
    thd->free_list contains a pointer to Item_int corresponding to 2048.

    If Prepared_statement::execute() notices that the table metadata for "t1"
    has changed since PREPARE, it returns an error asking the calling
    Prepared_statement::execute_loop() to re-prepare the statement.
    Before returning the error, Prepared_statement::execute()
    calls Prepared_statement::cleanup_stmt(),
    which calls thd->cleanup_after_query(),
    which calls Query_arena::free_items().

    We hide "external" Items, e.g. those created while parsing the
    "SET STATEMENT" or "USING" parts of the query,
    so they don't get freed in case of re-prepare.
    See MDEV-10702 Crash in SET STATEMENT FOR EXECUTE
  */
  Item *free_list_backup= thd->free_list;
  thd->free_list= NULL; // Hide the external (e.g. "SET STATEMENT") Items
  /*
    Make sure we call Prepared_statement::execute_loop() with an empty
    THD::change_list. It can be non-empty because the above
    LEX::prepared_stmt_params_fix_fields() calls fix_fields() for
    the PS parameter Items and can do some Item tree changes,
    e.g. on character set conversion:

    SET NAMES utf8;
    DELIMITER $$
    CREATE PROCEDURE p1(a VARCHAR(10) CHARACTER SET utf8)
    BEGIN
      PREPARE stmt FROM 'SELECT ?';
      EXECUTE stmt USING CONCAT(a, CONVERT(RAND() USING latin1));
    END;
    $$
    DELIMITER ;
    CALL p1('x');
  */
  Item_change_list_savepoint change_list_savepoint(thd);
  MYSQL_EXECUTE_PS(thd->m_statement_psi, stmt->m_prepared_stmt);

  (void) stmt->execute_loop(&expanded_query, FALSE, NULL, NULL);
  change_list_savepoint.rollback(thd);
  thd->free_items();    // Free items created by execute_loop()
  /*
    Now restore the "external" (e.g. "SET STATEMENT") Item list.
    It will be freed normaly in THD::cleanup_after_query().
  */
  thd->free_list= free_list_backup;

  stmt->lex->restore_set_statement_var();
  DBUG_VOID_RETURN;
}


/**
  COM_STMT_FETCH handler: fetches requested amount of rows from cursor.

  @param thd                Thread handle
  @param packet             Packet from client (with stmt_id & num_rows)
  @param packet_length      Length of packet
*/

void mysqld_stmt_fetch(THD *thd, char *packet, uint packet_length)
{
  /* assume there is always place for 8-16 bytes */
  ulong stmt_id= uint4korr(packet);
  ulong num_rows= uint4korr(packet+4);
  Prepared_statement *stmt;
  Statement stmt_backup;
  Server_side_cursor *cursor;
  DBUG_ENTER("mysqld_stmt_fetch");

  /* First of all clear possible warnings from the previous command */
  thd->reset_for_next_command();

  status_var_increment(thd->status_var.com_stmt_fetch);
  if (!(stmt= find_prepared_statement(thd, stmt_id)))
  {
    char llbuf[22];
    my_error(ER_UNKNOWN_STMT_HANDLER, MYF(0), static_cast<int>(sizeof(llbuf)),
             llstr(stmt_id, llbuf), "mysqld_stmt_fetch");
    DBUG_VOID_RETURN;
  }

  cursor= stmt->cursor;
  if (!cursor)
  {
    my_error(ER_STMT_HAS_NO_OPEN_CURSOR, MYF(0), stmt_id);
    DBUG_VOID_RETURN;
  }

  thd->stmt_arena= stmt;
  thd->set_n_backup_statement(stmt, &stmt_backup);

  cursor->fetch(num_rows);

  if (!cursor->is_open())
  {
    stmt->close_cursor();
    reset_stmt_params(stmt);
  }

  thd->restore_backup_statement(stmt, &stmt_backup);
  thd->stmt_arena= thd;

  DBUG_VOID_RETURN;
}


/**
  Reset a prepared statement in case there was a recoverable error.

    This function resets statement to the state it was right after prepare.
    It can be used to:
    - clear an error happened during mysqld_stmt_send_long_data
    - cancel long data stream for all placeholders without
      having to call mysqld_stmt_execute.
    - close an open cursor
    Sends 'OK' packet in case of success (statement was reset)
    or 'ERROR' packet (unrecoverable error/statement not found/etc).

  @param thd                Thread handle
  @param packet             Packet with stmt id
*/

void mysqld_stmt_reset(THD *thd, char *packet)
{
  /* There is always space for 4 bytes in buffer */
  ulong stmt_id= uint4korr(packet);
  Prepared_statement *stmt;
  DBUG_ENTER("mysqld_stmt_reset");

  /* First of all clear possible warnings from the previous command */
  thd->reset_for_next_command();

  status_var_increment(thd->status_var.com_stmt_reset);
  if (!(stmt= find_prepared_statement(thd, stmt_id)))
  {
    char llbuf[22];
    my_error(ER_UNKNOWN_STMT_HANDLER, MYF(0), static_cast<int>(sizeof(llbuf)),
             llstr(stmt_id, llbuf), "mysqld_stmt_reset");
    DBUG_VOID_RETURN;
  }

  stmt->close_cursor();

  /*
    Clear parameters from data which could be set by
    mysqld_stmt_send_long_data() call.
  */
  reset_stmt_params(stmt);

  stmt->state= Query_arena::STMT_PREPARED;

  general_log_print(thd, thd->get_command(), NullS);

  my_ok(thd);

  DBUG_VOID_RETURN;
}


/**
  Delete a prepared statement from memory.

  @note
    we don't send any reply to this command.
*/

void mysqld_stmt_close(THD *thd, char *packet)
{
  /* There is always space for 4 bytes in packet buffer */
  ulong stmt_id= uint4korr(packet);
  Prepared_statement *stmt;
  DBUG_ENTER("mysqld_stmt_close");

  thd->get_stmt_da()->disable_status();

  if (!(stmt= find_prepared_statement(thd, stmt_id)))
    DBUG_VOID_RETURN;

  /*
    The only way currently a statement can be deallocated when it's
    in use is from within Dynamic SQL.
  */
  DBUG_ASSERT(! stmt->is_in_use());
  stmt->deallocate();
  general_log_print(thd, thd->get_command(), NullS);

  if (thd->last_stmt == stmt)
    thd->clear_last_stmt();

  DBUG_VOID_RETURN;
}


/**
  SQLCOM_DEALLOCATE implementation.

    Close an SQL prepared statement. As this can be called from Dynamic
    SQL, we should be careful to not close a statement that is currently
    being executed.

  @return
    none: OK packet is sent in case of success, otherwise an error
    message is set in THD
*/

void mysql_sql_stmt_close(THD *thd)
{
  Prepared_statement* stmt;
  const LEX_CSTRING *name= &thd->lex->prepared_stmt.name();
  DBUG_PRINT("info", ("DEALLOCATE PREPARE: %.*s", (int) name->length,
                      name->str));

  if (! (stmt= (Prepared_statement*) thd->stmt_map.find_by_name(name)))
    my_error(ER_UNKNOWN_STMT_HANDLER, MYF(0),
             static_cast<int>(name->length), name->str, "DEALLOCATE PREPARE");
  else if (stmt->is_in_use())
    my_error(ER_PS_NO_RECURSION, MYF(0));
  else
  {
    stmt->deallocate();
    thd->session_tracker.state_change.mark_as_changed(thd);
    my_ok(thd);
  }
}


/**
  Handle long data in pieces from client.

    Get a part of a long data. To make the protocol efficient, we are
    not sending any return packets here. If something goes wrong, then
    we will send the error on 'execute' We assume that the client takes
    care of checking that all parts are sent to the server. (No checking
    that we get a 'end of column' in the server is performed).

  @param thd                Thread handle
  @param packet             String to append
  @param packet_length      Length of string (including end \\0)
*/

void mysql_stmt_get_longdata(THD *thd, char *packet, ulong packet_length)
{
  ulong stmt_id;
  uint param_number;
  Prepared_statement *stmt;
  Item_param *param;
#ifndef EMBEDDED_LIBRARY
  char *packet_end= packet + packet_length;
#endif
  DBUG_ENTER("mysql_stmt_get_longdata");

  status_var_increment(thd->status_var.com_stmt_send_long_data);

  thd->get_stmt_da()->disable_status();
#ifndef EMBEDDED_LIBRARY
  /* Minimal size of long data packet is 6 bytes */
  if (packet_length < MYSQL_LONG_DATA_HEADER)
    DBUG_VOID_RETURN;
#endif

  stmt_id= uint4korr(packet);
  packet+= 4;

  if (!(stmt=find_prepared_statement(thd, stmt_id)))
    DBUG_VOID_RETURN;

  param_number= uint2korr(packet);
  packet+= 2;
#ifndef EMBEDDED_LIBRARY
  if (param_number >= stmt->param_count)
  {
    /* Error will be sent in execute call */
    stmt->state= Query_arena::STMT_ERROR;
    stmt->last_errno= ER_WRONG_ARGUMENTS;
    sprintf(stmt->last_error, ER_THD(thd, ER_WRONG_ARGUMENTS),
            "mysqld_stmt_send_long_data");
    DBUG_VOID_RETURN;
  }
#endif

  param= stmt->param_array[param_number];

  Diagnostics_area new_stmt_da(thd->query_id, false, true);
  Diagnostics_area *save_stmt_da= thd->get_stmt_da();

  thd->set_stmt_da(&new_stmt_da);

#ifndef EMBEDDED_LIBRARY
  param->set_longdata(packet, (ulong) (packet_end - packet));
#else
  param->set_longdata(thd->extra_data, thd->extra_length);
#endif
  if (unlikely(thd->get_stmt_da()->is_error()))
  {
    stmt->state= Query_arena::STMT_ERROR;
    stmt->last_errno= thd->get_stmt_da()->sql_errno();
    strmake_buf(stmt->last_error, thd->get_stmt_da()->message());
  }
  thd->set_stmt_da(save_stmt_da);

  general_log_print(thd, thd->get_command(), NullS);

  DBUG_VOID_RETURN;
}


/***************************************************************************
 Select_fetch_protocol_binary
****************************************************************************/

Select_fetch_protocol_binary::Select_fetch_protocol_binary(THD *thd_arg):
  select_send(thd_arg), protocol(thd_arg)
{}

bool Select_fetch_protocol_binary::send_result_set_metadata(List<Item> &list, uint flags)
{
  bool rc;
  Protocol *save_protocol= thd->protocol;

  /*
    Protocol::send_result_set_metadata caches the information about column types:
    this information is later used to send data. Therefore, the same
    dedicated Protocol object must be used for all operations with
    a cursor.
  */
  thd->protocol= &protocol;
  rc= select_send::send_result_set_metadata(list, flags);
  thd->protocol= save_protocol;

  return rc;
}

bool Select_fetch_protocol_binary::send_eof()
{
  /*
    Don't send EOF if we're in error condition (which implies we've already
    sent or are sending an error)
  */
  if (unlikely(thd->is_error()))
    return true;

  ::my_eof(thd);
  return false;
}


int
Select_fetch_protocol_binary::send_data(List<Item> &fields)
{
  Protocol *save_protocol= thd->protocol;
  int rc;

  thd->protocol= &protocol;
  rc= select_send::send_data(fields);
  thd->protocol= save_protocol;
  return rc;
}

/*******************************************************************
* Reprepare_observer
*******************************************************************/
/** Push an error to the error stack and return TRUE for now. */

bool
Reprepare_observer::report_error(THD *thd)
{
  /*
    This 'error' is purely internal to the server:
    - No exception handler is invoked,
    - No condition is added in the condition area (warn_list).
    The diagnostics area is set to an error status to enforce
    that this thread execution stops and returns to the caller,
    backtracking all the way to Prepared_statement::execute_loop().
  */
  thd->get_stmt_da()->set_error_status(ER_NEED_REPREPARE);
  m_invalidated= TRUE;

  return TRUE;
}


/*******************************************************************
* Server_runnable
*******************************************************************/

Server_runnable::~Server_runnable()
{
}

///////////////////////////////////////////////////////////////////////////

Execute_sql_statement::
Execute_sql_statement(LEX_STRING sql_text)
  :m_sql_text(sql_text)
{}


/**
  Parse and execute a statement. Does not prepare the query.

  Allows to execute a statement from within another statement.
  The main property of the implementation is that it does not
  affect the environment -- i.e. you  can run many
  executions without having to cleanup/reset THD in between.
*/

bool
Execute_sql_statement::execute_server_code(THD *thd)
{
  PSI_statement_locker *parent_locker;
  bool error;

  if (alloc_query(thd, m_sql_text.str, m_sql_text.length))
    return TRUE;

  Parser_state parser_state;
  if (parser_state.init(thd, thd->query(), thd->query_length()))
    return TRUE;

  parser_state.m_lip.multi_statements= FALSE;
  lex_start(thd);

  error= parse_sql(thd, &parser_state, NULL) || thd->is_error();

  if (unlikely(error))
    goto end;

  thd->lex->set_trg_event_type_for_tables();

  parent_locker= thd->m_statement_psi;
  thd->m_statement_psi= NULL;
  error= mysql_execute_command(thd);
  thd->m_statement_psi= parent_locker;

  /* report error issued during command execution */
  if (likely(error == 0) && thd->spcont == NULL)
    general_log_write(thd, COM_STMT_EXECUTE,
                      thd->query(), thd->query_length());

end:
  thd->lex->restore_set_statement_var();
  delete_explain_query(thd->lex);
  lex_end(thd->lex);

  return error;
}

/***************************************************************************
 Prepared_statement
****************************************************************************/

Prepared_statement::Prepared_statement(THD *thd_arg)
  :Statement(NULL, &main_mem_root,
             STMT_INITIALIZED,
             ((++thd_arg->statement_id_counter) & STMT_ID_MASK)),
  thd(thd_arg),
  m_prepared_stmt(NULL),
  result(thd_arg),
  param_array(0),
  cursor(0),
  packet(0),
  packet_end(0),
  param_count(0),
  last_errno(0),
  flags((uint) IS_IN_USE),
  iterations(0),
  start_param(0),
  read_types(0),
  m_sql_mode(thd->variables.sql_mode)
{
  init_sql_alloc(key_memory_prepared_statement_main_mem_root,
                 &main_mem_root, thd_arg->variables.query_alloc_block_size,
                 thd_arg->variables.query_prealloc_size, MYF(MY_THREAD_SPECIFIC));
  *last_error= '\0';
}


void Prepared_statement::setup_set_params()
{
  /*
    Note: BUG#25843 applies here too (query cache lookup uses thd->db, not
    db from "prepare" time).
  */
  if (query_cache_maybe_disabled(thd)) // we won't expand the query
    lex->safe_to_cache_query= FALSE;   // so don't cache it at Execution

  /*
    Decide if we have to expand the query (because we must write it to logs or
    because we want to look it up in the query cache) or not.
  */
  bool replace_params_with_values= false;
  // binlog
  replace_params_with_values|= mysql_bin_log.is_open() && is_update_query(lex->sql_command);
  // general or slow log
  replace_params_with_values|= opt_log || thd->variables.sql_log_slow;
  // query cache
  replace_params_with_values|= query_cache_is_cacheable_query(lex);
  // but never for compound statements
  replace_params_with_values&= lex->sql_command != SQLCOM_COMPOUND;

  if (replace_params_with_values)
  {
    set_params_from_actual_params= insert_params_from_actual_params_with_log;
#ifndef EMBEDDED_LIBRARY
    set_params= insert_params_with_log;
    set_bulk_params= insert_bulk_params; // RBR is on for bulk operation
#else
    //TODO: add bulk support for bulk parameters
    set_params_data= emb_insert_params_with_log;
#endif
  }
  else
  {
    set_params_from_actual_params= insert_params_from_actual_params;
#ifndef EMBEDDED_LIBRARY
    set_params= insert_params;
    set_bulk_params= insert_bulk_params;
#else
    //TODO: add bulk support for bulk parameters
    set_params_data= emb_insert_params;
#endif
  }
}


/**
  Destroy this prepared statement, cleaning up all used memory
  and resources.

  This is called from ::deallocate() to handle COM_STMT_CLOSE and
  DEALLOCATE PREPARE or when THD ends and all prepared statements are freed.
*/

Prepared_statement::~Prepared_statement()
{
  DBUG_ENTER("Prepared_statement::~Prepared_statement");
  DBUG_PRINT("enter",("stmt: %p  cursor: %p",
                      this, cursor));

  MYSQL_DESTROY_PS(m_prepared_stmt);

  delete cursor;
  /*
    We have to call free on the items even if cleanup is called as some items,
    like Item_param, don't free everything until free_items()
  */
  free_items();
  if (lex)
  {
    sp_head::destroy(lex->sphead);
    delete lex->result;
    delete (st_lex_local *) lex;
  }
  free_root(&main_mem_root, MYF(0));
  DBUG_VOID_RETURN;
}


Query_arena::Type Prepared_statement::type() const
{
  return PREPARED_STATEMENT;
}


void Prepared_statement::cleanup_stmt(bool restore_set_statement_vars)
{
  DBUG_ENTER("Prepared_statement::cleanup_stmt");
  DBUG_PRINT("enter",("stmt: %p", this));

  if (restore_set_statement_vars)
    lex->restore_set_statement_var();

  thd->rollback_item_tree_changes();
  cleanup_items(free_list);
  thd->cleanup_after_query();

  DBUG_VOID_RETURN;
}


bool Prepared_statement::set_name(const LEX_CSTRING *name_arg)
{
  name.length= name_arg->length;
  name.str= (char*) memdup_root(mem_root, name_arg->str, name_arg->length);
  return name.str == 0;
}


/**
  Remember the current database.

  We must reset/restore the current database during execution of
  a prepared statement since it affects execution environment:
  privileges, @@character_set_database, and other.

  @return 1 if out of memory.
*/

bool
Prepared_statement::set_db(const LEX_CSTRING *db_arg)
{
  /* Remember the current database. */
  if (db_arg->length)
  {
    if (!(db.str= this->strmake(db_arg->str, db_arg->length)))
      return 1;
    db.length= db_arg->length;
  }
  else
    db= null_clex_str;
  return 0;
}

/**************************************************************************
  Common parts of mysql_[sql]_stmt_prepare, mysql_[sql]_stmt_execute.
  Essentially, these functions do all the magic of preparing/executing
  a statement, leaving network communication, input data handling and
  global THD state management to the caller.
***************************************************************************/

/**
  Parse statement text, validate the statement, and prepare it for execution.

    You should not change global THD state in this function, if at all
    possible: it may be called from any context, e.g. when executing
    a COM_* command, and SQLCOM_* command, or a stored procedure.

  @param packet             statement text
  @param packet_len

  @note
    Precondition:
    The caller must ensure that thd->change_list and thd->free_list
    is empty: this function will not back them up but will free
    in the end of its execution.

  @note
    Postcondition:
    thd->mem_root contains unused memory allocated during validation.
*/

bool Prepared_statement::prepare(const char *packet, uint packet_len)
{
  bool error;
  Statement stmt_backup;
  Query_arena *old_stmt_arena;
  DBUG_ENTER("Prepared_statement::prepare");
  DBUG_ASSERT(m_sql_mode == thd->variables.sql_mode);
  /*
    If this is an SQLCOM_PREPARE, we also increase Com_prepare_sql.
    However, it seems handy if com_stmt_prepare is increased always,
    no matter what kind of prepare is processed.
  */
  status_var_increment(thd->status_var.com_stmt_prepare);

  if (! (lex= new (mem_root) st_lex_local))
    DBUG_RETURN(TRUE);
  lex->stmt_lex= lex;

  if (set_db(&thd->db))
    DBUG_RETURN(TRUE);

  /*
    alloc_query() uses thd->mem_root && thd->query, so we should call
    both of backup_statement() and backup_query_arena() here.
  */
  thd->set_n_backup_statement(this, &stmt_backup);
  thd->set_n_backup_active_arena(this, &stmt_backup);

  if (alloc_query(thd, packet, packet_len))
  {
    thd->restore_backup_statement(this, &stmt_backup);
    thd->restore_active_arena(this, &stmt_backup);
    DBUG_RETURN(TRUE);
  }

  /*
    We'd like to have thd->query to be set to the actual query
    after the function ends.
    This value will be sent to audit plugins later.
    As the statement is created, the query will be stored
    in statement's arena. Normally the statement lives longer than
    the end of this query, so we can just set thd->query_string to
    be the stmt->query_string.
    Though errors can result in statement to be freed. These cases
    should be handled appropriately.
  */
  stmt_backup.query_string= thd->query_string;

  old_stmt_arena= thd->stmt_arena;
  thd->stmt_arena= this;
  auto save_cur_stmt= thd->cur_stmt;
  thd->cur_stmt= this;

  Parser_state parser_state;
  if (parser_state.init(thd, thd->query(), thd->query_length()))
  {
    thd->restore_backup_statement(this, &stmt_backup);
    thd->restore_active_arena(this, &stmt_backup);
    thd->stmt_arena= old_stmt_arena;
    thd->cur_stmt = save_cur_stmt;
    DBUG_RETURN(TRUE);
  }

  parser_state.m_lip.stmt_prepare_mode= TRUE;
  parser_state.m_lip.multi_statements= FALSE;

  lex_start(thd);
  lex->context_analysis_only|= CONTEXT_ANALYSIS_ONLY_PREPARE;


  error= (parse_sql(thd, & parser_state, NULL) ||
          thd->is_error() ||
          init_param_array(this));

  if (thd->security_ctx->password_expired &&
      lex->sql_command != SQLCOM_SET_OPTION &&
      lex->sql_command != SQLCOM_PREPARE &&
      lex->sql_command != SQLCOM_EXECUTE &&
      lex->sql_command != SQLCOM_DEALLOCATE_PREPARE)
  {
    thd->restore_backup_statement(this, &stmt_backup);
    thd->restore_active_arena(this, &stmt_backup);
    thd->stmt_arena= old_stmt_arena;
    thd->cur_stmt = save_cur_stmt;
    my_error(ER_MUST_CHANGE_PASSWORD, MYF(0));
    DBUG_RETURN(true);
  }
  lex->set_trg_event_type_for_tables();

  /*
    While doing context analysis of the query (in check_prepared_statement)
    we allocate a lot of additional memory: for open tables, JOINs, derived
    tables, etc.  Let's save a snapshot of current parse tree to the
    statement and restore original THD. In cases when some tree
    transformation can be reused on execute, we set again thd->mem_root from
    stmt->mem_root (see setup_wild for one place where we do that).
  */
  thd->restore_active_arena(this, &stmt_backup);

  /*
    If called from a stored procedure, ensure that we won't rollback
    external changes when cleaning up after validation.
  */
  DBUG_ASSERT(thd->Item_change_list::is_empty());

  /*
    Marker used to release metadata locks acquired while the prepared
    statement is being checked.
  */
  MDL_savepoint mdl_savepoint= thd->mdl_context.mdl_savepoint();

  /*
    Set variables specified by
      SET STATEMENT var1=value1 [, var2=value2, ...] FOR <statement>
    clause for duration of prepare phase. Original values of variable
    listed in the SET STATEMENT clause is restored right after return
    from the function check_prepared_statement()
  */
  if (likely(error == 0))
    error= run_set_statement_if_requested(thd, lex);

  /* 
   The only case where we should have items in the thd->free_list is
   after stmt->set_params_from_vars(), which may in some cases create
   Item_null objects.
  */

  if (likely(error == 0))
    error= check_prepared_statement(this);

  if (unlikely(error))
  {
    /*
      let the following code know we're not in PS anymore,
      the won't be any EXECUTE, so we need a full cleanup
    */
    lex->context_analysis_only&= ~CONTEXT_ANALYSIS_ONLY_PREPARE;
  }

<<<<<<< HEAD
=======
  /*
    Restore original values of variables modified on handling
    SET STATEMENT clause.
  */
  error|= thd->lex->restore_set_statement_var();

>>>>>>> cf63eece
  /* The order is important */
  lex->unit.cleanup();

  /* No need to commit statement transaction, it's not started. */
  DBUG_ASSERT(thd->transaction->stmt.is_empty());

  close_thread_tables(thd);
  thd->mdl_context.rollback_to_savepoint(mdl_savepoint);

  /*
    Transaction rollback was requested since MDL deadlock was discovered
    while trying to open tables. Rollback transaction in all storage
    engines including binary log and release all locks.

    Once dynamic SQL is allowed as substatements the below if-statement
    has to be adjusted to not do rollback in substatement.
  */
  DBUG_ASSERT(! thd->in_sub_stmt);
  if (thd->transaction_rollback_request)
  {
    trans_rollback_implicit(thd);
    thd->release_transactional_locks();
  }

  /* Preserve locked plugins for SET */
  if (lex->sql_command != SQLCOM_SET_OPTION)
    lex_unlock_plugins(lex);

  /*
    Pass the value true to restore original values of variables modified
    on handling SET STATEMENT clause.
  */
  cleanup_stmt(true);

  thd->restore_backup_statement(this, &stmt_backup);
  thd->stmt_arena= old_stmt_arena;
  thd->cur_stmt= save_cur_stmt;

  if (likely(error == 0))
  {
    setup_set_params();
    lex->context_analysis_only&= ~CONTEXT_ANALYSIS_ONLY_PREPARE;
    state= Query_arena::STMT_PREPARED;
    flags&= ~ (uint) IS_IN_USE;

    MYSQL_SET_PS_TEXT(m_prepared_stmt, query(), query_length());

    /* 
      Log COM_EXECUTE to the general log. Note, that in case of SQL
      prepared statements this causes two records to be output:

      Query       PREPARE stmt from @user_variable
      Prepare     <statement SQL text>

      This is considered user-friendly, since in the
      second log entry we output the actual statement text.

      Do not print anything if this is an SQL prepared statement and
      we're inside a stored procedure (also called Dynamic SQL) --
      sub-statements inside stored procedures are not logged into
      the general log.
    */
    if (thd->spcont == NULL)
      general_log_write(thd, COM_STMT_PREPARE, query(), query_length());
  }
  DBUG_RETURN(error);
}


/**
  Assign parameter values either from variables, in case of SQL PS
  or from the execute packet.

  @param expanded_query  a container with the original SQL statement.
                         '?' placeholders will be replaced with
                         their values in case of success.
                         The result is used for logging and replication
  @param packet          pointer to execute packet.
                         NULL in case of SQL PS
  @param packet_end      end of the packet. NULL in case of SQL PS

  @todo Use a paremeter source class family instead of 'if's, and
  support stored procedure variables.

  @retval TRUE an error occurred when assigning a parameter (likely
          a conversion error or out of memory, or malformed packet)
  @retval FALSE success
*/

bool
Prepared_statement::set_parameters(String *expanded_query,
                                   uchar *packet, uchar *packet_end)
{
  bool is_sql_ps= packet == NULL;
  bool res= FALSE;

  if (is_sql_ps)
  {
    /* SQL prepared statement */
    res= set_params_from_actual_params(this, thd->lex->prepared_stmt.params(),
                                       expanded_query);
  }
  else if (param_count)
  {
#ifndef EMBEDDED_LIBRARY
    uchar *null_array= packet;
    res= (setup_conversion_functions(this, &packet) ||
          set_params(this, null_array, packet, packet_end, expanded_query));
#else
    /*
      In embedded library we re-install conversion routines each time
      we set parameters, and also we don't need to parse packet.
      So we do it in one function.
    */
    res= set_params_data(this, expanded_query);
#endif
  }
  if (res)
  {
    my_error(ER_WRONG_ARGUMENTS, MYF(0),
             is_sql_ps ? "EXECUTE" : "mysqld_stmt_execute");
    reset_stmt_params(this);
  }
  return res;
}


/**
  Execute a prepared statement. Re-prepare it a limited number
  of times if necessary.

  Try to execute a prepared statement. If there is a metadata
  validation error, prepare a new copy of the prepared statement,
  swap the old and the new statements, and try again.
  If there is a validation error again, repeat the above, but
  perform no more than MAX_REPREPARE_ATTEMPTS.

  @note We have to try several times in a loop since we
  release metadata locks on tables after prepared statement
  prepare. Therefore, a DDL statement may sneak in between prepare
  and execute of a new statement. If this happens repeatedly
  more than MAX_REPREPARE_ATTEMPTS times, we give up.

  @return TRUE if an error, FALSE if success
  @retval  TRUE    either MAX_REPREPARE_ATTEMPTS has been reached,
                   or some general error
  @retval  FALSE   successfully executed the statement, perhaps
                   after having reprepared it a few times.
*/
const static int MAX_REPREPARE_ATTEMPTS= 3;

bool
Prepared_statement::execute_loop(String *expanded_query,
                                 bool open_cursor,
                                 uchar *packet,
                                 uchar *packet_end)
{
  Reprepare_observer reprepare_observer;
  bool error;
  int reprepare_attempt= 0;
  iterations= FALSE;

  /*
    - In mysql_sql_stmt_execute() we hide all "external" Items
      e.g. those created in the "SET STATEMENT" part of the "EXECUTE" query.
    - In case of mysqld_stmt_execute() there should not be "external" Items.
  */
  DBUG_ASSERT(thd->free_list == NULL);

  /* Check if we got an error when sending long data */
  if (unlikely(state == Query_arena::STMT_ERROR))
  {
    my_message(last_errno, last_error, MYF(0));
    return TRUE;
  }

  if (set_parameters(expanded_query, packet, packet_end))
    return TRUE;

reexecute:
  // Make sure that reprepare() did not create any new Items.
  DBUG_ASSERT(thd->free_list == NULL);

  /*
    Install the metadata observer. If some metadata version is
    different from prepare time and an observer is installed,
    the observer method will be invoked to push an error into
    the error stack.
  */

  if (sql_command_flags[lex->sql_command] & CF_REEXECUTION_FRAGILE)
  {
    reprepare_observer.reset_reprepare_observer();
    DBUG_ASSERT(thd->m_reprepare_observer == NULL);
    thd->m_reprepare_observer= &reprepare_observer;
  }

  error= execute(expanded_query, open_cursor) || thd->is_error();

  thd->m_reprepare_observer= NULL;

  if (unlikely(error) &&
      (sql_command_flags[lex->sql_command] & CF_REEXECUTION_FRAGILE) &&
      !thd->is_fatal_error && !thd->killed &&
      reprepare_observer.is_invalidated() &&
      reprepare_attempt++ < MAX_REPREPARE_ATTEMPTS)
  {
    DBUG_ASSERT(thd->get_stmt_da()->sql_errno() == ER_NEED_REPREPARE);
    thd->clear_error();

    error= reprepare();

    if (likely(!error))                         /* Success */
      goto reexecute;
  }
  reset_stmt_params(this);

  return error;
}

my_bool bulk_parameters_set(THD *thd)
{
  DBUG_ENTER("bulk_parameters_set");
  Prepared_statement *stmt= (Prepared_statement *) thd->bulk_param;

  if (stmt && unlikely(stmt->set_bulk_parameters(FALSE)))
    DBUG_RETURN(TRUE);
  DBUG_RETURN(FALSE);
}

my_bool bulk_parameters_iterations(THD *thd)
{
  Prepared_statement *stmt= (Prepared_statement *) thd->bulk_param;
  if (!stmt)
    return FALSE;
  return stmt->bulk_iterations();
}


my_bool Prepared_statement::set_bulk_parameters(bool reset)
{
  DBUG_ENTER("Prepared_statement::set_bulk_parameters");
  DBUG_PRINT("info", ("iteration: %d", iterations));

  if (iterations)
  {
#ifndef EMBEDDED_LIBRARY
    if ((*set_bulk_params)(this, &packet, packet_end, reset))
#else
    // bulk parameters are not supported for embedded, so it will an error
#endif
    {
      my_error(ER_WRONG_ARGUMENTS, MYF(0),
               "mysqld_stmt_bulk_execute");
      reset_stmt_params(this);
      DBUG_RETURN(true);
    }
    if (packet >= packet_end)
      iterations= FALSE;
  }
  start_param= 0;
  DBUG_RETURN(false);
}

bool
Prepared_statement::execute_bulk_loop(String *expanded_query,
                                      bool open_cursor,
                                      uchar *packet_arg,
                                      uchar *packet_end_arg)
{
  Reprepare_observer reprepare_observer;
  unsigned char *readbuff= NULL;
  bool error= 0;
  packet= packet_arg;
  packet_end= packet_end_arg;
  iterations= TRUE;
  start_param= true;
#ifdef DBUG_ASSERT_EXISTS
  Item *free_list_state= thd->free_list;
#endif
  thd->set_bulk_execution((void *)this);
  /* Check if we got an error when sending long data */
  if (state == Query_arena::STMT_ERROR)
  {
    my_message(last_errno, last_error, MYF(0));
    goto err;
  }
  /* Check for non zero parameter count*/
  if (param_count == 0)
  {
    DBUG_PRINT("error", ("Statement with no parameters for bulk execution."));
    my_error(ER_UNSUPPORTED_PS, MYF(0));
    goto err;
  }

  if (!(sql_command_flags[lex->sql_command] & CF_PS_ARRAY_BINDING_SAFE))
  {
    DBUG_PRINT("error", ("Command is not supported in bulk execution."));
    my_error(ER_UNSUPPORTED_PS, MYF(0));
    goto err;
  }
  /*
     Here second buffer for not optimized commands,
     optimized commands do it inside thier internal loop.
  */
  if (!(sql_command_flags[lex->sql_command] & CF_PS_ARRAY_BINDING_OPTIMIZED) &&
      this->lex->has_returning())
  {
    // Above check can be true for SELECT in future
    DBUG_ASSERT(lex->sql_command != SQLCOM_SELECT);
    readbuff= thd->net.buff; // old buffer
    if (net_allocate_new_packet(&thd->net, thd, MYF(MY_THREAD_SPECIFIC)))
    {
      readbuff= NULL; // failure, net_allocate_new_packet keeps old buffer
      goto err;
    }
  }

#ifndef EMBEDDED_LIBRARY
  if (read_types &&
      set_conversion_functions(this, &packet))
#else
  // bulk parameters are not supported for embedded, so it will an error
#endif
  {
    my_error(ER_WRONG_ARGUMENTS, MYF(0),
            "mysqld_stmt_bulk_execute");
    goto err;
  }
  read_types= FALSE;

  // iterations changed by set_bulk_parameters
  while ((iterations || start_param) && !error && !thd->is_error())
  {
    int reprepare_attempt= 0;

    /*
      Here we set parameters for not optimized commands,
      optimized commands do it inside thier internal loop.
    */
    if (!(sql_command_flags[lex->sql_command] & CF_PS_ARRAY_BINDING_OPTIMIZED))
    {
      if (set_bulk_parameters(TRUE))
      {
        goto err;
      }
    }

reexecute:
    /*
      If the free_list is not empty, we'll wrongly free some externally
      allocated items when cleaning up after validation of the prepared
      statement.
    */
    DBUG_ASSERT(thd->free_list == free_list_state);

    /*
      Install the metadata observer. If some metadata version is
      different from prepare time and an observer is installed,
      the observer method will be invoked to push an error into
      the error stack.
    */

    if (sql_command_flags[lex->sql_command] & CF_REEXECUTION_FRAGILE)
    {
      reprepare_observer.reset_reprepare_observer();
      DBUG_ASSERT(thd->m_reprepare_observer == NULL);
      thd->m_reprepare_observer= &reprepare_observer;
    }

    error= execute(expanded_query, open_cursor) || thd->is_error();

    thd->m_reprepare_observer= NULL;

#ifdef WITH_WSREP
    if (!(sql_command_flags[lex->sql_command] & CF_PS_ARRAY_BINDING_OPTIMIZED) &&
	WSREP(thd))
    {
      if (wsrep_after_statement(thd))
      {
        /*
          Re-execution success is unlikely after an error from
          wsrep_after_statement(), so retrun error immediately.
        */
        thd->get_stmt_da()->reset_diagnostics_area();
        wsrep_override_error(thd, thd->wsrep_cs().current_error(),
                             thd->wsrep_cs().current_error_status());
      }
    }
    else
#endif /* WITH_WSREP */
    if (unlikely(error) &&
        (sql_command_flags[lex->sql_command] & CF_REEXECUTION_FRAGILE) &&
        !thd->is_fatal_error && !thd->killed &&
        reprepare_observer.is_invalidated() &&
        reprepare_attempt++ < MAX_REPREPARE_ATTEMPTS)
    {
      DBUG_ASSERT(thd->get_stmt_da()->sql_errno() == ER_NEED_REPREPARE);
      thd->clear_error();

      error= reprepare();

      if (likely(!error))                                /* Success */
        goto reexecute;
    }
  }
  reset_stmt_params(this);
  thd->set_bulk_execution(0);
  if (readbuff)
    my_free(readbuff);
  return error;

err:
  reset_stmt_params(this);
  thd->set_bulk_execution(0);
  if (readbuff)
    my_free(readbuff);
  return true;
}


bool
Prepared_statement::execute_server_runnable(Server_runnable *server_runnable)
{
  Statement stmt_backup;
  bool error;
  Query_arena *save_stmt_arena= thd->stmt_arena;
  Item_change_list save_change_list;
  thd->Item_change_list::move_elements_to(&save_change_list);

  state= STMT_CONVENTIONAL_EXECUTION;

  if (!(lex= new (mem_root) st_lex_local))
    return TRUE;

  thd->set_n_backup_statement(this, &stmt_backup);
  thd->set_n_backup_active_arena(this, &stmt_backup);
  thd->stmt_arena= this;

  error= server_runnable->execute_server_code(thd);

  thd->cleanup_after_query();

  thd->restore_active_arena(this, &stmt_backup);
  thd->restore_backup_statement(this, &stmt_backup);
  thd->stmt_arena= save_stmt_arena;

  save_change_list.move_elements_to(thd);

  /* Items and memory will freed in destructor */

  return error;
}


/**
  Reprepare this prepared statement.

  Currently this is implemented by creating a new prepared
  statement, preparing it with the original query and then
  swapping the new statement and the original one.

  @retval  TRUE   an error occurred. Possible errors include
                  incompatibility of new and old result set
                  metadata
  @retval  FALSE  success, the statement has been reprepared
*/

bool
Prepared_statement::reprepare()
{
  char saved_cur_db_name_buf[SAFE_NAME_LEN+1];
  LEX_STRING saved_cur_db_name=
    { saved_cur_db_name_buf, sizeof(saved_cur_db_name_buf) };
  LEX_CSTRING stmt_db_name= db;
  bool cur_db_changed;
  bool error;

  Prepared_statement copy(thd);
  copy.m_sql_mode= m_sql_mode;

  copy.set_sql_prepare(); /* To suppress sending metadata to the client. */

  status_var_increment(thd->status_var.com_stmt_reprepare);

  if (unlikely(mysql_opt_change_db(thd, &stmt_db_name, &saved_cur_db_name,
                                   TRUE, &cur_db_changed)))
    return TRUE;

  Sql_mode_instant_set sms(thd, m_sql_mode);

  error= ((name.str && copy.set_name(&name)) ||
          copy.prepare(query(), query_length()) ||
          validate_metadata(&copy));

  if (cur_db_changed)
    mysql_change_db(thd, (LEX_CSTRING*) &saved_cur_db_name, TRUE);

  if (likely(!error))
  {
    MYSQL_REPREPARE_PS(m_prepared_stmt);
    swap_prepared_statement(&copy);
    swap_parameter_array(param_array, copy.param_array, param_count);
#ifdef DBUG_ASSERT_EXISTS
    is_reprepared= TRUE;
#endif
    /*
      Clear possible warnings during reprepare, it has to be completely
      transparent to the user. We use clear_warning_info() since
      there were no separate query id issued for re-prepare.
      Sic: we can't simply silence warnings during reprepare, because if
      it's failed, we need to return all the warnings to the user.
    */
    thd->get_stmt_da()->clear_warning_info(thd->query_id);
    column_info_state.reset();
  }
  else
  {
    /*
       Prepare failed and the 'copy' will be freed.
       Now we have to restore the query_string in the so the
       audit plugin later gets the meaningful notification.
    */
    thd->set_query(query(), query_length());
  }
  return error;
}


/**
  Validate statement result set metadata (if the statement returns
  a result set).

  Currently we only check that the number of columns of the result
  set did not change.
  This is a helper method used during re-prepare.

  @param[in]  copy  the re-prepared prepared statement to verify
                    the metadata of

  @retval TRUE  error, ER_PS_REBIND is reported
  @retval FALSE statement return no or compatible metadata
*/


bool Prepared_statement::validate_metadata(Prepared_statement *copy)
{
  /**
    If this is an SQL prepared statement or EXPLAIN,
    return FALSE -- the metadata of the original SELECT,
    if any, has not been sent to the client.
  */
  if (is_sql_prepare() || lex->describe)
    return FALSE;

  if (lex->first_select_lex()->item_list.elements !=
      copy->lex->first_select_lex()->item_list.elements)
  {
    /** Column counts mismatch, update the client */
    thd->server_status|= SERVER_STATUS_METADATA_CHANGED;
  }

  return FALSE;
}


/**
  Replace the original prepared statement with a prepared copy.

  This is a private helper that is used as part of statement
  reprepare

  @return This function does not return any errors.
*/

void
Prepared_statement::swap_prepared_statement(Prepared_statement *copy)
{
  Statement tmp_stmt;

  /* Swap memory roots. */
  swap_variables(MEM_ROOT, main_mem_root, copy->main_mem_root);

  /* Swap the arenas */
  tmp_stmt.set_query_arena(this);
  set_query_arena(copy);
  copy->set_query_arena(&tmp_stmt);

  /* Swap the statement parent classes */
  tmp_stmt.set_statement(this);
  set_statement(copy);
  copy->set_statement(&tmp_stmt);

  /* Swap ids back, we need the original id */
  swap_variables(ulong, id, copy->id);
  /* Swap mem_roots back, they must continue pointing at the main_mem_roots */
  swap_variables(MEM_ROOT *, mem_root, copy->mem_root);
  /*
    Swap the old and the new parameters array. The old array
    is allocated in the old arena.
  */
  swap_variables(Item_param **, param_array, copy->param_array);
  /* Don't swap flags: the copy has IS_SQL_PREPARE always set. */
  /* swap_variables(uint, flags, copy->flags); */
  /* Swap names, the old name is allocated in the wrong memory root */
  swap_variables(LEX_CSTRING, name, copy->name);
  /* Ditto */
  swap_variables(LEX_CSTRING, db, copy->db);

  DBUG_ASSERT(param_count == copy->param_count);
  DBUG_ASSERT(thd == copy->thd);
  last_error[0]= '\0';
  last_errno= 0;
}


/**
  Execute a prepared statement.

    You should not change global THD state in this function, if at all
    possible: it may be called from any context, e.g. when executing
    a COM_* command, and SQLCOM_* command, or a stored procedure.

  @param expanded_query     A query for binlogging which has all parameter
                            markers ('?') replaced with their actual values.
  @param open_cursor        True if an attempt to open a cursor should be made.
                            Currenlty used only in the binary protocol.

  @note
    Preconditions, postconditions.
    - See the comment for Prepared_statement::prepare().

  @retval
    FALSE	    ok
  @retval
    TRUE		Error
*/

bool Prepared_statement::execute(String *expanded_query, bool open_cursor)
{
  Statement stmt_backup;
  Query_arena *old_stmt_arena;
  bool error= TRUE;
  bool qc_executed= FALSE;

  char saved_cur_db_name_buf[SAFE_NAME_LEN+1];
  LEX_STRING saved_cur_db_name=
    { saved_cur_db_name_buf, sizeof(saved_cur_db_name_buf) };
  bool cur_db_changed;

  LEX_CSTRING stmt_db_name= db;

  status_var_increment(thd->status_var.com_stmt_execute);

  if (flags & (uint) IS_IN_USE)
  {
    my_error(ER_PS_NO_RECURSION, MYF(0));
    return TRUE;
  }

  /*
    For SHOW VARIABLES lex->result is NULL, as it's a non-SELECT
    command. For such queries we don't return an error and don't
    open a cursor -- the client library will recognize this case and
    materialize the result set.
    For SELECT statements lex->result is created in
    check_prepared_statement. lex->result->simple_select() is FALSE
    in INSERT ... SELECT and similar commands.
  */

  if (open_cursor && lex->result && lex->result->check_simple_select())
  {
    DBUG_PRINT("info",("Cursor asked for not SELECT stmt"));
    return TRUE;
  }

  /* In case the command has a call to SP which re-uses this statement name */
  flags|= IS_IN_USE;

  close_cursor();

  /*
    If the free_list is not empty, we'll wrongly free some externally
    allocated items when cleaning up after execution of this statement.
  */
  DBUG_ASSERT(thd->Item_change_list::is_empty());

  /* 
   The only case where we should have items in the thd->free_list is
   after stmt->set_params_from_vars(), which may in some cases create
   Item_null objects.
  */

  thd->set_n_backup_statement(this, &stmt_backup);

  /*
    Change the current database (if needed).

    Force switching, because the database of the prepared statement may be
    NULL (prepared statements can be created while no current database
    selected).
  */

  if (mysql_opt_change_db(thd, &stmt_db_name, &saved_cur_db_name, TRUE,
                          &cur_db_changed))
    goto error;

  /* Allocate query. */

  if (expanded_query->length() &&
      alloc_query(thd, expanded_query->ptr(), expanded_query->length()))
  {
    my_error(ER_OUTOFMEMORY, MYF(ME_FATAL), expanded_query->length());
    goto error;
  }
  /*
    Expanded query is needed for slow logging, so we want thd->query
    to point at it even after we restore from backup. This is ok, as
    expanded query was allocated in thd->mem_root.
  */
  stmt_backup.set_query_inner(thd->query_string);

  /*
    At first execution of prepared statement we may perform logical
    transformations of the query tree. Such changes should be performed
    on the parse tree of current prepared statement and new items should
    be allocated in its memory root. Set the appropriate pointer in THD
    to the arena of the statement.
  */
  old_stmt_arena= thd->stmt_arena;
  thd->stmt_arena= this;
  reinit_stmt_before_use(thd, lex);

  /* Go! */

  /*
    Log COM_EXECUTE to the general log. Note, that in case of SQL
    prepared statements this causes two records to be output:

    Query       EXECUTE <statement name>
    Execute     <statement SQL text>

    This is considered user-friendly, since in the
    second log entry we output values of parameter markers.

    Do not print anything if this is an SQL prepared statement and
    we're inside a stored procedure (also called Dynamic SQL) --
    sub-statements inside stored procedures are not logged into
    the general log.
  */

  if (thd->spcont == nullptr)
    general_log_write(thd, COM_STMT_EXECUTE, thd->query(), thd->query_length());

  if (open_cursor)
    error= mysql_open_cursor(thd, &result, &cursor);
  else
  {
    /*
      Try to find it in the query cache, if not, execute it.
      Note that multi-statements cannot exist here (they are not supported in
      prepared statements).
    */
    if (query_cache_send_result_to_client(thd, thd->query(),
                                          thd->query_length()) <= 0)
    {
      MYSQL_QUERY_EXEC_START(thd->query(), thd->thread_id, thd->get_db(),
                             &thd->security_ctx->priv_user[0],
                             (char *) thd->security_ctx->host_or_ip, 1);
      error= mysql_execute_command(thd, true);
      MYSQL_QUERY_EXEC_DONE(error);
      thd->update_server_status();
    }
    else
    {
      thd->lex->sql_command= SQLCOM_SELECT;
      status_var_increment(thd->status_var.com_stat[SQLCOM_SELECT]);
      thd->update_stats();
      qc_executed= TRUE;
    }
  }

  /*
    Restore the current database (if changed).

    Force switching back to the saved current database (if changed),
    because it may be NULL. In this case, mysql_change_db() would generate
    an error.
  */

  if (cur_db_changed)
    mysql_change_db(thd, (LEX_CSTRING*) &saved_cur_db_name, TRUE);

  /* Assert that if an error, no cursor is open */
  DBUG_ASSERT(! (error && cursor));

  if (! cursor)
    /*
      Pass the value false to don't restore set statement variables.
      See the next comment block for more details.
    */
    cleanup_stmt(false);

  /*
    Log the statement to slow query log if it passes filtering.
    We do it here for prepared statements despite of the fact that the function
    log_slow_statement() is also called upper the stack from the function
    dispatch_command(). The reason for logging slow queries here is that
    the function log_slow_statement() must be called before restoring system
    variables that could be set on execution of SET STATEMENT clause. Since
    for prepared statement restoring of system variables set on execution of
    SET STATEMENT clause is performed on return from the method
    Prepared_statement::execute(), by the time the function log_slow_statement()
    be invoked from the function dispatch_command() all variables set by
    the SET STATEMEN clause would be already reset to their original values
    that break semantic of the SET STATEMENT clause.

    E.g., lets consider the following statements
      SET slow_query_log= 1;
      SET @@long_query_time=0.01;
      PREPARE stmt FROM 'set statement slow_query_log=0 for select sleep(0.1)';
      EXECUTE stmt;

    It's expected that the above statements don't write any record
    to slow query log since the system variable slow_query_log is set to 0
    during execution of the whole statement
      'set statement slow_query_log=0 for select sleep(0.1)'

    However, if the function log_slow_statement wasn't called here the record
    for the statement would be written to slow query log since the variable
    slow_query_log is restored to its original value by the time the function
    log_slow_statement is called from disptach_command() to write a record
    into slow query log.
  */
  log_slow_statement(thd);

  lex->restore_set_statement_var();

  /*
    EXECUTE command has its own dummy "explain data". We don't need it,
    instead, we want to keep the query plan of the statement that was 
    executed.
  */
  if (!stmt_backup.lex->explain || 
      !stmt_backup.lex->explain->have_query_plan())
  {
    delete_explain_query(stmt_backup.lex);
    stmt_backup.lex->explain = thd->lex->explain;
    thd->lex->explain= NULL;
  }
  else
    delete_explain_query(thd->lex);

  thd->set_statement(&stmt_backup);
  thd->stmt_arena= old_stmt_arena;

  if (state == Query_arena::STMT_PREPARED && !qc_executed)
    state= Query_arena::STMT_EXECUTED;

  if (likely(error == 0) && this->lex->sql_command == SQLCOM_CALL)
  {
    if (is_sql_prepare())
    {
      /*
        Here we have the diagnostics area status already set to DA_OK.
        sent_out_parameters() can raise errors when assigning OUT parameters:
          DECLARE a DATETIME;
          EXECUTE IMMEDIATE 'CALL p1(?)' USING a;
        when the procedure p1 assigns a DATETIME-incompatible value (e.g. 10)
        to the out parameter. Allow to overwrite status (to DA_ERROR).
      */
      thd->get_stmt_da()->set_overwrite_status(true);
      thd->protocol_text.send_out_parameters(&this->lex->param_list);
      thd->get_stmt_da()->set_overwrite_status(false);
    }
    else
      thd->protocol->send_out_parameters(&this->lex->param_list);
  }

error:
  thd->lex->restore_set_statement_var();
  flags&= ~ (uint) IS_IN_USE;
  return error;
}


/**
  Prepare, execute and clean-up a statement.
  @param query  - query text
  @param length - query text length
  @retval true  - the query was not executed (parse error, wrong parameters)
  @retval false - the query was prepared and executed

  Note, if some error happened during execution, it still returns "false".
*/
bool Prepared_statement::execute_immediate(const char *query, uint query_len)
{
  DBUG_ENTER("Prepared_statement::execute_immediate");
  String expanded_query;
  static LEX_CSTRING execute_immediate_stmt_name=
    {STRING_WITH_LEN("(immediate)") };

  set_sql_prepare();
  name= execute_immediate_stmt_name;      // for DBUG_PRINT etc

  m_prepared_stmt= MYSQL_CREATE_PS(this, id, thd->m_statement_psi,
                                   name.str, name.length);

  if (prepare(query, query_len))
    DBUG_RETURN(true);

  if (param_count != thd->lex->prepared_stmt.param_count())
  {
    my_error(ER_WRONG_ARGUMENTS, MYF(0), "EXECUTE");
    deallocate_immediate();
    DBUG_RETURN(true);
  }

  MYSQL_EXECUTE_PS(thd->m_statement_psi, m_prepared_stmt);
  (void) execute_loop(&expanded_query, FALSE, NULL, NULL);
  deallocate_immediate();
  DBUG_RETURN(false);
}


/**
  Common part of DEALLOCATE PREPARE, EXECUTE IMMEDIATE, mysqld_stmt_close.
*/
void Prepared_statement::deallocate_immediate()
{
  /* We account deallocate in the same manner as mysqld_stmt_close */
  status_var_increment(thd->status_var.com_stmt_close);

  /* It should now be safe to reset CHANGE MASTER parameters */
  lex_end(lex);
}


/** Common part of DEALLOCATE PREPARE and mysqld_stmt_close. */

void Prepared_statement::deallocate()
{
  deallocate_immediate();
  /* Statement map calls delete stmt on erase */
  thd->stmt_map.erase(this);
}


/***************************************************************************
* Ed_result_set
***************************************************************************/
/**
  Use operator delete to free memory of Ed_result_set.
  Accessing members of a class after the class has been destroyed
  is a violation of the C++ standard but is commonly used in the
  server code.
*/

void Ed_result_set::operator delete(void *ptr, size_t size) throw ()
{
  if (ptr)
  {
    /*
      Make a stack copy, otherwise free_root() will attempt to
      write to freed memory.
    */
    MEM_ROOT own_root= ((Ed_result_set*) ptr)->m_mem_root;
    free_root(&own_root, MYF(0));
  }
}


/**
  Initialize an instance of Ed_result_set.

  Instances of the class, as well as all result set rows, are
  always allocated in the memory root passed over as the second
  argument. In the constructor, we take over ownership of the
  memory root. It will be freed when the class is destroyed.

  sic: Ed_result_est is not designed to be allocated on stack.
*/

Ed_result_set::Ed_result_set(List<Ed_row> *rows_arg,
                             size_t column_count_arg,
                             MEM_ROOT *mem_root_arg)
  :m_mem_root(*mem_root_arg),
  m_column_count(column_count_arg),
  m_rows(rows_arg),
  m_next_rset(NULL)
{
  /* Take over responsibility for the memory */
  clear_alloc_root(mem_root_arg);
}

/***************************************************************************
* Ed_result_set
***************************************************************************/

/**
  Create a new "execute direct" connection.
*/

Ed_connection::Ed_connection(THD *thd)
  :m_diagnostics_area(thd->query_id, false, true),
  m_thd(thd),
  m_rsets(0),
  m_current_rset(0)
{
}


/**
  Free all result sets of the previous statement, if any,
  and reset warnings and errors.

  Called before execution of the next query.
*/

void
Ed_connection::free_old_result()
{
  while (m_rsets)
  {
    Ed_result_set *rset= m_rsets->m_next_rset;
    delete m_rsets;
    m_rsets= rset;
  }
  m_current_rset= m_rsets;
  m_diagnostics_area.reset_diagnostics_area();
  m_diagnostics_area.clear_warning_info(m_thd->query_id);
}


/**
  A simple wrapper that uses a helper class to execute SQL statements.
*/

bool
Ed_connection::execute_direct(Protocol *p, LEX_STRING sql_text)
{
  Execute_sql_statement execute_sql_statement(sql_text);
  DBUG_PRINT("ed_query", ("%s", sql_text.str));

  return execute_direct(p, &execute_sql_statement);
}


/**
  Execute a fragment of server functionality without an effect on
  thd, and store results in memory.

  Conventions:
  - the code fragment must finish with OK, EOF or ERROR.
  - the code fragment doesn't have to close thread tables,
  free memory, commit statement transaction or do any other
  cleanup that is normally done in the end of dispatch_command().

  @param server_runnable A code fragment to execute.
*/

bool Ed_connection::execute_direct(Protocol *p, Server_runnable *server_runnable)
{
  bool rc= FALSE;
  Prepared_statement stmt(m_thd);
  Protocol *save_protocol= m_thd->protocol;
  Diagnostics_area *save_diagnostics_area= m_thd->get_stmt_da();

  DBUG_ENTER("Ed_connection::execute_direct");

  free_old_result(); /* Delete all data from previous execution, if any */

  m_thd->protocol= p;
  m_thd->set_stmt_da(&m_diagnostics_area);

  rc= stmt.execute_server_runnable(server_runnable);
  m_thd->protocol->end_statement();

  m_thd->protocol= save_protocol;
  m_thd->set_stmt_da(save_diagnostics_area);
  /*
    Protocol_local makes use of m_current_rset to keep
    track of the last result set, while adding result sets to the end.
    Reset it to point to the first result set instead.
  */
  m_current_rset= m_rsets;

  DBUG_RETURN(rc);
}


/**
  A helper method that is called only during execution.

  Although Ed_connection doesn't support multi-statements,
  a statement may generate many result sets. All subsequent
  result sets are appended to the end.

  @pre This is called only by Protocol_local.
*/

void
Ed_connection::add_result_set(Ed_result_set *ed_result_set)
{
  if (m_rsets)
  {
    m_current_rset->m_next_rset= ed_result_set;
    /* While appending, use m_current_rset as a pointer to the tail. */
    m_current_rset= ed_result_set;
  }
  else
    m_current_rset= m_rsets= ed_result_set;
}


/**
  Release ownership of the current result set to the client.

  Since we use a simple linked list for result sets,
  this method uses a linear search of the previous result
  set to exclude the released instance from the list.

  @todo Use double-linked list, when this is really used.

  XXX: This has never been tested with more than one result set!

  @pre There must be a result set.
*/

Ed_result_set *
Ed_connection::store_result_set()
{
  Ed_result_set *ed_result_set;

  DBUG_ASSERT(m_current_rset);

  if (m_current_rset == m_rsets)
  {
    /* Assign the return value */
    ed_result_set= m_current_rset;
    /* Exclude the return value from the list. */
    m_current_rset= m_rsets= m_rsets->m_next_rset;
  }
  else
  {
    Ed_result_set *prev_rset= m_rsets;
    /* Assign the return value. */
    ed_result_set= m_current_rset;

    /* Exclude the return value from the list */
    while (prev_rset->m_next_rset != m_current_rset)
      prev_rset= ed_result_set->m_next_rset;
    m_current_rset= prev_rset->m_next_rset= m_current_rset->m_next_rset;
  }
  ed_result_set->m_next_rset= NULL; /* safety */

  return ed_result_set;
}

/*
  MENT-56
  Protocol_local and service_sql for plugins to enable 'local' SQL query execution.
*/

#ifndef EMBEDDED_LIBRARY
// This part is mostly copied from libmysqld/lib_sql.cc
// TODO: get rid of code duplications

#include <mysql.h>
#include "../libmysqld/embedded_priv.h"

class Protocol_local : public Protocol_text
{
public:
  struct st_mysql_data *cur_data;
  struct st_mysql_data *first_data;
  struct st_mysql_data **data_tail;
  void clear_data_list();
  struct st_mysql_data *alloc_new_dataset();
  char **next_field;
  MYSQL_FIELD *next_mysql_field;
  MEM_ROOT *alloc;

  Protocol_local(THD *thd_arg, ulong prealloc= 0) :
    Protocol_text(thd_arg, prealloc),
      cur_data(0), first_data(0), data_tail(&first_data), alloc(0)
    {}
 
protected:
  bool net_store_data(const uchar *from, size_t length);
  bool net_store_data_cs(const uchar *from, size_t length,
                         CHARSET_INFO *fromcs, CHARSET_INFO *tocs);
  bool net_send_eof(THD *thd, uint server_status, uint statement_warn_count);
  bool net_send_ok(THD *, uint, uint, ulonglong, ulonglong, const char *,
                   bool);
  bool net_send_error_packet(THD *, uint, const char *, const char *);
  bool begin_dataset();
  bool begin_dataset(THD *thd, uint numfields);

  bool write();
  bool flush();

  bool store_field_metadata(const THD *thd, const Send_field &field,
                            CHARSET_INFO *charset_for_protocol,
                            uint pos);
  bool send_result_set_metadata(List<Item> *list, uint flags);
  void remove_last_row();
  bool store_null();
  void prepare_for_resend();
  bool send_list_fields(List<Field> *list, const TABLE_LIST *table_list);
 
  enum enum_protocol_type type() { return PROTOCOL_LOCAL; };
};

static
bool
write_eof_packet_local(THD *thd,
    Protocol_local *p, uint server_status, uint statement_warn_count)
{
//  if (!thd->mysql)            // bootstrap file handling
//    return FALSE;
  /*
    The following test should never be true, but it's better to do it
    because if 'is_fatal_error' is set the server is not going to execute
    other queries (see the if test in dispatch_command / COM_QUERY)
  */
  if (thd->is_fatal_error)
    thd->server_status&= ~SERVER_MORE_RESULTS_EXISTS;
  p->cur_data->embedded_info->server_status= server_status;
  /*
    Don't send warn count during SP execution, as the warn_list
    is cleared between substatements, and mysqltest gets confused
  */
  p->cur_data->embedded_info->warning_count=
    (thd->spcont ? 0 : MY_MIN(statement_warn_count, 65535));
  return FALSE;
}


MYSQL_DATA *Protocol_local::alloc_new_dataset()
{
  MYSQL_DATA *data;
  struct embedded_query_result *emb_data;
  if (!my_multi_malloc(PSI_INSTRUMENT_ME, MYF(MY_WME | MY_ZEROFILL),
                       &data, sizeof(*data),
                       &emb_data, sizeof(*emb_data),
                       NULL))
    return NULL;

  emb_data->prev_ptr= &data->data;
  cur_data= data;
  *data_tail= data;
  data_tail= &emb_data->next;
  data->embedded_info= emb_data;
  return data;
}


static char *dup_str_aux(MEM_ROOT *root, const char *from, uint length,
                         CHARSET_INFO *fromcs, CHARSET_INFO *tocs)
{
  uint32 dummy32;
  uint dummy_err;
  char *result;

  /* 'tocs' is set 0 when client issues SET character_set_results=NULL */
  if (tocs && String::needs_conversion(0, fromcs, tocs, &dummy32))
  {
    uint new_len= (tocs->mbmaxlen * length) / fromcs->mbminlen + 1;
    result= (char *)alloc_root(root, new_len);
    length= copy_and_convert(result, new_len,
                             tocs, from, length, fromcs, &dummy_err);
  }
  else
  {
    result= (char *)alloc_root(root, length + 1);
    memcpy(result, from, length);
  }

  result[length]= 0;
  return result;
}


static char *dup_str_aux(MEM_ROOT *root, const LEX_CSTRING &from,
                         CHARSET_INFO *fromcs, CHARSET_INFO *tocs)
{
  return dup_str_aux(root, from.str, (uint) from.length, fromcs, tocs);
}


bool Protocol_local::net_store_data(const uchar *from, size_t length)
{
  char *field_buf;
//  if (!thd->mysql)            // bootstrap file handling
//    return FALSE;

  if (!(field_buf= (char*) alloc_root(alloc, length + sizeof(uint) + 1)))
    return TRUE;
  *(uint *)field_buf= (uint) length;
  *next_field= field_buf + sizeof(uint);
  memcpy((uchar*) *next_field, from, length);
  (*next_field)[length]= 0;
  if (next_mysql_field->max_length < length)
    next_mysql_field->max_length= (unsigned long) length;
  ++next_field;
  ++next_mysql_field;
  return FALSE;
}


bool Protocol_local::net_store_data_cs(const uchar *from, size_t length,
                       CHARSET_INFO *from_cs, CHARSET_INFO *to_cs)
{
  uint conv_length= (uint) (to_cs->mbmaxlen * length / from_cs->mbminlen);
  uint dummy_error;
  char *field_buf;
//  if (!thd->mysql)            // bootstrap file handling
//    return false;

  if (!(field_buf= (char*) alloc_root(alloc, conv_length + sizeof(uint) + 1)))
    return true;
  *next_field= field_buf + sizeof(uint);
  length= copy_and_convert(*next_field, conv_length, to_cs,
                           (const char*) from, length, from_cs, &dummy_error);
  *(uint *) field_buf= (uint) length;
  (*next_field)[length]= 0;
  if (next_mysql_field->max_length < length)
    next_mysql_field->max_length= (unsigned long) length;
  ++next_field;
  ++next_mysql_field;
  return false;
}


/**
  Embedded library implementation of OK response.

  This function is used by the server to write 'OK' packet to
  the "network" when the server is compiled as an embedded library.
  Since there is no network in the embedded configuration,
  a different implementation is necessary.
  Instead of marshalling response parameters to a network representation
  and then writing it to the socket, here we simply copy the data to the
  corresponding client-side connection structures. 

  @sa Server implementation of net_send_ok in protocol.cc for
  description of the arguments.

  @return
    @retval TRUE An error occurred
    @retval FALSE Success
*/

bool
Protocol_local::net_send_ok(THD *thd,
  uint server_status, uint statement_warn_count,
  ulonglong affected_rows, ulonglong id, const char *message, bool)
{
  DBUG_ENTER("emb_net_send_ok");
  MYSQL_DATA *data;
//  MYSQL *mysql= thd->mysql;

//  if (!mysql)            // bootstrap file handling
//    DBUG_RETURN(FALSE);
  if (!(data= alloc_new_dataset()))
    DBUG_RETURN(TRUE);
  data->embedded_info->affected_rows= affected_rows;
  data->embedded_info->insert_id= id;
  if (message)
    strmake_buf(data->embedded_info->info, message);

  bool error= write_eof_packet_local(thd, this,
                                     server_status, statement_warn_count);
  cur_data= 0;
  DBUG_RETURN(error);
}


/**
  Embedded library implementation of EOF response.

  @sa net_send_ok

  @return
    @retval TRUE  An error occurred
    @retval FALSE Success
*/

bool
Protocol_local::net_send_eof(THD *thd, uint server_status,
                             uint statement_warn_count)
{
  bool error= write_eof_packet_local(thd, this, server_status,
                                     statement_warn_count);
  cur_data= 0;
  return error;
}


bool Protocol_local::net_send_error_packet(THD *thd, uint sql_errno,
       const char *err, const char *sqlstate)
{
  uint error;
  char converted_err[MYSQL_ERRMSG_SIZE];
  MYSQL_DATA *data= cur_data;
  struct embedded_query_result *ei;
 
//  if (!thd->mysql)            // bootstrap file handling
//  {
//    fprintf(stderr, "ERROR: %d  %s\n", sql_errno, err);
//    return TRUE;
//  }
  if (!data)
    data= alloc_new_dataset();

  ei= data->embedded_info;
  ei->last_errno= sql_errno;
  convert_error_message(converted_err, sizeof(converted_err),
                        thd->variables.character_set_results,
                        err, strlen(err),
                        system_charset_info, &error);
  /* Converted error message is always null-terminated. */
  strmake_buf(ei->info, converted_err);
  strmov(ei->sqlstate, sqlstate);
  ei->server_status= thd->server_status;
  cur_data= 0;
  return FALSE;
}


bool Protocol_local::begin_dataset()
{
  MYSQL_DATA *data= alloc_new_dataset();
  if (!data)
    return 1;
  alloc= &data->alloc;
  /* Assume rowlength < 8192 */
  init_alloc_root(PSI_INSTRUMENT_ME, alloc, 8192, 0, MYF(0));
  alloc->min_malloc= sizeof(MYSQL_ROWS);
  return 0;
}


bool Protocol_local::begin_dataset(THD *thd, uint numfields)
{
  if (begin_dataset())
    return true;
  MYSQL_DATA *data= cur_data;
  data->fields= field_count= numfields;
  if (!(data->embedded_info->fields_list=
      (MYSQL_FIELD*)alloc_root(&data->alloc, sizeof(MYSQL_FIELD)*field_count)))
    return true;
  return false;
}


bool Protocol_local::write()
{
//  if (!thd->mysql)            // bootstrap file handling
//    return false;

  *next_field= 0;
  return false;
}


bool Protocol_local::flush()
{
  return 0;
}


bool Protocol_local::store_field_metadata(const THD * thd,
                                          const Send_field &server_field,
                                          CHARSET_INFO *charset_for_protocol,
                                          uint pos)
{
  CHARSET_INFO *cs= system_charset_info;
  CHARSET_INFO *thd_cs= thd->variables.character_set_results;
  MYSQL_DATA *data= cur_data;
  MEM_ROOT *field_alloc= &data->alloc;
  MYSQL_FIELD *client_field= &cur_data->embedded_info->fields_list[pos];
  DBUG_ASSERT(server_field.is_sane());

  client_field->db= dup_str_aux(field_alloc, server_field.db_name,
                                cs, thd_cs);
  client_field->table= dup_str_aux(field_alloc, server_field.table_name,
                                   cs, thd_cs);
  client_field->name= dup_str_aux(field_alloc, server_field.col_name,
                                  cs, thd_cs);
  client_field->org_table= dup_str_aux(field_alloc, server_field.org_table_name,
                                       cs, thd_cs);
  client_field->org_name= dup_str_aux(field_alloc, server_field.org_col_name,
                                      cs, thd_cs);
  if (charset_for_protocol == &my_charset_bin || thd_cs == NULL)
  {
    /* No conversion */
    client_field->charsetnr= charset_for_protocol->number;
    client_field->length= server_field.length;
  }
  else
  {
    /* With conversion */
    client_field->charsetnr= thd_cs->number;
    client_field->length= server_field.max_octet_length(charset_for_protocol,
                                                        thd_cs);
  }
  client_field->type= server_field.type_handler()->type_code_for_protocol();
  client_field->flags= (uint16) server_field.flags;
  client_field->decimals= server_field.decimals;

  client_field->db_length=        (unsigned int) strlen(client_field->db);
  client_field->table_length=     (unsigned int) strlen(client_field->table);
  client_field->name_length=      (unsigned int) strlen(client_field->name);
  client_field->org_name_length=  (unsigned int) strlen(client_field->org_name);
  client_field->org_table_length= (unsigned int) strlen(client_field->org_table);

  client_field->catalog= dup_str_aux(field_alloc, "def", 3, cs, thd_cs);
  client_field->catalog_length= 3;

  if (IS_NUM(client_field->type))
    client_field->flags|= NUM_FLAG;

  client_field->max_length= 0;
  client_field->def= 0;
  return false;
}


void Protocol_local::remove_last_row()
{
  MYSQL_DATA *data= cur_data;
  MYSQL_ROWS **last_row_hook= &data->data;
  my_ulonglong count= data->rows;
  DBUG_ENTER("Protocol_text::remove_last_row");
  while (--count)
    last_row_hook= &(*last_row_hook)->next;

  *last_row_hook= 0;
  data->embedded_info->prev_ptr= last_row_hook;
  data->rows--;

  DBUG_VOID_RETURN;
}


bool Protocol_local::send_result_set_metadata(List<Item> *list, uint flags)
{
  List_iterator_fast<Item> it(*list);
  Item *item;
//  Protocol_local prot(thd);
  DBUG_ENTER("send_result_set_metadata");

//  if (!thd->mysql)            // bootstrap file handling
//    DBUG_RETURN(0);

  if (begin_dataset(thd, list->elements))
    goto err;

  for (uint pos= 0 ; (item= it++); pos++)
  {
    if (/*prot.*/store_item_metadata(thd, item, pos))
      goto err;
  }

  if (flags & SEND_EOF)
    write_eof_packet_local(thd, this, thd->server_status,
                     thd->get_stmt_da()->current_statement_warn_count());

  DBUG_RETURN(prepare_for_send(list->elements));
 err:
  my_error(ER_OUT_OF_RESOURCES, MYF(0));        /* purecov: inspected */
  DBUG_RETURN(1);				/* purecov: inspected */
}

static void
list_fields_send_default(THD *thd, Protocol_local *p, Field *fld, uint pos)
{
  char buff[80];
  String tmp(buff, sizeof(buff), default_charset_info), *res;
  MYSQL_FIELD *client_field= &p->cur_data->embedded_info->fields_list[pos];

  if (fld->is_null() || !(res= fld->val_str(&tmp)))
  {
    client_field->def_length= 0;
    client_field->def= strmake_root(&p->cur_data->alloc, "", 0);
  }
  else
  {
    client_field->def_length= res->length();
    client_field->def= strmake_root(&p->cur_data->alloc, res->ptr(),
                                    client_field->def_length);
  }
}


bool Protocol_local::send_list_fields(List<Field> *list, const TABLE_LIST *table_list)
{
  DBUG_ENTER("send_result_set_metadata");
  Protocol_text prot(thd);
  List_iterator_fast<Field> it(*list);
  Field *fld;

//  if (!thd->mysql)            // bootstrap file handling
//    DBUG_RETURN(0);

  if (begin_dataset(thd, list->elements))
    goto err;

  for (uint pos= 0 ; (fld= it++); pos++)
  {
    if (prot.store_field_metadata_for_list_fields(thd, fld, table_list, pos))
      goto err;
    list_fields_send_default(thd, this, fld, pos);
  }

  DBUG_RETURN(prepare_for_send(list->elements));
err:
  my_error(ER_OUT_OF_RESOURCES, MYF(0));
  DBUG_RETURN(1);
}


void Protocol_local::prepare_for_resend()
{
  MYSQL_ROWS *cur;
  MYSQL_DATA *data= cur_data;
  DBUG_ENTER("send_data");

//  if (!thd->mysql)            // bootstrap file handling
//    DBUG_VOID_RETURN;

  data->rows++;
  if (!(cur= (MYSQL_ROWS *)alloc_root(alloc, sizeof(MYSQL_ROWS)+(field_count + 1) * sizeof(char *))))
  {
    my_error(ER_OUT_OF_RESOURCES,MYF(0));
    DBUG_VOID_RETURN;
  }
  cur->data= (MYSQL_ROW)(((char *)cur) + sizeof(MYSQL_ROWS));

  *data->embedded_info->prev_ptr= cur;
  data->embedded_info->prev_ptr= &cur->next;
  next_field=cur->data;
  next_mysql_field= data->embedded_info->fields_list;
#ifndef DBUG_OFF
  field_pos= 0;
#endif

  DBUG_VOID_RETURN;
}

bool Protocol_local::store_null()
{
  *(next_field++)= NULL;
  ++next_mysql_field;
  return false;
}


#include <sql_common.h>
#include <errmsg.h>

struct local_results
{
  struct st_mysql_data *cur_data;
  struct st_mysql_data *first_data;
  struct st_mysql_data **data_tail;
  void clear_data_list();
  struct st_mysql_data *alloc_new_dataset();
  char **next_field;
  MYSQL_FIELD *next_mysql_field;
  MEM_ROOT *alloc;
};


static void embedded_get_error(MYSQL *mysql, MYSQL_DATA *data)
{
  NET *net= &mysql->net;
  struct embedded_query_result *ei= data->embedded_info;
  net->last_errno= ei->last_errno;
  strmake_buf(net->last_error, ei->info);
  memcpy(net->sqlstate, ei->sqlstate, sizeof(net->sqlstate));
  mysql->server_status= ei->server_status;
  my_free(data);
}


static my_bool loc_read_query_result(MYSQL *mysql)
{
  local_results *thd= (local_results *) mysql->thd;

  MYSQL_DATA *res= thd->first_data;
  DBUG_ASSERT(!thd->cur_data);
  thd->first_data= res->embedded_info->next;
  if (res->embedded_info->last_errno &&
      !res->embedded_info->fields_list)
  {
    embedded_get_error(mysql, res);
    return 1;
  }

  mysql->warning_count= res->embedded_info->warning_count;
  mysql->server_status= res->embedded_info->server_status;
  mysql->field_count= res->fields;
  if (!(mysql->fields= res->embedded_info->fields_list))
  {
    mysql->affected_rows= res->embedded_info->affected_rows;
    mysql->insert_id= res->embedded_info->insert_id;
  }
  net_clear_error(&mysql->net);
  mysql->info= 0;

  if (res->embedded_info->info[0])
  {
    strmake(mysql->info_buffer, res->embedded_info->info, MYSQL_ERRMSG_SIZE-1);
    mysql->info= mysql->info_buffer;
  }

  if (res->embedded_info->fields_list)
  {
    mysql->status=MYSQL_STATUS_GET_RESULT;
    thd->cur_data= res;
  }
  else
    my_free(res);

  return 0;
}


static MYSQL_METHODS local_methods=
{
  loc_read_query_result,                       /* read_query_result */
  NULL/*loc_advanced_command*/,                        /* advanced_command */
  NULL/*loc_read_rows*/,                               /* read_rows */
  NULL/*loc_use_result*/,                              /* use_result */
  NULL/*loc_fetch_lengths*/,                           /* fetch_lengths */
  NULL/*loc_flush_use_result*/,                        /* flush_use_result */
  NULL/*loc_read_change_user_result*/                  /* read_change_user_result */
};


extern "C" MYSQL *mysql_real_connect_local(MYSQL *mysql,
    const char *host, const char *user, const char *passwd, const char *db)
{
  //char name_buff[USERNAME_LENGTH];

  DBUG_ENTER("mysql_real_connect_local");

  /* Test whether we're already connected */
  if (mysql->server_version)
  {
    set_mysql_error(mysql, CR_ALREADY_CONNECTED, unknown_sqlstate);
    DBUG_RETURN(0);
  }

  if (!host || !host[0])
    host= mysql->options.host;

  mysql->methods= &local_methods;

  if (!db || !db[0])
    db=mysql->options.db;

  if (!user || !user[0])
    user=mysql->options.user;

  mysql->user= my_strdup(PSI_INSTRUMENT_ME, user, MYF(0));


  mysql->info_buffer= (char *) my_malloc(PSI_INSTRUMENT_ME,
                                         MYSQL_ERRMSG_SIZE, MYF(0));
  //mysql->thd= create_embedded_thd(client_flag);

  //init_embedded_mysql(mysql, client_flag);

  //if (mysql_init_character_set(mysql))
  //  goto error;

  //if (check_embedded_connection(mysql, db))
  //  goto error;

  mysql->server_status= SERVER_STATUS_AUTOCOMMIT;

  //if (mysql->options.init_commands)
  //{
  //  DYNAMIC_ARRAY *init_commands= mysql->options.init_commands;
  //  char **ptr= (char**)init_commands->buffer;
  //  char **end= ptr + init_commands->elements;
//
  //  for (; ptr<end; ptr++)
  //  {
  //    MYSQL_RES *res;
  //    if (mysql_query(mysql,*ptr))
  //      goto error;
  //    if (mysql->fields)
  //    {
  //      if (!(res= (*mysql->methods->use_result)(mysql)))
  //        goto error;
  //      mysql_free_result(res);
  //          }
  //  }
  //}

  DBUG_PRINT("exit",("Mysql handler: %p", mysql));
  DBUG_RETURN(mysql);

//error:
  DBUG_PRINT("error",("message: %u (%s)",
                      mysql->net.last_errno,
                      mysql->net.last_error));
  {
    /* Free alloced memory */
    my_bool free_me=mysql->free_me;
    free_old_query(mysql); 
    mysql->free_me=0;
    mysql_close(mysql);
    mysql->free_me=free_me;
  }
  DBUG_RETURN(0);
}


extern "C" int execute_sql_command(const char *command,
                                   char *hosts, char *names, char *filters)
{
  MYSQL_LEX_STRING sql_text;
  THD *thd= current_thd;
  THD *new_thd= 0;
  int result;
  my_bool qc_save= 0;
  Reprepare_observer *save_reprepare_observer= nullptr;

  if (!thd)
  {
    new_thd= new THD(0);
    new_thd->thread_stack= (char*) &sql_text;
    new_thd->store_globals();
    new_thd->security_ctx->skip_grants();
    new_thd->query_cache_is_applicable= 0;
    new_thd->variables.wsrep_on= 0;
    bzero((char*) &new_thd->net, sizeof(new_thd->net));
    thd= new_thd;
  }
  else
  {
    if (thd->lock)
      /* Doesn't work if the thread opened/locked tables already. */
      return 2;

    qc_save= thd->query_cache_is_applicable;
    thd->query_cache_is_applicable= 0;
    save_reprepare_observer= thd->m_reprepare_observer;
    thd->m_reprepare_observer= nullptr;
  }
  sql_text.str= (char *) command;
  sql_text.length= strlen(command);
  {
    Protocol_local p(thd);
    Ed_connection con(thd);
    result= con.execute_direct(&p, sql_text);
    if (!result && p.first_data)
    {
      int nr= (int) p.first_data->rows;
      MYSQL_ROWS *rows= p.first_data->data;

      while (nr--)
      {
        strcpy(hosts, rows->data[0]);
        hosts+= strlen(hosts) + 1;
        strcpy(names, rows->data[1]);
        names+= strlen(names) + 1;
        if (filters)
        {
          strcpy(filters, rows->data[2]);
          filters+= strlen(filters) + 1;
        }
        rows= rows->next;
      }
    }
    if (p.first_data)
    {
      if (p.alloc)
        free_root(p.alloc, MYF(0));
      my_free(p.first_data);
    }
  }

  if (new_thd)
    delete new_thd;
  else
  {
    thd->query_cache_is_applicable= qc_save;
    thd->m_reprepare_observer= save_reprepare_observer;
  }

  *hosts= 0;
  return result;
}

#endif /*!EMBEDDED_LIBRARY*/<|MERGE_RESOLUTION|>--- conflicted
+++ resolved
@@ -201,7 +201,7 @@
   virtual ~Prepared_statement();
   void setup_set_params();
   virtual Query_arena::Type type() const;
-  virtual void cleanup_stmt(bool restore_set_statement_vars);
+  virtual bool cleanup_stmt(bool restore_set_statement_vars) override;
   bool set_name(const LEX_CSTRING *name);
   inline void close_cursor() { delete cursor; cursor= 0; }
   inline bool is_in_use() { return flags & (uint) IS_IN_USE; }
@@ -4206,19 +4206,20 @@
 }
 
 
-void Prepared_statement::cleanup_stmt(bool restore_set_statement_vars)
-{
+bool Prepared_statement::cleanup_stmt(bool restore_set_statement_vars)
+{
+  bool error= false;
   DBUG_ENTER("Prepared_statement::cleanup_stmt");
   DBUG_PRINT("enter",("stmt: %p", this));
 
   if (restore_set_statement_vars)
-    lex->restore_set_statement_var();
+    error= lex->restore_set_statement_var();
 
   thd->rollback_item_tree_changes();
   cleanup_items(free_list);
   thd->cleanup_after_query();
 
-  DBUG_VOID_RETURN;
+  DBUG_RETURN(error);
 }
 
 
@@ -4422,15 +4423,6 @@
     lex->context_analysis_only&= ~CONTEXT_ANALYSIS_ONLY_PREPARE;
   }
 
-<<<<<<< HEAD
-=======
-  /*
-    Restore original values of variables modified on handling
-    SET STATEMENT clause.
-  */
-  error|= thd->lex->restore_set_statement_var();
-
->>>>>>> cf63eece
   /* The order is important */
   lex->unit.cleanup();
 
@@ -4463,7 +4455,7 @@
     Pass the value true to restore original values of variables modified
     on handling SET STATEMENT clause.
   */
-  cleanup_stmt(true);
+  error|= cleanup_stmt(true);
 
   thd->restore_backup_statement(this, &stmt_backup);
   thd->stmt_arena= old_stmt_arena;
@@ -5267,7 +5259,8 @@
   */
   log_slow_statement(thd);
 
-  lex->restore_set_statement_var();
+  error|= lex->restore_set_statement_var();
+
 
   /*
     EXECUTE command has its own dummy "explain data". We don't need it,
@@ -5311,7 +5304,7 @@
   }
 
 error:
-  thd->lex->restore_set_statement_var();
+  error|= thd->lex->restore_set_statement_var();
   flags&= ~ (uint) IS_IN_USE;
   return error;
 }
