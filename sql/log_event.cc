/*
   Copyright (c) 2000, 2018, Oracle and/or its affiliates.
   Copyright (c) 2009, 2020, MariaDB

   This program is free software; you can redistribute it and/or modify
   it under the terms of the GNU General Public License as published by
   the Free Software Foundation; version 2 of the License.

   This program is distributed in the hope that it will be useful,
   but WITHOUT ANY WARRANTY; without even the implied warranty of
   MERCHANTABILITY or FITNESS FOR A PARTICULAR PURPOSE.  See the
   GNU General Public License for more details.

   You should have received a copy of the GNU General Public License
   along with this program; if not, write to the Free Software
   Foundation, Inc., 51 Franklin St, Fifth Floor, Boston, MA 02110-1335  USA */


#include "mariadb.h"
#include "sql_priv.h"
#include "handler.h"
#ifndef MYSQL_CLIENT
#include "unireg.h"
#include "log_event.h"
#include "sql_base.h"                           // close_thread_tables
#include "sql_cache.h"                       // QUERY_CACHE_FLAGS_SIZE
#include "sql_locale.h" // MY_LOCALE, my_locale_by_number, my_locale_en_US
#include "key.h"        // key_copy
#include "lock.h"       // mysql_unlock_tables
#include "sql_parse.h"  // mysql_test_parse_for_slave
#include "tztime.h"     // struct Time_zone
#include "sql_load.h"   // mysql_load
#include "sql_db.h"     // load_db_opt_by_name
#include "slave.h"
#include "rpl_rli.h"
#include "rpl_mi.h"
#include "rpl_filter.h"
#include "rpl_record.h"
#include "transaction.h"
#include <my_dir.h>
#include "sql_show.h"    // append_identifier
#include <mysql/psi/mysql_statement.h>
#include <strfunc.h>
#include "compat56.h"
#include "wsrep_mysqld.h"
#include "sql_insert.h"
#else
#include "mysqld_error.h"
#endif /* MYSQL_CLIENT */

#include <my_bitmap.h>
#include "rpl_utility.h"
#include "rpl_constants.h"
#include "sql_digest.h"
#include "zlib.h"

#define my_b_write_string(A, B) my_b_write((A), (uchar*)(B), (uint) (sizeof(B) - 1))

#ifndef _AIX
PSI_memory_key key_memory_log_event;
#endif
PSI_memory_key key_memory_Incident_log_event_message;
PSI_memory_key key_memory_Rows_query_log_event_rows_query;

/**
  BINLOG_CHECKSUM variable.
*/
const char *binlog_checksum_type_names[]= {
  "NONE",
  "CRC32",
  NullS
};

unsigned int binlog_checksum_type_length[]= {
  sizeof("NONE") - 1,
  sizeof("CRC32") - 1,
  0
};

TYPELIB binlog_checksum_typelib=
{
  array_elements(binlog_checksum_type_names) - 1, "",
  binlog_checksum_type_names,
  binlog_checksum_type_length
};


#define FLAGSTR(V,F) ((V)&(F)?#F" ":"")

/*
  Size of buffer for printing a double in format %.<PREC>g

  optional '-' + optional zero + '.'  + PREC digits + 'e' + sign +
  exponent digits + '\0'
*/
#define FMT_G_BUFSIZE(PREC) (3 + (PREC) + 5 + 1)

/* 
   replication event checksum is introduced in the following "checksum-home" version.
   The checksum-aware servers extract FD's version to decide whether the FD event
   carries checksum info.

   TODO: correct the constant when it has been determined 
   (which main tree to push and when) 
*/
const Version checksum_version_split_mysql(5, 6, 1);
const Version checksum_version_split_mariadb(5, 3, 0);

// First MySQL version with fraction seconds
const Version fsp_version_split_mysql(5, 6, 0);

/*
  Cache that will automatically be written to a dedicated file on
  destruction.

  DESCRIPTION

 */
class Write_on_release_cache
{
public:
  enum flag
  {
    FLUSH_F
  };

  typedef unsigned short flag_set;

  /*
    Constructor.

    SYNOPSIS
      Write_on_release_cache
      cache  Pointer to cache to use
      file   File to write cache to upon destruction
      flags  Flags for the cache

    DESCRIPTION
      Cache common parameters and ensure common flush_data() code
      on successful copy of the cache, the cache will be reinited as a
      WRITE_CACHE.

      Currently, a pointer to the cache is provided in the
      constructor, but it would be possible to create a subclass
      holding the IO_CACHE itself.
   */
  Write_on_release_cache(IO_CACHE *cache, FILE *file, flag_set flags = 0, Log_event *ev = NULL)
    : m_cache(cache), m_file(file), m_flags(flags), m_ev(ev)
  {
    reinit_io_cache(m_cache, WRITE_CACHE, 0L, FALSE, TRUE);
  }

  ~Write_on_release_cache() {}

  bool flush_data()
  {
#ifdef MYSQL_CLIENT
    if (m_ev == NULL)
    {
      if (copy_event_cache_to_file_and_reinit(m_cache, m_file))
        return 1;
      if ((m_flags & FLUSH_F) && fflush(m_file))
        return 1;
    }
    else // if m_ev<>NULL, then storing the output in output_buf
    {
      LEX_STRING tmp_str;
      bool res;
      if (copy_event_cache_to_string_and_reinit(m_cache, &tmp_str))
        return 1;
      /* use 2 argument append as tmp_str is not \0 terminated */
      res= m_ev->output_buf.append(tmp_str.str, tmp_str.length);
      my_free(tmp_str.str);
      return res ? res : 0;
    }
#else /* MySQL_SERVER */
    if (copy_event_cache_to_file_and_reinit(m_cache, m_file))
      return 1;
    if ((m_flags & FLUSH_F) && fflush(m_file))
      return 1;
#endif
    return 0;
  }

  /*
    Return a pointer to the internal IO_CACHE.

    SYNOPSIS
      operator&()

    DESCRIPTION

      Function to return a pointer to the internal cache, so that the
      object can be treated as a IO_CACHE and used with the my_b_*
      IO_CACHE functions

    RETURN VALUE
      A pointer to the internal IO_CACHE.
   */
  IO_CACHE *operator&()
  {
    return m_cache;
  }

private:
  // Hidden, to prevent usage.
  Write_on_release_cache(Write_on_release_cache const&);

  IO_CACHE *m_cache;
  FILE *m_file;
  flag_set m_flags;
  Log_event *m_ev; // Used for Flashback
};

#ifndef DBUG_OFF
#define DBUG_DUMP_EVENT_BUF(B,L)                                         \
  do {                                                                   \
    const uchar *_buf=(uchar*)(B);                                       \
    size_t _len=(L);                                                     \
    if (_len >= LOG_EVENT_MINIMAL_HEADER_LEN)                            \
    {                                                                    \
      DBUG_PRINT("data", ("header: timestamp:%u type:%u server_id:%u len:%u log_pos:%u flags:%u",  \
                          uint4korr(_buf), _buf[EVENT_TYPE_OFFSET],      \
                          uint4korr(_buf+SERVER_ID_OFFSET),              \
                          uint4korr(_buf+EVENT_LEN_OFFSET),              \
                          uint4korr(_buf+LOG_POS_OFFSET),                \
                          uint4korr(_buf+FLAGS_OFFSET)));                \
      DBUG_DUMP("data", _buf+LOG_EVENT_MINIMAL_HEADER_LEN,               \
                _len-LOG_EVENT_MINIMAL_HEADER_LEN);                      \
    }                                                                    \
    else                                                                 \
      DBUG_DUMP("data", _buf, _len);                                     \
  } while(0)
#else
#define DBUG_DUMP_EVENT_BUF(B,L) do { } while(0)
#endif

/*
  read_str()
*/

static inline int read_str(const char **buf, const char *buf_end,
                           const char **str, uint8 *len)
{
  if (*buf + ((uint) (uchar) **buf) >= buf_end)
    return 1;
  *len= (uint8) **buf;
  *str= (*buf)+1;
  (*buf)+= (uint) *len+1;
  return 0;
}


/**
  Transforms a string into "" or its expression in X'HHHH' form.
*/

char *str_to_hex(char *to, const char *from, size_t len)
{
  if (len)
  {
    *to++= 'X';
    *to++= '\'';
    to= octet2hex(to, from, len);
    *to++= '\'';
    *to= '\0';
  }
  else
    to= strmov(to, "\"\"");
  return to;                               // pointer to end 0 of 'to'
}

#define BINLOG_COMPRESSED_HEADER_LEN 1
#define BINLOG_COMPRESSED_ORIGINAL_LENGTH_MAX_BYTES 4
/**
  Compressed Record
    Record Header: 1 Byte
             7 Bit: Always 1, mean compressed;
           4-6 Bit: Compressed algorithm - Always 0, means zlib
                    It maybe support other compression algorithm in the future.
           0-3 Bit: Bytes of "Record Original Length"
    Record Original Length: 1-4 Bytes
    Compressed Buf:
*/

/**
  Get the length of compress content.
*/

uint32 binlog_get_compress_len(uint32 len)
{
    /* 5 for the begin content, 1 reserved for a '\0'*/
    return ALIGN_SIZE((BINLOG_COMPRESSED_HEADER_LEN + BINLOG_COMPRESSED_ORIGINAL_LENGTH_MAX_BYTES) 
                        + compressBound(len) + 1);
}

/**
   Compress buf from 'src' to 'dst'.

   Note: 1) Then the caller should guarantee the length of 'dst', which
      can be got by binlog_get_uncompress_len, is enough to hold
      the content uncompressed.
         2) The 'comlen' should stored the length of 'dst', and it will
      be set as the size of compressed content after return.

   return zero if successful, others otherwise.
*/
int binlog_buf_compress(const char *src, char *dst, uint32 len, uint32 *comlen)
{
  uchar lenlen;
  if (len & 0xFF000000)
  {
    dst[1] = uchar(len >> 24);
    dst[2] = uchar(len >> 16);
    dst[3] = uchar(len >> 8);
    dst[4] = uchar(len);
    lenlen = 4;
  }
  else if (len & 0x00FF0000)
  {
    dst[1] = uchar(len >> 16);
    dst[2] = uchar(len >> 8);
    dst[3] = uchar(len);
    lenlen = 3;
  }
  else if (len & 0x0000FF00)
  {
    dst[1] = uchar(len >> 8);
    dst[2] = uchar(len);
    lenlen = 2;
  }
  else 
  {
    dst[1] = uchar(len);
    lenlen = 1;
  }
  dst[0] = 0x80 | (lenlen & 0x07);

  uLongf tmplen = (uLongf)*comlen - BINLOG_COMPRESSED_HEADER_LEN - lenlen - 1;
  if (compress((Bytef *)dst + BINLOG_COMPRESSED_HEADER_LEN + lenlen, &tmplen,
               (const Bytef *)src, (uLongf)len) != Z_OK)
  {
    return 1;
  }
  *comlen = (uint32)tmplen + BINLOG_COMPRESSED_HEADER_LEN + lenlen;
  return 0;
}

/**
   Convert a query_compressed_log_event to query_log_event
   from 'src' to 'dst', the size after compression stored in 'newlen'.

   @Note:
      1) The caller should call my_free to release 'dst' if *is_malloc is
         returned as true.
      2) If *is_malloc is retuened as false, then 'dst' reuses the passed-in
         'buf'.

   return zero if successful, non-zero otherwise.
*/

int
query_event_uncompress(const Format_description_log_event *description_event,
                       bool contain_checksum, const char *src, ulong src_len, 
                       char* buf, ulong buf_size, bool* is_malloc, char **dst,
                       ulong *newlen)
{
  ulong len = uint4korr(src + EVENT_LEN_OFFSET);
  const char *tmp = src;
  const char *end = src + len;

  // bad event
  if (src_len < len )
    return 1;

  DBUG_ASSERT((uchar)src[EVENT_TYPE_OFFSET] == QUERY_COMPRESSED_EVENT);

  uint8 common_header_len= description_event->common_header_len;
  uint8 post_header_len=
    description_event->post_header_len[QUERY_COMPRESSED_EVENT-1];

  *is_malloc = false;

  tmp += common_header_len;
  // bad event
  if (end <= tmp)
    return 1;

  uint db_len = (uint)tmp[Q_DB_LEN_OFFSET];
  uint16 status_vars_len= uint2korr(tmp + Q_STATUS_VARS_LEN_OFFSET);

  tmp += post_header_len + status_vars_len + db_len + 1;
  // bad event
  if (end <= tmp)
    return 1;

  int32 comp_len = (int32)(len - (tmp - src) - 
                  (contain_checksum ? BINLOG_CHECKSUM_LEN : 0));
  uint32 un_len = binlog_get_uncompress_len(tmp);

  // bad event 
  if (comp_len < 0 || un_len == 0)
    return 1;

  *newlen = (ulong)(tmp - src) + un_len;
  if(contain_checksum)
    *newlen += BINLOG_CHECKSUM_LEN;
  
  uint32 alloc_size = (uint32)ALIGN_SIZE(*newlen);
  char *new_dst = NULL;

  
  if (alloc_size <= buf_size) 
  {
    new_dst = buf;
  }
  else 
  {
    new_dst = (char *)my_malloc(PSI_INSTRUMENT_ME, alloc_size, MYF(MY_WME));
    if (!new_dst)
      return 1;

    *is_malloc = true;
  }

  /* copy the head*/
  memcpy(new_dst, src , tmp - src);
  if (binlog_buf_uncompress(tmp, new_dst + (tmp - src),
                            comp_len, &un_len))
  {
    if (*is_malloc)
      my_free(new_dst);

    *is_malloc = false;

    return 1;
  }

  new_dst[EVENT_TYPE_OFFSET] = QUERY_EVENT;
  int4store(new_dst + EVENT_LEN_OFFSET, *newlen);
  if(contain_checksum)
  {
    ulong clear_len = *newlen - BINLOG_CHECKSUM_LEN;
    int4store(new_dst + clear_len,
              my_checksum(0L, (uchar *)new_dst, clear_len));
  }
  *dst = new_dst;
  return 0;
}

int
row_log_event_uncompress(const Format_description_log_event *description_event,
                         bool contain_checksum, const char *src, ulong src_len,
                         char* buf, ulong buf_size, bool* is_malloc, char **dst,
                         ulong *newlen)
{
  Log_event_type type = (Log_event_type)(uchar)src[EVENT_TYPE_OFFSET];
  ulong len = uint4korr(src + EVENT_LEN_OFFSET);
  const char *tmp = src;
  char *new_dst = NULL;
  const char *end = tmp + len;

  // bad event
  if (src_len < len)
    return 1;

  DBUG_ASSERT(LOG_EVENT_IS_ROW_COMPRESSED(type));

  uint8 common_header_len= description_event->common_header_len;
  uint8 post_header_len= description_event->post_header_len[type-1];

  tmp += common_header_len + ROWS_HEADER_LEN_V1;
  if (post_header_len == ROWS_HEADER_LEN_V2)
  {
    /*
      Have variable length header, check length,
      which includes length bytes
    */

    // bad event
    if (end - tmp <= 2)
      return 1;

    uint16 var_header_len= uint2korr(tmp);
    DBUG_ASSERT(var_header_len >= 2);

    /* skip over var-len header, extracting 'chunks' */
    tmp += var_header_len;

    /* get the uncompressed event type */
    type=
      (Log_event_type)(type - WRITE_ROWS_COMPRESSED_EVENT + WRITE_ROWS_EVENT);
  }
  else 
  {
    /* get the uncompressed event type */
    type= (Log_event_type)
      (type - WRITE_ROWS_COMPRESSED_EVENT_V1 + WRITE_ROWS_EVENT_V1);
  }

  //bad event
  if (end <= tmp)
    return 1;

  ulong m_width = net_field_length((uchar **)&tmp);
  tmp += (m_width + 7) / 8;

  if (type == UPDATE_ROWS_EVENT_V1 || type == UPDATE_ROWS_EVENT)
  {
    tmp += (m_width + 7) / 8;
  }

  //bad event
  if (end <= tmp)
    return 1;

  uint32 un_len = binlog_get_uncompress_len(tmp);
  //bad event
  if (un_len == 0)
    return 1;

  int32 comp_len = (int32)(len - (tmp - src) - 
    (contain_checksum ? BINLOG_CHECKSUM_LEN : 0));
  //bad event
  if (comp_len <=0)
    return 1;

  *newlen = ulong(tmp - src) + un_len;
  if(contain_checksum)
    *newlen += BINLOG_CHECKSUM_LEN;

  size_t alloc_size = ALIGN_SIZE(*newlen);
  
  *is_malloc = false;
  if (alloc_size <= buf_size) 
  {
    new_dst = buf;
  }
  else
  {
    new_dst = (char *)my_malloc(PSI_INSTRUMENT_ME, alloc_size, MYF(MY_WME));
    if (!new_dst)
      return 1;

    *is_malloc = true;
  }

  /* Copy the head. */
  memcpy(new_dst, src , tmp - src);
  /* Uncompress the body. */
  if (binlog_buf_uncompress(tmp, new_dst + (tmp - src),
                            comp_len, &un_len))
  {
    if (*is_malloc)
      my_free(new_dst);

    return 1;
  }

  new_dst[EVENT_TYPE_OFFSET] = type;
  int4store(new_dst + EVENT_LEN_OFFSET, *newlen);
  if(contain_checksum){
    ulong clear_len = *newlen - BINLOG_CHECKSUM_LEN;
    int4store(new_dst + clear_len,
              my_checksum(0L, (uchar *)new_dst, clear_len));
  }
  *dst = new_dst;
  return 0;
}

/**
  Get the length of uncompress content.
  return 0 means error.
*/

uint32 binlog_get_uncompress_len(const char *buf)
{
  uint32 len = 0;
  uint32 lenlen = 0;

  if ((buf == NULL) || ((buf[0] & 0xe0) != 0x80))
    return len;

  lenlen = buf[0] & 0x07;

  switch(lenlen)
  {
  case 1:
    len = uchar(buf[1]);
    break;
  case 2:
    len = uchar(buf[1]) << 8 | uchar(buf[2]);
    break;
  case 3:
    len = uchar(buf[1]) << 16 | uchar(buf[2]) << 8 | uchar(buf[3]);
    break;
  case 4:
    len = uchar(buf[1]) << 24 | uchar(buf[2]) << 16 |
          uchar(buf[3]) << 8 | uchar(buf[4]);
    break;
  default:
    DBUG_ASSERT(lenlen >= 1 && lenlen <= 4);
    break;
  }
  return len;
}

/**
   Uncompress the content in 'src' with length of 'len' to 'dst'.

   Note: 1) Then the caller should guarantee the length of 'dst' (which
      can be got by statement_get_uncompress_len) is enough to hold
      the content uncompressed.
         2) The 'newlen' should stored the length of 'dst', and it will
      be set as the size of uncompressed content after return.

   return zero if successful, others otherwise.
*/
int binlog_buf_uncompress(const char *src, char *dst, uint32 len,
                          uint32 *newlen)
{
  if((src[0] & 0x80) == 0)
  {
    return 1;
  }

  uint32 lenlen= src[0] & 0x07;
  uLongf buflen= *newlen;

  uint32 alg = (src[0] & 0x70) >> 4;
  switch(alg)
  {
  case 0:
    // zlib
    if(uncompress((Bytef *)dst, &buflen,
      (const Bytef*)src + 1 + lenlen, len - 1 - lenlen) != Z_OK)
    {
      return 1;
    }
    break;
  default:
    //TODO
    //bad algorithm
    return 1;
  }

  DBUG_ASSERT(*newlen == (uint32)buflen);
  *newlen = (uint32)buflen;
  return 0;
}


/**************************************************************************
	Log_event methods (= the parent class of all events)
**************************************************************************/

/**
  @return
  returns the human readable name of the event's type
*/

const char* Log_event::get_type_str(Log_event_type type)
{
  switch(type) {
  case START_EVENT_V3:  return "Start_v3";
  case STOP_EVENT:   return "Stop";
  case QUERY_EVENT:  return "Query";
  case ROTATE_EVENT: return "Rotate";
  case INTVAR_EVENT: return "Intvar";
  case LOAD_EVENT:   return "Load";
  case NEW_LOAD_EVENT:   return "New_load";
  case SLAVE_EVENT:  return "Slave";
  case CREATE_FILE_EVENT: return "Create_file";
  case APPEND_BLOCK_EVENT: return "Append_block";
  case DELETE_FILE_EVENT: return "Delete_file";
  case EXEC_LOAD_EVENT: return "Exec_load";
  case RAND_EVENT: return "RAND";
  case XID_EVENT: return "Xid";
  case USER_VAR_EVENT: return "User var";
  case FORMAT_DESCRIPTION_EVENT: return "Format_desc";
  case TABLE_MAP_EVENT: return "Table_map";
  case PRE_GA_WRITE_ROWS_EVENT: return "Write_rows_event_old";
  case PRE_GA_UPDATE_ROWS_EVENT: return "Update_rows_event_old";
  case PRE_GA_DELETE_ROWS_EVENT: return "Delete_rows_event_old";
  case WRITE_ROWS_EVENT_V1: return "Write_rows_v1";
  case UPDATE_ROWS_EVENT_V1: return "Update_rows_v1";
  case DELETE_ROWS_EVENT_V1: return "Delete_rows_v1";
  case WRITE_ROWS_EVENT: return "Write_rows";
  case UPDATE_ROWS_EVENT: return "Update_rows";
  case DELETE_ROWS_EVENT: return "Delete_rows";
  case BEGIN_LOAD_QUERY_EVENT: return "Begin_load_query";
  case EXECUTE_LOAD_QUERY_EVENT: return "Execute_load_query";
  case INCIDENT_EVENT: return "Incident";
  case ANNOTATE_ROWS_EVENT: return "Annotate_rows";
  case BINLOG_CHECKPOINT_EVENT: return "Binlog_checkpoint";
  case GTID_EVENT: return "Gtid";
  case GTID_LIST_EVENT: return "Gtid_list";
  case START_ENCRYPTION_EVENT: return "Start_encryption";

  /* The following is only for mysqlbinlog */
  case IGNORABLE_LOG_EVENT: return "Ignorable log event";
  case ROWS_QUERY_LOG_EVENT: return "MySQL Rows_query";
  case GTID_LOG_EVENT: return "MySQL Gtid";
  case ANONYMOUS_GTID_LOG_EVENT: return "MySQL Anonymous_Gtid";
  case PREVIOUS_GTIDS_LOG_EVENT: return "MySQL Previous_gtids";
  case HEARTBEAT_LOG_EVENT: return "Heartbeat";
  case TRANSACTION_CONTEXT_EVENT: return "Transaction_context";
  case VIEW_CHANGE_EVENT: return "View_change";
  case XA_PREPARE_LOG_EVENT: return "XA_prepare";
  case QUERY_COMPRESSED_EVENT: return "Query_compressed";
  case WRITE_ROWS_COMPRESSED_EVENT: return "Write_rows_compressed";
  case UPDATE_ROWS_COMPRESSED_EVENT: return "Update_rows_compressed";
  case DELETE_ROWS_COMPRESSED_EVENT: return "Delete_rows_compressed";
  case WRITE_ROWS_COMPRESSED_EVENT_V1: return "Write_rows_compressed_v1";
  case UPDATE_ROWS_COMPRESSED_EVENT_V1: return "Update_rows_compressed_v1";
  case DELETE_ROWS_COMPRESSED_EVENT_V1: return "Delete_rows_compressed_v1";

  default: return "Unknown";				/* impossible */
  }
}

const char* Log_event::get_type_str()
{
  return get_type_str(get_type_code());
}


/*
  Log_event::Log_event()
*/

Log_event::Log_event(const char* buf,
                     const Format_description_log_event* description_event)
  :temp_buf(0), exec_time(0), cache_type(Log_event::EVENT_INVALID_CACHE),
    checksum_alg(BINLOG_CHECKSUM_ALG_UNDEF)
{
#ifndef MYSQL_CLIENT
  thd = 0;
#endif
  when = uint4korr(buf);
  when_sec_part= ~0UL;
  server_id = uint4korr(buf + SERVER_ID_OFFSET);
  data_written= uint4korr(buf + EVENT_LEN_OFFSET);
  if (description_event->binlog_version==1)
  {
    log_pos= 0;
    flags= 0;
    return;
  }
  /* 4.0 or newer */
  log_pos= uint4korr(buf + LOG_POS_OFFSET);
  /*
    If the log is 4.0 (so here it can only be a 4.0 relay log read by
    the SQL thread or a 4.0 master binlog read by the I/O thread),
    log_pos is the beginning of the event: we transform it into the end
    of the event, which is more useful.
    But how do you know that the log is 4.0: you know it if
    description_event is version 3 *and* you are not reading a
    Format_desc (remember that mysqlbinlog starts by assuming that 5.0
    logs are in 4.0 format, until it finds a Format_desc).
  */
  if (description_event->binlog_version==3 &&
      (uchar)buf[EVENT_TYPE_OFFSET]<FORMAT_DESCRIPTION_EVENT && log_pos)
  {
      /*
        If log_pos=0, don't change it. log_pos==0 is a marker to mean
        "don't change rli->group_master_log_pos" (see
        inc_group_relay_log_pos()). As it is unreal log_pos, adding the
        event len's is nonsense. For example, a fake Rotate event should
        not have its log_pos (which is 0) changed or it will modify
        Exec_master_log_pos in SHOW SLAVE STATUS, displaying a nonsense
        value of (a non-zero offset which does not exist in the master's
        binlog, so which will cause problems if the user uses this value
        in CHANGE MASTER).
      */
    log_pos+= data_written; /* purecov: inspected */
  }
  DBUG_PRINT("info", ("log_pos: %llu", log_pos));

  flags= uint2korr(buf + FLAGS_OFFSET);
  if (((uchar)buf[EVENT_TYPE_OFFSET] == FORMAT_DESCRIPTION_EVENT) ||
      ((uchar)buf[EVENT_TYPE_OFFSET] == ROTATE_EVENT))
  {
    /*
      These events always have a header which stops here (i.e. their
      header is FROZEN).
    */
    /*
      Initialization to zero of all other Log_event members as they're
      not specified. Currently there are no such members; in the future
      there will be an event UID (but Format_description and Rotate
      don't need this UID, as they are not propagated through
      --log-slave-updates (remember the UID is used to not play a query
      twice when you have two masters which are slaves of a 3rd master).
      Then we are done.
    */
    return;
  }
  /* otherwise, go on with reading the header from buf (nothing now) */
}


/**
  This needn't be format-tolerant, because we only parse the first
  LOG_EVENT_MINIMAL_HEADER_LEN bytes (just need the event's length).
*/

int Log_event::read_log_event(IO_CACHE* file, String* packet,
                              const Format_description_log_event *fdle,
                              enum enum_binlog_checksum_alg checksum_alg_arg)
{
  ulong data_len;
  char buf[LOG_EVENT_MINIMAL_HEADER_LEN];
  uchar ev_offset= packet->length();
#if !defined(MYSQL_CLIENT)
  THD *thd=current_thd;
  ulong max_allowed_packet= thd ? thd->slave_thread ? slave_max_allowed_packet
                                                    : thd->variables.max_allowed_packet
                                : ~(uint)0;
#endif
  DBUG_ENTER("Log_event::read_log_event(IO_CACHE*,String*...)");

  if (my_b_read(file, (uchar*) buf, sizeof(buf)))
  {
    /*
      If the read hits eof, we must report it as eof so the caller
      will know it can go into cond_wait to be woken up on the next
      update to the log.
    */
    DBUG_PRINT("error",("file->error: %d", file->error));
    DBUG_RETURN(file->error == 0 ? LOG_READ_EOF :
                file->error > 0 ? LOG_READ_TRUNC : LOG_READ_IO);
  }
  data_len= uint4korr(buf + EVENT_LEN_OFFSET);

  /* Append the log event header to packet */
  if (packet->append(buf, sizeof(buf)))
    DBUG_RETURN(LOG_READ_MEM);

  if (data_len < LOG_EVENT_MINIMAL_HEADER_LEN)
    DBUG_RETURN(LOG_READ_BOGUS);

  if (data_len > MY_MAX(max_allowed_packet,
                        opt_binlog_rows_event_max_size + MAX_LOG_EVENT_HEADER))
    DBUG_RETURN(LOG_READ_TOO_LARGE);

  if (likely(data_len > LOG_EVENT_MINIMAL_HEADER_LEN))
  {
    /* Append rest of event, read directly from file into packet */
    if (packet->append(file, data_len - LOG_EVENT_MINIMAL_HEADER_LEN))
    {
      /*
        Fatal error occurred when appending rest of the event
        to packet, possible failures:
	1. EOF occurred when reading from file, it's really an error
           as there's supposed to be more bytes available.
           file->error will have been set to number of bytes left to read
        2. Read was interrupted, file->error would normally be set to -1
        3. Failed to allocate memory for packet, my_errno
           will be ENOMEM(file->error should be 0, but since the
           memory allocation occurs before the call to read it might
           be uninitialized)
      */
      DBUG_RETURN(my_errno == ENOMEM ? LOG_READ_MEM :
                  (file->error >= 0 ? LOG_READ_TRUNC: LOG_READ_IO));
    }
  }

  if (fdle->crypto_data.scheme)
  {
    uchar iv[BINLOG_IV_LENGTH];
    fdle->crypto_data.set_iv(iv, (uint32) (my_b_tell(file) - data_len));
    size_t sz= data_len + ev_offset + 1;
#ifdef HAVE_WOLFSSL
    /*
      Workaround for MDEV-19582.
      WolfSSL reads memory out of bounds with decryption/NOPAD)
      We allocate a little more memory therefore.
    */
    sz += MY_AES_BLOCK_SIZE;
#endif
    char *newpkt= (char*)my_malloc(PSI_INSTRUMENT_ME, sz, MYF(MY_WME));
    if (!newpkt)
      DBUG_RETURN(LOG_READ_MEM);
    memcpy(newpkt, packet->ptr(), ev_offset);

    uint dstlen;
    uchar *src= (uchar*)packet->ptr() + ev_offset;
    uchar *dst= (uchar*)newpkt + ev_offset;
    memcpy(src + EVENT_LEN_OFFSET, src, 4);
    if (encryption_crypt(src + 4, data_len - 4, dst + 4, &dstlen,
            fdle->crypto_data.key, fdle->crypto_data.key_length, iv,
            sizeof(iv), ENCRYPTION_FLAG_DECRYPT | ENCRYPTION_FLAG_NOPAD,
            ENCRYPTION_KEY_SYSTEM_DATA, fdle->crypto_data.key_version))
    {
      my_free(newpkt);
      DBUG_RETURN(LOG_READ_DECRYPT);
    }
    DBUG_ASSERT(dstlen == data_len - 4);
    memcpy(dst, dst + EVENT_LEN_OFFSET, 4);
    int4store(dst + EVENT_LEN_OFFSET, data_len);
    packet->reset(newpkt, data_len + ev_offset, data_len + ev_offset + 1,
                  &my_charset_bin);
  }

  /*
    CRC verification of the Dump thread
  */
  if (data_len > LOG_EVENT_MINIMAL_HEADER_LEN)
  {
    /* Corrupt the event for Dump thread*/
    DBUG_EXECUTE_IF("corrupt_read_log_event2",
      uchar *debug_event_buf_c = (uchar*) packet->ptr() + ev_offset;
      if (debug_event_buf_c[EVENT_TYPE_OFFSET] != FORMAT_DESCRIPTION_EVENT)
      {
        int debug_cor_pos = rand() % (data_len - BINLOG_CHECKSUM_LEN);
        debug_event_buf_c[debug_cor_pos] =~ debug_event_buf_c[debug_cor_pos];
        DBUG_PRINT("info", ("Corrupt the event at Log_event::read_log_event: byte on position %d", debug_cor_pos));
        DBUG_SET("-d,corrupt_read_log_event2");
      }
    );
    if (event_checksum_test((uchar*) packet->ptr() + ev_offset,
                             data_len, checksum_alg_arg))
      DBUG_RETURN(LOG_READ_CHECKSUM_FAILURE);
  }
  DBUG_RETURN(0);
}

Log_event* Log_event::read_log_event(IO_CACHE* file,
                                     const Format_description_log_event *fdle,
                                     my_bool crc_check)
{
  DBUG_ENTER("Log_event::read_log_event(IO_CACHE*,Format_description_log_event*...)");
  DBUG_ASSERT(fdle != 0);
  String event;
  const char *error= 0;
  Log_event *res= 0;

  switch (read_log_event(file, &event, fdle, BINLOG_CHECKSUM_ALG_OFF))
  {
    case 0:
      break;
    case LOG_READ_EOF: // no error here; we are at the file's end
      goto err;
    case LOG_READ_BOGUS:
      error= "Event invalid";
      goto err;
    case LOG_READ_IO:
      error= "read error";
      goto err;
    case LOG_READ_MEM:
      error= "Out of memory";
      goto err;
    case LOG_READ_TRUNC:
      error= "Event truncated";
      goto err;
    case LOG_READ_TOO_LARGE:
      error= "Event too big";
      goto err;
    case LOG_READ_DECRYPT:
      error= "Event decryption failure";
      goto err;
    case LOG_READ_CHECKSUM_FAILURE:
    default:
      DBUG_ASSERT(0);
      error= "internal error";
      goto err;
  }

  if ((res= read_log_event(event.ptr(), event.length(),
                           &error, fdle, crc_check)))
    res->register_temp_buf(event.release(), true);

err:
  if (unlikely(error))
  {
    DBUG_ASSERT(!res);
#ifdef MYSQL_CLIENT
    if (force_opt)
      DBUG_RETURN(new Unknown_log_event());
#endif
    if (event.length() >= OLD_HEADER_LEN)
      sql_print_error("Error in Log_event::read_log_event(): '%s',"
                      " data_len: %lu, event_type: %u", error,
                      (ulong) uint4korr(&event[EVENT_LEN_OFFSET]),
                      (uint) (uchar)event[EVENT_TYPE_OFFSET]);
    else
      sql_print_error("Error in Log_event::read_log_event(): '%s'", error);
    /*
      The SQL slave thread will check if file->error<0 to know
      if there was an I/O error. Even if there is no "low-level" I/O errors
      with 'file', any of the high-level above errors is worrying
      enough to stop the SQL thread now ; as we are skipping the current event,
      going on with reading and successfully executing other events can
      only corrupt the slave's databases. So stop.
    */
    file->error= -1;
  }
  DBUG_RETURN(res);
}


/**
  Binlog format tolerance is in (buf, event_len, fdle)
  constructors.
*/

Log_event* Log_event::read_log_event(const char* buf, uint event_len,
				     const char **error,
                                     const Format_description_log_event *fdle,
                                     my_bool crc_check)
{
  Log_event* ev;
  enum enum_binlog_checksum_alg alg;
  DBUG_ENTER("Log_event::read_log_event(char*,...)");
  DBUG_ASSERT(fdle != 0);
  DBUG_PRINT("info", ("binlog_version: %d", fdle->binlog_version));
  DBUG_DUMP_EVENT_BUF(buf, event_len);

  /*
    Check the integrity; This is needed because handle_slave_io() doesn't
    check if packet is of proper length.
 */
  if (event_len < EVENT_LEN_OFFSET)
  {
    *error="Sanity check failed";		// Needed to free buffer
    DBUG_RETURN(NULL); // general sanity check - will fail on a partial read
  }

  uint event_type= (uchar)buf[EVENT_TYPE_OFFSET];
  // all following START events in the current file are without checksum
  if (event_type == START_EVENT_V3)
    (const_cast< Format_description_log_event *>(fdle))->checksum_alg= BINLOG_CHECKSUM_ALG_OFF;
  /*
    CRC verification by SQL and Show-Binlog-Events master side.
    The caller has to provide @fdle->checksum_alg to
    be the last seen FD's (A) descriptor.
    If event is FD the descriptor is in it.
    Notice, FD of the binlog can be only in one instance and therefore
    Show-Binlog-Events executing master side thread needs just to know
    the only FD's (A) value -  whereas RL can contain more.
    In the RL case, the alg is kept in FD_e (@fdle) which is reset
    to the newer read-out event after its execution with possibly new alg descriptor.
    Therefore in a typical sequence of RL:
    {FD_s^0, FD_m, E_m^1} E_m^1 
    will be verified with (A) of FD_m.

    See legends definition on MYSQL_BIN_LOG::relay_log_checksum_alg docs
    lines (log.h).

    Notice, a pre-checksum FD version forces alg := BINLOG_CHECKSUM_ALG_UNDEF.
  */
  alg= (event_type != FORMAT_DESCRIPTION_EVENT) ?
    fdle->checksum_alg : get_checksum_alg(buf, event_len);
  // Emulate the corruption during reading an event
  DBUG_EXECUTE_IF("corrupt_read_log_event_char",
    if (event_type != FORMAT_DESCRIPTION_EVENT)
    {
      char *debug_event_buf_c = (char *)buf;
      int debug_cor_pos = rand() % (event_len - BINLOG_CHECKSUM_LEN);
      debug_event_buf_c[debug_cor_pos] =~ debug_event_buf_c[debug_cor_pos];
      DBUG_PRINT("info", ("Corrupt the event at Log_event::read_log_event(char*,...): byte on position %d", debug_cor_pos));
      DBUG_SET("-d,corrupt_read_log_event_char");
    }
  );                                                 
  if (crc_check &&
      event_checksum_test((uchar *) buf, event_len, alg))
  {
#ifdef MYSQL_CLIENT
    *error= "Event crc check failed! Most likely there is event corruption.";
    if (force_opt)
    {
      ev= new Unknown_log_event(buf, fdle);
      DBUG_RETURN(ev);
    }
    else
      DBUG_RETURN(NULL);
#else
    *error= ER_THD_OR_DEFAULT(current_thd, ER_BINLOG_READ_EVENT_CHECKSUM_FAILURE);
    sql_print_error("%s", *error);
    DBUG_RETURN(NULL);
#endif
  }

  if (event_type > fdle->number_of_event_types &&
      event_type != FORMAT_DESCRIPTION_EVENT)
  {
    /*
      It is unsafe to use the fdle if its post_header_len
      array does not include the event type.
    */
    DBUG_PRINT("error", ("event type %d found, but the current "
                         "Format_description_log_event supports only %d event "
                         "types", event_type,
                         fdle->number_of_event_types));
    ev= NULL;
  }
  else
  {
    /*
      In some previuos versions (see comment in
      Format_description_log_event::Format_description_log_event(char*,...)),
      event types were assigned different id numbers than in the
      present version. In order to replicate from such versions to the
      present version, we must map those event type id's to our event
      type id's.  The mapping is done with the event_type_permutation
      array, which was set up when the Format_description_log_event
      was read.
    */
    if (fdle->event_type_permutation)
    {
      int new_event_type= fdle->event_type_permutation[event_type];
      DBUG_PRINT("info", ("converting event type %d to %d (%s)",
                   event_type, new_event_type,
                   get_type_str((Log_event_type)new_event_type)));
      event_type= new_event_type;
    }

    if (alg != BINLOG_CHECKSUM_ALG_UNDEF &&
        (event_type == FORMAT_DESCRIPTION_EVENT ||
         alg != BINLOG_CHECKSUM_ALG_OFF))
      event_len= event_len - BINLOG_CHECKSUM_LEN;

    /*
      Create an object of Ignorable_log_event for unrecognized sub-class.
      So that SLAVE SQL THREAD will only update the position and continue.
      We should look for this flag first instead of judging by event_type
      Any event can be Ignorable_log_event if it has this flag on.
      look into @note of Ignorable_log_event
    */
    if (uint2korr(buf + FLAGS_OFFSET) & LOG_EVENT_IGNORABLE_F)
    {
      ev= new Ignorable_log_event(buf, fdle,
                                  get_type_str((Log_event_type) event_type));
      goto exit;
    }
    switch(event_type) {
    case QUERY_EVENT:
      ev  = new Query_log_event(buf, event_len, fdle, QUERY_EVENT);
      break;
    case QUERY_COMPRESSED_EVENT:
      ev = new Query_compressed_log_event(buf, event_len, fdle,
                                          QUERY_COMPRESSED_EVENT);
      break;
    case LOAD_EVENT:
      ev = new Load_log_event(buf, event_len, fdle);
      break;
    case NEW_LOAD_EVENT:
      ev = new Load_log_event(buf, event_len, fdle);
      break;
    case ROTATE_EVENT:
      ev = new Rotate_log_event(buf, event_len, fdle);
      break;
    case BINLOG_CHECKPOINT_EVENT:
      ev = new Binlog_checkpoint_log_event(buf, event_len, fdle);
      break;
    case GTID_EVENT:
      ev = new Gtid_log_event(buf, event_len, fdle);
      break;
    case GTID_LIST_EVENT:
      ev = new Gtid_list_log_event(buf, event_len, fdle);
      break;
    case CREATE_FILE_EVENT:
      ev = new Create_file_log_event(buf, event_len, fdle);
      break;
    case APPEND_BLOCK_EVENT:
      ev = new Append_block_log_event(buf, event_len, fdle);
      break;
    case DELETE_FILE_EVENT:
      ev = new Delete_file_log_event(buf, event_len, fdle);
      break;
    case EXEC_LOAD_EVENT:
      ev = new Execute_load_log_event(buf, event_len, fdle);
      break;
    case START_EVENT_V3: /* this is sent only by MySQL <=4.x */
      ev = new Start_log_event_v3(buf, event_len, fdle);
      break;
    case STOP_EVENT:
      ev = new Stop_log_event(buf, fdle);
      break;
    case INTVAR_EVENT:
      ev = new Intvar_log_event(buf, fdle);
      break;
    case XID_EVENT:
      ev = new Xid_log_event(buf, fdle);
      break;
    case XA_PREPARE_LOG_EVENT:
      ev = new XA_prepare_log_event(buf, fdle);
      break;
    case RAND_EVENT:
      ev = new Rand_log_event(buf, fdle);
      break;
    case USER_VAR_EVENT:
      ev = new User_var_log_event(buf, event_len, fdle);
      break;
    case FORMAT_DESCRIPTION_EVENT:
      ev = new Format_description_log_event(buf, event_len, fdle);
      break;
#if defined(HAVE_REPLICATION) 
    case PRE_GA_WRITE_ROWS_EVENT:
      ev = new Write_rows_log_event_old(buf, event_len, fdle);
      break;
    case PRE_GA_UPDATE_ROWS_EVENT:
      ev = new Update_rows_log_event_old(buf, event_len, fdle);
      break;
    case PRE_GA_DELETE_ROWS_EVENT:
      ev = new Delete_rows_log_event_old(buf, event_len, fdle);
      break;
    case WRITE_ROWS_EVENT_V1:
    case WRITE_ROWS_EVENT:
      ev = new Write_rows_log_event(buf, event_len, fdle);
      break;
    case UPDATE_ROWS_EVENT_V1:
    case UPDATE_ROWS_EVENT:
      ev = new Update_rows_log_event(buf, event_len, fdle);
      break;
    case DELETE_ROWS_EVENT_V1:
    case DELETE_ROWS_EVENT:
      ev = new Delete_rows_log_event(buf, event_len, fdle);
      break;

    case WRITE_ROWS_COMPRESSED_EVENT:
    case WRITE_ROWS_COMPRESSED_EVENT_V1:
      ev = new Write_rows_compressed_log_event(buf, event_len, fdle);
      break;
    case UPDATE_ROWS_COMPRESSED_EVENT:
    case UPDATE_ROWS_COMPRESSED_EVENT_V1:
      ev = new Update_rows_compressed_log_event(buf, event_len, fdle);
      break;
    case DELETE_ROWS_COMPRESSED_EVENT:
    case DELETE_ROWS_COMPRESSED_EVENT_V1:
      ev = new Delete_rows_compressed_log_event(buf, event_len, fdle);
      break;

      /* MySQL GTID events are ignored */
    case GTID_LOG_EVENT:
    case ANONYMOUS_GTID_LOG_EVENT:
    case PREVIOUS_GTIDS_LOG_EVENT:
    case TRANSACTION_CONTEXT_EVENT:
    case VIEW_CHANGE_EVENT:
      ev= new Ignorable_log_event(buf, fdle,
                                  get_type_str((Log_event_type) event_type));
      break;

    case TABLE_MAP_EVENT:
      ev = new Table_map_log_event(buf, event_len, fdle);
      break;
#endif
    case BEGIN_LOAD_QUERY_EVENT:
      ev = new Begin_load_query_log_event(buf, event_len, fdle);
      break;
    case EXECUTE_LOAD_QUERY_EVENT:
      ev= new Execute_load_query_log_event(buf, event_len, fdle);
      break;
    case INCIDENT_EVENT:
      ev = new Incident_log_event(buf, event_len, fdle);
      break;
    case ANNOTATE_ROWS_EVENT:
      ev = new Annotate_rows_log_event(buf, event_len, fdle);
      break;
    case START_ENCRYPTION_EVENT:
      ev = new Start_encryption_log_event(buf, event_len, fdle);
      break;
    default:
      DBUG_PRINT("error",("Unknown event code: %d",
                          (uchar) buf[EVENT_TYPE_OFFSET]));
      ev= NULL;
      break;
    }
  }
exit:

  if (ev)
  {
    ev->checksum_alg= alg;
#ifdef MYSQL_CLIENT
    if (ev->checksum_alg != BINLOG_CHECKSUM_ALG_OFF &&
        ev->checksum_alg != BINLOG_CHECKSUM_ALG_UNDEF)
      ev->crc= uint4korr(buf + (event_len));
#endif
  }

  DBUG_PRINT("read_event", ("%s(type_code: %u; event_len: %u)",
                            ev ? ev->get_type_str() : "<unknown>",
                            (uchar)buf[EVENT_TYPE_OFFSET],
                            event_len));
  /*
    is_valid() are small event-specific sanity tests which are
    important; for example there are some my_malloc() in constructors
    (e.g. Query_log_event::Query_log_event(char*...)); when these
    my_malloc() fail we can't return an error out of the constructor
    (because constructor is "void") ; so instead we leave the pointer we
    wanted to allocate (e.g. 'query') to 0 and we test it in is_valid().
    Same for Format_description_log_event, member 'post_header_len'.

    SLAVE_EVENT is never used, so it should not be read ever.
  */
  if (!ev || !ev->is_valid() || (event_type == SLAVE_EVENT))
  {
    DBUG_PRINT("error",("Found invalid event in binary log"));

    delete ev;
#ifdef MYSQL_CLIENT
    if (!force_opt) /* then mysqlbinlog dies */
    {
      *error= "Found invalid event in binary log";
      DBUG_RETURN(0);
    }
    ev= new Unknown_log_event(buf, fdle);
#else
    *error= "Found invalid event in binary log";
    DBUG_RETURN(0);
#endif
  }
  DBUG_RETURN(ev);  
}



/* 2 utility functions for the next method */

/**
   Read a string with length from memory.

   This function reads the string-with-length stored at
   <code>src</code> and extract the length into <code>*len</code> and
   a pointer to the start of the string into <code>*dst</code>. The
   string can then be copied using <code>memcpy()</code> with the
   number of bytes given in <code>*len</code>.

   @param src Pointer to variable holding a pointer to the memory to
              read the string from.
   @param dst Pointer to variable holding a pointer where the actual
              string starts. Starting from this position, the string
              can be copied using @c memcpy().
   @param len Pointer to variable where the length will be stored.
   @param end One-past-the-end of the memory where the string is
              stored.

   @return    Zero if the entire string can be copied successfully,
              @c UINT_MAX if the length could not be read from memory
              (that is, if <code>*src >= end</code>), otherwise the
              number of bytes that are missing to read the full
              string, which happends <code>*dst + *len >= end</code>.
*/
static int
get_str_len_and_pointer(const Log_event::Byte **src,
                        const char **dst,
                        uint *len,
                        const Log_event::Byte *end)
{
  if (*src >= end)
    return -1;       // Will be UINT_MAX in two-complement arithmetics
  uint length= **src;
  if (length > 0)
  {
    if (*src + length >= end)
      return (int)(*src + length - end + 1);   // Number of bytes missing
    *dst= (char *)*src + 1;                    // Will be copied later
  }
  *len= length;
  *src+= length + 1;
  return 0;
}

static void copy_str_and_move(const char **src, 
                              Log_event::Byte **dst, 
                              size_t len)
{
  memcpy(*dst, *src, len);
  *src= (const char *)*dst;
  (*dst)+= len;
  *(*dst)++= 0;
}


#ifndef DBUG_OFF
static char const *
code_name(int code)
{
  static char buf[255];
  switch (code) {
  case Q_FLAGS2_CODE: return "Q_FLAGS2_CODE";
  case Q_SQL_MODE_CODE: return "Q_SQL_MODE_CODE";
  case Q_CATALOG_CODE: return "Q_CATALOG_CODE";
  case Q_AUTO_INCREMENT: return "Q_AUTO_INCREMENT";
  case Q_CHARSET_CODE: return "Q_CHARSET_CODE";
  case Q_TIME_ZONE_CODE: return "Q_TIME_ZONE_CODE";
  case Q_CATALOG_NZ_CODE: return "Q_CATALOG_NZ_CODE";
  case Q_LC_TIME_NAMES_CODE: return "Q_LC_TIME_NAMES_CODE";
  case Q_CHARSET_DATABASE_CODE: return "Q_CHARSET_DATABASE_CODE";
  case Q_TABLE_MAP_FOR_UPDATE_CODE: return "Q_TABLE_MAP_FOR_UPDATE_CODE";
  case Q_MASTER_DATA_WRITTEN_CODE: return "Q_MASTER_DATA_WRITTEN_CODE";
  case Q_HRNOW: return "Q_HRNOW";
  }
  sprintf(buf, "CODE#%d", code);
  return buf;
}
#endif

#define VALIDATE_BYTES_READ(CUR_POS, START, EVENT_LEN)      \
  do {                                                      \
       uchar *cur_pos= (uchar *)CUR_POS;                    \
       uchar *start= (uchar *)START;                        \
       uint len= EVENT_LEN;                                 \
       uint bytes_read= (uint)(cur_pos - start);            \
       DBUG_PRINT("info", ("Bytes read: %u event_len:%u.\n",\
             bytes_read, len));                             \
       if (bytes_read >= len)                               \
         DBUG_VOID_RETURN;                                  \
  } while (0)

/**
   Macro to check that there is enough space to read from memory.

   @param PTR Pointer to memory
   @param END End of memory
   @param CNT Number of bytes that should be read.
 */
#define CHECK_SPACE(PTR,END,CNT)                      \
  do {                                                \
    DBUG_PRINT("info", ("Read %s", code_name(pos[-1]))); \
    if ((PTR) + (CNT) > (END)) {                      \
      DBUG_PRINT("info", ("query= 0"));               \
      query= 0;                                       \
      DBUG_VOID_RETURN;                               \
    }                                                 \
  } while (0)


/**
  This is used by the SQL slave thread to prepare the event before execution.
*/
Query_log_event::Query_log_event(const char* buf, uint event_len,
                                 const Format_description_log_event
                                 *description_event,
                                 Log_event_type event_type)
  :Log_event(buf, description_event), data_buf(0), query(NullS),
   db(NullS), catalog_len(0), status_vars_len(0),
   flags2_inited(0), sql_mode_inited(0), charset_inited(0), flags2(0),
   auto_increment_increment(1), auto_increment_offset(1),
   time_zone_len(0), lc_time_names_number(0), charset_database_number(0),
   table_map_for_update(0), master_data_written(0)
{
  ulong data_len;
  uint32 tmp;
  uint8 common_header_len, post_header_len;
  Log_event::Byte *start;
  const Log_event::Byte *end;
  bool catalog_nz= 1;
  DBUG_ENTER("Query_log_event::Query_log_event(char*,...)");

  memset(&user, 0, sizeof(user));
  memset(&host, 0, sizeof(host));
  common_header_len= description_event->common_header_len;
  post_header_len= description_event->post_header_len[event_type-1];
  DBUG_PRINT("info",("event_len: %u  common_header_len: %d  post_header_len: %d",
                     event_len, common_header_len, post_header_len));
  
  /*
    We test if the event's length is sensible, and if so we compute data_len.
    We cannot rely on QUERY_HEADER_LEN here as it would not be format-tolerant.
    We use QUERY_HEADER_MINIMAL_LEN which is the same for 3.23, 4.0 & 5.0.
  */
  if (event_len < (uint)(common_header_len + post_header_len))
    DBUG_VOID_RETURN;				
  data_len = event_len - (common_header_len + post_header_len);
  buf+= common_header_len;
  
  thread_id = slave_proxy_id = uint4korr(buf + Q_THREAD_ID_OFFSET);
  exec_time = uint4korr(buf + Q_EXEC_TIME_OFFSET);
  db_len = (uchar)buf[Q_DB_LEN_OFFSET]; // TODO: add a check of all *_len vars
  error_code = uint2korr(buf + Q_ERR_CODE_OFFSET);

  /*
    5.0 format starts here.
    Depending on the format, we may or not have affected/warnings etc
    The remnent post-header to be parsed has length:
  */
  tmp= post_header_len - QUERY_HEADER_MINIMAL_LEN; 
  if (tmp)
  {
    status_vars_len= uint2korr(buf + Q_STATUS_VARS_LEN_OFFSET);
    /*
      Check if status variable length is corrupt and will lead to very
      wrong data. We could be even more strict and require data_len to
      be even bigger, but this will suffice to catch most corruption
      errors that can lead to a crash.
    */
    if (status_vars_len > MY_MIN(data_len, MAX_SIZE_LOG_EVENT_STATUS))
    {
      DBUG_PRINT("info", ("status_vars_len (%u) > data_len (%lu); query= 0",
                          status_vars_len, data_len));
      query= 0;
      DBUG_VOID_RETURN;
    }
    data_len-= status_vars_len;
    DBUG_PRINT("info", ("Query_log_event has status_vars_len: %u",
                        (uint) status_vars_len));
    tmp-= 2;
  } 
  else
  {
    /*
      server version < 5.0 / binlog_version < 4 master's event is 
      relay-logged with storing the original size of the event in
      Q_MASTER_DATA_WRITTEN_CODE status variable.
      The size is to be restored at reading Q_MASTER_DATA_WRITTEN_CODE-marked
      event from the relay log.
    */
    DBUG_ASSERT(description_event->binlog_version < 4);
    master_data_written= (uint32)data_written;
  }
  /*
    We have parsed everything we know in the post header for QUERY_EVENT,
    the rest of post header is either comes from older version MySQL or
    dedicated to derived events (e.g. Execute_load_query...)
  */

  /* variable-part: the status vars; only in MySQL 5.0  */
  
  start= (Log_event::Byte*) (buf+post_header_len);
  end= (const Log_event::Byte*) (start+status_vars_len);
  for (const Log_event::Byte* pos= start; pos < end;)
  {
    switch (*pos++) {
    case Q_FLAGS2_CODE:
      CHECK_SPACE(pos, end, 4);
      flags2_inited= 1;
      flags2= uint4korr(pos);
      DBUG_PRINT("info",("In Query_log_event, read flags2: %lu", (ulong) flags2));
      pos+= 4;
      break;
    case Q_SQL_MODE_CODE:
    {
      CHECK_SPACE(pos, end, 8);
      sql_mode_inited= 1;
      sql_mode= (sql_mode_t) uint8korr(pos);
      DBUG_PRINT("info",("In Query_log_event, read sql_mode: %llu", sql_mode));
      pos+= 8;
      break;
    }
    case Q_CATALOG_NZ_CODE:
      DBUG_PRINT("info", ("case Q_CATALOG_NZ_CODE; pos:%p; end:%p",
                          pos, end));
      if (get_str_len_and_pointer(&pos, &catalog, &catalog_len, end))
      {
        DBUG_PRINT("info", ("query= 0"));
        query= 0;
        DBUG_VOID_RETURN;
      }
      break;
    case Q_AUTO_INCREMENT:
      CHECK_SPACE(pos, end, 4);
      auto_increment_increment= uint2korr(pos);
      auto_increment_offset=    uint2korr(pos+2);
      pos+= 4;
      break;
    case Q_CHARSET_CODE:
    {
      CHECK_SPACE(pos, end, 6);
      charset_inited= 1;
      memcpy(charset, pos, 6);
      pos+= 6;
      break;
    }
    case Q_TIME_ZONE_CODE:
    {
      if (get_str_len_and_pointer(&pos, &time_zone_str, &time_zone_len, end))
      {
        DBUG_PRINT("info", ("Q_TIME_ZONE_CODE: query= 0"));
        query= 0;
        DBUG_VOID_RETURN;
      }
      break;
    }
    case Q_CATALOG_CODE: /* for 5.0.x where 0<=x<=3 masters */
      CHECK_SPACE(pos, end, 1);
      if ((catalog_len= *pos))
        catalog= (char*) pos+1;                           // Will be copied later
      CHECK_SPACE(pos, end, catalog_len + 2);
      pos+= catalog_len+2; // leap over end 0
      catalog_nz= 0; // catalog has end 0 in event
      break;
    case Q_LC_TIME_NAMES_CODE:
      CHECK_SPACE(pos, end, 2);
      lc_time_names_number= uint2korr(pos);
      pos+= 2;
      break;
    case Q_CHARSET_DATABASE_CODE:
      CHECK_SPACE(pos, end, 2);
      charset_database_number= uint2korr(pos);
      pos+= 2;
      break;
    case Q_TABLE_MAP_FOR_UPDATE_CODE:
      CHECK_SPACE(pos, end, 8);
      table_map_for_update= uint8korr(pos);
      pos+= 8;
      break;
    case Q_MASTER_DATA_WRITTEN_CODE:
      CHECK_SPACE(pos, end, 4);
      data_written= master_data_written= uint4korr(pos);
      pos+= 4;
      break;
    case Q_INVOKER:
    {
      CHECK_SPACE(pos, end, 1);
      user.length= *pos++;
      CHECK_SPACE(pos, end, user.length);
      user.str= (char *)pos;
      pos+= user.length;

      CHECK_SPACE(pos, end, 1);
      host.length= *pos++;
      CHECK_SPACE(pos, end, host.length);
      host.str= (char *)pos;
      pos+= host.length;
      break;
    }
    case Q_HRNOW:
    {
      CHECK_SPACE(pos, end, 3);
      when_sec_part= uint3korr(pos);
      pos+= 3;
      break;
    }
    default:
      /* That's why you must write status vars in growing order of code */
      DBUG_PRINT("info",("Query_log_event has unknown status vars (first has\
 code: %u), skipping the rest of them", (uint) *(pos-1)));
      pos= (const uchar*) end;                         // Break loop
    }
  }

#if !defined(MYSQL_CLIENT)
  if (description_event->server_version_split.kind ==
      Format_description_log_event::master_version_split::KIND_MYSQL)
  {
    // Handle MariaDB/MySQL incompatible sql_mode bits
    sql_mode_t mysql_sql_mode= sql_mode;
    sql_mode&= MODE_MASK_MYSQL_COMPATIBLE; // Unset MySQL specific bits

    /*
      sql_mode flags related to fraction second rounding/truncation
      have opposite meaning in MySQL vs MariaDB.
      MySQL:
       - rounds fractional seconds by default
       - truncates if TIME_TRUNCATE_FRACTIONAL is set
      MariaDB:
       - truncates fractional seconds by default
       - rounds if TIME_ROUND_FRACTIONAL is set
    */
    if (description_event->server_version_split >= fsp_version_split_mysql &&
       !(mysql_sql_mode & MODE_MYSQL80_TIME_TRUNCATE_FRACTIONAL))
      sql_mode|= MODE_TIME_ROUND_FRACTIONAL;
  }
#endif

  /**
    Layout for the data buffer is as follows
    +--------+-----------+------+------+---------+----+-------+
    | catlog | time_zone | user | host | db name | \0 | Query |
    +--------+-----------+------+------+---------+----+-------+

    To support the query cache we append the following buffer to the above
    +-------+----------------------------------------+-------+
    |db len | uninitiatlized space of size of db len | FLAGS |
    +-------+----------------------------------------+-------+

    The area of buffer starting from Query field all the way to the end belongs
    to the Query buffer and its structure is described in alloc_query() in
    sql_parse.cc
    */

#if !defined(MYSQL_CLIENT) && defined(HAVE_QUERY_CACHE)
  if (!(start= data_buf = (Log_event::Byte*) my_malloc(PSI_INSTRUMENT_ME,
                                                       catalog_len + 1
                                                    +  time_zone_len + 1
                                                    +  user.length + 1
                                                    +  host.length + 1
                                                    +  data_len + 1
                                                    +  sizeof(size_t)//for db_len
                                                    +  db_len + 1
                                                    +  QUERY_CACHE_DB_LENGTH_SIZE
                                                    +  QUERY_CACHE_FLAGS_SIZE,
                                                       MYF(MY_WME))))
#else
  if (!(start= data_buf = (Log_event::Byte*) my_malloc(PSI_INSTRUMENT_ME,
                                                       catalog_len + 1
                                                    +  time_zone_len + 1
                                                    +  user.length + 1
                                                    +  host.length + 1
                                                    +  data_len + 1,
                                                       MYF(MY_WME))))
#endif
      DBUG_VOID_RETURN;
  if (catalog_len)                                  // If catalog is given
  {
    /**
      @todo we should clean up and do only copy_str_and_move; it
      works for both cases.  Then we can remove the catalog_nz
      flag. /sven
    */
    if (likely(catalog_nz)) // true except if event comes from 5.0.0|1|2|3.
      copy_str_and_move(&catalog, &start, catalog_len);
    else
    {
      memcpy(start, catalog, catalog_len+1); // copy end 0
      catalog= (const char *)start;
      start+= catalog_len+1;
    }
  }
  if (time_zone_len)
    copy_str_and_move(&time_zone_str, &start, time_zone_len);

  if (user.length)
  {
    copy_str_and_move(&user.str, &start, user.length);
  }
  else
  {
    user.str= (char*) start;
    *(start++)= 0;
  }

  if (host.length)
    copy_str_and_move(&host.str, &start, host.length);
  else
  {
    host.str= (char*) start;
    *(start++)= 0;
  }

  /**
    if time_zone_len or catalog_len are 0, then time_zone and catalog
    are uninitialized at this point.  shouldn't they point to the
    zero-length null-terminated strings we allocated space for in the
    my_alloc call above? /sven
  */

  /* A 2nd variable part; this is common to all versions */ 
  memcpy((char*) start, end, data_len);          // Copy db and query
  start[data_len]= '\0';              // End query with \0 (For safetly)
  db= (char *)start;
  query= (char *)(start + db_len + 1);
  q_len= data_len - db_len -1;

  if (data_len && (data_len < db_len ||
                   data_len < q_len ||
                   data_len != (db_len + q_len + 1)))
  {
    q_len= 0;
    query= NULL;
    DBUG_VOID_RETURN;
  }

  uint32 max_length= uint32(event_len - ((const char*)(end + db_len + 1) -
                                         (buf - common_header_len)));
  if (q_len != max_length ||
      (event_len < uint((const char*)(end + db_len + 1) -
                        (buf - common_header_len))))
  {
    q_len= 0;
    query= NULL;
    DBUG_VOID_RETURN;
  }
  /**
    Append the db length at the end of the buffer. This will be used by
    Query_cache::send_result_to_client() in case the query cache is On.
   */
#if !defined(MYSQL_CLIENT) && defined(HAVE_QUERY_CACHE)
  size_t db_length= (size_t)db_len;
  memcpy(start + data_len + 1, &db_length, sizeof(size_t));
#endif
  DBUG_VOID_RETURN;
}

Query_compressed_log_event::Query_compressed_log_event(const char *buf,
      uint event_len,
      const Format_description_log_event
      *description_event,
      Log_event_type event_type)
      :Query_log_event(buf, event_len, description_event, event_type),
       query_buf(NULL)
{
  if(query)
  {
    uint32 un_len=binlog_get_uncompress_len(query);
    if (!un_len)
    {
      query = 0;
      return;
    }

    /* Reserve one byte for '\0' */
    query_buf = (Log_event::Byte*)my_malloc(PSI_INSTRUMENT_ME,
                                            ALIGN_SIZE(un_len + 1), MYF(MY_WME));
    if(query_buf &&
       !binlog_buf_uncompress(query, (char *)query_buf, q_len, &un_len))
    {
      query_buf[un_len] = 0;
      query = (const char *)query_buf;
      q_len = un_len;
    }
    else
    {
      query= 0;
    }
  }
}

/*
  Replace a binlog event read into a packet with a dummy event. Either a
  Query_log_event that has just a comment, or if that will not fit in the
  space used for the event to be replaced, then a NULL user_var event.

  This is used when sending binlog data to a slave which does not understand
  this particular event and which is too old to support informational events
  or holes in the event stream.

  This allows to write such events into the binlog on the master and still be
  able to replicate against old slaves without them breaking.

  Clears the flag LOG_EVENT_THREAD_SPECIFIC_F and set LOG_EVENT_SUPPRESS_USE_F.
  Overwrites the type with QUERY_EVENT (or USER_VAR_EVENT), and replaces the
  body with a minimal query / NULL user var.

  Returns zero on success, -1 if error due to too little space in original
  event. A minimum of 25 bytes (19 bytes fixed header + 6 bytes in the body)
  is needed in any event to be replaced with a dummy event.
*/
int
Query_log_event::dummy_event(String *packet, ulong ev_offset,
                             enum enum_binlog_checksum_alg checksum_alg)
{
  uchar *p= (uchar *)packet->ptr() + ev_offset;
  size_t data_len= packet->length() - ev_offset;
  uint16 flags;
  static const size_t min_user_var_event_len=
    LOG_EVENT_HEADER_LEN + UV_NAME_LEN_SIZE + 1 + UV_VAL_IS_NULL; // 25
  static const size_t min_query_event_len=
    LOG_EVENT_HEADER_LEN + QUERY_HEADER_LEN + 1 + 1; // 34

  if (checksum_alg == BINLOG_CHECKSUM_ALG_CRC32)
    data_len-= BINLOG_CHECKSUM_LEN;
  else
    DBUG_ASSERT(checksum_alg == BINLOG_CHECKSUM_ALG_UNDEF ||
                checksum_alg == BINLOG_CHECKSUM_ALG_OFF);

  if (data_len < min_user_var_event_len)
    /* Cannot replace with dummy, event too short. */
    return -1;

  flags= uint2korr(p + FLAGS_OFFSET);
  flags&= ~LOG_EVENT_THREAD_SPECIFIC_F;
  flags|= LOG_EVENT_SUPPRESS_USE_F;
  int2store(p + FLAGS_OFFSET, flags);

  if (data_len < min_query_event_len)
  {
    /*
      Have to use dummy user_var event for such a short packet.

      This works, but the event will be considered part of an event group with
      the following event. So for example @@global.sql_slave_skip_counter=1
      will skip not only the dummy event, but also the immediately following
      event.

      We write a NULL user var with the name @`!dummyvar` (or as much
      as that as will fit within the size of the original event - so
      possibly just @`!`).
    */
    static const char var_name[]= "!dummyvar";
    size_t name_len= data_len - (min_user_var_event_len - 1);

    p[EVENT_TYPE_OFFSET]= USER_VAR_EVENT;
    int4store(p + LOG_EVENT_HEADER_LEN, name_len);
    memcpy(p + LOG_EVENT_HEADER_LEN + UV_NAME_LEN_SIZE, var_name, name_len);
    p[LOG_EVENT_HEADER_LEN + UV_NAME_LEN_SIZE + name_len]= 1; // indicates NULL
  }
  else
  {
    /*
      Use a dummy query event, just a comment.
    */
    static const char message[]=
      "# Dummy event replacing event type %u that slave cannot handle.";
    char buf[sizeof(message)+1];  /* +1, as %u can expand to 3 digits. */
    uchar old_type= p[EVENT_TYPE_OFFSET];
    uchar *q= p + LOG_EVENT_HEADER_LEN;
    size_t comment_len, len;

    p[EVENT_TYPE_OFFSET]= QUERY_EVENT;
    int4store(q + Q_THREAD_ID_OFFSET, 0);
    int4store(q + Q_EXEC_TIME_OFFSET, 0);
    q[Q_DB_LEN_OFFSET]= 0;
    int2store(q + Q_ERR_CODE_OFFSET, 0);
    int2store(q + Q_STATUS_VARS_LEN_OFFSET, 0);
    q[Q_DATA_OFFSET]= 0;                    /* Zero terminator for empty db */
    q+= Q_DATA_OFFSET + 1;
    len= my_snprintf(buf, sizeof(buf), message, old_type);
    comment_len= data_len - (min_query_event_len - 1);
    if (comment_len <= len)
      memcpy(q, buf, comment_len);
    else
    {
      memcpy(q, buf, len);
      memset(q+len, ' ', comment_len - len);
    }
  }

  if (checksum_alg == BINLOG_CHECKSUM_ALG_CRC32)
  {
    ha_checksum crc= my_checksum(0, p, data_len);
    int4store(p + data_len, crc);
  }
  return 0;
}

/*
  Replace an event (GTID event) with a BEGIN query event, to be compatible
  with an old slave.
*/
int
Query_log_event::begin_event(String *packet, ulong ev_offset,
                             enum enum_binlog_checksum_alg checksum_alg)
{
  uchar *p= (uchar *)packet->ptr() + ev_offset;
  uchar *q= p + LOG_EVENT_HEADER_LEN;
  size_t data_len= packet->length() - ev_offset;
  uint16 flags;

  if (checksum_alg == BINLOG_CHECKSUM_ALG_CRC32)
    data_len-= BINLOG_CHECKSUM_LEN;
  else
    DBUG_ASSERT(checksum_alg == BINLOG_CHECKSUM_ALG_UNDEF ||
                checksum_alg == BINLOG_CHECKSUM_ALG_OFF);

  /*
    Currently we only need to replace GTID event.
    The length of GTID differs depending on whether it contains commit id.
  */
  DBUG_ASSERT(data_len == LOG_EVENT_HEADER_LEN + GTID_HEADER_LEN ||
              data_len == LOG_EVENT_HEADER_LEN + GTID_HEADER_LEN + 2);
  if (data_len != LOG_EVENT_HEADER_LEN + GTID_HEADER_LEN &&
      data_len != LOG_EVENT_HEADER_LEN + GTID_HEADER_LEN + 2)
    return 1;

  flags= uint2korr(p + FLAGS_OFFSET);
  flags&= ~LOG_EVENT_THREAD_SPECIFIC_F;
  flags|= LOG_EVENT_SUPPRESS_USE_F;
  int2store(p + FLAGS_OFFSET, flags);

  p[EVENT_TYPE_OFFSET]= QUERY_EVENT;
  int4store(q + Q_THREAD_ID_OFFSET, 0);
  int4store(q + Q_EXEC_TIME_OFFSET, 0);
  q[Q_DB_LEN_OFFSET]= 0;
  int2store(q + Q_ERR_CODE_OFFSET, 0);
  if (data_len == LOG_EVENT_HEADER_LEN + GTID_HEADER_LEN)
  {
    int2store(q + Q_STATUS_VARS_LEN_OFFSET, 0);
    q[Q_DATA_OFFSET]= 0;                    /* Zero terminator for empty db */
    q+= Q_DATA_OFFSET + 1;
  }
  else
  {
    DBUG_ASSERT(data_len == LOG_EVENT_HEADER_LEN + GTID_HEADER_LEN + 2);
    /* Put in an empty time_zone_str to take up the extra 2 bytes. */
    int2store(q + Q_STATUS_VARS_LEN_OFFSET, 2);
    q[Q_DATA_OFFSET]= Q_TIME_ZONE_CODE;
    q[Q_DATA_OFFSET+1]= 0;           /* Zero length for empty time_zone_str */
    q[Q_DATA_OFFSET+2]= 0;                  /* Zero terminator for empty db */
    q+= Q_DATA_OFFSET + 3;
  }
  memcpy(q, "BEGIN", 5);

  if (checksum_alg == BINLOG_CHECKSUM_ALG_CRC32)
  {
    ha_checksum crc= my_checksum(0, p, data_len);
    int4store(p + data_len, crc);
  }
  return 0;
}


/**************************************************************************
	Start_log_event_v3 methods
**************************************************************************/


Start_log_event_v3::Start_log_event_v3(const char* buf, uint event_len,
                                       const Format_description_log_event
                                       *description_event)
  :Log_event(buf, description_event), binlog_version(BINLOG_VERSION)
{
  if (event_len < LOG_EVENT_MINIMAL_HEADER_LEN + ST_COMMON_HEADER_LEN_OFFSET)
  {
    server_version[0]= 0;
    return;
  }
  buf+= LOG_EVENT_MINIMAL_HEADER_LEN;
  binlog_version= uint2korr(buf+ST_BINLOG_VER_OFFSET);
  memcpy(server_version, buf+ST_SERVER_VER_OFFSET,
	 ST_SERVER_VER_LEN);
  // prevent overrun if log is corrupted on disk
  server_version[ST_SERVER_VER_LEN-1]= 0;
  created= uint4korr(buf+ST_CREATED_OFFSET);
  dont_set_created= 1;
}


/***************************************************************************
       Format_description_log_event methods
****************************************************************************/

/**
  Format_description_log_event 1st ctor.

    Ctor. Can be used to create the event to write to the binary log (when the
    server starts or when FLUSH LOGS), or to create artificial events to parse
    binlogs from MySQL 3.23 or 4.x.
    When in a client, only the 2nd use is possible.

  @param binlog_version         the binlog version for which we want to build
                                an event. Can be 1 (=MySQL 3.23), 3 (=4.0.x
                                x>=2 and 4.1) or 4 (MySQL 5.0). Note that the
                                old 4.0 (binlog version 2) is not supported;
                                it should not be used for replication with
                                5.0.
  @param server_ver             a string containing the server version.
*/

Format_description_log_event::
Format_description_log_event(uint8 binlog_ver, const char* server_ver)
  :Start_log_event_v3(), event_type_permutation(0)
{
<<<<<<< HEAD
=======
  Table_map_log_event *map;
  table_def *td= 0;
  const char *sql_command, *sql_clause1, *sql_clause2;
  const char *sql_command_short __attribute__((unused));
  Log_event_type general_type_code= get_general_type_code();
#ifdef WHEN_FLASHBACK_REVIEW_READY
  IO_CACHE *review_sql= &print_event_info->review_sql_cache;
#endif

  if (m_extra_row_data)
  {
    uint8 extra_data_len= m_extra_row_data[EXTRA_ROW_INFO_LEN_OFFSET];
    uint8 extra_payload_len= extra_data_len - EXTRA_ROW_INFO_HDR_BYTES;
    assert(extra_data_len >= EXTRA_ROW_INFO_HDR_BYTES);

    if (my_b_printf(file, "### Extra row data format: %u, len: %u :",
                    m_extra_row_data[EXTRA_ROW_INFO_FORMAT_OFFSET],
                    extra_payload_len))
      goto err;
    if (extra_payload_len)
    {
      /*
         Buffer for hex view of string, including '0x' prefix,
         2 hex chars / byte and trailing 0
      */
      const int buff_len= 2 + (256 * 2) + 1;
      char buff[buff_len];
      str_to_hex(buff, (const char*) &m_extra_row_data[EXTRA_ROW_INFO_HDR_BYTES],
                 extra_payload_len);
      if (my_b_printf(file, "%s", buff))
        goto err;
    }
    if (my_b_printf(file, "\n"))
      goto err;
  }

  switch (general_type_code) {
  case WRITE_ROWS_EVENT:
    sql_command= "INSERT INTO";
    sql_clause1= "### SET\n";
    sql_clause2= NULL;
    sql_command_short= "I";
    break;
  case DELETE_ROWS_EVENT:
    sql_command= "DELETE FROM";
    sql_clause1= "### WHERE\n";
    sql_clause2= NULL;
    sql_command_short= "D";
    break;
  case UPDATE_ROWS_EVENT:
    sql_command= "UPDATE";
    sql_clause1= "### WHERE\n";
    sql_clause2= "### SET\n";
    sql_command_short= "U";
    break;
  default:
    sql_command= sql_clause1= sql_clause2= NULL;
    sql_command_short= "";
    DBUG_ASSERT(0); /* Not possible */
  }

  if (!(map= print_event_info->m_table_map.get_table(m_table_id)) ||
      !(td= map->create_table_def()))
  {
    return (my_b_printf(file, "### Row event for unknown table #%lu",
                        (ulong) m_table_id));
  }

  /* If the write rows event contained no values for the AI */
  if (((general_type_code == WRITE_ROWS_EVENT) && (m_rows_buf==m_rows_end)))
  {
    if (my_b_printf(file, "### INSERT INTO %`s.%`s VALUES ()\n",
                    map->get_db_name(), map->get_table_name()))
      goto err;
    goto end;
  }

  for (const uchar *value= m_rows_buf; value < m_rows_end; )
  {
    size_t length;
    print_event_info->row_events++;

    if (my_b_printf(file, "### %s %`s.%`s\n",
                    sql_command,
                    map->get_db_name(), map->get_table_name()))
      goto err;
#ifdef WHEN_FLASHBACK_REVIEW_READY
    if (need_flashback_review)
      if (my_b_printf(review_sql, "\nINSERT INTO `%s`.`%s` VALUES ('%s'",
                      map->get_review_dbname(), map->get_review_tablename(),
                      sql_command_short))
        goto err;
#endif

    /* Print the first image */
    if (!(length= print_verbose_one_row(file, td, print_event_info,
                                  &m_cols, value,
                                  (const uchar*) sql_clause1)))
      goto err;
    value+= length;

    /* Print the second image (for UPDATE only) */
    if (sql_clause2)
    {
      if (!(length= print_verbose_one_row(file, td, print_event_info,
                                      &m_cols_ai, value,
                                      (const uchar*) sql_clause2)))
        goto err;
      value+= length;
    }
#ifdef WHEN_FLASHBACK_REVIEW_READY
    else
    {
      if (need_flashback_review)
        for (size_t i= 0; i < td->size(); i ++)
          if (my_b_printf(review_sql, ", NULL"))
            goto err;
    }

    if (need_flashback_review)
      if (my_b_printf(review_sql, ")%s\n", print_event_info->delimiter))
        goto err;
#endif
  }

end:
  delete td;
  return 0;
err:
  delete td;
  return 1;
}

void free_table_map_log_event(Table_map_log_event *event)
{
  delete event;
}

/**
  Encode the event, optionally per 'do_print_encoded' arg store the
  result into the argument cache; optionally per event_info's
  'verbose' print into the cache a verbose representation of the event.
  Note, no extra wrapping is done to the being io-cached data, like
  to producing a BINLOG query. It's left for a routine that extracts from
  the cache.

  @param file               pointer to IO_CACHE
  @param print_event_info   pointer to print_event_info specializing
                            what out of and how to print the event
  @param do_print_encoded   whether to store base64-encoded event
                            into @file.
*/
bool Log_event::print_base64(IO_CACHE* file,
                             PRINT_EVENT_INFO* print_event_info,
                             bool do_print_encoded)
{
  uchar *ptr= (uchar *)temp_buf;
  uint32 size= uint4korr(ptr + EVENT_LEN_OFFSET);
  DBUG_ENTER("Log_event::print_base64");

  if (is_flashback)
  {
    uint tmp_size= size;
    Rows_log_event *ev= NULL;
    Log_event_type ev_type = (enum Log_event_type) ptr[EVENT_TYPE_OFFSET];
    if (checksum_alg != BINLOG_CHECKSUM_ALG_UNDEF &&
        checksum_alg != BINLOG_CHECKSUM_ALG_OFF)
      tmp_size-= BINLOG_CHECKSUM_LEN; // checksum is displayed through the header
    switch (ev_type) {
      case WRITE_ROWS_EVENT:
        ptr[EVENT_TYPE_OFFSET]= DELETE_ROWS_EVENT;
        ev= new Delete_rows_log_event((const char*) ptr, tmp_size,
                                       glob_description_event);
        ev->change_to_flashback_event(print_event_info, ptr, ev_type);
        break;
      case WRITE_ROWS_EVENT_V1:
        ptr[EVENT_TYPE_OFFSET]= DELETE_ROWS_EVENT_V1;
        ev= new Delete_rows_log_event((const char*) ptr, tmp_size,
                                       glob_description_event);
        ev->change_to_flashback_event(print_event_info, ptr, ev_type);
        break;
      case DELETE_ROWS_EVENT:
        ptr[EVENT_TYPE_OFFSET]= WRITE_ROWS_EVENT;
        ev= new Write_rows_log_event((const char*) ptr, tmp_size,
                                       glob_description_event);
        ev->change_to_flashback_event(print_event_info, ptr, ev_type);
        break;
      case DELETE_ROWS_EVENT_V1:
        ptr[EVENT_TYPE_OFFSET]= WRITE_ROWS_EVENT_V1;
        ev= new Write_rows_log_event((const char*) ptr, tmp_size,
                                       glob_description_event);
        ev->change_to_flashback_event(print_event_info, ptr, ev_type);
        break;
      case UPDATE_ROWS_EVENT:
      case UPDATE_ROWS_EVENT_V1:
        ev= new Update_rows_log_event((const char*) ptr, tmp_size,
                                       glob_description_event);
        ev->change_to_flashback_event(print_event_info, ptr, ev_type);
        break;
      default:
        break;
    }
    delete ev;
  }

  if (do_print_encoded)
  {
    size_t const tmp_str_sz= my_base64_needed_encoded_length((int) size);
    char *tmp_str;
    if (!(tmp_str= (char *) my_malloc(tmp_str_sz, MYF(MY_WME))))
      goto err;

    if (my_base64_encode(ptr, (size_t) size, tmp_str))
    {
      DBUG_ASSERT(0);
    }

    my_b_printf(file, "%s\n", tmp_str);
    my_free(tmp_str);
  }

#ifdef WHEN_FLASHBACK_REVIEW_READY
  if (print_event_info->verbose || print_event_info->print_row_count ||
      need_flashback_review)
#else
  // Flashback need the table_map to parse the event
  if (print_event_info->verbose || print_event_info->print_row_count ||
      is_flashback)
#endif
  {
    Rows_log_event *ev= NULL;
    Log_event_type et= (Log_event_type) ptr[EVENT_TYPE_OFFSET];

    if (checksum_alg != BINLOG_CHECKSUM_ALG_UNDEF &&
        checksum_alg != BINLOG_CHECKSUM_ALG_OFF)
      size-= BINLOG_CHECKSUM_LEN; // checksum is displayed through the header

    switch (et)
    {
    case TABLE_MAP_EVENT:
    {
      Table_map_log_event *map; 
      map= new Table_map_log_event((const char*) ptr, size, 
                                   glob_description_event);
#ifdef WHEN_FLASHBACK_REVIEW_READY
      if (need_flashback_review)
      {
        map->set_review_dbname(m_review_dbname.ptr());
        map->set_review_tablename(m_review_tablename.ptr());
      }
#endif
      print_event_info->m_table_map.set_table(map->get_table_id(), map);
      break;
    }
    case WRITE_ROWS_EVENT:
    case WRITE_ROWS_EVENT_V1:
    {
      ev= new Write_rows_log_event((const char*) ptr, size,
                                   glob_description_event);
      break;
    }
    case DELETE_ROWS_EVENT:
    case DELETE_ROWS_EVENT_V1:
    {
      ev= new Delete_rows_log_event((const char*) ptr, size,
                                    glob_description_event);
      break;
    }
    case UPDATE_ROWS_EVENT:
    case UPDATE_ROWS_EVENT_V1:
    {
      ev= new Update_rows_log_event((const char*) ptr, size,
                                    glob_description_event);
      break;
    }
    case WRITE_ROWS_COMPRESSED_EVENT:
    case WRITE_ROWS_COMPRESSED_EVENT_V1:
    {
      ev= new Write_rows_compressed_log_event((const char*) ptr, size,
                                              glob_description_event);
      break;
    }
    case UPDATE_ROWS_COMPRESSED_EVENT:
    case UPDATE_ROWS_COMPRESSED_EVENT_V1:
    {
      ev= new Update_rows_compressed_log_event((const char*) ptr, size,
                                               glob_description_event);
      break;
      }
    case DELETE_ROWS_COMPRESSED_EVENT:
    case DELETE_ROWS_COMPRESSED_EVENT_V1:
    {
      ev= new Delete_rows_compressed_log_event((const char*) ptr, size,
                                               glob_description_event);
      break;
    }
    default:
      break;
    }

    if (ev)
    {
      bool error= 0;

#ifdef WHEN_FLASHBACK_REVIEW_READY
      ev->need_flashback_review= need_flashback_review;
      if (print_event_info->verbose)
      {
        if (ev->print_verbose(&print_event_info->tail_cache, print_event_info))
          goto err;
      }
      else
      {
        IO_CACHE tmp_cache;

        if (open_cached_file(&tmp_cache, NULL, NULL, 0,
                              MYF(MY_WME | MY_NABP)))
        {
          delete ev;
          goto err;
        }

        error= ev->print_verbose(&tmp_cache, print_event_info);
        close_cached_file(&tmp_cache);
        if (unlikely(error))
        {
          delete ev;
          goto err;
        }
      }
#else
      if (print_event_info->verbose)
        error= ev->print_verbose(&print_event_info->tail_cache, print_event_info);
      else
        ev->count_row_events(print_event_info);
#endif
      delete ev;
      if (unlikely(error))
        goto err;
    }
  }
  DBUG_RETURN(0);

err:
  DBUG_RETURN(1);
}


/*
  Log_event::print_timestamp()
*/

bool Log_event::print_timestamp(IO_CACHE* file, time_t* ts)
{
  struct tm *res;
  time_t my_when= when;
  DBUG_ENTER("Log_event::print_timestamp");
  if (!ts)
    ts = &my_when;
  res=localtime(ts);

  DBUG_RETURN(my_b_printf(file,"%02d%02d%02d %2d:%02d:%02d",
                          res->tm_year % 100,
                          res->tm_mon+1,
                          res->tm_mday,
                          res->tm_hour,
                          res->tm_min,
                          res->tm_sec));
}

#endif /* MYSQL_CLIENT */


#if !defined(MYSQL_CLIENT) && defined(HAVE_REPLICATION)
inline Log_event::enum_skip_reason
Log_event::continue_group(rpl_group_info *rgi)
{
  if (rgi->rli->slave_skip_counter == 1)
    return Log_event::EVENT_SKIP_IGNORE;
  return Log_event::do_shall_skip(rgi);
}
#endif

/**************************************************************************
	Query_log_event methods
**************************************************************************/

#if defined(HAVE_REPLICATION) && !defined(MYSQL_CLIENT)

/**
  This (which is used only for SHOW BINLOG EVENTS) could be updated to
  print SET @@session_var=. But this is not urgent, as SHOW BINLOG EVENTS is
  only an information, it does not produce suitable queries to replay (for
  example it does not print LOAD DATA INFILE).
  @todo
    show the catalog ??
*/

void Query_log_event::pack_info(Protocol *protocol)
{
  // TODO: show the catalog ??
  char buf_mem[1024];
  String buf(buf_mem, sizeof(buf_mem), system_charset_info);
  buf.real_alloc(9 + db_len + q_len);
  if (!(flags & LOG_EVENT_SUPPRESS_USE_F)
      && db && db_len)
  {
    buf.append(STRING_WITH_LEN("use "));
    append_identifier(protocol->thd, &buf, db, db_len);
    buf.append(STRING_WITH_LEN("; "));
  }
  if (query && q_len)
    buf.append(query, q_len);
  protocol->store(&buf);
}
#endif

#ifndef MYSQL_CLIENT

/**
  Utility function for the next method (Query_log_event::write()) .
*/
static void store_str_with_code_and_len(uchar **dst, const char *src,
                                        uint len, uint code)
{
  /*
    only 1 byte to store the length of catalog, so it should not
    surpass 255
  */
  DBUG_ASSERT(len <= 255);
  DBUG_ASSERT(src);
  *((*dst)++)= (uchar) code;
  *((*dst)++)= (uchar) len;
  bmove(*dst, src, len);
  (*dst)+= len;
}


/**
  Query_log_event::write().

  @note
    In this event we have to modify the header to have the correct
    EVENT_LEN_OFFSET as we don't yet know how many status variables we
    will print!
*/

bool Query_log_event::write()
{
  uchar buf[QUERY_HEADER_LEN + MAX_SIZE_LOG_EVENT_STATUS];
  uchar *start, *start_of_status;
  ulong event_length;

  if (!query)
    return 1;                                   // Something wrong with event

  /*
    We want to store the thread id:
    (- as an information for the user when he reads the binlog)
    - if the query uses temporary table: for the slave SQL thread to know to
    which master connection the temp table belongs.
    Now imagine we (write()) are called by the slave SQL thread (we are
    logging a query executed by this thread; the slave runs with
    --log-slave-updates). Then this query will be logged with
    thread_id=the_thread_id_of_the_SQL_thread. Imagine that 2 temp tables of
    the same name were created simultaneously on the master (in the master
    binlog you have
    CREATE TEMPORARY TABLE t; (thread 1)
    CREATE TEMPORARY TABLE t; (thread 2)
    ...)
    then in the slave's binlog there will be
    CREATE TEMPORARY TABLE t; (thread_id_of_the_slave_SQL_thread)
    CREATE TEMPORARY TABLE t; (thread_id_of_the_slave_SQL_thread)
    which is bad (same thread id!).

    To avoid this, we log the thread's thread id EXCEPT for the SQL
    slave thread for which we log the original (master's) thread id.
    Now this moves the bug: what happens if the thread id on the
    master was 10 and when the slave replicates the query, a
    connection number 10 is opened by a normal client on the slave,
    and updates a temp table of the same name? We get a problem
    again. To avoid this, in the handling of temp tables (sql_base.cc)
    we use thread_id AND server_id.  TODO when this is merged into
    4.1: in 4.1, slave_proxy_id has been renamed to pseudo_thread_id
    and is a session variable: that's to make mysqlbinlog work with
    temp tables. We probably need to introduce

    SET PSEUDO_SERVER_ID
    for mysqlbinlog in 4.1. mysqlbinlog would print:
    SET PSEUDO_SERVER_ID=
    SET PSEUDO_THREAD_ID=
    for each query using temp tables.
  */
  int4store(buf + Q_THREAD_ID_OFFSET, slave_proxy_id);
  int4store(buf + Q_EXEC_TIME_OFFSET, exec_time);
  buf[Q_DB_LEN_OFFSET] = (char) db_len;
  int2store(buf + Q_ERR_CODE_OFFSET, error_code);

  /*
    You MUST always write status vars in increasing order of code. This
    guarantees that a slightly older slave will be able to parse those he
    knows.
  */
  start_of_status= start= buf+QUERY_HEADER_LEN;
  if (flags2_inited)
  {
    *start++= Q_FLAGS2_CODE;
    int4store(start, flags2);
    start+= 4;
  }
  if (sql_mode_inited)
  {
    *start++= Q_SQL_MODE_CODE;
    int8store(start, (ulonglong)sql_mode);
    start+= 8;
  }
  if (catalog_len) // i.e. this var is inited (false for 4.0 events)
  {
    store_str_with_code_and_len(&start,
                                catalog, catalog_len, Q_CATALOG_NZ_CODE);
    /*
      In 5.0.x where x<4 masters we used to store the end zero here. This was
      a waste of one byte so we don't do it in x>=4 masters. We change code to
      Q_CATALOG_NZ_CODE, because re-using the old code would make x<4 slaves
      of this x>=4 master segfault (expecting a zero when there is
      none). Remaining compatibility problems are: the older slave will not
      find the catalog; but it is will not crash, and it's not an issue
      that it does not find the catalog as catalogs were not used in these
      older MySQL versions (we store it in binlog and read it from relay log
      but do nothing useful with it). What is an issue is that the older slave
      will stop processing the Q_* blocks (and jumps to the db/query) as soon
      as it sees unknown Q_CATALOG_NZ_CODE; so it will not be able to read
      Q_AUTO_INCREMENT*, Q_CHARSET and so replication will fail silently in
      various ways. Documented that you should not mix alpha/beta versions if
      they are not exactly the same version, with example of 5.0.3->5.0.2 and
      5.0.4->5.0.3. If replication is from older to new, the new will
      recognize Q_CATALOG_CODE and have no problem.
    */
  }
  if (auto_increment_increment != 1 || auto_increment_offset != 1)
  {
    *start++= Q_AUTO_INCREMENT;
    int2store(start, auto_increment_increment);
    int2store(start+2, auto_increment_offset);
    start+= 4;
  }
  if (charset_inited)
  {
    *start++= Q_CHARSET_CODE;
    memcpy(start, charset, 6);
    start+= 6;
  }
  if (time_zone_len)
  {
    /* In the TZ sys table, column Name is of length 64 so this should be ok */
    DBUG_ASSERT(time_zone_len <= MAX_TIME_ZONE_NAME_LENGTH);
    store_str_with_code_and_len(&start,
                                time_zone_str, time_zone_len, Q_TIME_ZONE_CODE);
  }
  if (lc_time_names_number)
  {
    DBUG_ASSERT(lc_time_names_number <= 0xFFFF);
    *start++= Q_LC_TIME_NAMES_CODE;
    int2store(start, lc_time_names_number);
    start+= 2;
  }
  if (charset_database_number)
  {
    DBUG_ASSERT(charset_database_number <= 0xFFFF);
    *start++= Q_CHARSET_DATABASE_CODE;
    int2store(start, charset_database_number);
    start+= 2;
  }
  if (table_map_for_update)
  {
    *start++= Q_TABLE_MAP_FOR_UPDATE_CODE;
    int8store(start, table_map_for_update);
    start+= 8;
  }
  if (master_data_written != 0)
  {
    /*
      Q_MASTER_DATA_WRITTEN_CODE only exists in relay logs where the master
      has binlog_version<4 and the slave has binlog_version=4. See comment
      for master_data_written in log_event.h for details.
    */
    *start++= Q_MASTER_DATA_WRITTEN_CODE;
    int4store(start, master_data_written);
    start+= 4;
  }

  if (thd && thd->need_binlog_invoker())
  {
    LEX_CSTRING user;
    LEX_CSTRING host;
    memset(&user, 0, sizeof(user));
    memset(&host, 0, sizeof(host));

    if (thd->slave_thread && thd->has_invoker())
    {
      /* user will be null, if master is older than this patch */
      user= thd->get_invoker_user();
      host= thd->get_invoker_host();
    }
    else
    {
      Security_context *ctx= thd->security_ctx;

      if (thd->need_binlog_invoker() == THD::INVOKER_USER)
      {
        user.str= ctx->priv_user;
        host.str= ctx->priv_host;
        host.length= strlen(host.str);
      }
      else
      {
        user.str= ctx->priv_role;
        host= empty_clex_str;
      }
      user.length= strlen(user.str);
    }

    if (user.length > 0)
    {
      *start++= Q_INVOKER;

      /*
        Store user length and user. The max length of use is 16, so 1 byte is
        enough to store the user's length.
       */
      *start++= (uchar)user.length;
      memcpy(start, user.str, user.length);
      start+= user.length;

      /*
        Store host length and host. The max length of host is 60, so 1 byte is
        enough to store the host's length.
       */
      *start++= (uchar)host.length;
      memcpy(start, host.str, host.length);
      start+= host.length;
    }
  }

  if (thd && thd->query_start_sec_part_used)
  {
    *start++= Q_HRNOW;
    get_time();
    int3store(start, when_sec_part);
    start+= 3;
  }
  /*
    NOTE: When adding new status vars, please don't forget to update
    the MAX_SIZE_LOG_EVENT_STATUS in log_event.h and update the function
    code_name() in this file.
   
    Here there could be code like
    if (command-line-option-which-says-"log_this_variable" && inited)
    {
    *start++= Q_THIS_VARIABLE_CODE;
    int4store(start, this_variable);
    start+= 4;
    }
  */
  
  /* Store length of status variables */
  status_vars_len= (uint) (start-start_of_status);
  DBUG_ASSERT(status_vars_len <= MAX_SIZE_LOG_EVENT_STATUS);
  int2store(buf + Q_STATUS_VARS_LEN_OFFSET, status_vars_len);

  /*
    Calculate length of whole event
    The "1" below is the \0 in the db's length
  */
  event_length= (uint) (start-buf) + get_post_header_size_for_derived() + db_len + 1 + q_len;

  return write_header(event_length) ||
         write_data(buf, QUERY_HEADER_LEN) ||
         write_post_header_for_derived() ||
         write_data(start_of_status, (uint) (start-start_of_status)) ||
         write_data(safe_str(db), db_len + 1) ||
         write_data(query, q_len) ||
         write_footer();
}

bool Query_compressed_log_event::write()
{
  const char *query_tmp = query;
  uint32 q_len_tmp = q_len;
  uint32 alloc_size;
  bool ret = true;
  q_len = alloc_size = binlog_get_compress_len(q_len);
  query = (char *)my_safe_alloca(alloc_size);
  if(query && !binlog_buf_compress(query_tmp, (char *)query, q_len_tmp, &q_len))
  {
    ret = Query_log_event::write();
  }
  my_safe_afree((void *)query, alloc_size);
  query = query_tmp;
  q_len = q_len_tmp;
  return ret;
}

/**
  The simplest constructor that could possibly work.  This is used for
  creating static objects that have a special meaning and are invisible
  to the log.  
*/
Query_log_event::Query_log_event()
  :Log_event(), data_buf(0)
{
  memset(&user, 0, sizeof(user));
  memset(&host, 0, sizeof(host));
}


/*
  SYNOPSIS
    Query_log_event::Query_log_event()
      thd_arg           - thread handle
      query_arg         - array of char representing the query
      query_length      - size of the  `query_arg' array
      using_trans       - there is a modified transactional table
      direct            - Don't cache statement
      suppress_use      - suppress the generation of 'USE' statements
      errcode           - the error code of the query
      
  DESCRIPTION
  Creates an event for binlogging
  The value for `errcode' should be supplied by caller.
*/
Query_log_event::Query_log_event(THD* thd_arg, const char* query_arg, size_t query_length, bool using_trans,
				 bool direct, bool suppress_use, int errcode)

  :Log_event(thd_arg,
             (thd_arg->thread_specific_used ? LOG_EVENT_THREAD_SPECIFIC_F :
              0) |
             (suppress_use ? LOG_EVENT_SUPPRESS_USE_F : 0),
	     using_trans),
   data_buf(0), query(query_arg), catalog(thd_arg->catalog),
   db(thd_arg->db.str), q_len((uint32) query_length),
   thread_id(thd_arg->thread_id),
   /* save the original thread id; we already know the server id */
   slave_proxy_id((ulong)thd_arg->variables.pseudo_thread_id),
   flags2_inited(1), sql_mode_inited(1), charset_inited(1),
   sql_mode(thd_arg->variables.sql_mode),
   auto_increment_increment(thd_arg->variables.auto_increment_increment),
   auto_increment_offset(thd_arg->variables.auto_increment_offset),
   lc_time_names_number(thd_arg->variables.lc_time_names->number),
   charset_database_number(0),
   table_map_for_update((ulonglong)thd_arg->table_map_for_update),
   master_data_written(0)
{
  time_t end_time;

#ifdef WITH_WSREP
  /*
    If Query_log_event will contain non trans keyword (not BEGIN, COMMIT,
    SAVEPOINT or ROLLBACK) we disable PA for this transaction.
    Note that here WSREP(thd) might not be true e.g. when wsrep_shcema
    is created we create tables with thd->variables.wsrep_on=false
    to avoid replicating wsrep_schema tables to other nodes.
   */
  if (WSREP_ON && !is_trans_keyword())
  {
    thd->wsrep_PA_safe= false;
  }
#endif /* WITH_WSREP */

  memset(&user, 0, sizeof(user));
  memset(&host, 0, sizeof(host));

  error_code= errcode;

  end_time= my_time(0);
  exec_time = (ulong) (end_time  - thd_arg->start_time);
  /**
    @todo this means that if we have no catalog, then it is replicated
    as an existing catalog of length zero. is that safe? /sven
  */
  catalog_len = (catalog) ? (uint32) strlen(catalog) : 0;
  /* status_vars_len is set just before writing the event */
  db_len = (db) ? (uint32) strlen(db) : 0;
  if (thd_arg->variables.collation_database != thd_arg->db_charset)
    charset_database_number= thd_arg->variables.collation_database->number;
  
  /*
    We only replicate over the bits of flags2 that we need: the rest
    are masked out by "& OPTIONS_WRITTEN_TO_BINLOG".

    We also force AUTOCOMMIT=1.  Rationale (cf. BUG#29288): After
    fixing BUG#26395, we always write BEGIN and COMMIT around all
    transactions (even single statements in autocommit mode).  This is
    so that replication from non-transactional to transactional table
    and error recovery from XA to non-XA table should work as
    expected.  The BEGIN/COMMIT are added in log.cc. However, there is
    one exception: MyISAM bypasses log.cc and writes directly to the
    binlog.  So if autocommit is off, master has MyISAM, and slave has
    a transactional engine, then the slave will just see one long
    never-ending transaction.  The only way to bypass explicit
    BEGIN/COMMIT in the binlog is by using a non-transactional table.
    So setting AUTOCOMMIT=1 will make this work as expected.

    Note: explicitly replicate AUTOCOMMIT=1 from master. We do not
    assume AUTOCOMMIT=1 on slave; the slave still reads the state of
    the autocommit flag as written by the master to the binlog. This
    behavior may change after WL#4162 has been implemented.
  */
  flags2= (uint32) (thd_arg->variables.option_bits &
                    (OPTIONS_WRITTEN_TO_BIN_LOG & ~OPTION_NOT_AUTOCOMMIT));
  DBUG_ASSERT(thd_arg->variables.character_set_client->number < 256*256);
  DBUG_ASSERT(thd_arg->variables.collation_connection->number < 256*256);
  DBUG_ASSERT(thd_arg->variables.collation_server->number < 256*256);
  DBUG_ASSERT(thd_arg->variables.character_set_client->mbminlen == 1);
  int2store(charset, thd_arg->variables.character_set_client->number);
  int2store(charset+2, thd_arg->variables.collation_connection->number);
  int2store(charset+4, thd_arg->variables.collation_server->number);
  if (thd_arg->time_zone_used)
  {
    /*
      Note that our event becomes dependent on the Time_zone object
      representing the time zone. Fortunately such objects are never deleted
      or changed during mysqld's lifetime.
    */
    time_zone_len= thd_arg->variables.time_zone->get_name()->length();
    time_zone_str= thd_arg->variables.time_zone->get_name()->ptr();
  }
  else
    time_zone_len= 0;

  LEX *lex= thd->lex;
  /*
    Defines that the statement will be written directly to the binary log
    without being wrapped by a BEGIN...COMMIT. Otherwise, the statement
    will be written to either the trx-cache or stmt-cache.

    Note that a cache will not be used if the parameter direct is TRUE.
  */
  bool use_cache= FALSE;
  /*
    TRUE defines that the trx-cache must be used and by consequence the
    use_cache is TRUE.

    Note that a cache will not be used if the parameter direct is TRUE.
  */
  bool trx_cache= FALSE;
  cache_type= Log_event::EVENT_INVALID_CACHE;

  if (!direct)
  {
    switch (lex->sql_command)
    {
      case SQLCOM_DROP_TABLE:
      case SQLCOM_DROP_SEQUENCE:
        use_cache= (lex->tmp_table() && thd->in_multi_stmt_transaction_mode());
        break;

      case SQLCOM_CREATE_TABLE:
      case SQLCOM_CREATE_SEQUENCE:
        /*
           If we are using CREATE ... SELECT or if we are a slave
           executing BEGIN...COMMIT (generated by CREATE...SELECT) we
           have to use the transactional cache to ensure we don't
           calculate any checksum for the CREATE part.
         */
        trx_cache= (lex->first_select_lex()->item_list.elements &&
            thd->is_current_stmt_binlog_format_row()) ||
          (thd->variables.option_bits & OPTION_GTID_BEGIN);
        use_cache= (lex->tmp_table() &&
            thd->in_multi_stmt_transaction_mode()) || trx_cache;
        break;
      case SQLCOM_SET_OPTION:
        if (lex->autocommit)
          use_cache= trx_cache= FALSE;
        else
          use_cache= TRUE;
        break;
      case SQLCOM_RELEASE_SAVEPOINT:
      case SQLCOM_ROLLBACK_TO_SAVEPOINT:
      case SQLCOM_SAVEPOINT:
        use_cache= trx_cache= TRUE;
        break;
      default:
        use_cache= sqlcom_can_generate_row_events(thd);
        break;
    }
  }

  if (!use_cache || direct)
  {
    cache_type= Log_event::EVENT_NO_CACHE;
  }
  else if (using_trans || trx_cache || stmt_has_updated_trans_table(thd) ||
           thd->lex->is_mixed_stmt_unsafe(thd->in_multi_stmt_transaction_mode(),
                                          thd->variables.binlog_direct_non_trans_update,
                                          trans_has_updated_trans_table(thd),
                                          thd->tx_isolation))
    cache_type= Log_event::EVENT_TRANSACTIONAL_CACHE;
  else
    cache_type= Log_event::EVENT_STMT_CACHE;
  DBUG_ASSERT(cache_type != Log_event::EVENT_INVALID_CACHE);
  DBUG_PRINT("info",("Query_log_event has flags2: %lu  sql_mode: %llu  cache_tye: %d",
                     (ulong) flags2, sql_mode, cache_type));
}

Query_compressed_log_event::Query_compressed_log_event(THD* thd_arg, const char* query_arg,
    ulong query_length, bool using_trans,
    bool direct, bool suppress_use, int errcode)
    :Query_log_event(thd_arg, query_arg, query_length, using_trans, direct,
                     suppress_use, errcode),
     query_buf(0)
{

}
#endif /* MYSQL_CLIENT */


/* 2 utility functions for the next method */

/**
   Read a string with length from memory.

   This function reads the string-with-length stored at
   <code>src</code> and extract the length into <code>*len</code> and
   a pointer to the start of the string into <code>*dst</code>. The
   string can then be copied using <code>memcpy()</code> with the
   number of bytes given in <code>*len</code>.

   @param src Pointer to variable holding a pointer to the memory to
              read the string from.
   @param dst Pointer to variable holding a pointer where the actual
              string starts. Starting from this position, the string
              can be copied using @c memcpy().
   @param len Pointer to variable where the length will be stored.
   @param end One-past-the-end of the memory where the string is
              stored.

   @return    Zero if the entire string can be copied successfully,
              @c UINT_MAX if the length could not be read from memory
              (that is, if <code>*src >= end</code>), otherwise the
              number of bytes that are missing to read the full
              string, which happends <code>*dst + *len >= end</code>.
*/
static int
get_str_len_and_pointer(const Log_event::Byte **src,
                        const char **dst,
                        uint *len,
                        const Log_event::Byte *end)
{
  if (*src >= end)
    return -1;       // Will be UINT_MAX in two-complement arithmetic
  uint length= **src;
  if (length > 0)
  {
    if (*src + length >= end)
      return (int)(*src + length - end + 1);   // Number of bytes missing
    *dst= (char *)*src + 1;                    // Will be copied later
  }
  *len= length;
  *src+= length + 1;
  return 0;
}

static void copy_str_and_move(const char **src, 
                              Log_event::Byte **dst, 
                              size_t len)
{
  memcpy(*dst, *src, len);
  *src= (const char *)*dst;
  (*dst)+= len;
  *(*dst)++= 0;
}


#ifndef DBUG_OFF
static char const *
code_name(int code)
{
  static char buf[255];
  switch (code) {
  case Q_FLAGS2_CODE: return "Q_FLAGS2_CODE";
  case Q_SQL_MODE_CODE: return "Q_SQL_MODE_CODE";
  case Q_CATALOG_CODE: return "Q_CATALOG_CODE";
  case Q_AUTO_INCREMENT: return "Q_AUTO_INCREMENT";
  case Q_CHARSET_CODE: return "Q_CHARSET_CODE";
  case Q_TIME_ZONE_CODE: return "Q_TIME_ZONE_CODE";
  case Q_CATALOG_NZ_CODE: return "Q_CATALOG_NZ_CODE";
  case Q_LC_TIME_NAMES_CODE: return "Q_LC_TIME_NAMES_CODE";
  case Q_CHARSET_DATABASE_CODE: return "Q_CHARSET_DATABASE_CODE";
  case Q_TABLE_MAP_FOR_UPDATE_CODE: return "Q_TABLE_MAP_FOR_UPDATE_CODE";
  case Q_MASTER_DATA_WRITTEN_CODE: return "Q_MASTER_DATA_WRITTEN_CODE";
  case Q_HRNOW: return "Q_HRNOW";
  }
  sprintf(buf, "CODE#%d", code);
  return buf;
}
#endif

#define VALIDATE_BYTES_READ(CUR_POS, START, EVENT_LEN)      \
  do {                                                      \
       uchar *cur_pos= (uchar *)CUR_POS;                    \
       uchar *start= (uchar *)START;                        \
       uint len= EVENT_LEN;                                 \
       uint bytes_read= (uint)(cur_pos - start);            \
       DBUG_PRINT("info", ("Bytes read: %u event_len:%u.\n",\
             bytes_read, len));                             \
       if (bytes_read >= len)                               \
         DBUG_VOID_RETURN;                                  \
  } while (0)

/**
   Macro to check that there is enough space to read from memory.

   @param PTR Pointer to memory
   @param END End of memory
   @param CNT Number of bytes that should be read.
 */
#define CHECK_SPACE(PTR,END,CNT)                      \
  do {                                                \
    DBUG_PRINT("info", ("Read %s", code_name(pos[-1]))); \
    if ((PTR) + (CNT) > (END)) {                      \
      DBUG_PRINT("info", ("query= 0"));               \
      query= 0;                                       \
      DBUG_VOID_RETURN;                               \
    }                                                 \
  } while (0)


/**
  This is used by the SQL slave thread to prepare the event before execution.
*/
Query_log_event::Query_log_event(const char* buf, uint event_len,
                                 const Format_description_log_event
                                 *description_event,
                                 Log_event_type event_type)
  :Log_event(buf, description_event), data_buf(0), query(NullS),
   db(NullS), catalog_len(0), status_vars_len(0),
   flags2_inited(0), sql_mode_inited(0), charset_inited(0),
   auto_increment_increment(1), auto_increment_offset(1),
   time_zone_len(0), lc_time_names_number(0), charset_database_number(0),
   table_map_for_update(0), master_data_written(0)
{
  ulong data_len;
  uint32 tmp;
  uint8 common_header_len, post_header_len;
  Log_event::Byte *start;
  const Log_event::Byte *end;
  bool catalog_nz= 1;
  DBUG_ENTER("Query_log_event::Query_log_event(char*,...)");

  memset(&user, 0, sizeof(user));
  memset(&host, 0, sizeof(host));
  common_header_len= description_event->common_header_len;
  post_header_len= description_event->post_header_len[event_type-1];
  DBUG_PRINT("info",("event_len: %u  common_header_len: %d  post_header_len: %d",
                     event_len, common_header_len, post_header_len));
  
  /*
    We test if the event's length is sensible, and if so we compute data_len.
    We cannot rely on QUERY_HEADER_LEN here as it would not be format-tolerant.
    We use QUERY_HEADER_MINIMAL_LEN which is the same for 3.23, 4.0 & 5.0.
  */
  if (event_len < (uint)(common_header_len + post_header_len))
    DBUG_VOID_RETURN;				
  data_len = event_len - (common_header_len + post_header_len);
  buf+= common_header_len;
  
  thread_id = slave_proxy_id = uint4korr(buf + Q_THREAD_ID_OFFSET);
  exec_time = uint4korr(buf + Q_EXEC_TIME_OFFSET);
  db_len = (uchar)buf[Q_DB_LEN_OFFSET]; // TODO: add a check of all *_len vars
  error_code = uint2korr(buf + Q_ERR_CODE_OFFSET);

  /*
    5.0 format starts here.
    Depending on the format, we may or not have affected/warnings etc
    The remnent post-header to be parsed has length:
  */
  tmp= post_header_len - QUERY_HEADER_MINIMAL_LEN; 
  if (tmp)
  {
    status_vars_len= uint2korr(buf + Q_STATUS_VARS_LEN_OFFSET);
    /*
      Check if status variable length is corrupt and will lead to very
      wrong data. We could be even more strict and require data_len to
      be even bigger, but this will suffice to catch most corruption
      errors that can lead to a crash.
    */
    if (status_vars_len > MY_MIN(data_len, MAX_SIZE_LOG_EVENT_STATUS))
    {
      DBUG_PRINT("info", ("status_vars_len (%u) > data_len (%lu); query= 0",
                          status_vars_len, data_len));
      query= 0;
      DBUG_VOID_RETURN;
    }
    data_len-= status_vars_len;
    DBUG_PRINT("info", ("Query_log_event has status_vars_len: %u",
                        (uint) status_vars_len));
    tmp-= 2;
  } 
  else
  {
    /*
      server version < 5.0 / binlog_version < 4 master's event is 
      relay-logged with storing the original size of the event in
      Q_MASTER_DATA_WRITTEN_CODE status variable.
      The size is to be restored at reading Q_MASTER_DATA_WRITTEN_CODE-marked
      event from the relay log.
    */
    DBUG_ASSERT(description_event->binlog_version < 4);
    master_data_written= (uint32)data_written;
  }
  /*
    We have parsed everything we know in the post header for QUERY_EVENT,
    the rest of post header is either comes from older version MySQL or
    dedicated to derived events (e.g. Execute_load_query...)
  */

  /* variable-part: the status vars; only in MySQL 5.0  */
  
  start= (Log_event::Byte*) (buf+post_header_len);
  end= (const Log_event::Byte*) (start+status_vars_len);
  for (const Log_event::Byte* pos= start; pos < end;)
  {
    switch (*pos++) {
    case Q_FLAGS2_CODE:
      CHECK_SPACE(pos, end, 4);
      flags2_inited= 1;
      flags2= uint4korr(pos);
      DBUG_PRINT("info",("In Query_log_event, read flags2: %lu", (ulong) flags2));
      pos+= 4;
      break;
    case Q_SQL_MODE_CODE:
    {
      CHECK_SPACE(pos, end, 8);
      sql_mode_inited= 1;
      sql_mode= (sql_mode_t) uint8korr(pos);
      DBUG_PRINT("info",("In Query_log_event, read sql_mode: %llu", sql_mode));
      pos+= 8;
      break;
    }
    case Q_CATALOG_NZ_CODE:
      DBUG_PRINT("info", ("case Q_CATALOG_NZ_CODE; pos:%p; end:%p",
                          pos, end));
      if (get_str_len_and_pointer(&pos, &catalog, &catalog_len, end))
      {
        DBUG_PRINT("info", ("query= 0"));
        query= 0;
        DBUG_VOID_RETURN;
      }
      break;
    case Q_AUTO_INCREMENT:
      CHECK_SPACE(pos, end, 4);
      auto_increment_increment= uint2korr(pos);
      auto_increment_offset=    uint2korr(pos+2);
      pos+= 4;
      break;
    case Q_CHARSET_CODE:
    {
      CHECK_SPACE(pos, end, 6);
      charset_inited= 1;
      memcpy(charset, pos, 6);
      pos+= 6;
      break;
    }
    case Q_TIME_ZONE_CODE:
    {
      if (get_str_len_and_pointer(&pos, &time_zone_str, &time_zone_len, end))
      {
        DBUG_PRINT("info", ("Q_TIME_ZONE_CODE: query= 0"));
        query= 0;
        DBUG_VOID_RETURN;
      }
      break;
    }
    case Q_CATALOG_CODE: /* for 5.0.x where 0<=x<=3 masters */
      CHECK_SPACE(pos, end, 1);
      if ((catalog_len= *pos))
        catalog= (char*) pos+1;                           // Will be copied later
      CHECK_SPACE(pos, end, catalog_len + 2);
      pos+= catalog_len+2; // leap over end 0
      catalog_nz= 0; // catalog has end 0 in event
      break;
    case Q_LC_TIME_NAMES_CODE:
      CHECK_SPACE(pos, end, 2);
      lc_time_names_number= uint2korr(pos);
      pos+= 2;
      break;
    case Q_CHARSET_DATABASE_CODE:
      CHECK_SPACE(pos, end, 2);
      charset_database_number= uint2korr(pos);
      pos+= 2;
      break;
    case Q_TABLE_MAP_FOR_UPDATE_CODE:
      CHECK_SPACE(pos, end, 8);
      table_map_for_update= uint8korr(pos);
      pos+= 8;
      break;
    case Q_MASTER_DATA_WRITTEN_CODE:
      CHECK_SPACE(pos, end, 4);
      data_written= master_data_written= uint4korr(pos);
      pos+= 4;
      break;
    case Q_INVOKER:
    {
      CHECK_SPACE(pos, end, 1);
      user.length= *pos++;
      CHECK_SPACE(pos, end, user.length);
      user.str= (char *)pos;
      pos+= user.length;

      CHECK_SPACE(pos, end, 1);
      host.length= *pos++;
      CHECK_SPACE(pos, end, host.length);
      host.str= (char *)pos;
      pos+= host.length;
      break;
    }
    case Q_HRNOW:
    {
      CHECK_SPACE(pos, end, 3);
      when_sec_part= uint3korr(pos);
      pos+= 3;
      break;
    }
    default:
      /* That's why you must write status vars in growing order of code */
      DBUG_PRINT("info",("Query_log_event has unknown status vars (first has\
 code: %u), skipping the rest of them", (uint) *(pos-1)));
      pos= (const uchar*) end;                         // Break loop
    }
  }

#if !defined(MYSQL_CLIENT)
  if (description_event->server_version_split.kind ==
      Format_description_log_event::master_version_split::KIND_MYSQL)
  {
    // Handle MariaDB/MySQL incompatible sql_mode bits
    sql_mode_t mysql_sql_mode= sql_mode;
    sql_mode&= MODE_MASK_MYSQL_COMPATIBLE; // Unset MySQL specific bits

    /*
      sql_mode flags related to fraction second rounding/truncation
      have opposite meaning in MySQL vs MariaDB.
      MySQL:
       - rounds fractional seconds by default
       - truncates if TIME_TRUNCATE_FRACTIONAL is set
      MariaDB:
       - truncates fractional seconds by default
       - rounds if TIME_ROUND_FRACTIONAL is set
    */
    if (description_event->server_version_split >= fsp_version_split_mysql &&
       !(mysql_sql_mode & MODE_MYSQL80_TIME_TRUNCATE_FRACTIONAL))
      sql_mode|= MODE_TIME_ROUND_FRACTIONAL;
  }
#endif

  /**
    Layout for the data buffer is as follows
    +--------+-----------+------+------+---------+----+-------+
    | catlog | time_zone | user | host | db name | \0 | Query |
    +--------+-----------+------+------+---------+----+-------+

    To support the query cache we append the following buffer to the above
    +-------+----------------------------------------+-------+
    |db len | uninitiatlized space of size of db len | FLAGS |
    +-------+----------------------------------------+-------+

    The area of buffer starting from Query field all the way to the end belongs
    to the Query buffer and its structure is described in alloc_query() in
    sql_parse.cc
    */

#if !defined(MYSQL_CLIENT) && defined(HAVE_QUERY_CACHE)
  if (!(start= data_buf = (Log_event::Byte*) my_malloc(catalog_len + 1
                                                    +  time_zone_len + 1
                                                    +  user.length + 1
                                                    +  host.length + 1
                                                    +  data_len + 1
                                                    +  sizeof(size_t)//for db_len
                                                    +  db_len + 1
                                                    +  QUERY_CACHE_DB_LENGTH_SIZE
                                                    +  QUERY_CACHE_FLAGS_SIZE,
                                                       MYF(MY_WME))))
#else
  if (!(start= data_buf = (Log_event::Byte*) my_malloc(catalog_len + 1
                                                    +  time_zone_len + 1
                                                    +  user.length + 1
                                                    +  host.length + 1
                                                    +  data_len + 1,
                                                       MYF(MY_WME))))
#endif
      DBUG_VOID_RETURN;
  if (catalog_len)                                  // If catalog is given
  {
    /**
      @todo we should clean up and do only copy_str_and_move; it
      works for both cases.  Then we can remove the catalog_nz
      flag. /sven
    */
    if (likely(catalog_nz)) // true except if event comes from 5.0.0|1|2|3.
      copy_str_and_move(&catalog, &start, catalog_len);
    else
    {
      memcpy(start, catalog, catalog_len+1); // copy end 0
      catalog= (const char *)start;
      start+= catalog_len+1;
    }
  }
  if (time_zone_len)
    copy_str_and_move(&time_zone_str, &start, time_zone_len);

  if (user.length)
  {
    copy_str_and_move(&user.str, &start, user.length);
  }
  else
  {
    user.str= (char*) start;
    *(start++)= 0;
  }

  if (host.length)
    copy_str_and_move(&host.str, &start, host.length);
  else
  {
    host.str= (char*) start;
    *(start++)= 0;
  }

  /**
    if time_zone_len or catalog_len are 0, then time_zone and catalog
    are uninitialized at this point.  shouldn't they point to the
    zero-length null-terminated strings we allocated space for in the
    my_alloc call above? /sven
  */

  /* A 2nd variable part; this is common to all versions */ 
  memcpy((char*) start, end, data_len);          // Copy db and query
  start[data_len]= '\0';              // End query with \0 (For safety)
  db= (char *)start;
  query= (char *)(start + db_len + 1);
  q_len= data_len - db_len -1;

  if (data_len && (data_len < db_len ||
                   data_len < q_len ||
                   data_len != (db_len + q_len + 1)))
  {
    q_len= 0;
    query= NULL;
    DBUG_VOID_RETURN;
  }

  uint32 max_length= uint32(event_len - ((const char*)(end + db_len + 1) -
                                         (buf - common_header_len)));
  if (q_len != max_length ||
      (event_len < uint((const char*)(end + db_len + 1) -
                        (buf - common_header_len))))
  {
    q_len= 0;
    query= NULL;
    DBUG_VOID_RETURN;
  }
  /**
    Append the db length at the end of the buffer. This will be used by
    Query_cache::send_result_to_client() in case the query cache is On.
   */
#if !defined(MYSQL_CLIENT) && defined(HAVE_QUERY_CACHE)
  size_t db_length= (size_t)db_len;
  memcpy(start + data_len + 1, &db_length, sizeof(size_t));
#endif
  DBUG_VOID_RETURN;
}

Query_compressed_log_event::Query_compressed_log_event(const char *buf,
      uint event_len,
      const Format_description_log_event
      *description_event,
      Log_event_type event_type)
      :Query_log_event(buf, event_len, description_event, event_type),
       query_buf(NULL)
{
  if(query)
  {
    uint32 un_len=binlog_get_uncompress_len(query);
    if (!un_len)
    {
      query = 0;
      return;
    }

    /* Reserve one byte for '\0' */
    query_buf = (Log_event::Byte*)my_malloc(ALIGN_SIZE(un_len + 1),
                                            MYF(MY_WME));
    if(query_buf &&
       !binlog_buf_uncompress(query, (char *)query_buf, q_len, &un_len))
    {
      query_buf[un_len] = 0;
      query = (const char *)query_buf;
      q_len = un_len;
    }
    else
    {
      query= 0;
    }
  }
}

/*
  Replace a binlog event read into a packet with a dummy event. Either a
  Query_log_event that has just a comment, or if that will not fit in the
  space used for the event to be replaced, then a NULL user_var event.

  This is used when sending binlog data to a slave which does not understand
  this particular event and which is too old to support informational events
  or holes in the event stream.

  This allows to write such events into the binlog on the master and still be
  able to replicate against old slaves without them breaking.

  Clears the flag LOG_EVENT_THREAD_SPECIFIC_F and set LOG_EVENT_SUPPRESS_USE_F.
  Overwrites the type with QUERY_EVENT (or USER_VAR_EVENT), and replaces the
  body with a minimal query / NULL user var.

  Returns zero on success, -1 if error due to too little space in original
  event. A minimum of 25 bytes (19 bytes fixed header + 6 bytes in the body)
  is needed in any event to be replaced with a dummy event.
*/
int
Query_log_event::dummy_event(String *packet, ulong ev_offset,
                             enum enum_binlog_checksum_alg checksum_alg)
{
  uchar *p= (uchar *)packet->ptr() + ev_offset;
  size_t data_len= packet->length() - ev_offset;
  uint16 flags;
  static const size_t min_user_var_event_len=
    LOG_EVENT_HEADER_LEN + UV_NAME_LEN_SIZE + 1 + UV_VAL_IS_NULL; // 25
  static const size_t min_query_event_len=
    LOG_EVENT_HEADER_LEN + QUERY_HEADER_LEN + 1 + 1; // 34

  if (checksum_alg == BINLOG_CHECKSUM_ALG_CRC32)
    data_len-= BINLOG_CHECKSUM_LEN;
  else
    DBUG_ASSERT(checksum_alg == BINLOG_CHECKSUM_ALG_UNDEF ||
                checksum_alg == BINLOG_CHECKSUM_ALG_OFF);

  if (data_len < min_user_var_event_len)
    /* Cannot replace with dummy, event too short. */
    return -1;

  flags= uint2korr(p + FLAGS_OFFSET);
  flags&= ~LOG_EVENT_THREAD_SPECIFIC_F;
  flags|= LOG_EVENT_SUPPRESS_USE_F;
  int2store(p + FLAGS_OFFSET, flags);

  if (data_len < min_query_event_len)
  {
    /*
      Have to use dummy user_var event for such a short packet.

      This works, but the event will be considered part of an event group with
      the following event. So for example @@global.sql_slave_skip_counter=1
      will skip not only the dummy event, but also the immediately following
      event.

      We write a NULL user var with the name @`!dummyvar` (or as much
      as that as will fit within the size of the original event - so
      possibly just @`!`).
    */
    static const char var_name[]= "!dummyvar";
    size_t name_len= data_len - (min_user_var_event_len - 1);

    p[EVENT_TYPE_OFFSET]= USER_VAR_EVENT;
    int4store(p + LOG_EVENT_HEADER_LEN, name_len);
    memcpy(p + LOG_EVENT_HEADER_LEN + UV_NAME_LEN_SIZE, var_name, name_len);
    p[LOG_EVENT_HEADER_LEN + UV_NAME_LEN_SIZE + name_len]= 1; // indicates NULL
  }
  else
  {
    /*
      Use a dummy query event, just a comment.
    */
    static const char message[]=
      "# Dummy event replacing event type %u that slave cannot handle.";
    char buf[sizeof(message)+1];  /* +1, as %u can expand to 3 digits. */
    uchar old_type= p[EVENT_TYPE_OFFSET];
    uchar *q= p + LOG_EVENT_HEADER_LEN;
    size_t comment_len, len;

    p[EVENT_TYPE_OFFSET]= QUERY_EVENT;
    int4store(q + Q_THREAD_ID_OFFSET, 0);
    int4store(q + Q_EXEC_TIME_OFFSET, 0);
    q[Q_DB_LEN_OFFSET]= 0;
    int2store(q + Q_ERR_CODE_OFFSET, 0);
    int2store(q + Q_STATUS_VARS_LEN_OFFSET, 0);
    q[Q_DATA_OFFSET]= 0;                    /* Zero terminator for empty db */
    q+= Q_DATA_OFFSET + 1;
    len= my_snprintf(buf, sizeof(buf), message, old_type);
    comment_len= data_len - (min_query_event_len - 1);
    if (comment_len <= len)
      memcpy(q, buf, comment_len);
    else
    {
      memcpy(q, buf, len);
      memset(q+len, ' ', comment_len - len);
    }
  }

  if (checksum_alg == BINLOG_CHECKSUM_ALG_CRC32)
  {
    ha_checksum crc= my_checksum(0, p, data_len);
    int4store(p + data_len, crc);
  }
  return 0;
}

/*
  Replace an event (GTID event) with a BEGIN query event, to be compatible
  with an old slave.
*/
int
Query_log_event::begin_event(String *packet, ulong ev_offset,
                             enum enum_binlog_checksum_alg checksum_alg)
{
  uchar *p= (uchar *)packet->ptr() + ev_offset;
  uchar *q= p + LOG_EVENT_HEADER_LEN;
  size_t data_len= packet->length() - ev_offset;
  uint16 flags;

  if (checksum_alg == BINLOG_CHECKSUM_ALG_CRC32)
    data_len-= BINLOG_CHECKSUM_LEN;
  else
    DBUG_ASSERT(checksum_alg == BINLOG_CHECKSUM_ALG_UNDEF ||
                checksum_alg == BINLOG_CHECKSUM_ALG_OFF);

  /*
    Currently we only need to replace GTID event.
    The length of GTID differs depending on whether it contains commit id.
  */
  DBUG_ASSERT(data_len == LOG_EVENT_HEADER_LEN + GTID_HEADER_LEN ||
              data_len == LOG_EVENT_HEADER_LEN + GTID_HEADER_LEN + 2);
  if (data_len != LOG_EVENT_HEADER_LEN + GTID_HEADER_LEN &&
      data_len != LOG_EVENT_HEADER_LEN + GTID_HEADER_LEN + 2)
    return 1;

  flags= uint2korr(p + FLAGS_OFFSET);
  flags&= ~LOG_EVENT_THREAD_SPECIFIC_F;
  flags|= LOG_EVENT_SUPPRESS_USE_F;
  int2store(p + FLAGS_OFFSET, flags);

  p[EVENT_TYPE_OFFSET]= QUERY_EVENT;
  int4store(q + Q_THREAD_ID_OFFSET, 0);
  int4store(q + Q_EXEC_TIME_OFFSET, 0);
  q[Q_DB_LEN_OFFSET]= 0;
  int2store(q + Q_ERR_CODE_OFFSET, 0);
  if (data_len == LOG_EVENT_HEADER_LEN + GTID_HEADER_LEN)
  {
    int2store(q + Q_STATUS_VARS_LEN_OFFSET, 0);
    q[Q_DATA_OFFSET]= 0;                    /* Zero terminator for empty db */
    q+= Q_DATA_OFFSET + 1;
  }
  else
  {
    DBUG_ASSERT(data_len == LOG_EVENT_HEADER_LEN + GTID_HEADER_LEN + 2);
    /* Put in an empty time_zone_str to take up the extra 2 bytes. */
    int2store(q + Q_STATUS_VARS_LEN_OFFSET, 2);
    q[Q_DATA_OFFSET]= Q_TIME_ZONE_CODE;
    q[Q_DATA_OFFSET+1]= 0;           /* Zero length for empty time_zone_str */
    q[Q_DATA_OFFSET+2]= 0;                  /* Zero terminator for empty db */
    q+= Q_DATA_OFFSET + 3;
  }
  memcpy(q, "BEGIN", 5);

  if (checksum_alg == BINLOG_CHECKSUM_ALG_CRC32)
  {
    ha_checksum crc= my_checksum(0, p, data_len);
    int4store(p + data_len, crc);
  }
  return 0;
}


#ifdef MYSQL_CLIENT
/**
  Query_log_event::print().

  @todo
    print the catalog ??
*/
bool Query_log_event::print_query_header(IO_CACHE* file,
					 PRINT_EVENT_INFO* print_event_info)
{
  // TODO: print the catalog ??
  char buff[64], *end;				// Enough for SET TIMESTAMP
  bool different_db= 1;
  uint32 tmp;

  if (!print_event_info->short_form)
  {
    if (print_header(file, print_event_info, FALSE) ||
        my_b_printf(file,
                    "\t%s\tthread_id=%lu\texec_time=%lu\terror_code=%d\n",
                    get_type_str(), (ulong) thread_id, (ulong) exec_time,
                    error_code))
      goto err;
  }

  if ((flags & LOG_EVENT_SUPPRESS_USE_F))
  {
    if (!is_trans_keyword())
      print_event_info->db[0]= '\0';
  }
  else if (db)
  {
    different_db= memcmp(print_event_info->db, db, db_len + 1);
    if (different_db)
      memcpy(print_event_info->db, db, db_len + 1);
    if (db[0] && different_db) 
      if (my_b_printf(file, "use %`s%s\n", db, print_event_info->delimiter))
        goto err;
  }

  end=int10_to_str((long) when, strmov(buff,"SET TIMESTAMP="),10);
  if (when_sec_part && when_sec_part <= TIME_MAX_SECOND_PART)
  {
    *end++= '.';
    end=int10_to_str(when_sec_part, end, 10);
  }
  end= strmov(end, print_event_info->delimiter);
  *end++='\n';
  if (my_b_write(file, (uchar*) buff, (uint) (end-buff)))
    goto err;
  if ((!print_event_info->thread_id_printed ||
       ((flags & LOG_EVENT_THREAD_SPECIFIC_F) &&
        thread_id != print_event_info->thread_id)))
  {
    // If --short-form, print deterministic value instead of pseudo_thread_id.
    if (my_b_printf(file,"SET @@session.pseudo_thread_id=%lu%s\n",
                    short_form ? 999999999 : (ulong)thread_id,
                    print_event_info->delimiter))
      goto err;
    print_event_info->thread_id= thread_id;
    print_event_info->thread_id_printed= 1;
  }

  /*
    If flags2_inited==0, this is an event from 3.23 or 4.0; nothing to
    print (remember we don't produce mixed relay logs so there cannot be
    5.0 events before that one so there is nothing to reset).
  */
  if (likely(flags2_inited)) /* likely as this will mainly read 5.0 logs */
  {
    /* tmp is a bitmask of bits which have changed. */
    if (likely(print_event_info->flags2_inited)) 
      /* All bits which have changed */
      tmp= (print_event_info->flags2) ^ flags2;
    else /* that's the first Query event we read */
    {
      print_event_info->flags2_inited= 1;
      tmp= ~((uint32)0); /* all bits have changed */
    }

    if (unlikely(tmp)) /* some bits have changed */
    {
      bool need_comma= 0;
      if (my_b_write_string(file, "SET ") ||
          print_set_option(file, tmp, OPTION_NO_FOREIGN_KEY_CHECKS, ~flags2,
                           "@@session.foreign_key_checks", &need_comma)||
          print_set_option(file, tmp, OPTION_AUTO_IS_NULL, flags2,
                           "@@session.sql_auto_is_null", &need_comma) ||
          print_set_option(file, tmp, OPTION_RELAXED_UNIQUE_CHECKS, ~flags2,
                           "@@session.unique_checks", &need_comma) ||
          print_set_option(file, tmp, OPTION_NOT_AUTOCOMMIT, ~flags2,
                           "@@session.autocommit", &need_comma) ||
          print_set_option(file, tmp, OPTION_NO_CHECK_CONSTRAINT_CHECKS,
                           ~flags2,
                           "@@session.check_constraint_checks", &need_comma) ||
          my_b_printf(file,"%s\n", print_event_info->delimiter))
        goto err;
      print_event_info->flags2= flags2;
    }
  }

  /*
    Now the session variables;
    it's more efficient to pass SQL_MODE as a number instead of a
    comma-separated list.
    FOREIGN_KEY_CHECKS, SQL_AUTO_IS_NULL, UNIQUE_CHECKS are session-only
    variables (they have no global version; they're not listed in
    sql_class.h), The tests below work for pure binlogs or pure relay
    logs. Won't work for mixed relay logs but we don't create mixed
    relay logs (that is, there is no relay log with a format change
    except within the 3 first events, which mysqlbinlog handles
    gracefully). So this code should always be good.
  */

  if (likely(sql_mode_inited) &&
      (unlikely(print_event_info->sql_mode != sql_mode ||
                !print_event_info->sql_mode_inited)))
  {
    char llbuff[22];
    if (my_b_printf(file,"SET @@session.sql_mode=%s%s\n",
                    ullstr(sql_mode, llbuff), print_event_info->delimiter))
      goto err;
    print_event_info->sql_mode= sql_mode;
    print_event_info->sql_mode_inited= 1;
  }
  if (print_event_info->auto_increment_increment != auto_increment_increment ||
      print_event_info->auto_increment_offset != auto_increment_offset)
  {
    if (my_b_printf(file,"SET @@session.auto_increment_increment=%lu, @@session.auto_increment_offset=%lu%s\n",
                    auto_increment_increment,auto_increment_offset,
                    print_event_info->delimiter))
      goto err;
    print_event_info->auto_increment_increment= auto_increment_increment;
    print_event_info->auto_increment_offset=    auto_increment_offset;
  }

  /* TODO: print the catalog when we feature SET CATALOG */

  if (likely(charset_inited) &&
      (unlikely(!print_event_info->charset_inited ||
                memcmp(print_event_info->charset, charset, 6))))
  {
    CHARSET_INFO *cs_info= get_charset(uint2korr(charset), MYF(MY_WME));
    if (cs_info)
    {
      /* for mysql client */
      if (my_b_printf(file, "/*!\\C %s */%s\n",
                      cs_info->csname, print_event_info->delimiter))
        goto err;
    }
    if (my_b_printf(file,"SET "
                    "@@session.character_set_client=%d,"
                    "@@session.collation_connection=%d,"
                    "@@session.collation_server=%d"
                    "%s\n",
                    uint2korr(charset),
                    uint2korr(charset+2),
                    uint2korr(charset+4),
                    print_event_info->delimiter))
      goto err;
    memcpy(print_event_info->charset, charset, 6);
    print_event_info->charset_inited= 1;
  }
  if (time_zone_len)
  {
    if (memcmp(print_event_info->time_zone_str,
               time_zone_str, time_zone_len+1))
    {
      if (my_b_printf(file,"SET @@session.time_zone='%s'%s\n",
                      time_zone_str, print_event_info->delimiter))
        goto err;
      memcpy(print_event_info->time_zone_str, time_zone_str, time_zone_len+1);
    }
  }
  if (lc_time_names_number != print_event_info->lc_time_names_number)
  {
    if (my_b_printf(file, "SET @@session.lc_time_names=%d%s\n",
                    lc_time_names_number, print_event_info->delimiter))
      goto err;
    print_event_info->lc_time_names_number= lc_time_names_number;
  }
  if (charset_database_number != print_event_info->charset_database_number)
  {
    if (charset_database_number)
    {
      if (my_b_printf(file, "SET @@session.collation_database=%d%s\n",
                      charset_database_number, print_event_info->delimiter))
        goto err;
    }
    else if (my_b_printf(file, "SET @@session.collation_database=DEFAULT%s\n",
                         print_event_info->delimiter))
      goto err;
    print_event_info->charset_database_number= charset_database_number;
  }
  return 0;

err:
  return 1;
}


bool Query_log_event::print(FILE* file, PRINT_EVENT_INFO* print_event_info)
{
  Write_on_release_cache cache(&print_event_info->head_cache, file, 0, this);

  /**
    reduce the size of io cache so that the write function is called
    for every call to my_b_write().
   */
  DBUG_EXECUTE_IF ("simulate_file_write_error",
                   {(&cache)->write_pos= (&cache)->write_end- 500;});
  if (print_query_header(&cache, print_event_info))
    goto err;
  if (!is_flashback)
  {
    if (my_b_write(&cache, (uchar*) query, q_len) ||
        my_b_printf(&cache, "\n%s\n", print_event_info->delimiter))
      goto err;
  }
  else // is_flashback == 1
  {
    if (strcmp("BEGIN", query) == 0)
    {
      if (my_b_write(&cache, (uchar*) "COMMIT", 6) ||
          my_b_printf(&cache, "\n%s\n", print_event_info->delimiter))
        goto err;
    }
    else if (strcmp("COMMIT", query) == 0)
    {
      if (my_b_printf(&cache, "START TRANSACTION\n%s\n", print_event_info->delimiter))
        goto err;
    }
  }
  return cache.flush_data();
err:
  return 1;
}
#endif /* MYSQL_CLIENT */


/*
  Query_log_event::do_apply_event()
*/

#if defined(HAVE_REPLICATION) && !defined(MYSQL_CLIENT)

int Query_log_event::do_apply_event(rpl_group_info *rgi)
{
  return do_apply_event(rgi, query, q_len);
}

/**
   Compare if two errors should be regarded as equal.
   This is to handle the case when you can get slightly different errors
   on master and slave for the same thing.
   @param
   expected_error	Error we got on master
   actual_error		Error we got on slave

   @return
   1 Errors are equal
   0 Errors are different
*/

bool test_if_equal_repl_errors(int expected_error, int actual_error)
{
  if (expected_error == actual_error)
    return 1;
  switch (expected_error) {
  case ER_DUP_ENTRY:
  case ER_DUP_ENTRY_WITH_KEY_NAME:
  case ER_DUP_KEY:
  case ER_AUTOINC_READ_FAILED:
    return (actual_error == ER_DUP_ENTRY ||
            actual_error == ER_DUP_ENTRY_WITH_KEY_NAME ||
            actual_error == ER_DUP_KEY ||
            actual_error == ER_AUTOINC_READ_FAILED ||
            actual_error == HA_ERR_AUTOINC_ERANGE);
  case ER_UNKNOWN_TABLE:
    return actual_error == ER_IT_IS_A_VIEW;
  default:
    break;
  }
  return 0;
}


/**
  @todo
  Compare the values of "affected rows" around here. Something
  like:
  @code
     if ((uint32) affected_in_event != (uint32) affected_on_slave)
     {
     sql_print_error("Slave: did not get the expected number of affected \
     rows running query from master - expected %d, got %d (this numbers \
     should have matched modulo 4294967296).", 0, ...);
     thd->query_error = 1;
     }
  @endcode
  We may also want an option to tell the slave to ignore "affected"
  mismatch. This mismatch could be implemented with a new ER_ code, and
  to ignore it you would use --slave-skip-errors...
*/
int Query_log_event::do_apply_event(rpl_group_info *rgi,
                                    const char *query_arg, uint32 q_len_arg)
{
  int expected_error,actual_error= 0;
  Schema_specification_st db_options;
  uint64 sub_id= 0;
  void *hton= NULL;
  rpl_gtid gtid;
  Relay_log_info const *rli= rgi->rli;
  Rpl_filter *rpl_filter= rli->mi->rpl_filter;
  bool current_stmt_is_commit;
  DBUG_ENTER("Query_log_event::do_apply_event");

  /*
    Colleagues: please never free(thd->catalog) in MySQL. This would
    lead to bugs as here thd->catalog is a part of an alloced block,
    not an entire alloced block (see
    Query_log_event::do_apply_event()). Same for thd->db.  Thank
    you.
  */
  thd->catalog= catalog_len ? (char *) catalog : (char *)"";

  size_t valid_len= Well_formed_prefix(system_charset_info,
                                       db, db_len, NAME_LEN).length();

  if (valid_len != db_len)
  {
    rli->report(ERROR_LEVEL, ER_SLAVE_FATAL_ERROR,
                ER_THD(thd, ER_SLAVE_FATAL_ERROR),
                "Invalid database name in Query event.");
    thd->is_slave_error= true;
    goto end;
  }

  set_thd_db(thd, rpl_filter, db, db_len);

  /*
    Setting the character set and collation of the current database thd->db.
   */
  load_db_opt_by_name(thd, thd->db.str, &db_options);
  if (db_options.default_table_charset)
    thd->db_charset= db_options.default_table_charset;
  thd->variables.auto_increment_increment= auto_increment_increment;
  thd->variables.auto_increment_offset=    auto_increment_offset;

  DBUG_PRINT("info", ("log_pos: %lu", (ulong) log_pos));

  thd->clear_error(1);
  current_stmt_is_commit= is_commit();

  DBUG_ASSERT(!current_stmt_is_commit || !rgi->tables_to_lock);
  rgi->slave_close_thread_tables(thd);

  /*
    Note:   We do not need to execute reset_one_shot_variables() if this
            db_ok() test fails.
    Reason: The db stored in binlog events is the same for SET and for
            its companion query.  If the SET is ignored because of
            db_ok(), the companion query will also be ignored, and if
            the companion query is ignored in the db_ok() test of
            ::do_apply_event(), then the companion SET also have so
            we don't need to reset_one_shot_variables().
  */
  if (is_trans_keyword() || rpl_filter->db_ok(thd->db.str))
  {
    thd->set_time(when, when_sec_part);
    thd->set_query_and_id((char*)query_arg, q_len_arg,
                          thd->charset(), next_query_id());
    thd->variables.pseudo_thread_id= thread_id;		// for temp tables
    DBUG_PRINT("query",("%s", thd->query()));

    if (unlikely(!(expected_error= error_code)) ||
        ignored_error_code(expected_error) ||
        !unexpected_error_code(expected_error))
    {
      thd->slave_expected_error= expected_error;
      if (flags2_inited)
        /*
          all bits of thd->variables.option_bits which are 1 in OPTIONS_WRITTEN_TO_BIN_LOG
          must take their value from flags2.
        */
        thd->variables.option_bits= flags2|(thd->variables.option_bits & ~OPTIONS_WRITTEN_TO_BIN_LOG);
      /*
        else, we are in a 3.23/4.0 binlog; we previously received a
        Rotate_log_event which reset thd->variables.option_bits and sql_mode etc, so
        nothing to do.
      */
      /*
        We do not replicate MODE_NO_DIR_IN_CREATE. That is, if the master is a
        slave which runs with SQL_MODE=MODE_NO_DIR_IN_CREATE, this should not
        force us to ignore the dir too. Imagine you are a ring of machines, and
        one has a disk problem so that you temporarily need
        MODE_NO_DIR_IN_CREATE on this machine; you don't want it to propagate
        elsewhere (you don't want all slaves to start ignoring the dirs).
      */
      if (sql_mode_inited)
        thd->variables.sql_mode=
          (sql_mode_t) ((thd->variables.sql_mode & MODE_NO_DIR_IN_CREATE) |
                        (sql_mode & ~(sql_mode_t) MODE_NO_DIR_IN_CREATE));
      if (charset_inited)
      {
        rpl_sql_thread_info *sql_info= thd->system_thread_info.rpl_sql_info;
        if (sql_info->cached_charset_compare(charset))
        {
          /* Verify that we support the charsets found in the event. */
          if (!(thd->variables.character_set_client=
                get_charset(uint2korr(charset), MYF(MY_WME))) ||
              !(thd->variables.collation_connection=
                get_charset(uint2korr(charset+2), MYF(MY_WME))) ||
              !(thd->variables.collation_server=
                get_charset(uint2korr(charset+4), MYF(MY_WME))))
          {
            /*
              We updated the thd->variables with nonsensical values (0). Let's
              set them to something safe (i.e. which avoids crash), and we'll
              stop with EE_UNKNOWN_CHARSET in compare_errors (unless set to
              ignore this error).
            */
            set_slave_thread_default_charset(thd, rgi);
            goto compare_errors;
          }
          thd->update_charset(); // for the charset change to take effect
          /*
            Reset thd->query_string.cs to the newly set value.
            Note, there is a small flaw here. For a very short time frame
            if the new charset is different from the old charset and
            if another thread executes "SHOW PROCESSLIST" after
            the above thd->set_query_and_id() and before this thd->set_query(),
            and if the current query has some non-ASCII characters,
            the another thread may see some '?' marks in the PROCESSLIST
            result. This should be acceptable now. This is a reminder
            to fix this if any refactoring happens here sometime.
          */
          thd->set_query((char*) query_arg, q_len_arg, thd->charset());
        }
      }
      if (time_zone_len)
      {
        String tmp(time_zone_str, time_zone_len, &my_charset_bin);
        if (!(thd->variables.time_zone= my_tz_find(thd, &tmp)))
        {
          my_error(ER_UNKNOWN_TIME_ZONE, MYF(0), tmp.c_ptr());
          thd->variables.time_zone= global_system_variables.time_zone;
          goto compare_errors;
        }
      }
      if (lc_time_names_number)
      {
        if (!(thd->variables.lc_time_names=
              my_locale_by_number(lc_time_names_number)))
        {
          my_printf_error(ER_UNKNOWN_ERROR,
                      "Unknown locale: '%d'", MYF(0), lc_time_names_number);
          thd->variables.lc_time_names= &my_locale_en_US;
          goto compare_errors;
        }
      }
      else
        thd->variables.lc_time_names= &my_locale_en_US;
      if (charset_database_number)
      {
        CHARSET_INFO *cs;
        if (!(cs= get_charset(charset_database_number, MYF(0))))
        {
          char buf[20];
          int10_to_str((int) charset_database_number, buf, -10);
          my_error(ER_UNKNOWN_COLLATION, MYF(0), buf);
          goto compare_errors;
        }
        thd->variables.collation_database= cs;
      }
      else
        thd->variables.collation_database= thd->db_charset;

      {
        const CHARSET_INFO *cs= thd->charset();
        /*
          We cannot ask for parsing a statement using a character set
          without state_maps (parser internal data).
        */
        if (!cs->state_map)
        {
          rli->report(ERROR_LEVEL, ER_SLAVE_FATAL_ERROR,
                      ER_THD(thd, ER_SLAVE_FATAL_ERROR),
                      "character_set cannot be parsed");
          thd->is_slave_error= true;
          goto end;
        }
      }

      /*
        Record any GTID in the same transaction, so slave state is
        transactionally consistent.
      */
      if (current_stmt_is_commit)
      {
        thd->variables.option_bits&= ~OPTION_GTID_BEGIN;
        if (rgi->gtid_pending)
        {
          sub_id= rgi->gtid_sub_id;
          rgi->gtid_pending= false;

          gtid= rgi->current_gtid;
          if (unlikely(rpl_global_gtid_slave_state->record_gtid(thd, &gtid,
                                                                sub_id,
                                                                true, false,
                                                                &hton)))
          {
            int errcode= thd->get_stmt_da()->sql_errno();
            if (!is_parallel_retry_error(rgi, errcode))
              rli->report(ERROR_LEVEL, ER_CANNOT_UPDATE_GTID_STATE,
                          rgi->gtid_info(),
                          "Error during COMMIT: failed to update GTID state in "
                        "%s.%s: %d: %s",
                          "mysql", rpl_gtid_slave_state_table_name.str,
                          errcode,
                          thd->get_stmt_da()->message());
            sub_id= 0;
            thd->is_slave_error= 1;
            goto end;
          }
        }
      }

      thd->table_map_for_update= (table_map)table_map_for_update;
      thd->set_invoker(&user, &host);
      /*
        Flag if we need to rollback the statement transaction on
        slave if it by chance succeeds.
        If we expected a non-zero error code and get nothing and,
        it is a concurrency issue or ignorable issue, effects
        of the statement should be rolled back.
      */
      if (unlikely(expected_error) &&
          (ignored_error_code(expected_error) ||
           concurrency_error_code(expected_error)))
      {
        thd->variables.option_bits|= OPTION_MASTER_SQL_ERROR;
        thd->variables.option_bits&= ~OPTION_GTID_BEGIN;
      }
      /* Execute the query (note that we bypass dispatch_command()) */
      Parser_state parser_state;
      if (!parser_state.init(thd, thd->query(), thd->query_length()))
      {
        DBUG_ASSERT(thd->m_digest == NULL);
        thd->m_digest= & thd->m_digest_state;
        DBUG_ASSERT(thd->m_statement_psi == NULL);
        thd->m_statement_psi= MYSQL_START_STATEMENT(&thd->m_statement_state,
                                                    stmt_info_rpl.m_key,
                                                    thd->db.str, thd->db.length,
                                                    thd->charset());
        THD_STAGE_INFO(thd, stage_init);
        MYSQL_SET_STATEMENT_TEXT(thd->m_statement_psi, thd->query(), thd->query_length());
        if (thd->m_digest != NULL)
          thd->m_digest->reset(thd->m_token_array, max_digest_length);

         if (thd->slave_thread)
         {
           /*
             To be compatible with previous releases, the slave thread uses the global
             log_slow_disabled_statements value, wich can be changed dynamically, so we
             have to set the sql_log_slow respectively.
           */
           thd->variables.sql_log_slow= !MY_TEST(global_system_variables.log_slow_disabled_statements & LOG_SLOW_DISABLE_SLAVE);
         }

        mysql_parse(thd, thd->query(), thd->query_length(), &parser_state,
                    FALSE, FALSE);
        /* Finalize server status flags after executing a statement. */
        thd->update_server_status();
        log_slow_statement(thd);
        thd->lex->restore_set_statement_var();
      }

      thd->variables.option_bits&= ~OPTION_MASTER_SQL_ERROR;
    }
    else
    {
      /*
        The query got a really bad error on the master (thread killed etc),
        which could be inconsistent. Parse it to test the table names: if the
        replicate-*-do|ignore-table rules say "this query must be ignored" then
        we exit gracefully; otherwise we warn about the bad error and tell DBA
        to check/fix it.
      */
      if (mysql_test_parse_for_slave(thd, thd->query(), thd->query_length()))
        thd->clear_error(1);
      else
      {
        rli->report(ERROR_LEVEL, expected_error, rgi->gtid_info(),
                          "\
Query partially completed on the master (error on master: %d) \
and was aborted. There is a chance that your master is inconsistent at this \
point. If you are sure that your master is ok, run this query manually on the \
slave and then restart the slave with SET GLOBAL SQL_SLAVE_SKIP_COUNTER=1; \
START SLAVE; . Query: '%s'", expected_error, thd->query());
        thd->is_slave_error= 1;
      }
      goto end;
    }

    /* If the query was not ignored, it is printed to the general log */
    if (likely(!thd->is_error()) ||
        thd->get_stmt_da()->sql_errno() != ER_SLAVE_IGNORED_TABLE)
      general_log_write(thd, COM_QUERY, thd->query(), thd->query_length());
    else
    {
      /*
        Bug#54201: If we skip an INSERT query that uses auto_increment, then we
        should reset any @@INSERT_ID set by an Intvar_log_event associated with
        the query; otherwise the @@INSERT_ID will linger until the next INSERT
        that uses auto_increment and may affect extra triggers on the slave etc.

        We reset INSERT_ID unconditionally; it is probably cheaper than
        checking if it is necessary.
      */
      thd->auto_inc_intervals_forced.empty();
    }

compare_errors:
    /*
      In the slave thread, we may sometimes execute some DROP / * 40005
      TEMPORARY * / TABLE that come from parts of binlogs (likely if we
      use RESET SLAVE or CHANGE MASTER TO), while the temporary table
      has already been dropped. To ignore such irrelevant "table does
      not exist errors", we silently clear the error if TEMPORARY was used.
    */
    if ((thd->lex->sql_command == SQLCOM_DROP_TABLE ||
         thd->lex->sql_command == SQLCOM_DROP_SEQUENCE) &&
        thd->lex->tmp_table() &&
        thd->is_error() && thd->get_stmt_da()->sql_errno() == ER_BAD_TABLE_ERROR &&
        !expected_error)
      thd->get_stmt_da()->reset_diagnostics_area();
    /*
      If we expected a non-zero error code, and we don't get the same error
      code, and it should be ignored or is related to a concurrency issue.
    */
    actual_error= thd->is_error() ? thd->get_stmt_da()->sql_errno() : 0;
    DBUG_PRINT("info",("expected_error: %d  sql_errno: %d",
                       expected_error, actual_error));

    if ((unlikely(expected_error) &&
         !test_if_equal_repl_errors(expected_error, actual_error) &&
         !concurrency_error_code(expected_error)) &&
        !ignored_error_code(actual_error) &&
        !ignored_error_code(expected_error))
    {
      rli->report(ERROR_LEVEL, 0, rgi->gtid_info(),
                  "Query caused different errors on master and slave.     "
                  "Error on master: message (format)='%s' error code=%d ; "
                  "Error on slave: actual message='%s', error code=%d. "
                  "Default database: '%s'. Query: '%s'",
                  ER_THD(thd, expected_error),
                  expected_error,
                  actual_error ? thd->get_stmt_da()->message() : "no error",
                  actual_error,
                  print_slave_db_safe(db), query_arg);
      thd->is_slave_error= 1;
    }
    /*
      If we get the same error code as expected and it is not a concurrency
      issue, or should be ignored.
    */
    else if ((test_if_equal_repl_errors(expected_error, actual_error) &&
              !concurrency_error_code(expected_error)) ||
             ignored_error_code(actual_error))
    {
      DBUG_PRINT("info",("error ignored"));
      thd->clear_error(1);
      if (actual_error == ER_QUERY_INTERRUPTED ||
          actual_error == ER_CONNECTION_KILLED)
        thd->reset_killed();
    }
    /*
      Other cases: mostly we expected no error and get one.
    */
    else if (unlikely(thd->is_slave_error || thd->is_fatal_error))
    {
      if (!is_parallel_retry_error(rgi, actual_error))
        rli->report(ERROR_LEVEL, actual_error, rgi->gtid_info(),
                    "Error '%s' on query. Default database: '%s'. Query: '%s'",
                    (actual_error ? thd->get_stmt_da()->message() :
                     "unexpected success or fatal error"),
                    thd->get_db(), query_arg);
      thd->is_slave_error= 1;
#ifdef WITH_WSREP
      if (wsrep_thd_is_toi(thd) && wsrep_must_ignore_error(thd))
      {
        thd->clear_error(1);
        thd->killed= NOT_KILLED;
        thd->wsrep_has_ignored_error= true;
      }
#endif /* WITH_WSREP */
    }

    /*
      TODO: compare the values of "affected rows" around here. Something
      like:
      if ((uint32) affected_in_event != (uint32) affected_on_slave)
      {
      sql_print_error("Slave: did not get the expected number of affected \
      rows running query from master - expected %d, got %d (this numbers \
      should have matched modulo 4294967296).", 0, ...);
      thd->is_slave_error = 1;
      }
      We may also want an option to tell the slave to ignore "affected"
      mismatch. This mismatch could be implemented with a new ER_ code, and
      to ignore it you would use --slave-skip-errors...

      To do the comparison we need to know the value of "affected" which the
      above mysql_parse() computed. And we need to know the value of
      "affected" in the master's binlog. Both will be implemented later. The
      important thing is that we now have the format ready to log the values
      of "affected" in the binlog. So we can release 5.0.0 before effectively
      logging "affected" and effectively comparing it.
    */
  } /* End of if (db_ok(... */

  {
    /**
      The following failure injecion works in cooperation with tests
      setting @@global.debug= 'd,stop_slave_middle_group'.
      The sql thread receives the killed status and will proceed
      to shutdown trying to finish incomplete events group.
    */
    DBUG_EXECUTE_IF("stop_slave_middle_group",
                    if (!current_stmt_is_commit && is_begin() == 0)
                    {
                      if (thd->transaction.all.modified_non_trans_table)
                        const_cast<Relay_log_info*>(rli)->abort_slave= 1;
                    };);
  }

end:
  if (unlikely(sub_id && !thd->is_slave_error))
    rpl_global_gtid_slave_state->update_state_hash(sub_id, &gtid, hton, rgi);

  /*
    Probably we have set thd->query, thd->db, thd->catalog to point to places
    in the data_buf of this event. Now the event is going to be deleted
    probably, so data_buf will be freed, so the thd->... listed above will be
    pointers to freed memory.
    So we must set them to 0, so that those bad pointers values are not later
    used. Note that "cleanup" queries like automatic DROP TEMPORARY TABLE
    don't suffer from these assignments to 0 as DROP TEMPORARY
    TABLE uses the db.table syntax.
  */
  thd->catalog= 0;
  thd->set_db(&null_clex_str);    /* will free the current database */
  thd->reset_query();
  DBUG_PRINT("info", ("end: query= 0"));

  /* Mark the statement completed. */
  MYSQL_END_STATEMENT(thd->m_statement_psi, thd->get_stmt_da());
  thd->m_statement_psi= NULL;
  thd->m_digest= NULL;

  /*
    As a disk space optimization, future masters will not log an event for
    LAST_INSERT_ID() if that function returned 0 (and thus they will be able
    to replace the THD::stmt_depends_on_first_successful_insert_id_in_prev_stmt
    variable by (THD->first_successful_insert_id_in_prev_stmt > 0) ; with the
    resetting below we are ready to support that.
  */
  thd->first_successful_insert_id_in_prev_stmt_for_binlog= 0;
  thd->first_successful_insert_id_in_prev_stmt= 0;
  thd->stmt_depends_on_first_successful_insert_id_in_prev_stmt= 0;
  free_root(thd->mem_root,MYF(MY_KEEP_PREALLOC));
  DBUG_RETURN(thd->is_slave_error);
}

Log_event::enum_skip_reason
Query_log_event::do_shall_skip(rpl_group_info *rgi)
{
  Relay_log_info *rli= rgi->rli;
  DBUG_ENTER("Query_log_event::do_shall_skip");
  DBUG_PRINT("debug", ("query: '%s'  q_len: %d", query, q_len));
  DBUG_ASSERT(query && q_len > 0);
  DBUG_ASSERT(thd == rgi->thd);

  /*
    An event skipped due to @@skip_replication must not be counted towards the
    number of events to be skipped due to @@sql_slave_skip_counter.
  */
  if (flags & LOG_EVENT_SKIP_REPLICATION_F &&
      opt_replicate_events_marked_for_skip != RPL_SKIP_REPLICATE)
    DBUG_RETURN(Log_event::EVENT_SKIP_IGNORE);

  if (rli->slave_skip_counter > 0)
  {
    if (is_begin())
    {
      thd->variables.option_bits|= OPTION_BEGIN | OPTION_GTID_BEGIN;
      DBUG_RETURN(Log_event::continue_group(rgi));
    }

    if (is_commit() || is_rollback())
    {
      thd->variables.option_bits&= ~(OPTION_BEGIN | OPTION_GTID_BEGIN);
      DBUG_RETURN(Log_event::EVENT_SKIP_COUNT);
    }
  }
#ifdef WITH_WSREP
  else if (WSREP(thd) && wsrep_mysql_replication_bundle && opt_slave_domain_parallel_threads == 0 &&
           thd->wsrep_mysql_replicated > 0 &&
           (is_begin() || is_commit()))
  {
    if (++thd->wsrep_mysql_replicated < (int)wsrep_mysql_replication_bundle)
    {
      WSREP_DEBUG("skipping wsrep commit %d", thd->wsrep_mysql_replicated);
      DBUG_RETURN(Log_event::EVENT_SKIP_IGNORE);
    }
    else
    {
      thd->wsrep_mysql_replicated = 0;
    }
  }
#endif /* WITH_WSREP */
  DBUG_RETURN(Log_event::do_shall_skip(rgi));
}


bool
Query_log_event::peek_is_commit_rollback(const char *event_start,
                                         size_t event_len,
                                         enum enum_binlog_checksum_alg checksum_alg)
{
  if (checksum_alg == BINLOG_CHECKSUM_ALG_CRC32)
  {
    if (event_len > BINLOG_CHECKSUM_LEN)
      event_len-= BINLOG_CHECKSUM_LEN;
    else
      event_len= 0;
  }
  else
    DBUG_ASSERT(checksum_alg == BINLOG_CHECKSUM_ALG_UNDEF ||
                checksum_alg == BINLOG_CHECKSUM_ALG_OFF);

  if (event_len < LOG_EVENT_HEADER_LEN + QUERY_HEADER_LEN || event_len < 9)
    return false;
  return !memcmp(event_start + (event_len-7), "\0COMMIT", 7) ||
         !memcmp(event_start + (event_len-9), "\0ROLLBACK", 9);
}

#endif


/**************************************************************************
	Start_log_event_v3 methods
**************************************************************************/

#ifndef MYSQL_CLIENT
Start_log_event_v3::Start_log_event_v3()
  :Log_event(), created(0), binlog_version(BINLOG_VERSION),
   dont_set_created(0)
{
  memcpy(server_version, ::server_version, ST_SERVER_VER_LEN);
}
#endif

/*
  Start_log_event_v3::pack_info()
*/

#if defined(HAVE_REPLICATION) && !defined(MYSQL_CLIENT)
void Start_log_event_v3::pack_info(Protocol *protocol)
{
  char buf[12 + ST_SERVER_VER_LEN + 14 + 22], *pos;
  pos= strmov(buf, "Server ver: ");
  pos= strmov(pos, server_version);
  pos= strmov(pos, ", Binlog ver: ");
  pos= int10_to_str(binlog_version, pos, 10);
  protocol->store(buf, (uint) (pos-buf), &my_charset_bin);
}
#endif


/*
  Start_log_event_v3::print()
*/

#ifdef MYSQL_CLIENT
bool Start_log_event_v3::print(FILE* file, PRINT_EVENT_INFO* print_event_info)
{
  DBUG_ENTER("Start_log_event_v3::print");

  Write_on_release_cache cache(&print_event_info->head_cache, file,
                               Write_on_release_cache::FLUSH_F);

  if (!print_event_info->short_form)
  {
    if (print_header(&cache, print_event_info, FALSE) ||
        my_b_printf(&cache, "\tStart: binlog v %d, server v %s created ",
                    binlog_version, server_version) ||
        print_timestamp(&cache))
      goto err;
    if (created)
      if (my_b_printf(&cache," at startup"))
        goto err;
    if (my_b_printf(&cache, "\n"))
      goto err;
    if (flags & LOG_EVENT_BINLOG_IN_USE_F)
      if (my_b_printf(&cache,
                      "# Warning: this binlog is either in use or was not "
                      "closed properly.\n"))
        goto err;
  }
  if (!is_artificial_event() && created)
  {
#ifdef WHEN_WE_HAVE_THE_RESET_CONNECTION_SQL_COMMAND
    /*
      This is for mysqlbinlog: like in replication, we want to delete the stale
      tmp files left by an unclean shutdown of mysqld (temporary tables)
      and rollback unfinished transaction.
      Probably this can be done with RESET CONNECTION (syntax to be defined).
    */
    if (my_b_printf(&cache,"RESET CONNECTION%s\n",
                    print_event_info->delimiter))
      goto err;
#else
    if (my_b_printf(&cache,"ROLLBACK%s\n", print_event_info->delimiter))
      goto err;
#endif
  }
  if (temp_buf &&
      print_event_info->base64_output_mode != BASE64_OUTPUT_NEVER &&
      !print_event_info->short_form)
  {
    /* BINLOG is matched with the delimiter below on the same level */
    bool do_print_encoded=
      print_event_info->base64_output_mode != BASE64_OUTPUT_DECODE_ROWS;
    if (do_print_encoded)
      my_b_printf(&cache, "BINLOG '\n");

    if (print_base64(&cache, print_event_info, do_print_encoded))
      goto err;

    if (do_print_encoded)
      my_b_printf(&cache, "'%s\n", print_event_info->delimiter);

    print_event_info->printed_fd_event= TRUE;
  }
  DBUG_RETURN(cache.flush_data());
err:
  DBUG_RETURN(1);
}
#endif /* MYSQL_CLIENT */

/*
  Start_log_event_v3::Start_log_event_v3()
*/

Start_log_event_v3::Start_log_event_v3(const char* buf, uint event_len,
                                       const Format_description_log_event
                                       *description_event)
  :Log_event(buf, description_event), binlog_version(BINLOG_VERSION)
{
  if (event_len < LOG_EVENT_MINIMAL_HEADER_LEN + ST_COMMON_HEADER_LEN_OFFSET)
  {
    server_version[0]= 0;
    return;
  }
  buf+= LOG_EVENT_MINIMAL_HEADER_LEN;
  binlog_version= uint2korr(buf+ST_BINLOG_VER_OFFSET);
  memcpy(server_version, buf+ST_SERVER_VER_OFFSET,
	 ST_SERVER_VER_LEN);
  // prevent overrun if log is corrupted on disk
  server_version[ST_SERVER_VER_LEN-1]= 0;
  created= uint4korr(buf+ST_CREATED_OFFSET);
  dont_set_created= 1;
}


/*
  Start_log_event_v3::write()
*/

#ifndef MYSQL_CLIENT
bool Start_log_event_v3::write()
{
  char buff[START_V3_HEADER_LEN];
  int2store(buff + ST_BINLOG_VER_OFFSET,binlog_version);
  memcpy(buff + ST_SERVER_VER_OFFSET,server_version,ST_SERVER_VER_LEN);
  if (!dont_set_created)
    created= get_time(); // this sets when and when_sec_part as a side effect
  int4store(buff + ST_CREATED_OFFSET,created);
  return write_header(sizeof(buff)) ||
         write_data(buff, sizeof(buff)) ||
         write_footer();
}
#endif


#if defined(HAVE_REPLICATION) && !defined(MYSQL_CLIENT)

/**
  Start_log_event_v3::do_apply_event() .
  The master started

    IMPLEMENTATION
    - To handle the case where the master died without having time to write
    DROP TEMPORARY TABLE, DO RELEASE_LOCK (prepared statements' deletion is
    TODO), we clean up all temporary tables that we got, if we are sure we
    can (see below).

  @todo
    - Remove all active user locks.
    Guilhem 2003-06: this is true but not urgent: the worst it can cause is
    the use of a bit of memory for a user lock which will not be used
    anymore. If the user lock is later used, the old one will be released. In
    other words, no deadlock problem.
*/

int Start_log_event_v3::do_apply_event(rpl_group_info *rgi)
{
  DBUG_ENTER("Start_log_event_v3::do_apply_event");
  int error= 0;
  Relay_log_info *rli= rgi->rli;

  switch (binlog_version)
  {
  case 3:
  case 4:
    /*
      This can either be 4.x (then a Start_log_event_v3 is only at master
      startup so we are sure the master has restarted and cleared his temp
      tables; the event always has 'created'>0) or 5.0 (then we have to test
      'created').
    */
    if (created)
    {
      rli->close_temporary_tables();
      
      /*
        The following is only false if we get here with a BINLOG statement
      */
      if (rli->mi)
        cleanup_load_tmpdir(&rli->mi->cmp_connection_name);
    }
    break;

    /*
       Now the older formats; in that case load_tmpdir is cleaned up by the I/O
       thread.
    */
  case 1:
    if (strncmp(rli->relay_log.description_event_for_exec->server_version,
                "3.23.57",7) >= 0 && created)
    {
      /*
        Can distinguish, based on the value of 'created': this event was
        generated at master startup.
      */
      rli->close_temporary_tables();
    }
    /*
      Otherwise, can't distinguish a Start_log_event generated at
      master startup and one generated by master FLUSH LOGS, so cannot
      be sure temp tables have to be dropped. So do nothing.
    */
    break;
  default:
    /*
      This case is not expected. It can be either an event corruption or an
      unsupported binary log version.
    */
    rli->report(ERROR_LEVEL, ER_SLAVE_FATAL_ERROR,
                ER_THD(thd, ER_SLAVE_FATAL_ERROR),
                "Binlog version not supported");
    DBUG_RETURN(1);
  }
  DBUG_RETURN(error);
}
#endif /* defined(HAVE_REPLICATION) && !defined(MYSQL_CLIENT) */

/***************************************************************************
       Format_description_log_event methods
****************************************************************************/

/**
  Format_description_log_event 1st ctor.

    Ctor. Can be used to create the event to write to the binary log (when the
    server starts or when FLUSH LOGS), or to create artificial events to parse
    binlogs from MySQL 3.23 or 4.x.
    When in a client, only the 2nd use is possible.

  @param binlog_version         the binlog version for which we want to build
                                an event. Can be 1 (=MySQL 3.23), 3 (=4.0.x
                                x>=2 and 4.1) or 4 (MySQL 5.0). Note that the
                                old 4.0 (binlog version 2) is not supported;
                                it should not be used for replication with
                                5.0.
  @param server_ver             a string containing the server version.
*/

Format_description_log_event::
Format_description_log_event(uint8 binlog_ver, const char* server_ver)
  :Start_log_event_v3(), event_type_permutation(0)
{
>>>>>>> 3467f637
  binlog_version= binlog_ver;
  switch (binlog_ver) {
  case 4: /* MySQL 5.0 */
    memcpy(server_version, ::server_version, ST_SERVER_VER_LEN);
    DBUG_EXECUTE_IF("pretend_version_50034_in_binlog",
                    strmov(server_version, "5.0.34"););
    common_header_len= LOG_EVENT_HEADER_LEN;
    number_of_event_types= LOG_EVENT_TYPES;
    /* we'll catch my_malloc() error in is_valid() */
<<<<<<< HEAD
    post_header_len=(uint8*) my_malloc(PSI_INSTRUMENT_ME,
                                       number_of_event_types*sizeof(uint8)
                                       + BINLOG_CHECKSUM_ALG_DESC_LEN,
                                       MYF(0));
=======
    post_header_len=(uint8*) my_malloc(number_of_event_types*sizeof(uint8)
                                       + BINLOG_CHECKSUM_ALG_DESC_LEN,
                                       MYF(0));
    /*
      This long list of assignments is not beautiful, but I see no way to
      make it nicer, as the right members are #defines, not array members, so
      it's impossible to write a loop.
    */
    if (post_header_len)
    {
#ifndef DBUG_OFF
      // Allows us to sanity-check that all events initialized their
      // events (see the end of this 'if' block).
      memset(post_header_len, 255, number_of_event_types*sizeof(uint8));
#endif

      /* Note: all event types must explicitly fill in their lengths here. */
      post_header_len[START_EVENT_V3-1]= START_V3_HEADER_LEN;
      post_header_len[QUERY_EVENT-1]= QUERY_HEADER_LEN;
      post_header_len[STOP_EVENT-1]= STOP_HEADER_LEN;
      post_header_len[ROTATE_EVENT-1]= ROTATE_HEADER_LEN;
      post_header_len[INTVAR_EVENT-1]= INTVAR_HEADER_LEN;
      post_header_len[LOAD_EVENT-1]= LOAD_HEADER_LEN;
      post_header_len[SLAVE_EVENT-1]= SLAVE_HEADER_LEN;
      post_header_len[CREATE_FILE_EVENT-1]= CREATE_FILE_HEADER_LEN;
      post_header_len[APPEND_BLOCK_EVENT-1]= APPEND_BLOCK_HEADER_LEN;
      post_header_len[EXEC_LOAD_EVENT-1]= EXEC_LOAD_HEADER_LEN;
      post_header_len[DELETE_FILE_EVENT-1]= DELETE_FILE_HEADER_LEN;
      post_header_len[NEW_LOAD_EVENT-1]= NEW_LOAD_HEADER_LEN;
      post_header_len[RAND_EVENT-1]= RAND_HEADER_LEN;
      post_header_len[USER_VAR_EVENT-1]= USER_VAR_HEADER_LEN;
      post_header_len[FORMAT_DESCRIPTION_EVENT-1]= FORMAT_DESCRIPTION_HEADER_LEN;
      post_header_len[XID_EVENT-1]= XID_HEADER_LEN;
      post_header_len[BEGIN_LOAD_QUERY_EVENT-1]= BEGIN_LOAD_QUERY_HEADER_LEN;
      post_header_len[EXECUTE_LOAD_QUERY_EVENT-1]= EXECUTE_LOAD_QUERY_HEADER_LEN;
      /*
        The PRE_GA events are never be written to any binlog, but
        their lengths are included in Format_description_log_event.
        Hence, we need to be assign some value here, to avoid reading
        uninitialized memory when the array is written to disk.
      */
      post_header_len[PRE_GA_WRITE_ROWS_EVENT-1] = 0;
      post_header_len[PRE_GA_UPDATE_ROWS_EVENT-1] = 0;
      post_header_len[PRE_GA_DELETE_ROWS_EVENT-1] = 0;

      post_header_len[TABLE_MAP_EVENT-1]=       TABLE_MAP_HEADER_LEN;
      post_header_len[WRITE_ROWS_EVENT_V1-1]=   ROWS_HEADER_LEN_V1;
      post_header_len[UPDATE_ROWS_EVENT_V1-1]=  ROWS_HEADER_LEN_V1;
      post_header_len[DELETE_ROWS_EVENT_V1-1]=  ROWS_HEADER_LEN_V1;
      /*
        We here have the possibility to simulate a master of before we changed
        the table map id to be stored in 6 bytes: when it was stored in 4
        bytes (=> post_header_len was 6). This is used to test backward
        compatibility.
        This code can be removed after a few months (today is Dec 21st 2005),
        when we know that the 4-byte masters are not deployed anymore (check
        with Tomas Ulin first!), and the accompanying test (rpl_row_4_bytes)
        too.
      */
      DBUG_EXECUTE_IF("old_row_based_repl_4_byte_map_id_master",
                      post_header_len[TABLE_MAP_EVENT-1]=
                      post_header_len[WRITE_ROWS_EVENT_V1-1]=
                      post_header_len[UPDATE_ROWS_EVENT_V1-1]=
                      post_header_len[DELETE_ROWS_EVENT_V1-1]= 6;);
      post_header_len[INCIDENT_EVENT-1]= INCIDENT_HEADER_LEN;
      post_header_len[HEARTBEAT_LOG_EVENT-1]= 0;
      post_header_len[IGNORABLE_LOG_EVENT-1]= 0;
      post_header_len[ROWS_QUERY_LOG_EVENT-1]= 0;
      post_header_len[GTID_LOG_EVENT-1]= 0;
      post_header_len[ANONYMOUS_GTID_LOG_EVENT-1]= 0;
      post_header_len[PREVIOUS_GTIDS_LOG_EVENT-1]= 0;
      post_header_len[TRANSACTION_CONTEXT_EVENT-1]= 0;
      post_header_len[VIEW_CHANGE_EVENT-1]= 0;
      post_header_len[XA_PREPARE_LOG_EVENT-1]= 0;
      post_header_len[WRITE_ROWS_EVENT-1]=  ROWS_HEADER_LEN_V2;
      post_header_len[UPDATE_ROWS_EVENT-1]= ROWS_HEADER_LEN_V2;
      post_header_len[DELETE_ROWS_EVENT-1]= ROWS_HEADER_LEN_V2;

      // Set header length of the reserved events to 0
      memset(post_header_len + MYSQL_EVENTS_END - 1, 0,
             (MARIA_EVENTS_BEGIN - MYSQL_EVENTS_END)*sizeof(uint8));

      // Set header lengths of Maria events
      post_header_len[ANNOTATE_ROWS_EVENT-1]= ANNOTATE_ROWS_HEADER_LEN;
      post_header_len[BINLOG_CHECKPOINT_EVENT-1]=
        BINLOG_CHECKPOINT_HEADER_LEN;
      post_header_len[GTID_EVENT-1]= GTID_HEADER_LEN;
      post_header_len[GTID_LIST_EVENT-1]= GTID_LIST_HEADER_LEN;
      post_header_len[START_ENCRYPTION_EVENT-1]= START_ENCRYPTION_HEADER_LEN;

      //compressed event
      post_header_len[QUERY_COMPRESSED_EVENT-1]= QUERY_HEADER_LEN;
      post_header_len[WRITE_ROWS_COMPRESSED_EVENT-1]=   ROWS_HEADER_LEN_V2;
      post_header_len[UPDATE_ROWS_COMPRESSED_EVENT-1]=  ROWS_HEADER_LEN_V2;
      post_header_len[DELETE_ROWS_COMPRESSED_EVENT-1]=  ROWS_HEADER_LEN_V2;
      post_header_len[WRITE_ROWS_COMPRESSED_EVENT_V1-1]=   ROWS_HEADER_LEN_V1;
      post_header_len[UPDATE_ROWS_COMPRESSED_EVENT_V1-1]=  ROWS_HEADER_LEN_V1;
      post_header_len[DELETE_ROWS_COMPRESSED_EVENT_V1-1]=  ROWS_HEADER_LEN_V1;

      // Sanity-check that all post header lengths are initialized.
      int i;
      for (i=0; i<number_of_event_types; i++)
        DBUG_ASSERT(post_header_len[i] != 255);
    }
    break;

  case 1: /* 3.23 */
  case 3: /* 4.0.x x>=2 */
    /*
      We build an artificial (i.e. not sent by the master) event, which
      describes what those old master versions send.
    */
    if (binlog_ver==1)
      strmov(server_version, server_ver ? server_ver : "3.23");
    else
      strmov(server_version, server_ver ? server_ver : "4.0");
    common_header_len= binlog_ver==1 ? OLD_HEADER_LEN :
      LOG_EVENT_MINIMAL_HEADER_LEN;
    /*
      The first new event in binlog version 4 is Format_desc. So any event type
      after that does not exist in older versions. We use the events known by
      version 3, even if version 1 had only a subset of them (this is not a
      problem: it uses a few bytes for nothing but unifies code; it does not
      make the slave detect less corruptions).
    */
    number_of_event_types= FORMAT_DESCRIPTION_EVENT - 1;
    post_header_len=(uint8*) my_malloc(number_of_event_types*sizeof(uint8),
                                       MYF(0));
    if (post_header_len)
    {
      post_header_len[START_EVENT_V3-1]= START_V3_HEADER_LEN;
      post_header_len[QUERY_EVENT-1]= QUERY_HEADER_MINIMAL_LEN;
      post_header_len[STOP_EVENT-1]= 0;
      post_header_len[ROTATE_EVENT-1]= (binlog_ver==1) ? 0 : ROTATE_HEADER_LEN;
      post_header_len[INTVAR_EVENT-1]= 0;
      post_header_len[LOAD_EVENT-1]= LOAD_HEADER_LEN;
      post_header_len[SLAVE_EVENT-1]= 0;
      post_header_len[CREATE_FILE_EVENT-1]= CREATE_FILE_HEADER_LEN;
      post_header_len[APPEND_BLOCK_EVENT-1]= APPEND_BLOCK_HEADER_LEN;
      post_header_len[EXEC_LOAD_EVENT-1]= EXEC_LOAD_HEADER_LEN;
      post_header_len[DELETE_FILE_EVENT-1]= DELETE_FILE_HEADER_LEN;
      post_header_len[NEW_LOAD_EVENT-1]= post_header_len[LOAD_EVENT-1];
      post_header_len[RAND_EVENT-1]= 0;
      post_header_len[USER_VAR_EVENT-1]= 0;
    }
    break;
  default: /* Includes binlog version 2 i.e. 4.0.x x<=1 */
    post_header_len= 0; /* will make is_valid() fail */
    break;
  }
  calc_server_version_split();
  checksum_alg= BINLOG_CHECKSUM_ALG_UNDEF;
  reset_crypto();
}


/**
  The problem with this constructor is that the fixed header may have a
  length different from this version, but we don't know this length as we
  have not read the Format_description_log_event which says it, yet. This
  length is in the post-header of the event, but we don't know where the
  post-header starts.

  So this type of event HAS to:
  - either have the header's length at the beginning (in the header, at a
  fixed position which will never be changed), not in the post-header. That
  would make the header be "shifted" compared to other events.
  - or have a header of size LOG_EVENT_MINIMAL_HEADER_LEN (19), in all future
  versions, so that we know for sure.

  I (Guilhem) chose the 2nd solution. Rotate has the same constraint (because
  it is sent before Format_description_log_event).
*/

Format_description_log_event::
Format_description_log_event(const char* buf,
                             uint event_len,
                             const
                             Format_description_log_event*
                             description_event)
  :Start_log_event_v3(buf, event_len, description_event),
   common_header_len(0), post_header_len(NULL), event_type_permutation(0)
{
  DBUG_ENTER("Format_description_log_event::Format_description_log_event(char*,...)");
  if (!Start_log_event_v3::is_valid())
    DBUG_VOID_RETURN; /* sanity check */
  buf+= LOG_EVENT_MINIMAL_HEADER_LEN;
  if ((common_header_len=buf[ST_COMMON_HEADER_LEN_OFFSET]) < OLD_HEADER_LEN)
    DBUG_VOID_RETURN; /* sanity check */
  number_of_event_types=
    event_len - (LOG_EVENT_MINIMAL_HEADER_LEN + ST_COMMON_HEADER_LEN_OFFSET + 1);
  DBUG_PRINT("info", ("common_header_len=%d number_of_event_types=%d",
                      common_header_len, number_of_event_types));
  /* If alloc fails, we'll detect it in is_valid() */

  post_header_len= (uint8*) my_memdup((uchar*)buf+ST_COMMON_HEADER_LEN_OFFSET+1,
                                      number_of_event_types*
                                      sizeof(*post_header_len),
                                      MYF(0));
  calc_server_version_split();
  if (!is_version_before_checksum(&server_version_split))
  {
    /* the last bytes are the checksum alg desc and value (or value's room) */
    number_of_event_types -= BINLOG_CHECKSUM_ALG_DESC_LEN;
    checksum_alg= (enum_binlog_checksum_alg)post_header_len[number_of_event_types];
  }
  else
  {
    checksum_alg= BINLOG_CHECKSUM_ALG_UNDEF;
  }
  reset_crypto();

  DBUG_VOID_RETURN;
}

#ifndef MYSQL_CLIENT
bool Format_description_log_event::write()
{
  bool ret;
  bool no_checksum;
  /*
    We don't call Start_log_event_v3::write() because this would make 2
    my_b_safe_write().
  */
  uchar buff[START_V3_HEADER_LEN+1];
  size_t rec_size= sizeof(buff) + BINLOG_CHECKSUM_ALG_DESC_LEN +
                   number_of_event_types;
  int2store(buff + ST_BINLOG_VER_OFFSET,binlog_version);
  memcpy((char*) buff + ST_SERVER_VER_OFFSET,server_version,ST_SERVER_VER_LEN);
  if (!dont_set_created)
    created= get_time();
  int4store(buff + ST_CREATED_OFFSET,created);
  buff[ST_COMMON_HEADER_LEN_OFFSET]= common_header_len;
  /*
    if checksum is requested
    record the checksum-algorithm descriptor next to
    post_header_len vector which will be followed by the checksum value.
    Master is supposed to trigger checksum computing by binlog_checksum_options,
    slave does it via marking the event according to
    FD_queue checksum_alg value.
  */
  compile_time_assert(BINLOG_CHECKSUM_ALG_DESC_LEN == 1);
#ifdef DBUG_ASSERT_EXISTS
  data_written= 0; // to prepare for need_checksum assert
#endif
  uint8 checksum_byte= (uint8)
    (need_checksum() ? checksum_alg : BINLOG_CHECKSUM_ALG_OFF);
  /* 
     FD of checksum-aware server is always checksum-equipped, (V) is in,
     regardless of @@global.binlog_checksum policy.
     Thereby a combination of (A) == 0, (V) != 0 means
     it's the checksum-aware server's FD event that heads checksum-free binlog
     file. 
     Here 0 stands for checksumming OFF to evaluate (V) as 0 is that case.
     A combination of (A) != 0, (V) != 0 denotes FD of the checksum-aware server
     heading the checksummed binlog.
     (A), (V) presence in FD of the checksum-aware server makes the event
     1 + 4 bytes bigger comparing to the former FD.
  */

  if ((no_checksum= (checksum_alg == BINLOG_CHECKSUM_ALG_OFF)))
  {
    checksum_alg= BINLOG_CHECKSUM_ALG_CRC32;  // Forcing (V) room to fill anyway
  }
  ret= write_header(rec_size) ||
       write_data(buff, sizeof(buff)) ||
       write_data(post_header_len, number_of_event_types) ||
       write_data(&checksum_byte, sizeof(checksum_byte)) ||
       write_footer();
  if (no_checksum)
    checksum_alg= BINLOG_CHECKSUM_ALG_OFF;
  return ret;
}
#endif

#if defined(HAVE_REPLICATION) && !defined(MYSQL_CLIENT)
int Format_description_log_event::do_apply_event(rpl_group_info *rgi)
{
  int ret= 0;
  Relay_log_info *rli= rgi->rli;
  DBUG_ENTER("Format_description_log_event::do_apply_event");

  /*
    As a transaction NEVER spans on 2 or more binlogs:
    if we have an active transaction at this point, the master died
    while writing the transaction to the binary log, i.e. while
    flushing the binlog cache to the binlog. XA guarantees that master has
    rolled back. So we roll back.
    Note: this event could be sent by the master to inform us of the
    format of its binlog; in other words maybe it is not at its
    original place when it comes to us; we'll know this by checking
    log_pos ("artificial" events have log_pos == 0).
  */
  if (!is_artificial_event() && created && thd->transaction.all.ha_list)
  {
    /* This is not an error (XA is safe), just an information */
    rli->report(INFORMATION_LEVEL, 0, NULL,
                "Rolling back unfinished transaction (no COMMIT "
                "or ROLLBACK in relay log). A probable cause is that "
                "the master died while writing the transaction to "
                "its binary log, thus rolled back too."); 
    rgi->cleanup_context(thd, 1);
  }

  /*
    If this event comes from ourselves, there is no cleaning task to
    perform, we don't call Start_log_event_v3::do_apply_event()
    (this was just to update the log's description event).
  */
  if (server_id != (uint32) global_system_variables.server_id)
  {
    /*
      If the event was not requested by the slave i.e. the master sent
      it while the slave asked for a position >4, the event will make
      rli->group_master_log_pos advance. Say that the slave asked for
      position 1000, and the Format_desc event's end is 96. Then in
      the beginning of replication rli->group_master_log_pos will be
      0, then 96, then jump to first really asked event (which is
      >96). So this is ok.
    */
    ret= Start_log_event_v3::do_apply_event(rgi);
  }

  if (!ret)
  {
    /* Save the information describing this binlog */
    copy_crypto_data(rli->relay_log.description_event_for_exec);
    delete rli->relay_log.description_event_for_exec;
    rli->relay_log.description_event_for_exec= this;
  }

  DBUG_RETURN(ret);
}

int Format_description_log_event::do_update_pos(rpl_group_info *rgi)
{
  if (server_id == (uint32) global_system_variables.server_id)
  {
    /*
      We only increase the relay log position if we are skipping
      events and do not touch any group_* variables, nor flush the
      relay log info.  If there is a crash, we will have to re-skip
      the events again, but that is a minor issue.

      If we do not skip stepping the group log position (and the
      server id was changed when restarting the server), it might well
      be that we start executing at a position that is invalid, e.g.,
      at a Rows_log_event or a Query_log_event preceded by a
      Intvar_log_event instead of starting at a Table_map_log_event or
      the Intvar_log_event respectively.
     */
    rgi->inc_event_relay_log_pos();
    return 0;
  }
  else
  {
    return Log_event::do_update_pos(rgi);
  }
}

Log_event::enum_skip_reason
Format_description_log_event::do_shall_skip(rpl_group_info *rgi)
{
  return Log_event::EVENT_SKIP_NOT;
}

#endif

bool Format_description_log_event::start_decryption(Start_encryption_log_event* sele)
{
  DBUG_ASSERT(crypto_data.scheme == 0);

  if (!sele->is_valid())
    return 1;

  memcpy(crypto_data.nonce, sele->nonce, BINLOG_NONCE_LENGTH);
  return crypto_data.init(sele->crypto_scheme, sele->key_version);
}


Version::Version(const char *version, const char **endptr)
{
  const char *p= version;
  ulong number;
  for (uint i= 0; i<=2; i++)
  {
    char *r;
    number= strtoul(p, &r, 10);
    /*
      It is an invalid version if any version number greater than 255 or
      first number is not followed by '.'.
    */
    if (number < 256 && (*r == '.' || i != 0))
      m_ver[i]= (uchar) number;
    else
    {
      *this= Version();
      break;
    }

    p= r;
    if (*r == '.')
      p++; // skip the dot
  }
  endptr[0]= p;
}


Format_description_log_event::
  master_version_split::master_version_split(const char *version)
{
  const char *p;
  static_cast<Version*>(this)[0]= Version(version, &p);
  if (strstr(p, "MariaDB") != 0 || strstr(p, "-maria-") != 0)
    kind= KIND_MARIADB;
  else
    kind= KIND_MYSQL;
}


/**
   Splits the event's 'server_version' string into three numeric pieces stored
   into 'server_version_split':
   X.Y.Zabc (X,Y,Z numbers, a not a digit) -> {X,Y,Z}
   X.Yabc -> {X,Y,0}
   'server_version_split' is then used for lookups to find if the server which
   created this event has some known bug.
*/
void Format_description_log_event::calc_server_version_split()
{
  server_version_split= master_version_split(server_version);

  DBUG_PRINT("info",("Format_description_log_event::server_version_split:"
                     " '%s' %d %d %d", server_version,
                     server_version_split[0],
                     server_version_split[1], server_version_split[2]));
}


/**
   @return TRUE is the event's version is earlier than one that introduced
   the replication event checksum. FALSE otherwise.
*/
bool
Format_description_log_event::is_version_before_checksum(const master_version_split
                                                         *version_split)
{
  return *version_split <
    (version_split->kind == master_version_split::KIND_MARIADB ?
     checksum_version_split_mariadb : checksum_version_split_mysql);
}

/**
   @param buf buffer holding serialized FD event
   @param len netto (possible checksum is stripped off) length of the event buf
   
   @return  the version-safe checksum alg descriptor where zero
            designates no checksum, 255 - the orginator is
            checksum-unaware (effectively no checksum) and the actual
            [1-254] range alg descriptor.
*/
enum enum_binlog_checksum_alg get_checksum_alg(const char* buf, ulong len)
{
  enum enum_binlog_checksum_alg ret;
  char version[ST_SERVER_VER_LEN];

  DBUG_ENTER("get_checksum_alg");
  DBUG_ASSERT(buf[EVENT_TYPE_OFFSET] == FORMAT_DESCRIPTION_EVENT);

  memcpy(version,
         buf + LOG_EVENT_MINIMAL_HEADER_LEN + ST_SERVER_VER_OFFSET,
         ST_SERVER_VER_LEN);
  version[ST_SERVER_VER_LEN - 1]= 0;
  
  Format_description_log_event::master_version_split version_split(version);
  ret= Format_description_log_event::is_version_before_checksum(&version_split)
    ? BINLOG_CHECKSUM_ALG_UNDEF
    : (enum_binlog_checksum_alg)buf[len - BINLOG_CHECKSUM_LEN - BINLOG_CHECKSUM_ALG_DESC_LEN];
  DBUG_ASSERT(ret == BINLOG_CHECKSUM_ALG_OFF ||
              ret == BINLOG_CHECKSUM_ALG_UNDEF ||
              ret == BINLOG_CHECKSUM_ALG_CRC32);
  DBUG_RETURN(ret);
}

Start_encryption_log_event::Start_encryption_log_event(
    const char* buf, uint event_len,
    const Format_description_log_event* description_event)
  :Log_event(buf, description_event)
{
  if ((int)event_len ==
      LOG_EVENT_MINIMAL_HEADER_LEN + Start_encryption_log_event::get_data_size())
  {
    buf += LOG_EVENT_MINIMAL_HEADER_LEN;
    crypto_scheme = *(uchar*)buf;
    key_version = uint4korr(buf + BINLOG_CRYPTO_SCHEME_LENGTH);
    memcpy(nonce,
           buf + BINLOG_CRYPTO_SCHEME_LENGTH + BINLOG_KEY_VERSION_LENGTH,
           BINLOG_NONCE_LENGTH);
  }
  else
    crypto_scheme= ~0; // invalid
}

#if defined(HAVE_REPLICATION) && !defined(MYSQL_CLIENT)
int Start_encryption_log_event::do_apply_event(rpl_group_info* rgi)
{
  return rgi->rli->relay_log.description_event_for_exec->start_decryption(this);
}

int Start_encryption_log_event::do_update_pos(rpl_group_info *rgi)
{
  /*
    master never sends Start_encryption_log_event, any SELE that a slave
    might see was created locally in MYSQL_BIN_LOG::open() on the slave
  */
  rgi->inc_event_relay_log_pos();
  return 0;
}

#endif

#ifndef MYSQL_SERVER
bool Start_encryption_log_event::print(FILE* file,
                                       PRINT_EVENT_INFO* print_event_info)
{
    Write_on_release_cache cache(&print_event_info->head_cache, file);
    StringBuffer<1024> buf;
    buf.append(STRING_WITH_LEN("# Encryption scheme: "));
    buf.append_ulonglong(crypto_scheme);
    buf.append(STRING_WITH_LEN(", key_version: "));
    buf.append_ulonglong(key_version);
    buf.append(STRING_WITH_LEN(", nonce: "));
    buf.append_hex(nonce, BINLOG_NONCE_LENGTH);
    buf.append(STRING_WITH_LEN("\n# The rest of the binlog is encrypted!\n"));
    if (my_b_write(&cache, (uchar*)buf.ptr(), buf.length()))
      return 1;
    return (cache.flush_data());
}
#endif
  /**************************************************************************
        Load_log_event methods
   General note about Load_log_event: the binlogging of LOAD DATA INFILE is
   going to be changed in 5.0 (or maybe in 5.1; not decided yet).
   However, the 5.0 slave could still have to read such events (from a 4.x
   master), convert them (which just means maybe expand the header, when 5.0
   servers have a UID in events) (remember that whatever is after the header
   will be like in 4.x, as this event's format is not modified in 5.0 as we
   will use new types of events to log the new LOAD DATA INFILE features).
   To be able to read/convert, we just need to not assume that the common
   header is of length LOG_EVENT_HEADER_LEN (we must use the description
   event).
   Note that I (Guilhem) manually tested replication of a big LOAD DATA INFILE
   between 3.23 and 5.0, and between 4.0 and 5.0, and it works fine (and the
   positions displayed in SHOW SLAVE STATUS then are fine too).
  **************************************************************************/

/*
  Load_log_event::print_query()
*/

#if defined(HAVE_REPLICATION) && !defined(MYSQL_CLIENT)
bool Load_log_event::print_query(THD *thd, bool need_db, const char *cs,
                                 String *buf, my_off_t *fn_start,
                                 my_off_t *fn_end, const char *qualify_db)
{
  if (need_db && db && db_len)
  {
    buf->append(STRING_WITH_LEN("use "));
    append_identifier(thd, buf, db, db_len);
    buf->append(STRING_WITH_LEN("; "));
  }

  buf->append(STRING_WITH_LEN("LOAD DATA "));

  if (is_concurrent)
    buf->append(STRING_WITH_LEN("CONCURRENT "));

  if (fn_start)
    *fn_start= buf->length();

  if (check_fname_outside_temp_buf())
    buf->append(STRING_WITH_LEN("LOCAL "));
  buf->append(STRING_WITH_LEN("INFILE '"));
  buf->append_for_single_quote(fname, fname_len);
  buf->append(STRING_WITH_LEN("' "));

  if (sql_ex.opt_flags & REPLACE_FLAG)
    buf->append(STRING_WITH_LEN("REPLACE "));
  else if (sql_ex.opt_flags & IGNORE_FLAG)
    buf->append(STRING_WITH_LEN("IGNORE "));

  buf->append(STRING_WITH_LEN("INTO"));

  if (fn_end)
    *fn_end= buf->length();

  buf->append(STRING_WITH_LEN(" TABLE "));
  if (qualify_db)
  {
    append_identifier(thd, buf, qualify_db, strlen(qualify_db));
    buf->append(STRING_WITH_LEN("."));
  }
  append_identifier(thd, buf, table_name, table_name_len);

  if (cs != NULL)
  {
    buf->append(STRING_WITH_LEN(" CHARACTER SET "));
    buf->append(cs, strlen(cs));
  }

  /* We have to create all optional fields as the default is not empty */
  buf->append(STRING_WITH_LEN(" FIELDS TERMINATED BY "));
  pretty_print_str(buf, sql_ex.field_term, sql_ex.field_term_len);
  if (sql_ex.opt_flags & OPT_ENCLOSED_FLAG)
    buf->append(STRING_WITH_LEN(" OPTIONALLY "));
  buf->append(STRING_WITH_LEN(" ENCLOSED BY "));
  pretty_print_str(buf, sql_ex.enclosed, sql_ex.enclosed_len);

  buf->append(STRING_WITH_LEN(" ESCAPED BY "));
  pretty_print_str(buf, sql_ex.escaped, sql_ex.escaped_len);

  buf->append(STRING_WITH_LEN(" LINES TERMINATED BY "));
  pretty_print_str(buf, sql_ex.line_term, sql_ex.line_term_len);
  if (sql_ex.line_start_len)
  {
    buf->append(STRING_WITH_LEN(" STARTING BY "));
    pretty_print_str(buf, sql_ex.line_start, sql_ex.line_start_len);
  }

  if ((long) skip_lines > 0)
  {
    buf->append(STRING_WITH_LEN(" IGNORE "));
    buf->append_ulonglong(skip_lines);
    buf->append(STRING_WITH_LEN(" LINES "));
  }

  if (num_fields)
  {
    uint i;
    const char *field= fields;
    buf->append(STRING_WITH_LEN(" ("));
    for (i = 0; i < num_fields; i++)
    {
      if (i)
      {
        /*
          Yes, the space and comma is reversed here. But this is mostly dead
          code, at most used when reading really old binlogs from old servers,
          so better just leave it as is...
        */
        buf->append(STRING_WITH_LEN(" ,"));
      }
      append_identifier(thd, buf, field, field_lens[i]);
      field+= field_lens[i]  + 1;
    }
    buf->append(STRING_WITH_LEN(")"));
  }
  return 0;
}


void Load_log_event::pack_info(Protocol *protocol)
{
  char query_buffer[1024];
  String query_str(query_buffer, sizeof(query_buffer), system_charset_info);

  query_str.length(0);
  print_query(protocol->thd, TRUE, NULL, &query_str, 0, 0, NULL);
  protocol->store(query_str.ptr(), query_str.length(), &my_charset_bin);
}
#endif /* defined(HAVE_REPLICATION) && !defined(MYSQL_CLIENT) */


#ifndef MYSQL_CLIENT

/*
  Load_log_event::write_data_header()
*/

bool Load_log_event::write_data_header()
{
  char buf[LOAD_HEADER_LEN];
  int4store(buf + L_THREAD_ID_OFFSET, slave_proxy_id);
  int4store(buf + L_EXEC_TIME_OFFSET, exec_time);
  int4store(buf + L_SKIP_LINES_OFFSET, skip_lines);
  buf[L_TBL_LEN_OFFSET] = (char)table_name_len;
  buf[L_DB_LEN_OFFSET] = (char)db_len;
  int4store(buf + L_NUM_FIELDS_OFFSET, num_fields);
  return write_data(buf, LOAD_HEADER_LEN) != 0;
}


/*
  Load_log_event::write_data_body()
*/

bool Load_log_event::write_data_body()
{
  if (sql_ex.write_data(writer))
    return 1;
  if (num_fields && fields && field_lens)
  {
    if (write_data(field_lens, num_fields) ||
	write_data(fields, field_block_len))
      return 1;
  }
  return (write_data(table_name, table_name_len + 1) ||
	  write_data(db, db_len + 1) ||
	  write_data(fname, fname_len));
}


/*
  Load_log_event::Load_log_event()
*/

Load_log_event::Load_log_event(THD *thd_arg, const sql_exchange *ex,
			       const char *db_arg, const char *table_name_arg,
			       List<Item> &fields_arg,
                               bool is_concurrent_arg,
			       enum enum_duplicates handle_dup,
			       bool ignore, bool using_trans)
  :Log_event(thd_arg,
             thd_arg->thread_specific_used ? LOG_EVENT_THREAD_SPECIFIC_F : 0,
             using_trans),
   thread_id(thd_arg->thread_id),
   slave_proxy_id((ulong)thd_arg->variables.pseudo_thread_id),
   num_fields(0),fields(0),
   field_lens(0),field_block_len(0),
   table_name(table_name_arg ? table_name_arg : ""),
   db(db_arg), fname(ex->file_name), local_fname(FALSE),
   is_concurrent(is_concurrent_arg)
{
  time_t end_time;
  time(&end_time);
  exec_time = (ulong) (end_time  - thd_arg->start_time);
  /* db can never be a zero pointer in 4.0 */
  db_len = (uint32) strlen(db);
  table_name_len = (uint32) strlen(table_name);
  fname_len = (fname) ? (uint) strlen(fname) : 0;
  sql_ex.field_term = ex->field_term->ptr();
  sql_ex.field_term_len = (uint8) ex->field_term->length();
  sql_ex.enclosed = ex->enclosed->ptr();
  sql_ex.enclosed_len = (uint8) ex->enclosed->length();
  sql_ex.line_term = ex->line_term->ptr();
  sql_ex.line_term_len = (uint8) ex->line_term->length();
  sql_ex.line_start = ex->line_start->ptr();
  sql_ex.line_start_len = (uint8) ex->line_start->length();
  sql_ex.escaped = ex->escaped->ptr();
  sql_ex.escaped_len = (uint8) ex->escaped->length();
  sql_ex.opt_flags = 0;
  sql_ex.cached_new_format = -1;
    
  if (ex->dumpfile)
    sql_ex.opt_flags|= DUMPFILE_FLAG;
  if (ex->opt_enclosed)
    sql_ex.opt_flags|= OPT_ENCLOSED_FLAG;

  sql_ex.empty_flags= 0;

  switch (handle_dup) {
  case DUP_REPLACE:
    sql_ex.opt_flags|= REPLACE_FLAG;
    break;
  case DUP_UPDATE:				// Impossible here
  case DUP_ERROR:
    break;	
  }
  if (ignore)
    sql_ex.opt_flags|= IGNORE_FLAG;

  if (!ex->field_term->length())
    sql_ex.empty_flags |= FIELD_TERM_EMPTY;
  if (!ex->enclosed->length())
    sql_ex.empty_flags |= ENCLOSED_EMPTY;
  if (!ex->line_term->length())
    sql_ex.empty_flags |= LINE_TERM_EMPTY;
  if (!ex->line_start->length())
    sql_ex.empty_flags |= LINE_START_EMPTY;
  if (!ex->escaped->length())
    sql_ex.empty_flags |= ESCAPED_EMPTY;
    
  skip_lines = ex->skip_lines;

  List_iterator<Item> li(fields_arg);
  field_lens_buf.length(0);
  fields_buf.length(0);
  Item* item;
  while ((item = li++))
  {
    num_fields++;
    uchar len= (uchar) item->name.length;
    field_block_len += len + 1;
    fields_buf.append(item->name.str, len + 1);
    field_lens_buf.append((char*)&len, 1);
  }

  field_lens = (const uchar*)field_lens_buf.ptr();
  fields = fields_buf.ptr();
}
#endif /* !MYSQL_CLIENT */


/**
  @note
    The caller must do buf[event_len] = 0 before he starts using the
    constructed event.
*/
Load_log_event::Load_log_event(const char *buf, uint event_len,
                               const Format_description_log_event *description_event)
  :Log_event(buf, description_event), num_fields(0), fields(0),
   field_lens(0),field_block_len(0),
   table_name(0), db(0), fname(0), local_fname(FALSE),
   /*
     Load_log_event which comes from the binary log does not contain
     information about the type of insert which was used on the master.
     Assume that it was an ordinary, non-concurrent LOAD DATA.
    */
   is_concurrent(FALSE)
{
  DBUG_ENTER("Load_log_event");
  /*
    I (Guilhem) manually tested replication of LOAD DATA INFILE for 3.23->5.0,
    4.0->5.0 and 5.0->5.0 and it works.
  */
  if (event_len)
    copy_log_event(buf, event_len,
                   (((uchar)buf[EVENT_TYPE_OFFSET] == LOAD_EVENT) ?
                   LOAD_HEADER_LEN + 
                    description_event->common_header_len :
                    LOAD_HEADER_LEN + LOG_EVENT_HEADER_LEN),
                   description_event);
  /* otherwise it's a derived class, will call copy_log_event() itself */
  DBUG_VOID_RETURN;
}


/*
  Load_log_event::copy_log_event()
*/

int Load_log_event::copy_log_event(const char *buf, ulong event_len,
                                   int body_offset,
                                   const Format_description_log_event *description_event)
{
  DBUG_ENTER("Load_log_event::copy_log_event");
  uint data_len;
  if ((int) event_len <= body_offset)
    DBUG_RETURN(1);
  char* buf_end = (char*)buf + event_len;
  /* this is the beginning of the post-header */
  const char* data_head = buf + description_event->common_header_len;
  thread_id= slave_proxy_id= uint4korr(data_head + L_THREAD_ID_OFFSET);
  exec_time = uint4korr(data_head + L_EXEC_TIME_OFFSET);
  skip_lines = uint4korr(data_head + L_SKIP_LINES_OFFSET);
  table_name_len = (uint)data_head[L_TBL_LEN_OFFSET];
  db_len = (uint)data_head[L_DB_LEN_OFFSET];
  num_fields = uint4korr(data_head + L_NUM_FIELDS_OFFSET);

  /*
    Sql_ex.init() on success returns the pointer to the first byte after
    the sql_ex structure, which is the start of field lengths array.
  */
  if (!(field_lens= (uchar*)sql_ex.init((char*)buf + body_offset,
                                        buf_end,
                                        (uchar)buf[EVENT_TYPE_OFFSET] != LOAD_EVENT)))
    DBUG_RETURN(1);

  data_len = event_len - body_offset;
  if (num_fields > data_len) // simple sanity check against corruption
    DBUG_RETURN(1);
  for (uint i = 0; i < num_fields; i++)
    field_block_len += (uint)field_lens[i] + 1;

  fields = (char*)field_lens + num_fields;
  table_name  = fields + field_block_len;
  if (strlen(table_name) > NAME_LEN)
    goto err;

  db = table_name + table_name_len + 1;
  DBUG_EXECUTE_IF ("simulate_invalid_address",
                   db_len = data_len;);
  fname = db + db_len + 1;
  if ((db_len > data_len) || (fname > buf_end))
    goto err;
  fname_len = (uint) strlen(fname);
  if ((fname_len > data_len) || (fname + fname_len > buf_end))
    goto err;
  // null termination is accomplished by the caller doing buf[event_len]=0

  DBUG_RETURN(0);

err:
  // Invalid event.
  table_name = 0;
  DBUG_RETURN(1);
}


/*
  Load_log_event::print()
*/

#ifdef MYSQL_CLIENT
bool Load_log_event::print(FILE* file, PRINT_EVENT_INFO* print_event_info)
{
  return print(file, print_event_info, 0);
}


bool Load_log_event::print(FILE* file_arg, PRINT_EVENT_INFO* print_event_info,
			   bool commented)
{
  Write_on_release_cache cache(&print_event_info->head_cache, file_arg);
  bool different_db= 1;
  DBUG_ENTER("Load_log_event::print");

  if (!print_event_info->short_form)
  {
    if (print_header(&cache, print_event_info, FALSE) ||
        my_b_printf(&cache, "\tQuery\tthread_id=%ld\texec_time=%ld\n",
                    thread_id, exec_time))
      goto err;
  }

  if (db)
  {
    /*
      If the database is different from the one of the previous statement, we
      need to print the "use" command, and we update the last_db.
      But if commented, the "use" is going to be commented so we should not
      update the last_db.
    */
    if ((different_db= memcmp(print_event_info->db, db, db_len + 1)) &&
        !commented)
      memcpy(print_event_info->db, db, db_len + 1);
  }

  if (db && db[0] && different_db)
    if (my_b_printf(&cache, "%suse %`s%s\n",
                    commented ? "# " : "",
                    db, print_event_info->delimiter))
      goto err;

  if (flags & LOG_EVENT_THREAD_SPECIFIC_F)
    if (my_b_printf(&cache,"%sSET @@session.pseudo_thread_id=%lu%s\n",
                    commented ? "# " : "", (ulong)thread_id,
                    print_event_info->delimiter))
      goto err;
  if (my_b_printf(&cache, "%sLOAD DATA ",
                  commented ? "# " : ""))
    goto err;
  if (check_fname_outside_temp_buf())
    if (my_b_write_string(&cache, "LOCAL "))
      goto err;
  if (my_b_printf(&cache, "INFILE '%-*s' ", fname_len, fname))
    goto err;

  if (sql_ex.opt_flags & REPLACE_FLAG)
  {
    if (my_b_write_string(&cache, "REPLACE "))
      goto err;
  }
  else if (sql_ex.opt_flags & IGNORE_FLAG)
    if (my_b_write_string(&cache, "IGNORE "))
      goto err;

  if (my_b_printf(&cache, "INTO TABLE `%s`", table_name) ||
      my_b_write_string(&cache, " FIELDS TERMINATED BY ") ||
      pretty_print_str(&cache, sql_ex.field_term, sql_ex.field_term_len))
    goto err;

  if (sql_ex.opt_flags & OPT_ENCLOSED_FLAG)
    if (my_b_write_string(&cache, " OPTIONALLY "))
      goto err;
  if (my_b_write_string(&cache, " ENCLOSED BY ") ||
      pretty_print_str(&cache, sql_ex.enclosed, sql_ex.enclosed_len) ||
      my_b_write_string(&cache, " ESCAPED BY ") ||
      pretty_print_str(&cache, sql_ex.escaped, sql_ex.escaped_len) ||
      my_b_write_string(&cache, " LINES TERMINATED BY ") ||
      pretty_print_str(&cache, sql_ex.line_term, sql_ex.line_term_len))
    goto err;

  if (sql_ex.line_start)
  {
    if (my_b_write_string(&cache," STARTING BY ") ||
        pretty_print_str(&cache, sql_ex.line_start, sql_ex.line_start_len))
      goto err;
  }
  if ((long) skip_lines > 0)
    if (my_b_printf(&cache, " IGNORE %ld LINES", (long) skip_lines))
      goto err;

  if (num_fields)
  {
    uint i;
    const char* field = fields;
    if (my_b_write_string(&cache, " ("))
      goto err;
    for (i = 0; i < num_fields; i++)
    {
      if (i)
        if (my_b_write_byte(&cache, ','))
          goto err;
      if (my_b_printf(&cache, "%`s", field))
        goto err;
      field += field_lens[i]  + 1;
    }
    if (my_b_write_byte(&cache, ')'))
      goto err;
  }

  if (my_b_printf(&cache, "%s\n", print_event_info->delimiter))
    goto err;
  DBUG_RETURN(cache.flush_data());
err:
  DBUG_RETURN(1);
}
#endif /* MYSQL_CLIENT */

#ifndef MYSQL_CLIENT

/**
  Load_log_event::set_fields()

  @note
    This function can not use the member variable 
    for the database, since LOAD DATA INFILE on the slave
    can be for a different database than the current one.
    This is the reason for the affected_db argument to this method.
*/

void Load_log_event::set_fields(const char* affected_db, 
				List<Item> &field_list,
                                Name_resolution_context *context)
{
  uint i;
  const char* field = fields;
  for (i= 0; i < num_fields; i++)
  {
    LEX_CSTRING field_name= {field, field_lens[i] };
    field_list.push_back(new (thd->mem_root)
                         Item_field(thd, context, affected_db, table_name,
                                    &field_name),
                         thd->mem_root);
    field+= field_lens[i]  + 1;
  }
}
#endif /* !MYSQL_CLIENT */


#if defined(HAVE_REPLICATION) && !defined(MYSQL_CLIENT)
/**
  Does the data loading job when executing a LOAD DATA on the slave.

  @param net
  @param rli
  @param use_rli_only_for_errors     If set to 1, rli is provided to
                                     Load_log_event::exec_event only for this
                                     function to have RPL_LOG_NAME and
                                     rli->last_slave_error, both being used by
                                     error reports. rli's position advancing
                                     is skipped (done by the caller which is
                                     Execute_load_log_event::exec_event).
                                     If set to 0, rli is provided for full use,
                                     i.e. for error reports and position
                                     advancing.

  @todo
    fix this; this can be done by testing rules in
    Create_file_log_event::exec_event() and then discarding Append_block and
    al.
  @todo
    this is a bug - this needs to be moved to the I/O thread

  @retval
    0           Success
  @retval
    1           Failure
*/

int Load_log_event::do_apply_event(NET* net, rpl_group_info *rgi,
                                   bool use_rli_only_for_errors)
{
  Relay_log_info const *rli= rgi->rli;
  Rpl_filter *rpl_filter= rli->mi->rpl_filter;
  DBUG_ENTER("Load_log_event::do_apply_event");

  DBUG_ASSERT(thd->query() == 0);
  set_thd_db(thd, rpl_filter, db, db_len);
  thd->clear_error(1);

  /* see Query_log_event::do_apply_event() and BUG#13360 */
  DBUG_ASSERT(!rgi->m_table_map.count());
  /*
    Usually lex_start() is called by mysql_parse(), but we need it here
    as the present method does not call mysql_parse().
  */
  lex_start(thd);
  thd->lex->local_file= local_fname;
  thd->reset_for_next_command(0);               // Errors are cleared above

   /*
    We test replicate_*_db rules. Note that we have already prepared
    the file to load, even if we are going to ignore and delete it
    now. So it is possible that we did a lot of disk writes for
    nothing. In other words, a big LOAD DATA INFILE on the master will
    still consume a lot of space on the slave (space in the relay log
    + space of temp files: twice the space of the file to load...)
    even if it will finally be ignored.  TODO: fix this; this can be
    done by testing rules in Create_file_log_event::do_apply_event()
    and then discarding Append_block and al. Another way is do the
    filtering in the I/O thread (more efficient: no disk writes at
    all).


    Note:   We do not need to execute reset_one_shot_variables() if this
            db_ok() test fails.
    Reason: The db stored in binlog events is the same for SET and for
            its companion query.  If the SET is ignored because of
            db_ok(), the companion query will also be ignored, and if
            the companion query is ignored in the db_ok() test of
            ::do_apply_event(), then the companion SET also have so
            we don't need to reset_one_shot_variables().
  */
  if (rpl_filter->db_ok(thd->db.str))
  {
    thd->set_time(when, when_sec_part);
    thd->set_query_id(next_query_id());
    thd->get_stmt_da()->opt_clear_warning_info(thd->query_id);

    TABLE_LIST tables;
    LEX_CSTRING db_name= { thd->strmake(thd->db.str, thd->db.length), thd->db.length };
    if (lower_case_table_names)
      my_casedn_str(system_charset_info, (char *)table_name);
    LEX_CSTRING tbl_name=   { table_name, strlen(table_name) };
    tables.init_one_table(&db_name, &tbl_name, 0, TL_WRITE);
    tables.updating= 1;

    // the table will be opened in mysql_load    
    if (rpl_filter->is_on() && !rpl_filter->tables_ok(thd->db.str, &tables))
    {
      // TODO: this is a bug - this needs to be moved to the I/O thread
      if (net)
        skip_load_data_infile(net);
    }
    else
    {
      enum enum_duplicates handle_dup;
      bool ignore= 0;
      char query_buffer[1024];
      String query_str(query_buffer, sizeof(query_buffer), system_charset_info);
      char *load_data_query;

      query_str.length(0);
      /*
        Forge LOAD DATA INFILE query which will be used in SHOW PROCESS LIST
        and written to slave's binlog if binlogging is on.
      */
      print_query(thd, FALSE, NULL, &query_str, NULL, NULL, NULL);
      if (!(load_data_query= (char *)thd->strmake(query_str.ptr(),
                                                  query_str.length())))
      {
        /*
          This will set thd->fatal_error in case of OOM. So we surely will notice
          that something is wrong.
        */
        goto error;
      }

      thd->set_query(load_data_query, (uint) (query_str.length()));

      if (sql_ex.opt_flags & REPLACE_FLAG)
        handle_dup= DUP_REPLACE;
      else if (sql_ex.opt_flags & IGNORE_FLAG)
      {
        ignore= 1;
        handle_dup= DUP_ERROR;
      }
      else
      {
        /*
          When replication is running fine, if it was DUP_ERROR on the
          master then we could choose IGNORE here, because if DUP_ERROR
          succeeded on master, and data is identical on the master and slave,
          then there should be no uniqueness errors on slave, so IGNORE is
          the same as DUP_ERROR. But in the unlikely case of uniqueness errors
          (because the data on the master and slave happen to be different
          (user error or bug), we want LOAD DATA to print an error message on
          the slave to discover the problem.

          If reading from net (a 3.23 master), mysql_load() will change this
          to IGNORE.
        */
        handle_dup= DUP_ERROR;
      }
      /*
        We need to set thd->lex->sql_command and thd->lex->duplicates
        since InnoDB tests these variables to decide if this is a LOAD
        DATA ... REPLACE INTO ... statement even though mysql_parse()
        is not called.  This is not needed in 5.0 since there the LOAD
        DATA ... statement is replicated using mysql_parse(), which
        sets the thd->lex fields correctly.
      */
      thd->lex->sql_command= SQLCOM_LOAD;
      thd->lex->duplicates= handle_dup;

      sql_exchange ex((char*)fname, sql_ex.opt_flags & DUMPFILE_FLAG);
      String field_term(sql_ex.field_term,sql_ex.field_term_len,log_cs);
      String enclosed(sql_ex.enclosed,sql_ex.enclosed_len,log_cs);
      String line_term(sql_ex.line_term,sql_ex.line_term_len,log_cs);
      String line_start(sql_ex.line_start,sql_ex.line_start_len,log_cs);
      String escaped(sql_ex.escaped,sql_ex.escaped_len, log_cs);
      ex.field_term= &field_term;
      ex.enclosed= &enclosed;
      ex.line_term= &line_term;
      ex.line_start= &line_start;
      ex.escaped= &escaped;

      ex.opt_enclosed = (sql_ex.opt_flags & OPT_ENCLOSED_FLAG);
      if (sql_ex.empty_flags & FIELD_TERM_EMPTY)
        ex.field_term->length(0);

      ex.skip_lines = skip_lines;
      List<Item> field_list;
      thd->lex->first_select_lex()->context.resolve_in_table_list_only(&tables);
      set_fields(tables.db.str,
                 field_list, &thd->lex->first_select_lex()->context);
      thd->variables.pseudo_thread_id= thread_id;
      if (net)
      {
        // mysql_load will use thd->net to read the file
        thd->net.vio = net->vio;
        // Make sure the client does not get confused about the packet sequence
        thd->net.pkt_nr = net->pkt_nr;
      }
      /*
        It is safe to use tmp_list twice because we are not going to
        update it inside mysql_load().
      */
      List<Item> tmp_list;
      if (thd->open_temporary_tables(&tables) ||
          mysql_load(thd, &ex, &tables, field_list, tmp_list, tmp_list,
                     handle_dup, ignore, net != 0))
        thd->is_slave_error= 1;
      if (thd->cuted_fields)
      {
        /* log_pos is the position of the LOAD event in the master log */
        sql_print_warning("Slave: load data infile on table '%s' at "
                          "log position %llu in log '%s' produced %ld "
                          "warning(s). Default database: '%s'",
                          (char*) table_name, log_pos, RPL_LOG_NAME,
                          (ulong) thd->cuted_fields,
                          thd->get_db());
      }
      if (net)
        net->pkt_nr= thd->net.pkt_nr;
    }
  }
  else
  {
    /*
      We will just ask the master to send us /dev/null if we do not
      want to load the data.
      TODO: this a bug - needs to be done in I/O thread
    */
    if (net)
      skip_load_data_infile(net);
  }

error:
  thd->net.vio = 0; 
  const char *remember_db= thd->get_db();
  thd->catalog= 0;
  thd->set_db(&null_clex_str);     /* will free the current database */
  thd->reset_query();
  thd->get_stmt_da()->set_overwrite_status(true);
  thd->is_error() ? trans_rollback_stmt(thd) : trans_commit_stmt(thd);
  thd->variables.option_bits&= ~(OPTION_BEGIN | OPTION_GTID_BEGIN);
  thd->get_stmt_da()->set_overwrite_status(false);
  close_thread_tables(thd);
  /*
    - If transaction rollback was requested due to deadlock
      perform it and release metadata locks.
    - If inside a multi-statement transaction,
    defer the release of metadata locks until the current
    transaction is either committed or rolled back. This prevents
    other statements from modifying the table for the entire
    duration of this transaction.  This provides commit ordering
    and guarantees serializability across multiple transactions.
    - If in autocommit mode, or outside a transactional context,
    automatically release metadata locks of the current statement.
  */
  if (thd->transaction_rollback_request)
  {
    trans_rollback_implicit(thd);
    thd->release_transactional_locks();
  }
  else if (! thd->in_multi_stmt_transaction_mode())
    thd->release_transactional_locks();
  else
    thd->mdl_context.release_statement_locks();

  DBUG_EXECUTE_IF("LOAD_DATA_INFILE_has_fatal_error",
                  thd->is_slave_error= 0; thd->is_fatal_error= 1;);

  if (unlikely(thd->is_slave_error))
  {
    /* this err/sql_errno code is copy-paste from net_send_error() */
    const char *err;
    int sql_errno;
    if (thd->is_error())
    {
      err= thd->get_stmt_da()->message();
      sql_errno= thd->get_stmt_da()->sql_errno();
    }
    else
    {
      sql_errno=ER_UNKNOWN_ERROR;
      err= ER_THD(thd, sql_errno);
    }
    rli->report(ERROR_LEVEL, sql_errno, rgi->gtid_info(), "\
Error '%s' running LOAD DATA INFILE on table '%s'. Default database: '%s'",
                    err, (char*)table_name, remember_db);
    free_root(thd->mem_root,MYF(MY_KEEP_PREALLOC));
    DBUG_RETURN(1);
  }
  free_root(thd->mem_root,MYF(MY_KEEP_PREALLOC));

  if (unlikely(thd->is_fatal_error))
  {
    char buf[256];
    my_snprintf(buf, sizeof(buf),
                "Running LOAD DATA INFILE on table '%-.64s'."
                " Default database: '%-.64s'",
                (char*)table_name,
                remember_db);

    rli->report(ERROR_LEVEL, ER_SLAVE_FATAL_ERROR, rgi->gtid_info(),
                ER_THD(thd, ER_SLAVE_FATAL_ERROR), buf);
    DBUG_RETURN(1);
  }

  DBUG_RETURN( use_rli_only_for_errors ? 0 : Log_event::do_apply_event(rgi) );
}
#endif


/**************************************************************************
  Rotate_log_event methods
**************************************************************************/

/*
  Rotate_log_event::pack_info()
*/

#if defined(HAVE_REPLICATION) && !defined(MYSQL_CLIENT)
void Rotate_log_event::pack_info(Protocol *protocol)
{
  StringBuffer<256> tmp(log_cs);
  tmp.length(0);
  tmp.append(new_log_ident, ident_len);
  tmp.append(STRING_WITH_LEN(";pos="));
  tmp.append_ulonglong(pos);
  protocol->store(tmp.ptr(), tmp.length(), &my_charset_bin);
}
#endif


/*
  Rotate_log_event::print()
*/

#ifdef MYSQL_CLIENT
bool Rotate_log_event::print(FILE* file, PRINT_EVENT_INFO* print_event_info)
{
  if (print_event_info->short_form)
    return 0;

  char buf[22];
  Write_on_release_cache cache(&print_event_info->head_cache, file,
                               Write_on_release_cache::FLUSH_F);
  if (print_header(&cache, print_event_info, FALSE) ||
      my_b_write_string(&cache, "\tRotate to "))
    goto err;
  if (new_log_ident)
    if (my_b_write(&cache, (uchar*) new_log_ident, (uint)ident_len))
      goto err;
  if (my_b_printf(&cache, "  pos: %s\n", llstr(pos, buf)))
    goto err;
  return cache.flush_data();
err:
  return 1;
}
#endif /* MYSQL_CLIENT */



/*
  Rotate_log_event::Rotate_log_event() (2 constructors)
*/


#ifndef MYSQL_CLIENT
Rotate_log_event::Rotate_log_event(const char* new_log_ident_arg,
                                   uint ident_len_arg, ulonglong pos_arg,
                                   uint flags_arg)
  :Log_event(), new_log_ident(new_log_ident_arg),
   pos(pos_arg),ident_len(ident_len_arg ? ident_len_arg :
                          (uint) strlen(new_log_ident_arg)), flags(flags_arg)
{
  DBUG_ENTER("Rotate_log_event::Rotate_log_event(...,flags)");
  DBUG_PRINT("enter",("new_log_ident: %s  pos: %llu  flags: %lu", new_log_ident_arg,
                      pos_arg, (ulong) flags));
  cache_type= EVENT_NO_CACHE;
  if (flags & DUP_NAME)
    new_log_ident= my_strndup(new_log_ident_arg, ident_len, MYF(MY_WME));
  if (flags & RELAY_LOG)
    set_relay_log_event();
  DBUG_VOID_RETURN;
}
#endif


Rotate_log_event::Rotate_log_event(const char* buf, uint event_len,
                                   const Format_description_log_event* description_event)
  :Log_event(buf, description_event) ,new_log_ident(0), flags(DUP_NAME)
{
  DBUG_ENTER("Rotate_log_event::Rotate_log_event(char*,...)");
  // The caller will ensure that event_len is what we have at EVENT_LEN_OFFSET
  uint8 post_header_len= description_event->post_header_len[ROTATE_EVENT-1];
  uint ident_offset;
  if (event_len < (uint)(LOG_EVENT_MINIMAL_HEADER_LEN + post_header_len))
    DBUG_VOID_RETURN;
  buf+= LOG_EVENT_MINIMAL_HEADER_LEN;
  pos= post_header_len ? uint8korr(buf + R_POS_OFFSET) : 4;
  ident_len= (uint)(event_len - (LOG_EVENT_MINIMAL_HEADER_LEN + post_header_len));
  ident_offset= post_header_len;
  set_if_smaller(ident_len,FN_REFLEN-1);
  new_log_ident= my_strndup(buf + ident_offset, (uint) ident_len, MYF(MY_WME));
  DBUG_PRINT("debug", ("new_log_ident: '%s'", new_log_ident));
  DBUG_VOID_RETURN;
}


/*
  Rotate_log_event::write()
*/

#ifndef MYSQL_CLIENT
bool Rotate_log_event::write()
{
  char buf[ROTATE_HEADER_LEN];
  int8store(buf + R_POS_OFFSET, pos);
  return (write_header(ROTATE_HEADER_LEN + ident_len) ||
          write_data(buf, ROTATE_HEADER_LEN) ||
          write_data(new_log_ident, (uint) ident_len) ||
          write_footer());
}
#endif


#if defined(HAVE_REPLICATION) && !defined(MYSQL_CLIENT)

/*
  Got a rotate log event from the master.

  This is mainly used so that we can later figure out the logname and
  position for the master.

  We can't rotate the slave's BINlog as this will cause infinitive rotations
  in a A -> B -> A setup.
  The NOTES below is a wrong comment which will disappear when 4.1 is merged.

  This must only be called from the Slave SQL thread, since it calls
  Relay_log_info::flush().

  @retval
    0	ok
    1   error
*/
int Rotate_log_event::do_update_pos(rpl_group_info *rgi)
{
  int error= 0;
  Relay_log_info *rli= rgi->rli;
  DBUG_ENTER("Rotate_log_event::do_update_pos");

  DBUG_PRINT("info", ("server_id=%lu; ::server_id=%lu",
                      (ulong) this->server_id, (ulong) global_system_variables.server_id));
  DBUG_PRINT("info", ("new_log_ident: %s", this->new_log_ident));
  DBUG_PRINT("info", ("pos: %llu", this->pos));

  /*
    If we are in a transaction or in a group: the only normal case is
    when the I/O thread was copying a big transaction, then it was
    stopped and restarted: we have this in the relay log:

    BEGIN
    ...
    ROTATE (a fake one)
    ...
    COMMIT or ROLLBACK

    In that case, we don't want to touch the coordinates which
    correspond to the beginning of the transaction.  Starting from
    5.0.0, there also are some rotates from the slave itself, in the
    relay log, which shall not change the group positions.

    In parallel replication, rotate event is executed out-of-band with normal
    events, so we cannot update group_master_log_name or _pos here, it will
    be updated with the next normal event instead.
  */
  if ((server_id != global_system_variables.server_id ||
       rli->replicate_same_server_id) &&
      !is_relay_log_event() &&
      !rli->is_in_group() &&
      !rgi->is_parallel_exec)
  {
    mysql_mutex_lock(&rli->data_lock);
    DBUG_PRINT("info", ("old group_master_log_name: '%s'  "
                        "old group_master_log_pos: %lu",
                        rli->group_master_log_name,
                        (ulong) rli->group_master_log_pos));
    memcpy(rli->group_master_log_name, new_log_ident, ident_len+1);
    rli->notify_group_master_log_name_update();
    rli->inc_group_relay_log_pos(pos, rgi, TRUE /* skip_lock */);
    DBUG_PRINT("info", ("new group_master_log_name: '%s'  "
                        "new group_master_log_pos: %lu",
                        rli->group_master_log_name,
                        (ulong) rli->group_master_log_pos));
    mysql_mutex_unlock(&rli->data_lock);
    rpl_global_gtid_slave_state->record_and_update_gtid(thd, rgi);
    error= rli->flush();
    
    /*
      Reset thd->variables.option_bits and sql_mode etc, because this could
      be the signal of a master's downgrade from 5.0 to 4.0.
      However, no need to reset description_event_for_exec: indeed, if the next
      master is 5.0 (even 5.0.1) we will soon get a Format_desc; if the next
      master is 4.0 then the events are in the slave's format (conversion).
    */
    set_slave_thread_options(thd);
    set_slave_thread_default_charset(thd, rgi);
    thd->variables.sql_mode= global_system_variables.sql_mode;
    thd->variables.auto_increment_increment=
      thd->variables.auto_increment_offset= 1;
  }
  else
    rgi->inc_event_relay_log_pos();

  DBUG_RETURN(error);
}


Log_event::enum_skip_reason
Rotate_log_event::do_shall_skip(rpl_group_info *rgi)
{
  enum_skip_reason reason= Log_event::do_shall_skip(rgi);

  switch (reason) {
  case Log_event::EVENT_SKIP_NOT:
  case Log_event::EVENT_SKIP_COUNT:
    return Log_event::EVENT_SKIP_NOT;

  case Log_event::EVENT_SKIP_IGNORE:
    return Log_event::EVENT_SKIP_IGNORE;
  }
  DBUG_ASSERT(0);
  return Log_event::EVENT_SKIP_NOT;             // To keep compiler happy
}

#endif


/**************************************************************************
  Binlog_checkpoint_log_event methods
**************************************************************************/

#if defined(HAVE_REPLICATION) && !defined(MYSQL_CLIENT)
void Binlog_checkpoint_log_event::pack_info(Protocol *protocol)
{
  protocol->store(binlog_file_name, binlog_file_len, &my_charset_bin);
}


Log_event::enum_skip_reason
Binlog_checkpoint_log_event::do_shall_skip(rpl_group_info *rgi)
{
  enum_skip_reason reason= Log_event::do_shall_skip(rgi);
  if (reason == EVENT_SKIP_COUNT)
    reason= EVENT_SKIP_NOT;
  return reason;
}
#endif


#ifdef MYSQL_CLIENT
bool Binlog_checkpoint_log_event::print(FILE *file,
                                        PRINT_EVENT_INFO *print_event_info)
{
  if (print_event_info->short_form)
    return 0;

  Write_on_release_cache cache(&print_event_info->head_cache, file,
                               Write_on_release_cache::FLUSH_F);

  if (print_header(&cache, print_event_info, FALSE) ||
      my_b_write_string(&cache, "\tBinlog checkpoint ") ||
      my_b_write(&cache, (uchar*)binlog_file_name, binlog_file_len) ||
      my_b_write_byte(&cache, '\n'))
    return 1;
  return cache.flush_data();
}
#endif  /* MYSQL_CLIENT */


#ifdef MYSQL_SERVER
Binlog_checkpoint_log_event::Binlog_checkpoint_log_event(
        const char *binlog_file_name_arg,
        uint binlog_file_len_arg)
  :Log_event(),
   binlog_file_name(my_strndup(binlog_file_name_arg, binlog_file_len_arg,
                               MYF(MY_WME))),
   binlog_file_len(binlog_file_len_arg)
{
  cache_type= EVENT_NO_CACHE;
}
#endif  /* MYSQL_SERVER */


Binlog_checkpoint_log_event::Binlog_checkpoint_log_event(
       const char *buf, uint event_len,
       const Format_description_log_event *description_event)
  :Log_event(buf, description_event), binlog_file_name(0)
{
  uint8 header_size= description_event->common_header_len;
  uint8 post_header_len=
    description_event->post_header_len[BINLOG_CHECKPOINT_EVENT-1];
  if (event_len < (uint) header_size + (uint) post_header_len ||
      post_header_len < BINLOG_CHECKPOINT_HEADER_LEN)
    return;
  buf+= header_size;
  /* See uint4korr and int4store below */
  compile_time_assert(BINLOG_CHECKPOINT_HEADER_LEN == 4);
  binlog_file_len= uint4korr(buf);
  if (event_len - (header_size + post_header_len) < binlog_file_len)
    return;
  binlog_file_name= my_strndup(buf + post_header_len, binlog_file_len,
                               MYF(MY_WME));
  return;
}


#ifndef MYSQL_CLIENT
bool Binlog_checkpoint_log_event::write()
{
  uchar buf[BINLOG_CHECKPOINT_HEADER_LEN];
  int4store(buf, binlog_file_len);
  return write_header(BINLOG_CHECKPOINT_HEADER_LEN + binlog_file_len) ||
         write_data(buf, BINLOG_CHECKPOINT_HEADER_LEN) ||
         write_data(binlog_file_name, binlog_file_len) ||
         write_footer();
}
#endif  /* MYSQL_CLIENT */


/**************************************************************************
        Global transaction ID stuff
**************************************************************************/

Gtid_log_event::Gtid_log_event(const char *buf, uint event_len,
               const Format_description_log_event *description_event)
  : Log_event(buf, description_event), seq_no(0), commit_id(0)
{
  uint8 header_size= description_event->common_header_len;
  uint8 post_header_len= description_event->post_header_len[GTID_EVENT-1];
  if (event_len < (uint) header_size + (uint) post_header_len ||
      post_header_len < GTID_HEADER_LEN)
    return;

  buf+= header_size;
  seq_no= uint8korr(buf);
  buf+= 8;
  domain_id= uint4korr(buf);
  buf+= 4;
  flags2= *buf;
  if (flags2 & FL_GROUP_COMMIT_ID)
  {
    if (event_len < (uint)header_size + GTID_HEADER_LEN + 2)
    {
      seq_no= 0;                                // So is_valid() returns false
      return;
    }
    ++buf;
    commit_id= uint8korr(buf);
  }
}


#ifdef MYSQL_SERVER

Gtid_log_event::Gtid_log_event(THD *thd_arg, uint64 seq_no_arg,
                               uint32 domain_id_arg, bool standalone,
                               uint16 flags_arg, bool is_transactional,
                               uint64 commit_id_arg)
  : Log_event(thd_arg, flags_arg, is_transactional),
    seq_no(seq_no_arg), commit_id(commit_id_arg), domain_id(domain_id_arg),
    flags2((standalone ? FL_STANDALONE : 0) | (commit_id_arg ? FL_GROUP_COMMIT_ID : 0))
{
  cache_type= Log_event::EVENT_NO_CACHE;
  bool is_tmp_table= thd_arg->lex->stmt_accessed_temp_table();
  if (thd_arg->transaction.stmt.trans_did_wait() ||
      thd_arg->transaction.all.trans_did_wait())
    flags2|= FL_WAITED;
  if (thd_arg->transaction.stmt.trans_did_ddl() ||
      thd_arg->transaction.stmt.has_created_dropped_temp_table() ||
      thd_arg->transaction.all.trans_did_ddl() ||
      thd_arg->transaction.all.has_created_dropped_temp_table())
    flags2|= FL_DDL;
  else if (is_transactional && !is_tmp_table)
    flags2|= FL_TRANSACTIONAL;
  if (!(thd_arg->variables.option_bits & OPTION_RPL_SKIP_PARALLEL))
    flags2|= FL_ALLOW_PARALLEL;
  /* Preserve any DDL or WAITED flag in the slave's binlog. */
  if (thd_arg->rgi_slave)
    flags2|= (thd_arg->rgi_slave->gtid_ev_flags2 & (FL_DDL|FL_WAITED));
}


/*
  Used to record GTID while sending binlog to slave, without having to
  fully construct every Gtid_log_event() needlessly.
*/
bool
Gtid_log_event::peek(const char *event_start, size_t event_len,
                     enum enum_binlog_checksum_alg checksum_alg,
                     uint32 *domain_id, uint32 *server_id, uint64 *seq_no,
                     uchar *flags2, const Format_description_log_event *fdev)
{
  const char *p;

  if (checksum_alg == BINLOG_CHECKSUM_ALG_CRC32)
  {
    if (event_len > BINLOG_CHECKSUM_LEN)
      event_len-= BINLOG_CHECKSUM_LEN;
    else
      event_len= 0;
  }
  else
    DBUG_ASSERT(checksum_alg == BINLOG_CHECKSUM_ALG_UNDEF ||
                checksum_alg == BINLOG_CHECKSUM_ALG_OFF);

  if (event_len < (uint32)fdev->common_header_len + GTID_HEADER_LEN)
    return true;
  *server_id= uint4korr(event_start + SERVER_ID_OFFSET);
  p= event_start + fdev->common_header_len;
  *seq_no= uint8korr(p);
  p+= 8;
  *domain_id= uint4korr(p);
  p+= 4;
  *flags2= (uchar)*p;
  return false;
}


bool
Gtid_log_event::write()
{
  uchar buf[GTID_HEADER_LEN+2];
  size_t write_len;

  int8store(buf, seq_no);
  int4store(buf+8, domain_id);
  buf[12]= flags2;
  if (flags2 & FL_GROUP_COMMIT_ID)
  {
    int8store(buf+13, commit_id);
    write_len= GTID_HEADER_LEN + 2;
  }
  else
  {
    bzero(buf+13, GTID_HEADER_LEN-13);
    write_len= GTID_HEADER_LEN;
  }
  return write_header(write_len) ||
         write_data(buf, write_len) ||
         write_footer();
}


/*
  Replace a GTID event with either a BEGIN event, dummy event, or nothing, as
  appropriate to work with old slave that does not know global transaction id.

  The need_dummy_event argument is an IN/OUT argument. It is passed as TRUE
  if slave has capability lower than MARIA_SLAVE_CAPABILITY_TOLERATE_HOLES.
  It is returned TRUE if we return a BEGIN (or dummy) event to be sent to the
  slave, FALSE if event should be skipped completely.
*/
int
Gtid_log_event::make_compatible_event(String *packet, bool *need_dummy_event,
                                      ulong ev_offset,
                                      enum enum_binlog_checksum_alg checksum_alg)
{
  uchar flags2;
  if (packet->length() - ev_offset < LOG_EVENT_HEADER_LEN + GTID_HEADER_LEN)
    return 1;
  flags2= (*packet)[ev_offset + LOG_EVENT_HEADER_LEN + 12];
  if (flags2 & FL_STANDALONE)
  {
    if (*need_dummy_event)
      return Query_log_event::dummy_event(packet, ev_offset, checksum_alg);
    return 0;
  }

  *need_dummy_event= true;
  return Query_log_event::begin_event(packet, ev_offset, checksum_alg);
}


#ifdef HAVE_REPLICATION
void
Gtid_log_event::pack_info(Protocol *protocol)
{
  char buf[6+5+10+1+10+1+20+1+4+20+1];
  char *p;
  p = strmov(buf, (flags2 & FL_STANDALONE ? "GTID " : "BEGIN GTID "));
  p= longlong10_to_str(domain_id, p, 10);
  *p++= '-';
  p= longlong10_to_str(server_id, p, 10);
  *p++= '-';
  p= longlong10_to_str(seq_no, p, 10);
  if (flags2 & FL_GROUP_COMMIT_ID)
  {
    p= strmov(p, " cid=");
    p= longlong10_to_str(commit_id, p, 10);
  }

  protocol->store(buf, p-buf, &my_charset_bin);
}

static char gtid_begin_string[] = "BEGIN";

int
Gtid_log_event::do_apply_event(rpl_group_info *rgi)
{
  ulonglong bits= thd->variables.option_bits;
  thd->variables.server_id= this->server_id;
  thd->variables.gtid_domain_id= this->domain_id;
  thd->variables.gtid_seq_no= this->seq_no;
  rgi->gtid_ev_flags2= flags2;
  thd->reset_for_next_command();

  if (opt_gtid_strict_mode && opt_bin_log && opt_log_slave_updates)
  {
    if (mysql_bin_log.check_strict_gtid_sequence(this->domain_id,
                                                 this->server_id, this->seq_no))
      return 1;
  }

  DBUG_ASSERT((bits & OPTION_GTID_BEGIN) == 0);

  Master_info *mi=rgi->rli->mi;
  switch (flags2 & (FL_DDL | FL_TRANSACTIONAL))
  {
    case FL_TRANSACTIONAL:
      mi->total_trans_groups++;
      break;
    case FL_DDL:
      mi->total_ddl_groups++;
    break;
    default:
      mi->total_non_trans_groups++;
  }

  if (flags2 & FL_STANDALONE)
    return 0;

  /* Execute this like a BEGIN query event. */
  bits|= OPTION_GTID_BEGIN;
  if (flags2 & FL_ALLOW_PARALLEL)
    bits&= ~(ulonglong)OPTION_RPL_SKIP_PARALLEL;
  else
    bits|= (ulonglong)OPTION_RPL_SKIP_PARALLEL;
  thd->variables.option_bits= bits;
  DBUG_PRINT("info", ("Set OPTION_GTID_BEGIN"));
  thd->set_query_and_id(gtid_begin_string, sizeof(gtid_begin_string)-1,
                        &my_charset_bin, next_query_id());
  thd->lex->sql_command= SQLCOM_BEGIN;
  thd->is_slave_error= 0;
  status_var_increment(thd->status_var.com_stat[thd->lex->sql_command]);
  if (trans_begin(thd, 0))
  {
    DBUG_PRINT("error", ("trans_begin() failed"));
    thd->is_slave_error= 1;
  }
  thd->update_stats();

  if (likely(!thd->is_slave_error))
    general_log_write(thd, COM_QUERY, thd->query(), thd->query_length());

  thd->reset_query();
  free_root(thd->mem_root,MYF(MY_KEEP_PREALLOC));
  return thd->is_slave_error;
}


int
Gtid_log_event::do_update_pos(rpl_group_info *rgi)
{
  rgi->inc_event_relay_log_pos();
  return 0;
}


Log_event::enum_skip_reason
Gtid_log_event::do_shall_skip(rpl_group_info *rgi)
{
  Relay_log_info *rli= rgi->rli;
  /*
    An event skipped due to @@skip_replication must not be counted towards the
    number of events to be skipped due to @@sql_slave_skip_counter.
  */
  if (flags & LOG_EVENT_SKIP_REPLICATION_F &&
      opt_replicate_events_marked_for_skip != RPL_SKIP_REPLICATE)
    return Log_event::EVENT_SKIP_IGNORE;

  if (rli->slave_skip_counter > 0)
  {
    if (!(flags2 & FL_STANDALONE))
    {
      thd->variables.option_bits|= OPTION_BEGIN;
      DBUG_ASSERT(rgi->rli->get_flag(Relay_log_info::IN_TRANSACTION));
    }
    return Log_event::continue_group(rgi);
  }
  return Log_event::do_shall_skip(rgi);
}


#endif  /* HAVE_REPLICATION */

#else  /* !MYSQL_SERVER */

bool
Gtid_log_event::print(FILE *file, PRINT_EVENT_INFO *print_event_info)
{
  Write_on_release_cache cache(&print_event_info->head_cache, file,
                               Write_on_release_cache::FLUSH_F, this);
  char buf[21];
  char buf2[21];

  if (!print_event_info->short_form && !is_flashback)
  {
    print_header(&cache, print_event_info, FALSE);
    longlong10_to_str(seq_no, buf, 10);
    if (my_b_printf(&cache, "\tGTID %u-%u-%s", domain_id, server_id, buf))
      goto err;
    if (flags2 & FL_GROUP_COMMIT_ID)
    {
      longlong10_to_str(commit_id, buf2, 10);
      if (my_b_printf(&cache, " cid=%s", buf2))
        goto err;
    }
    if (flags2 & FL_DDL)
      if (my_b_write_string(&cache, " ddl"))
        goto err;
    if (flags2 & FL_TRANSACTIONAL)
      if (my_b_write_string(&cache, " trans"))
        goto err;
    if (flags2 & FL_WAITED)
      if (my_b_write_string(&cache, " waited"))
        goto err;
    if (my_b_printf(&cache, "\n"))
      goto err;

    if (!print_event_info->allow_parallel_printed ||
        print_event_info->allow_parallel != !!(flags2 & FL_ALLOW_PARALLEL))
    {
      if (my_b_printf(&cache,
                  "/*!100101 SET @@session.skip_parallel_replication=%u*/%s\n",
                      !(flags2 & FL_ALLOW_PARALLEL),
                      print_event_info->delimiter))
        goto err;
      print_event_info->allow_parallel= !!(flags2 & FL_ALLOW_PARALLEL);
      print_event_info->allow_parallel_printed= true;
    }

    if (!print_event_info->domain_id_printed ||
        print_event_info->domain_id != domain_id)
    {
      if (my_b_printf(&cache,
                      "/*!100001 SET @@session.gtid_domain_id=%u*/%s\n",
                      domain_id, print_event_info->delimiter))
        goto err;
      print_event_info->domain_id= domain_id;
      print_event_info->domain_id_printed= true;
    }

    if (!print_event_info->server_id_printed ||
        print_event_info->server_id != server_id)
    {
      if (my_b_printf(&cache, "/*!100001 SET @@session.server_id=%u*/%s\n",
                      server_id, print_event_info->delimiter))
        goto err;
      print_event_info->server_id= server_id;
      print_event_info->server_id_printed= true;
    }

    if (!is_flashback)
      if (my_b_printf(&cache, "/*!100001 SET @@session.gtid_seq_no=%s*/%s\n",
                      buf, print_event_info->delimiter))
        goto err;
  }
  if (!(flags2 & FL_STANDALONE))
    if (my_b_printf(&cache, is_flashback ? "COMMIT\n%s\n" :
                    "START TRANSACTION\n%s\n", print_event_info->delimiter))
      goto err;

  return cache.flush_data();
err:
  return 1;
}

#endif  /* MYSQL_SERVER */


/* GTID list. */

Gtid_list_log_event::Gtid_list_log_event(const char *buf, uint event_len,
               const Format_description_log_event *description_event)
  : Log_event(buf, description_event), count(0), list(0), sub_id_list(0)
{
  uint32 i;
  uint32 val;
  uint8 header_size= description_event->common_header_len;
  uint8 post_header_len= description_event->post_header_len[GTID_LIST_EVENT-1];
  if (event_len < (uint) header_size + (uint) post_header_len ||
      post_header_len < GTID_LIST_HEADER_LEN)
    return;

  buf+= header_size;
  val= uint4korr(buf);
  count= val & ((1<<28)-1);
  gl_flags= val & ((uint32)0xf << 28);
  buf+= 4;
  if (event_len - (header_size + post_header_len) < count*element_size ||
      (!(list= (rpl_gtid *)my_malloc(count*sizeof(*list) + (count == 0),
                                     MYF(MY_WME)))))
    return;

  for (i= 0; i < count; ++i)
  {
    list[i].domain_id= uint4korr(buf);
    buf+= 4;
    list[i].server_id= uint4korr(buf);
    buf+= 4;
    list[i].seq_no= uint8korr(buf);
    buf+= 8;
  }

#if defined(HAVE_REPLICATION) && !defined(MYSQL_CLIENT)
  if ((gl_flags & FLAG_IGN_GTIDS))
  {
    uint32 i;
    if (!(sub_id_list= (uint64 *)my_malloc(count*sizeof(uint64), MYF(MY_WME))))
    {
      my_free(list);
      list= NULL;
      return;
    }
    for (i= 0; i < count; ++i)
    {
      if (!(sub_id_list[i]=
            rpl_global_gtid_slave_state->next_sub_id(list[i].domain_id)))
      {
        my_free(list);
        my_free(sub_id_list);
        list= NULL;
        sub_id_list= NULL;
        return;
      }
    }
  }
#endif
}


#ifdef MYSQL_SERVER

Gtid_list_log_event::Gtid_list_log_event(rpl_binlog_state *gtid_set,
                                         uint32 gl_flags_)
  : count(gtid_set->count()), gl_flags(gl_flags_), list(0), sub_id_list(0)
{
  cache_type= EVENT_NO_CACHE;
  /* Failure to allocate memory will be caught by is_valid() returning false. */
  if (count < (1<<28) &&
      (list = (rpl_gtid *)my_malloc(count * sizeof(*list) + (count == 0),
                                    MYF(MY_WME))))
    gtid_set->get_gtid_list(list, count);
}


Gtid_list_log_event::Gtid_list_log_event(slave_connection_state *gtid_set,
                                         uint32 gl_flags_)
  : count(gtid_set->count()), gl_flags(gl_flags_), list(0), sub_id_list(0)
{
  cache_type= EVENT_NO_CACHE;
  /* Failure to allocate memory will be caught by is_valid() returning false. */
  if (count < (1<<28) &&
      (list = (rpl_gtid *)my_malloc(count * sizeof(*list) + (count == 0),
                                    MYF(MY_WME))))
  {
    gtid_set->get_gtid_list(list, count);
#if defined(HAVE_REPLICATION) && !defined(MYSQL_CLIENT)
    if (gl_flags & FLAG_IGN_GTIDS)
    {
      uint32 i;

      if (!(sub_id_list= (uint64 *)my_malloc(count * sizeof(uint64),
                                             MYF(MY_WME))))
      {
        my_free(list);
        list= NULL;
        return;
      }
      for (i= 0; i < count; ++i)
      {
        if (!(sub_id_list[i]=
              rpl_global_gtid_slave_state->next_sub_id(list[i].domain_id)))
        {
          my_free(list);
          my_free(sub_id_list);
          list= NULL;
          sub_id_list= NULL;
          return;
        }
      }
    }
#endif
  }
}


#if defined(HAVE_REPLICATION) && !defined(MYSQL_CLIENT)
bool
Gtid_list_log_event::to_packet(String *packet)
{
  uint32 i;
  uchar *p;
  uint32 needed_length;

  DBUG_ASSERT(count < 1<<28);

  needed_length= packet->length() + get_data_size();
  if (packet->reserve(needed_length))
    return true;
  p= (uchar *)packet->ptr() + packet->length();;
  packet->length(needed_length);
  int4store(p, (count & ((1<<28)-1)) | gl_flags);
  p += 4;
  /* Initialise the padding for empty Gtid_list. */
  if (count == 0)
    int2store(p, 0);
  for (i= 0; i < count; ++i)
  {
    int4store(p, list[i].domain_id);
    int4store(p+4, list[i].server_id);
    int8store(p+8, list[i].seq_no);
    p += 16;
  }

  return false;
}


bool
Gtid_list_log_event::write()
{
  char buf[128];
  String packet(buf, sizeof(buf), system_charset_info);

  packet.length(0);
  if (to_packet(&packet))
    return true;
  return write_header(get_data_size()) ||
         write_data(packet.ptr(), packet.length()) ||
         write_footer();
}


int
Gtid_list_log_event::do_apply_event(rpl_group_info *rgi)
{
  Relay_log_info *rli= const_cast<Relay_log_info*>(rgi->rli);
  int ret;
  if (gl_flags & FLAG_IGN_GTIDS)
  {
    void *hton= NULL;
    uint32 i;

    for (i= 0; i < count; ++i)
    {
      if ((ret= rpl_global_gtid_slave_state->record_gtid(thd, &list[i],
                                                         sub_id_list[i],
                                                         false, false, &hton)))
        return ret;
      rpl_global_gtid_slave_state->update_state_hash(sub_id_list[i], &list[i],
                                                     hton, NULL);
    }
  }
  ret= Log_event::do_apply_event(rgi);
  if (rli->until_condition == Relay_log_info::UNTIL_GTID &&
      (gl_flags & FLAG_UNTIL_REACHED))
  {
    char str_buf[128];
    String str(str_buf, sizeof(str_buf), system_charset_info);
    rli->until_gtid_pos.to_string(&str);
    sql_print_information("Slave SQL thread stops because it reached its"
                          " UNTIL master_gtid_pos %s", str.c_ptr_safe());
    rli->abort_slave= true;
    rli->stop_for_until= true;
  }
  free_root(thd->mem_root, MYF(MY_KEEP_PREALLOC));
  return ret;
}


Log_event::enum_skip_reason
Gtid_list_log_event::do_shall_skip(rpl_group_info *rgi)
{
  enum_skip_reason reason= Log_event::do_shall_skip(rgi);
  if (reason == EVENT_SKIP_COUNT)
    reason= EVENT_SKIP_NOT;
  return reason;
}


void
Gtid_list_log_event::pack_info(Protocol *protocol)
{
  char buf_mem[1024];
  String buf(buf_mem, sizeof(buf_mem), system_charset_info);
  uint32 i;
  bool first;

  buf.length(0);
  buf.append(STRING_WITH_LEN("["));
  first= true;
  for (i= 0; i < count; ++i)
    rpl_slave_state_tostring_helper(&buf, &list[i], &first);
  buf.append(STRING_WITH_LEN("]"));

  protocol->store(&buf);
}
#endif  /* HAVE_REPLICATION */

#else  /* !MYSQL_SERVER */

bool
Gtid_list_log_event::print(FILE *file, PRINT_EVENT_INFO *print_event_info)
{
  if (print_event_info->short_form)
    return 0;

  Write_on_release_cache cache(&print_event_info->head_cache, file,
                               Write_on_release_cache::FLUSH_F);
  char buf[21];
  uint32 i;

  if (print_header(&cache, print_event_info, FALSE) ||
      my_b_printf(&cache, "\tGtid list ["))
    goto err;

  for (i= 0; i < count; ++i)
  {
    longlong10_to_str(list[i].seq_no, buf, 10);
    if (my_b_printf(&cache, "%u-%u-%s", list[i].domain_id,
                    list[i].server_id, buf))
      goto err;
    if (i < count-1)
      if (my_b_printf(&cache, ",\n# "))
        goto err;
  }
  if (my_b_printf(&cache, "]\n"))
    goto err;

  return cache.flush_data();
err:
  return 1;
}

#endif  /* MYSQL_SERVER */


/*
  Used to record gtid_list event while sending binlog to slave, without having to
  fully construct the event object.
*/
bool
Gtid_list_log_event::peek(const char *event_start, size_t event_len,
                          enum enum_binlog_checksum_alg checksum_alg,
                          rpl_gtid **out_gtid_list, uint32 *out_list_len,
                          const Format_description_log_event *fdev)
{
  const char *p;
  uint32 count_field, count;
  rpl_gtid *gtid_list;

  if (checksum_alg == BINLOG_CHECKSUM_ALG_CRC32)
  {
    if (event_len > BINLOG_CHECKSUM_LEN)
      event_len-= BINLOG_CHECKSUM_LEN;
    else
      event_len= 0;
  }
  else
    DBUG_ASSERT(checksum_alg == BINLOG_CHECKSUM_ALG_UNDEF ||
                checksum_alg == BINLOG_CHECKSUM_ALG_OFF);

  if (event_len < (uint32)fdev->common_header_len + GTID_LIST_HEADER_LEN)
    return true;
  p= event_start + fdev->common_header_len;
  count_field= uint4korr(p);
  p+= 4;
  count= count_field & ((1<<28)-1);
  if (event_len < (uint32)fdev->common_header_len + GTID_LIST_HEADER_LEN +
      16 * count)
    return true;
  if (!(gtid_list= (rpl_gtid *)my_malloc(sizeof(rpl_gtid)*count + (count == 0),
                                         MYF(MY_WME))))
    return true;
  *out_gtid_list= gtid_list;
  *out_list_len= count;
  while (count--)
  {
    gtid_list->domain_id= uint4korr(p);
    p+= 4;
    gtid_list->server_id= uint4korr(p);
    p+= 4;
    gtid_list->seq_no= uint8korr(p);
    p+= 8;
    ++gtid_list;
  }

  return false;
}


/**************************************************************************
	Intvar_log_event methods
**************************************************************************/

/*
  Intvar_log_event::pack_info()
*/

#if defined(HAVE_REPLICATION) && !defined(MYSQL_CLIENT)
void Intvar_log_event::pack_info(Protocol *protocol)
{
  char buf[256], *pos;
  pos= strmake(buf, get_var_type_name(), sizeof(buf)-23);
  *pos++= '=';
  pos= longlong10_to_str(val, pos, -10);
  protocol->store(buf, (uint) (pos-buf), &my_charset_bin);
}
#endif


/*
  Intvar_log_event::Intvar_log_event()
*/

Intvar_log_event::Intvar_log_event(const char* buf,
                                   const Format_description_log_event* description_event)
  :Log_event(buf, description_event)
{
  /* The Post-Header is empty. The Variable Data part begins immediately. */
  buf+= description_event->common_header_len +
    description_event->post_header_len[INTVAR_EVENT-1];
  type= buf[I_TYPE_OFFSET];
  val= uint8korr(buf+I_VAL_OFFSET);
}


/*
  Intvar_log_event::get_var_type_name()
*/

const char* Intvar_log_event::get_var_type_name()
{
  switch(type) {
  case LAST_INSERT_ID_EVENT: return "LAST_INSERT_ID";
  case INSERT_ID_EVENT: return "INSERT_ID";
  default: /* impossible */ return "UNKNOWN";
  }
}


/*
  Intvar_log_event::write()
*/

#ifndef MYSQL_CLIENT
bool Intvar_log_event::write()
{
  uchar buf[9];
  buf[I_TYPE_OFFSET]= (uchar) type;
  int8store(buf + I_VAL_OFFSET, val);
  return write_header(sizeof(buf)) ||
         write_data(buf, sizeof(buf)) ||
         write_footer();
}
#endif


/*
  Intvar_log_event::print()
*/

#ifdef MYSQL_CLIENT
bool Intvar_log_event::print(FILE* file, PRINT_EVENT_INFO* print_event_info)
{
  char llbuff[22];
  const char *UNINIT_VAR(msg);
  Write_on_release_cache cache(&print_event_info->head_cache, file,
                               Write_on_release_cache::FLUSH_F);

  if (!print_event_info->short_form)
  {
    if (print_header(&cache, print_event_info, FALSE) ||
        my_b_write_string(&cache, "\tIntvar\n"))
      goto err;
  }

  if (my_b_printf(&cache, "SET "))
    goto err;
  switch (type) {
  case LAST_INSERT_ID_EVENT:
    msg="LAST_INSERT_ID";
    break;
  case INSERT_ID_EVENT:
    msg="INSERT_ID";
    break;
  case INVALID_INT_EVENT:
  default: // cannot happen
    msg="INVALID_INT";
    break;
  }
  if (my_b_printf(&cache, "%s=%s%s\n",
                  msg, llstr(val,llbuff), print_event_info->delimiter))
    goto err;

  return cache.flush_data();
err:
  return 1;
}
#endif


#if defined(HAVE_REPLICATION)&& !defined(MYSQL_CLIENT)

/*
  Intvar_log_event::do_apply_event()
*/

int Intvar_log_event::do_apply_event(rpl_group_info *rgi)
{
  DBUG_ENTER("Intvar_log_event::do_apply_event");
  if (rgi->deferred_events_collecting)
  {
    DBUG_PRINT("info",("deferring event"));
    DBUG_RETURN(rgi->deferred_events->add(this));
  }

  switch (type) {
  case LAST_INSERT_ID_EVENT:
    thd->first_successful_insert_id_in_prev_stmt= val;
    DBUG_PRINT("info",("last_insert_id_event: %ld", (long) val));
    break;
  case INSERT_ID_EVENT:
    thd->force_one_auto_inc_interval(val);
    break;
  }
  DBUG_RETURN(0);
}

int Intvar_log_event::do_update_pos(rpl_group_info *rgi)
{
  rgi->inc_event_relay_log_pos();
  return 0;
}


Log_event::enum_skip_reason
Intvar_log_event::do_shall_skip(rpl_group_info *rgi)
{
  /*
    It is a common error to set the slave skip counter to 1 instead of
    2 when recovering from an insert which used a auto increment,
    rand, or user var.  Therefore, if the slave skip counter is 1, we
    just say that this event should be skipped by ignoring it, meaning
    that we do not change the value of the slave skip counter since it
    will be decreased by the following insert event.
  */
  return continue_group(rgi);
}

#endif


/**************************************************************************
  Rand_log_event methods
**************************************************************************/

#if defined(HAVE_REPLICATION) && !defined(MYSQL_CLIENT)
void Rand_log_event::pack_info(Protocol *protocol)
{
  char buf1[256], *pos;
  pos= strmov(buf1,"rand_seed1=");
  pos= int10_to_str((long) seed1, pos, 10);
  pos= strmov(pos, ",rand_seed2=");
  pos= int10_to_str((long) seed2, pos, 10);
  protocol->store(buf1, (uint) (pos-buf1), &my_charset_bin);
}
#endif


Rand_log_event::Rand_log_event(const char* buf,
                               const Format_description_log_event* description_event)
  :Log_event(buf, description_event)
{
  /* The Post-Header is empty. The Variable Data part begins immediately. */
  buf+= description_event->common_header_len +
    description_event->post_header_len[RAND_EVENT-1];
  seed1= uint8korr(buf+RAND_SEED1_OFFSET);
  seed2= uint8korr(buf+RAND_SEED2_OFFSET);
}


#ifndef MYSQL_CLIENT
bool Rand_log_event::write()
{
  uchar buf[16];
  int8store(buf + RAND_SEED1_OFFSET, seed1);
  int8store(buf + RAND_SEED2_OFFSET, seed2);
  return write_header(sizeof(buf)) ||
         write_data(buf, sizeof(buf)) ||
         write_footer();
}
#endif


#ifdef MYSQL_CLIENT
bool Rand_log_event::print(FILE* file, PRINT_EVENT_INFO* print_event_info)
{
  Write_on_release_cache cache(&print_event_info->head_cache, file,
                               Write_on_release_cache::FLUSH_F);

  char llbuff[22],llbuff2[22];
  if (!print_event_info->short_form)
  {
    if (print_header(&cache, print_event_info, FALSE) ||
        my_b_write_string(&cache, "\tRand\n"))
      goto err;
  }
  if (my_b_printf(&cache, "SET @@RAND_SEED1=%s, @@RAND_SEED2=%s%s\n",
                  llstr(seed1, llbuff),llstr(seed2, llbuff2),
                  print_event_info->delimiter))
    goto err;

  return cache.flush_data();
err:
  return 1;
}
#endif /* MYSQL_CLIENT */


#if defined(HAVE_REPLICATION) && !defined(MYSQL_CLIENT)
int Rand_log_event::do_apply_event(rpl_group_info *rgi)
{
  if (rgi->deferred_events_collecting)
    return rgi->deferred_events->add(this);

  thd->rand.seed1= (ulong) seed1;
  thd->rand.seed2= (ulong) seed2;
  return 0;
}

int Rand_log_event::do_update_pos(rpl_group_info *rgi)
{
  rgi->inc_event_relay_log_pos();
  return 0;
}


Log_event::enum_skip_reason
Rand_log_event::do_shall_skip(rpl_group_info *rgi)
{
  /*
    It is a common error to set the slave skip counter to 1 instead of
    2 when recovering from an insert which used a auto increment,
    rand, or user var.  Therefore, if the slave skip counter is 1, we
    just say that this event should be skipped by ignoring it, meaning
    that we do not change the value of the slave skip counter since it
    will be decreased by the following insert event.
  */
  return continue_group(rgi);
}

/**
   Exec deferred Int-, Rand- and User- var events prefixing
   a Query-log-event event.

   @param thd THD handle

   @return false on success, true if a failure in an event applying occurred.
*/
bool slave_execute_deferred_events(THD *thd)
{
  bool res= false;
  rpl_group_info *rgi= thd->rgi_slave;

  DBUG_ASSERT(rgi && (!rgi->deferred_events_collecting || rgi->deferred_events));

  if (!rgi->deferred_events_collecting || rgi->deferred_events->is_empty())
    return res;

  res= rgi->deferred_events->execute(rgi);
  rgi->deferred_events->rewind();

  return res;
}

#endif /* !MYSQL_CLIENT */


/**************************************************************************
  Xid_log_event methods
**************************************************************************/

#if defined(HAVE_REPLICATION) && !defined(MYSQL_CLIENT)
void Xid_log_event::pack_info(Protocol *protocol)
{
  char buf[128], *pos;
  pos= strmov(buf, "COMMIT /* xid=");
  pos= longlong10_to_str(xid, pos, 10);
  pos= strmov(pos, " */");
  protocol->store(buf, (uint) (pos-buf), &my_charset_bin);
}
#endif

/**
  @note
  It's ok not to use int8store here,
  as long as xid_t::set(ulonglong) and
  xid_t::get_my_xid doesn't do it either.
  We don't care about actual values of xids as long as
  identical numbers compare identically
*/

Xid_log_event::
Xid_log_event(const char* buf,
              const Format_description_log_event *description_event)
  :Log_event(buf, description_event)
{
  /* The Post-Header is empty. The Variable Data part begins immediately. */
  buf+= description_event->common_header_len +
    description_event->post_header_len[XID_EVENT-1];
  memcpy((char*) &xid, buf, sizeof(xid));
}


#ifndef MYSQL_CLIENT
bool Xid_log_event::write()
{
  DBUG_EXECUTE_IF("do_not_write_xid", return 0;);
  return write_header(sizeof(xid)) ||
         write_data((uchar*)&xid, sizeof(xid)) ||
         write_footer();
}
#endif


#ifdef MYSQL_CLIENT
bool Xid_log_event::print(FILE* file, PRINT_EVENT_INFO* print_event_info)
{
  Write_on_release_cache cache(&print_event_info->head_cache, file,
                               Write_on_release_cache::FLUSH_F, this);

  if (!print_event_info->short_form)
  {
    char buf[64];
    longlong10_to_str(xid, buf, 10);

    if (print_header(&cache, print_event_info, FALSE) ||
        my_b_printf(&cache, "\tXid = %s\n", buf))
      goto err;
  }
  if (my_b_printf(&cache, is_flashback ? "START TRANSACTION%s\n" : "COMMIT%s\n",
                  print_event_info->delimiter))
    goto err;

  return cache.flush_data();
err:
  return 1;
}
#endif /* MYSQL_CLIENT */


#if defined(HAVE_REPLICATION) && !defined(MYSQL_CLIENT)
int Xid_log_event::do_apply_event(rpl_group_info *rgi)
{
  bool res;
  int err;
  rpl_gtid gtid;
  uint64 sub_id= 0;
  Relay_log_info const *rli= rgi->rli;
  void *hton= NULL;

  /*
    XID_EVENT works like a COMMIT statement. And it also updates the
    mysql.gtid_slave_pos table with the GTID of the current transaction.

    Therefore, it acts much like a normal SQL statement, so we need to do
    THD::reset_for_next_command() as if starting a new statement.
  */
  thd->reset_for_next_command();
  /*
    Record any GTID in the same transaction, so slave state is transactionally
    consistent.
  */
#ifdef WITH_WSREP
  thd->wsrep_affected_rows= 0;
#endif

  if (rgi->gtid_pending)
  {
    sub_id= rgi->gtid_sub_id;
    rgi->gtid_pending= false;

    gtid= rgi->current_gtid;
    err= rpl_global_gtid_slave_state->record_gtid(thd, &gtid, sub_id, true,
                                                  false, &hton);
    if (unlikely(err))
    {
      int ec= thd->get_stmt_da()->sql_errno();
      /*
        Do not report an error if this is really a kill due to a deadlock.
        In this case, the transaction will be re-tried instead.
      */
      if (!is_parallel_retry_error(rgi, ec))
        rli->report(ERROR_LEVEL, ER_CANNOT_UPDATE_GTID_STATE, rgi->gtid_info(),
                    "Error during XID COMMIT: failed to update GTID state in "
                    "%s.%s: %d: %s",
                    "mysql", rpl_gtid_slave_state_table_name.str, ec,
                    thd->get_stmt_da()->message());
      thd->is_slave_error= 1;
      return err;
    }

    DBUG_EXECUTE_IF("gtid_fail_after_record_gtid",
        { my_error(ER_ERROR_DURING_COMMIT, MYF(0), HA_ERR_WRONG_COMMAND);
          thd->is_slave_error= 1;
          return 1;
        });
  }

  /* For a slave Xid_log_event is COMMIT */
  general_log_print(thd, COM_QUERY,
                    "COMMIT /* implicit, from Xid_log_event */");
  thd->variables.option_bits&= ~OPTION_GTID_BEGIN;
  res= trans_commit(thd); /* Automatically rolls back on error. */
  thd->release_transactional_locks();

#ifdef WITH_WSREP
  if (WSREP(thd)) mysql_mutex_lock(&thd->LOCK_thd_data);
  if ((!res || (WSREP(thd) && thd->wsrep_trx().state() == wsrep::transaction::s_must_replay )) && sub_id)
#else
  if (likely(!res) && sub_id)
#endif /* WITH_WSREP */
    rpl_global_gtid_slave_state->update_state_hash(sub_id, &gtid, hton, rgi);
#ifdef WITH_WSREP
  if (WSREP(thd)) mysql_mutex_unlock(&thd->LOCK_thd_data);
#endif /* WITH_WSREP */
  /*
    Increment the global status commit count variable
  */
  status_var_increment(thd->status_var.com_stat[SQLCOM_COMMIT]);

  return res;
}

Log_event::enum_skip_reason
Xid_log_event::do_shall_skip(rpl_group_info *rgi)
{
  DBUG_ENTER("Xid_log_event::do_shall_skip");
  if (rgi->rli->slave_skip_counter > 0)
  {
    DBUG_ASSERT(!rgi->rli->get_flag(Relay_log_info::IN_TRANSACTION));
    thd->variables.option_bits&= ~(OPTION_BEGIN | OPTION_GTID_BEGIN);
    DBUG_RETURN(Log_event::EVENT_SKIP_COUNT);
  }
#ifdef WITH_WSREP
  else if (WSREP(thd) && wsrep_mysql_replication_bundle &&
           opt_slave_domain_parallel_threads == 0)
  {
    if (++thd->wsrep_mysql_replicated < (int)wsrep_mysql_replication_bundle)
    {
      WSREP_DEBUG("skipping wsrep commit %d", thd->wsrep_mysql_replicated);
      DBUG_RETURN(Log_event::EVENT_SKIP_IGNORE);
    }
    else
    {
      thd->wsrep_mysql_replicated = 0;
    }
  }
#endif
  DBUG_RETURN(Log_event::do_shall_skip(rgi));
}
#endif /* !MYSQL_CLIENT */


/**************************************************************************
  User_var_log_event methods
**************************************************************************/

#if defined(HAVE_REPLICATION) && !defined(MYSQL_CLIENT)
static bool
user_var_append_name_part(THD *thd, String *buf,
                          const char *name, size_t name_len)
{
  return buf->append("@") ||
    append_identifier(thd, buf, name, name_len) ||
    buf->append("=");
}

void User_var_log_event::pack_info(Protocol* protocol)
{
  if (is_null)
  {
    char buf_mem[FN_REFLEN+7];
    String buf(buf_mem, sizeof(buf_mem), system_charset_info);
    buf.length(0);
    if (user_var_append_name_part(protocol->thd, &buf, name, name_len) ||
        buf.append("NULL"))
      return;
    protocol->store(buf.ptr(), buf.length(), &my_charset_bin);
  }
  else
  {
    switch (type) {
    case REAL_RESULT:
    {
      double real_val;
      char buf2[MY_GCVT_MAX_FIELD_WIDTH+1];
      char buf_mem[FN_REFLEN + MY_GCVT_MAX_FIELD_WIDTH + 1];
      String buf(buf_mem, sizeof(buf_mem), system_charset_info);
      float8get(real_val, val);
      buf.length(0);
      if (user_var_append_name_part(protocol->thd, &buf, name, name_len) ||
          buf.append(buf2, my_gcvt(real_val, MY_GCVT_ARG_DOUBLE,
                                   MY_GCVT_MAX_FIELD_WIDTH, buf2, NULL)))
        return;
      protocol->store(buf.ptr(), buf.length(), &my_charset_bin);
      break;
    }
    case INT_RESULT:
    {
      char buf2[22];
      char buf_mem[FN_REFLEN + 22];
      String buf(buf_mem, sizeof(buf_mem), system_charset_info);
      buf.length(0);
      if (user_var_append_name_part(protocol->thd, &buf, name, name_len) ||
          buf.append(buf2,
                 longlong10_to_str(uint8korr(val), buf2,
                   ((flags & User_var_log_event::UNSIGNED_F) ? 10 : -10))-buf2))
        return;
      protocol->store(buf.ptr(), buf.length(), &my_charset_bin);
      break;
    }
    case DECIMAL_RESULT:
    {
      char buf_mem[FN_REFLEN + DECIMAL_MAX_STR_LENGTH];
      String buf(buf_mem, sizeof(buf_mem), system_charset_info);
      char buf2[DECIMAL_MAX_STR_LENGTH+1];
      String str(buf2, sizeof(buf2), &my_charset_bin);
      buf.length(0);
      my_decimal((const uchar *) (val + 2), val[0], val[1]).to_string(&str);
      if (user_var_append_name_part(protocol->thd, &buf, name, name_len) ||
          buf.append(buf2))
        return;
      protocol->store(buf.ptr(), buf.length(), &my_charset_bin);
      break;
    }
    case STRING_RESULT:
    {
      /* 15 is for 'COLLATE' and other chars */
      char buf_mem[FN_REFLEN + 512 + 1 + 2*MY_CS_NAME_SIZE+15];
      String buf(buf_mem, sizeof(buf_mem), system_charset_info);
      CHARSET_INFO *cs;
      buf.length(0);
      if (!(cs= get_charset(charset_number, MYF(0))))
      {
        if (buf.append("???"))
          return;
      }
      else
      {
        size_t old_len;
        char *beg, *end;
        if (user_var_append_name_part(protocol->thd, &buf, name, name_len) ||
            buf.append("_") ||
            buf.append(cs->csname) ||
            buf.append(" "))
          return;
        old_len= buf.length();
        if (buf.reserve(old_len + val_len * 2 + 3 + sizeof(" COLLATE ") +
                        MY_CS_NAME_SIZE))
          return;
        beg= const_cast<char *>(buf.ptr()) + old_len;
        end= str_to_hex(beg, val, val_len);
        buf.length(old_len + (end - beg));
        if (buf.append(" COLLATE ") ||
            buf.append(cs->name))
          return;
      }
      protocol->store(buf.ptr(), buf.length(), &my_charset_bin);
      break;
    }
    case ROW_RESULT:
    default:
      DBUG_ASSERT(0);
      return;
    }
  }
}
#endif /* !MYSQL_CLIENT */


User_var_log_event::
User_var_log_event(const char* buf, uint event_len,
                   const Format_description_log_event* description_event)
  :Log_event(buf, description_event)
#ifndef MYSQL_CLIENT
  , deferred(false), query_id(0)
#endif
{
  bool error= false;
  const char* buf_start= buf, *buf_end= buf + event_len;

  /* The Post-Header is empty. The Variable Data part begins immediately. */
  buf+= description_event->common_header_len +
    description_event->post_header_len[USER_VAR_EVENT-1];
  name_len= uint4korr(buf);
  /* Avoid reading out of buffer */
  if ((buf - buf_start) + UV_NAME_LEN_SIZE + name_len > event_len)
  {
    error= true;
    goto err;
  }

  name= (char *) buf + UV_NAME_LEN_SIZE;

  /*
    We don't know yet is_null value, so we must assume that name_len
    may have the bigger value possible, is_null= True and there is no
    payload for val, or even that name_len is 0.
  */
  if (name + name_len + UV_VAL_IS_NULL > buf_end)
  {
    error= true;
    goto err;
  }

  buf+= UV_NAME_LEN_SIZE + name_len;
  is_null= (bool) *buf;
  flags= User_var_log_event::UNDEF_F;    // defaults to UNDEF_F
  if (is_null)
  {
    type= STRING_RESULT;
    charset_number= my_charset_bin.number;
    val_len= 0;
    val= 0;  
  }
  else
  {
    val= (char *) (buf + UV_VAL_IS_NULL + UV_VAL_TYPE_SIZE +
                   UV_CHARSET_NUMBER_SIZE + UV_VAL_LEN_SIZE);

    if (val > buf_end)
    {
      error= true;
      goto err;
    }

    type= (Item_result) buf[UV_VAL_IS_NULL];
    charset_number= uint4korr(buf + UV_VAL_IS_NULL + UV_VAL_TYPE_SIZE);
    val_len= uint4korr(buf + UV_VAL_IS_NULL + UV_VAL_TYPE_SIZE +
                       UV_CHARSET_NUMBER_SIZE);

    /**
      We need to check if this is from an old server
      that did not pack information for flags.
      We do this by checking if there are extra bytes
      after the packed value. If there are we take the
      extra byte and it's value is assumed to contain
      the flags value.

      Old events will not have this extra byte, thence,
      we keep the flags set to UNDEF_F.
    */
    size_t bytes_read= (val + val_len) - buf_start;
    if (bytes_read > event_len)
    {
      error= true;
      goto err;
    }
    if ((data_written - bytes_read) > 0)
    {
      flags= (uint) *(buf + UV_VAL_IS_NULL + UV_VAL_TYPE_SIZE +
                    UV_CHARSET_NUMBER_SIZE + UV_VAL_LEN_SIZE +
                    val_len);
    }
  }

err:
  if (unlikely(error))
    name= 0;
}


#ifndef MYSQL_CLIENT
bool User_var_log_event::write()
{
  char buf[UV_NAME_LEN_SIZE];
  char buf1[UV_VAL_IS_NULL + UV_VAL_TYPE_SIZE + 
	    UV_CHARSET_NUMBER_SIZE + UV_VAL_LEN_SIZE];
  uchar buf2[MY_MAX(8, DECIMAL_MAX_FIELD_SIZE + 2)], *pos= buf2;
  uint unsigned_len= 0;
  uint buf1_length;
  size_t event_length;

  int4store(buf, name_len);
  
  if ((buf1[0]= is_null))
  {
    buf1_length= 1;
    val_len= 0;                                 // Length of 'pos'
  }    
  else
  {
    buf1[1]= type;
    int4store(buf1 + 2, charset_number);

    switch (type) {
    case REAL_RESULT:
      float8store(buf2, *(double*) val);
      break;
    case INT_RESULT:
      int8store(buf2, *(longlong*) val);
      unsigned_len= 1;
      break;
    case DECIMAL_RESULT:
    {
      my_decimal *dec= (my_decimal *)val;
      dec->fix_buffer_pointer();
      buf2[0]= (char)(dec->intg + dec->frac);
      buf2[1]= (char)dec->frac;
      decimal2bin((decimal_t*)val, buf2+2, buf2[0], buf2[1]);
      val_len= decimal_bin_size(buf2[0], buf2[1]) + 2;
      break;
    }
    case STRING_RESULT:
      pos= (uchar*) val;
      break;
    case ROW_RESULT:
    default:
      DBUG_ASSERT(0);
      return 0;
    }
    int4store(buf1 + 2 + UV_CHARSET_NUMBER_SIZE, val_len);
    buf1_length= 10;
  }

  /* Length of the whole event */
  event_length= sizeof(buf)+ name_len + buf1_length + val_len + unsigned_len;

  return write_header(event_length) ||
         write_data(buf, sizeof(buf))   ||
         write_data(name, name_len)     ||
         write_data(buf1, buf1_length) ||
         write_data(pos, val_len) ||
         write_data(&flags, unsigned_len) ||
         write_footer();
}
#endif


/*
  User_var_log_event::print()
*/

#ifdef MYSQL_CLIENT
bool User_var_log_event::print(FILE* file, PRINT_EVENT_INFO* print_event_info)
{
  Write_on_release_cache cache(&print_event_info->head_cache, file,
                               Write_on_release_cache::FLUSH_F);

  if (!print_event_info->short_form)
  {
    if (print_header(&cache, print_event_info, FALSE) ||
        my_b_write_string(&cache, "\tUser_var\n"))
      goto err;
  }

  if (my_b_write_string(&cache, "SET @") ||
      my_b_write_backtick_quote(&cache, name, name_len))
    goto err;

  if (is_null)
  {
    if (my_b_printf(&cache, ":=NULL%s\n", print_event_info->delimiter))
      goto err;
  }
  else
  {
    switch (type) {
    case REAL_RESULT:
      double real_val;
      char real_buf[FMT_G_BUFSIZE(14)];
      float8get(real_val, val);
      sprintf(real_buf, "%.14g", real_val);
      if (my_b_printf(&cache, ":=%s%s\n", real_buf,
                      print_event_info->delimiter))
        goto err;
      break;
    case INT_RESULT:
      char int_buf[22];
      longlong10_to_str(uint8korr(val), int_buf, 
                        ((flags & User_var_log_event::UNSIGNED_F) ? 10 : -10));
      if (my_b_printf(&cache, ":=%s%s\n", int_buf,
                      print_event_info->delimiter))
        goto err;
      break;
    case DECIMAL_RESULT:
    {
      char str_buf[200];
      int str_len= sizeof(str_buf) - 1;
      int precision= (int)val[0];
      int scale= (int)val[1];
      decimal_digit_t dec_buf[10];
      decimal_t dec;
      dec.len= 10;
      dec.buf= dec_buf;

      bin2decimal((uchar*) val+2, &dec, precision, scale);
      decimal2string(&dec, str_buf, &str_len, 0, 0, 0);
      str_buf[str_len]= 0;
      if (my_b_printf(&cache, ":=%s%s\n", str_buf,
                      print_event_info->delimiter))
        goto err;
      break;
    }
    case STRING_RESULT:
    {
      /*
        Let's express the string in hex. That's the most robust way. If we
        print it in character form instead, we need to escape it with
        character_set_client which we don't know (we will know it in 5.0, but
        in 4.1 we don't know it easily when we are printing
        User_var_log_event). Explanation why we would need to bother with
        character_set_client (quoting Bar):
        > Note, the parser doesn't switch to another unescaping mode after
        > it has met a character set introducer.
        > For example, if an SJIS client says something like:
        > SET @a= _ucs2 \0a\0b'
        > the string constant is still unescaped according to SJIS, not
        > according to UCS2.
      */
      char *hex_str;
      CHARSET_INFO *cs;
      bool error;

      // 2 hex digits / byte
      hex_str= (char *) my_malloc(2 * val_len + 1 + 3, MYF(MY_WME));
      if (!hex_str)
        goto err;
      str_to_hex(hex_str, val, val_len);
      /*
        For proper behaviour when mysqlbinlog|mysql, we need to explicitly
        specify the variable's collation. It will however cause problems when
        people want to mysqlbinlog|mysql into another server not supporting the
        character set. But there's not much to do about this and it's unlikely.
      */
      if (!(cs= get_charset(charset_number, MYF(0))))
      {        /*
          Generate an unusable command (=> syntax error) is probably the best
          thing we can do here.
        */
        error= my_b_printf(&cache, ":=???%s\n", print_event_info->delimiter);
      }
      else
        error= my_b_printf(&cache, ":=_%s %s COLLATE `%s`%s\n",
                           cs->csname, hex_str, cs->name,
                           print_event_info->delimiter);
      my_free(hex_str);
      if (unlikely(error))
        goto err;
      break;
    }
    case ROW_RESULT:
    default:
      DBUG_ASSERT(0);
      break;
    }
  }

  return cache.flush_data();
err:
  return 1;
}
#endif


/*
  User_var_log_event::do_apply_event()
*/

#if defined(HAVE_REPLICATION) && !defined(MYSQL_CLIENT)
int User_var_log_event::do_apply_event(rpl_group_info *rgi)
{
  Item *it= 0;
  CHARSET_INFO *charset;
  DBUG_ENTER("User_var_log_event::do_apply_event");
  query_id_t sav_query_id= 0; /* memorize orig id when deferred applying */

  if (rgi->deferred_events_collecting)
  {
    set_deferred(current_thd->query_id);
    DBUG_RETURN(rgi->deferred_events->add(this));
  }
  else if (is_deferred())
  {
    sav_query_id= current_thd->query_id;
    current_thd->query_id= query_id; /* recreating original time context */
  }

  if (!(charset= get_charset(charset_number, MYF(MY_WME))))
  {
    rgi->rli->report(ERROR_LEVEL, ER_SLAVE_FATAL_ERROR,
                ER_THD(thd, ER_SLAVE_FATAL_ERROR),
                "Invalid character set for User var event");
    DBUG_RETURN(1);
  }
  LEX_CSTRING user_var_name;
  user_var_name.str= name;
  user_var_name.length= name_len;
  double real_val;
  longlong int_val;

  if (is_null)
  {
    it= new (thd->mem_root) Item_null(thd);
  }
  else
  {
    switch (type) {
    case REAL_RESULT:
      if (val_len != 8)
      {
        rgi->rli->report(ERROR_LEVEL, ER_SLAVE_FATAL_ERROR,
                    ER_THD(thd, ER_SLAVE_FATAL_ERROR),
                    "Invalid variable length at User var event");
        return 1;
      }
      float8get(real_val, val);
      it= new (thd->mem_root) Item_float(thd, real_val, 0);
      val= (char*) &real_val;		// Pointer to value in native format
      val_len= 8;
      break;
    case INT_RESULT:
      if (val_len != 8)
      {
        rgi->rli->report(ERROR_LEVEL, ER_SLAVE_FATAL_ERROR,
                    ER_THD(thd, ER_SLAVE_FATAL_ERROR),
                    "Invalid variable length at User var event");
        return 1;
      }
      int_val= (longlong) uint8korr(val);
      it= new (thd->mem_root) Item_int(thd, int_val);
      val= (char*) &int_val;		// Pointer to value in native format
      val_len= 8;
      break;
    case DECIMAL_RESULT:
    {
      if (val_len < 3)
      {
        rgi->rli->report(ERROR_LEVEL, ER_SLAVE_FATAL_ERROR,
                    ER_THD(thd, ER_SLAVE_FATAL_ERROR),
                    "Invalid variable length at User var event");
        return 1;
      }
      Item_decimal *dec= new (thd->mem_root) Item_decimal(thd, (uchar*) val+2, val[0], val[1]);
      it= dec;
      val= (char *)dec->val_decimal(NULL);
      val_len= sizeof(my_decimal);
      break;
    }
    case STRING_RESULT:
      it= new (thd->mem_root) Item_string(thd, val, (uint)val_len, charset);
      break;
    case ROW_RESULT:
    default:
      DBUG_ASSERT(0);
      DBUG_RETURN(0);
    }
  }

  Item_func_set_user_var *e= new (thd->mem_root) Item_func_set_user_var(thd, &user_var_name, it);
  /*
    Item_func_set_user_var can't substitute something else on its place =>
    0 can be passed as last argument (reference on item)

    Fix_fields() can fail, in which case a call of update_hash() might
    crash the server, so if fix fields fails, we just return with an
    error.
  */
  if (e->fix_fields(thd, 0))
    DBUG_RETURN(1);

  /*
    A variable can just be considered as a table with
    a single record and with a single column. Thus, like
    a column value, it could always have IMPLICIT derivation.
   */
  e->update_hash((void*) val, val_len, type, charset,
                 (flags & User_var_log_event::UNSIGNED_F));
  if (!is_deferred())
    free_root(thd->mem_root, 0);
  else
    current_thd->query_id= sav_query_id; /* restore current query's context */

  DBUG_RETURN(0);
}

int User_var_log_event::do_update_pos(rpl_group_info *rgi)
{
  rgi->inc_event_relay_log_pos();
  return 0;
}

Log_event::enum_skip_reason
User_var_log_event::do_shall_skip(rpl_group_info *rgi)
{
  /*
    It is a common error to set the slave skip counter to 1 instead
    of 2 when recovering from an insert which used a auto increment,
    rand, or user var.  Therefore, if the slave skip counter is 1, we
    just say that this event should be skipped by ignoring it, meaning
    that we do not change the value of the slave skip counter since it
    will be decreased by the following insert event.
  */
  return continue_group(rgi);
}
#endif /* !MYSQL_CLIENT */

#ifdef HAVE_REPLICATION
#ifdef MYSQL_CLIENT
bool Unknown_log_event::print(FILE* file_arg, PRINT_EVENT_INFO* print_event_info)
{
  if (print_event_info->short_form)
    return 0;

  Write_on_release_cache cache(&print_event_info->head_cache, file_arg);

  if (what != ENCRYPTED)
  {
    if (print_header(&cache, print_event_info, FALSE) ||
        my_b_printf(&cache, "\n# Unknown event\n"))
      goto err;
  }
  else if (my_b_printf(&cache, "# Encrypted event\n"))
    goto err;

  return cache.flush_data();
err:
  return 1;
}
#endif  

/**************************************************************************
	Stop_log_event methods
**************************************************************************/

/*
  Stop_log_event::print()
*/

#ifdef MYSQL_CLIENT
bool Stop_log_event::print(FILE* file, PRINT_EVENT_INFO* print_event_info)
{
  if (print_event_info->short_form)
    return 0;

  Write_on_release_cache cache(&print_event_info->head_cache, file,
                               Write_on_release_cache::FLUSH_F, this);

  if (print_header(&cache, print_event_info, FALSE) ||
      my_b_write_string(&cache, "\tStop\n"))
    return 1;
  return cache.flush_data();
}
#endif /* MYSQL_CLIENT */


#ifndef MYSQL_CLIENT
/*
  The master stopped.  We used to clean up all temporary tables but
  this is useless as, as the master has shut down properly, it has
  written all DROP TEMPORARY TABLE (prepared statements' deletion is
  TODO only when we binlog prep stmts).  We used to clean up
  slave_load_tmpdir, but this is useless as it has been cleared at the
  end of LOAD DATA INFILE.  So we have nothing to do here.  The place
  were we must do this cleaning is in
  Start_log_event_v3::do_apply_event(), not here. Because if we come
  here, the master was sane.

  This must only be called from the Slave SQL thread, since it calls
  Relay_log_info::flush().
*/

int Stop_log_event::do_update_pos(rpl_group_info *rgi)
{
  int error= 0;
  Relay_log_info *rli= rgi->rli;
  DBUG_ENTER("Stop_log_event::do_update_pos");
  /*
    We do not want to update master_log pos because we get a rotate event
    before stop, so by now group_master_log_name is set to the next log.
    If we updated it, we will have incorrect master coordinates and this
    could give false triggers in MASTER_POS_WAIT() that we have reached
    the target position when in fact we have not.
  */
  if (rli->get_flag(Relay_log_info::IN_TRANSACTION))
    rgi->inc_event_relay_log_pos();
  else if (!rgi->is_parallel_exec)
  {
    rpl_global_gtid_slave_state->record_and_update_gtid(thd, rgi);
    rli->inc_group_relay_log_pos(0, rgi);
    if (rli->flush())
      error= 1;
  }
  DBUG_RETURN(error);
}

#endif /* !MYSQL_CLIENT */
#endif /* HAVE_REPLICATION */


/**************************************************************************
	Create_file_log_event methods
**************************************************************************/

/*
  Create_file_log_event ctor
*/

#ifndef MYSQL_CLIENT
Create_file_log_event::
Create_file_log_event(THD* thd_arg, sql_exchange* ex,
		      const char* db_arg, const char* table_name_arg,
                      List<Item>& fields_arg,
                      bool is_concurrent_arg,
                      enum enum_duplicates handle_dup,
                      bool ignore,
		      uchar* block_arg, uint block_len_arg, bool using_trans)
  :Load_log_event(thd_arg, ex, db_arg, table_name_arg, fields_arg,
                  is_concurrent_arg,
                  handle_dup, ignore, using_trans),
   fake_base(0), block(block_arg), event_buf(0), block_len(block_len_arg),
   file_id(thd_arg->file_id = mysql_bin_log.next_file_id())
{
  DBUG_ENTER("Create_file_log_event");
  sql_ex.force_new_format();
  DBUG_VOID_RETURN;
}


/*
  Create_file_log_event::write_data_body()
*/

bool Create_file_log_event::write_data_body()
{
  bool res;
  if ((res= Load_log_event::write_data_body()) || fake_base)
    return res;
  return write_data("", 1) ||
         write_data(block, block_len);
}


/*
  Create_file_log_event::write_data_header()
*/

bool Create_file_log_event::write_data_header()
{
  bool res;
  uchar buf[CREATE_FILE_HEADER_LEN];
  if ((res= Load_log_event::write_data_header()) || fake_base)
    return res;
  int4store(buf + CF_FILE_ID_OFFSET, file_id);
  return write_data(buf, CREATE_FILE_HEADER_LEN) != 0;
}


/*
  Create_file_log_event::write_base()
*/

bool Create_file_log_event::write_base()
{
  bool res;
  fake_base= 1;                                 // pretend we are Load event
  res= write();
  fake_base= 0;
  return res;
}

#endif /* !MYSQL_CLIENT */

/*
  Create_file_log_event ctor
*/

Create_file_log_event::Create_file_log_event(const char* buf, uint len,
                                             const Format_description_log_event* description_event)
  :Load_log_event(buf,0,description_event),fake_base(0),block(0),inited_from_old(0)
{
  DBUG_ENTER("Create_file_log_event::Create_file_log_event(char*,...)");
  uint block_offset;
  uint header_len= description_event->common_header_len;
  uint8 load_header_len= description_event->post_header_len[LOAD_EVENT-1];
  uint8 create_file_header_len= description_event->post_header_len[CREATE_FILE_EVENT-1];
  if (!(event_buf= (char*) my_memdup(buf, len, MYF(MY_WME))) ||
      copy_log_event(event_buf,len,
                     (((uchar)buf[EVENT_TYPE_OFFSET] == LOAD_EVENT) ?
                      load_header_len + header_len :
                      (fake_base ? (header_len+load_header_len) :
                       (header_len+load_header_len) +
                       create_file_header_len)),
                     description_event))
    DBUG_VOID_RETURN;
  if (description_event->binlog_version!=1)
  {
    file_id= uint4korr(buf + 
                       header_len +
		       load_header_len + CF_FILE_ID_OFFSET);
    /*
      Note that it's ok to use get_data_size() below, because it is computed
      with values we have already read from this event (because we called
      copy_log_event()); we are not using slave's format info to decode
      master's format, we are really using master's format info.
      Anyway, both formats should be identical (except the common_header_len)
      as these Load events are not changed between 4.0 and 5.0 (as logging of
      LOAD DATA INFILE does not use Load_log_event in 5.0).

      The + 1 is for \0 terminating fname  
    */
    block_offset= (description_event->common_header_len +
                   Load_log_event::get_data_size() +
                   create_file_header_len + 1);
    if (len < block_offset)
      DBUG_VOID_RETURN;
    block = (uchar*)buf + block_offset;
    block_len = len - block_offset;
  }
  else
  {
    sql_ex.force_new_format();
    inited_from_old = 1;
  }
  DBUG_VOID_RETURN;
}


/*
  Create_file_log_event::print()
*/

#ifdef MYSQL_CLIENT
bool Create_file_log_event::print(FILE* file,
                                  PRINT_EVENT_INFO* print_event_info,
				  bool enable_local)
{
  if (print_event_info->short_form)
  {
    if (enable_local && check_fname_outside_temp_buf())
      return Load_log_event::print(file, print_event_info);
    return 0;
  }

  Write_on_release_cache cache(&print_event_info->head_cache, file);

  if (enable_local)
  {
    if (Load_log_event::print(file, print_event_info,
                              !check_fname_outside_temp_buf()))
      goto err;

    /**
      reduce the size of io cache so that the write function is called
      for every call to my_b_printf().
     */
    DBUG_EXECUTE_IF ("simulate_create_event_write_error",
                     {(&cache)->write_pos= (&cache)->write_end;
                     DBUG_SET("+d,simulate_file_write_error");});
    /*
      That one is for "file_id: etc" below: in mysqlbinlog we want the #, in
      SHOW BINLOG EVENTS we don't.
     */
    if (my_b_write_byte(&cache, '#'))
      goto err;
  }

  if (my_b_printf(&cache, " file_id: %d  block_len: %d\n", file_id, block_len))
    goto err;

  return cache.flush_data();
err:
  return 1;

}


bool Create_file_log_event::print(FILE* file,
                                  PRINT_EVENT_INFO* print_event_info)
{
  return print(file, print_event_info, 0);
}
#endif /* MYSQL_CLIENT */


/*
  Create_file_log_event::pack_info()
*/

#if defined(HAVE_REPLICATION) && !defined(MYSQL_CLIENT)
void Create_file_log_event::pack_info(Protocol *protocol)
{
  char buf[SAFE_NAME_LEN*2 + 30 + 21*2], *pos;
  pos= strmov(buf, "db=");
  memcpy(pos, db, db_len);
  pos= strmov(pos + db_len, ";table=");
  memcpy(pos, table_name, table_name_len);
  pos= strmov(pos + table_name_len, ";file_id=");
  pos= int10_to_str((long) file_id, pos, 10);
  pos= strmov(pos, ";block_len=");
  pos= int10_to_str((long) block_len, pos, 10);
  protocol->store(buf, (uint) (pos-buf), &my_charset_bin);
}
#endif /* defined(HAVE_REPLICATION) && !defined(MYSQL_CLIENT) */


/**
  Create_file_log_event::do_apply_event()
  Constructor for Create_file_log_event to instantiate an event
  from the relay log on the slave.

  @retval
    0           Success
  @retval
    1           Failure
*/

#if defined(HAVE_REPLICATION) && !defined(MYSQL_CLIENT)
int Create_file_log_event::do_apply_event(rpl_group_info *rgi)
{
  char fname_buf[FN_REFLEN];
  char *ext;
  int fd = -1;
  IO_CACHE file;
  Log_event_writer lew(&file, 0);
  int error = 1;
  Relay_log_info const *rli= rgi->rli;

  THD_STAGE_INFO(thd, stage_making_temp_file_create_before_load_data);
  bzero((char*)&file, sizeof(file));
  ext= slave_load_file_stem(fname_buf, file_id, server_id, ".info",
                            &rli->mi->connection_name);
  /* old copy may exist already */
  mysql_file_delete(key_file_log_event_info, fname_buf, MYF(0));
  if ((fd= mysql_file_create(key_file_log_event_info,
                             fname_buf, CREATE_MODE,
                             O_WRONLY | O_BINARY | O_EXCL | O_NOFOLLOW,
                             MYF(MY_WME))) < 0 ||
      init_io_cache(&file, fd, IO_SIZE, WRITE_CACHE, (my_off_t)0, 0,
		    MYF(MY_WME|MY_NABP)))
  {
    rli->report(ERROR_LEVEL, my_errno, rgi->gtid_info(),
                "Error in Create_file event: could not open file '%s'",
                fname_buf);
    goto err;
  }

  // a trick to avoid allocating another buffer
  fname= fname_buf;
  fname_len= (uint) (strmov(ext, ".data") - fname);
  writer= &lew;
  if (write_base())
  {
    strmov(ext, ".info"); // to have it right in the error message
    rli->report(ERROR_LEVEL, my_errno, rgi->gtid_info(),
                "Error in Create_file event: could not write to file '%s'",
                fname_buf);
    goto err;
  }
  end_io_cache(&file);
  mysql_file_close(fd, MYF(0));

  // fname_buf now already has .data, not .info, because we did our trick
  /* old copy may exist already */
  mysql_file_delete(key_file_log_event_data, fname_buf, MYF(0));
  if ((fd= mysql_file_create(key_file_log_event_data,
                             fname_buf, CREATE_MODE,
                             O_WRONLY | O_BINARY | O_EXCL | O_NOFOLLOW,
                             MYF(MY_WME))) < 0)
  {
    rli->report(ERROR_LEVEL, my_errno, rgi->gtid_info(),
                "Error in Create_file event: could not open file '%s'",
                fname_buf);
    goto err;
  }
  if (mysql_file_write(fd, (uchar*) block, block_len, MYF(MY_WME+MY_NABP)))
  {
    rli->report(ERROR_LEVEL, my_errno, rgi->gtid_info(),
                "Error in Create_file event: write to '%s' failed",
                fname_buf);
    goto err;
  }
  error=0;					// Everything is ok

err:
  if (unlikely(error))
    end_io_cache(&file);
  if (likely(fd >= 0))
    mysql_file_close(fd, MYF(0));
  return error != 0;
}
#endif /* defined(HAVE_REPLICATION) && !defined(MYSQL_CLIENT) */


/**************************************************************************
	Append_block_log_event methods
**************************************************************************/

/*
  Append_block_log_event ctor
*/

#ifndef MYSQL_CLIENT  
Append_block_log_event::Append_block_log_event(THD *thd_arg,
                                               const char *db_arg,
					       uchar *block_arg,
					       uint block_len_arg,
					       bool using_trans)
  :Log_event(thd_arg,0, using_trans), block(block_arg),
   block_len(block_len_arg), file_id(thd_arg->file_id), db(db_arg)
{
}
#endif


/*
  Append_block_log_event ctor
*/

Append_block_log_event::Append_block_log_event(const char* buf, uint len,
                                               const Format_description_log_event* description_event)
  :Log_event(buf, description_event),block(0)
{
  DBUG_ENTER("Append_block_log_event::Append_block_log_event(char*,...)");
  uint8 common_header_len= description_event->common_header_len; 
  uint8 append_block_header_len=
    description_event->post_header_len[APPEND_BLOCK_EVENT-1];
  uint total_header_len= common_header_len+append_block_header_len;
  if (len < total_header_len)
    DBUG_VOID_RETURN;
  file_id= uint4korr(buf + common_header_len + AB_FILE_ID_OFFSET);
  block= (uchar*)buf + total_header_len;
  block_len= len - total_header_len;
  DBUG_VOID_RETURN;
}


/*
  Append_block_log_event::write()
*/

#ifndef MYSQL_CLIENT
bool Append_block_log_event::write()
{
  uchar buf[APPEND_BLOCK_HEADER_LEN];
  int4store(buf + AB_FILE_ID_OFFSET, file_id);
  return write_header(APPEND_BLOCK_HEADER_LEN + block_len) ||
         write_data(buf, APPEND_BLOCK_HEADER_LEN) ||
         write_data(block, block_len) ||
         write_footer();
}
#endif


/*
  Append_block_log_event::print()
*/

#ifdef MYSQL_CLIENT  
bool Append_block_log_event::print(FILE* file,
				   PRINT_EVENT_INFO* print_event_info)
{
  if (print_event_info->short_form)
    return 0;

  Write_on_release_cache cache(&print_event_info->head_cache, file);

  if (print_header(&cache, print_event_info, FALSE) ||
      my_b_printf(&cache, "\n#%s: file_id: %d  block_len: %d\n",
                  get_type_str(), file_id, block_len))
    goto err;

  return cache.flush_data();
err:
  return 1;
}
#endif /* MYSQL_CLIENT */


/*
  Append_block_log_event::pack_info()
*/

#if defined(HAVE_REPLICATION) && !defined(MYSQL_CLIENT)
void Append_block_log_event::pack_info(Protocol *protocol)
{
  char buf[256];
  uint length;
  length= (uint) sprintf(buf, ";file_id=%u;block_len=%u", file_id, block_len);
  protocol->store(buf, length, &my_charset_bin);
}


/*
  Append_block_log_event::get_create_or_append()
*/

int Append_block_log_event::get_create_or_append() const
{
  return 0; /* append to the file, fail if not exists */
}

/*
  Append_block_log_event::do_apply_event()
*/

int Append_block_log_event::do_apply_event(rpl_group_info *rgi)
{
  char fname[FN_REFLEN];
  int fd;
  int error = 1;
  Relay_log_info const *rli= rgi->rli;
  DBUG_ENTER("Append_block_log_event::do_apply_event");

  THD_STAGE_INFO(thd, stage_making_temp_file_append_before_load_data);
  slave_load_file_stem(fname, file_id, server_id, ".data",
                       &rli->mi->cmp_connection_name);
  if (get_create_or_append())
  {
    /*
      Usually lex_start() is called by mysql_parse(), but we need it here
      as the present method does not call mysql_parse().
    */
    lex_start(thd);
    thd->reset_for_next_command();
    /* old copy may exist already */
    mysql_file_delete(key_file_log_event_data, fname, MYF(0));
    if ((fd= mysql_file_create(key_file_log_event_data,
                               fname, CREATE_MODE,
                               O_WRONLY | O_BINARY | O_EXCL | O_NOFOLLOW,
                               MYF(MY_WME))) < 0)
    {
      rli->report(ERROR_LEVEL, my_errno, rgi->gtid_info(),
                  "Error in %s event: could not create file '%s'",
                  get_type_str(), fname);
      goto err;
    }
  }
  else if ((fd= mysql_file_open(key_file_log_event_data,
                                fname,
                                O_WRONLY | O_APPEND | O_BINARY | O_NOFOLLOW,
                                MYF(MY_WME))) < 0)
  {
    rli->report(ERROR_LEVEL, my_errno, rgi->gtid_info(),
                "Error in %s event: could not open file '%s'",
                get_type_str(), fname);
    goto err;
  }

  DBUG_EXECUTE_IF("remove_slave_load_file_before_write",
                  {
                    my_delete(fname, MYF(0));
                  });

  if (mysql_file_write(fd, (uchar*) block, block_len, MYF(MY_WME+MY_NABP)))
  {
    rli->report(ERROR_LEVEL, my_errno, rgi->gtid_info(),
                "Error in %s event: write to '%s' failed",
                get_type_str(), fname);
    goto err;
  }
  error=0;

err:
  if (fd >= 0)
    mysql_file_close(fd, MYF(0));
  DBUG_RETURN(error);
}
#endif


/**************************************************************************
	Delete_file_log_event methods
**************************************************************************/

/*
  Delete_file_log_event ctor
*/

#ifndef MYSQL_CLIENT
Delete_file_log_event::Delete_file_log_event(THD *thd_arg, const char* db_arg,
					     bool using_trans)
  :Log_event(thd_arg, 0, using_trans), file_id(thd_arg->file_id), db(db_arg)
{
}
#endif

/*
  Delete_file_log_event ctor
*/

Delete_file_log_event::Delete_file_log_event(const char* buf, uint len,
                                             const Format_description_log_event* description_event)
  :Log_event(buf, description_event),file_id(0)
{
  uint8 common_header_len= description_event->common_header_len;
  uint8 delete_file_header_len= description_event->post_header_len[DELETE_FILE_EVENT-1];
  if (len < (uint)(common_header_len + delete_file_header_len))
    return;
  file_id= uint4korr(buf + common_header_len + DF_FILE_ID_OFFSET);
}


/*
  Delete_file_log_event::write()
*/

#ifndef MYSQL_CLIENT
bool Delete_file_log_event::write()
{
 uchar buf[DELETE_FILE_HEADER_LEN];
 int4store(buf + DF_FILE_ID_OFFSET, file_id);
 return write_header(sizeof(buf)) ||
        write_data(buf, sizeof(buf)) ||
        write_footer();
}
#endif


/*
  Delete_file_log_event::print()
*/

#ifdef MYSQL_CLIENT  
bool Delete_file_log_event::print(FILE* file,
				  PRINT_EVENT_INFO* print_event_info)
{
  if (print_event_info->short_form)
    return 0;

  Write_on_release_cache cache(&print_event_info->head_cache, file);

  if (print_header(&cache, print_event_info, FALSE) ||
      my_b_printf(&cache, "\n#Delete_file: file_id=%u\n", file_id))
    return 1;

  return cache.flush_data();
}
#endif /* MYSQL_CLIENT */

/*
  Delete_file_log_event::pack_info()
*/

#if defined(HAVE_REPLICATION) && !defined(MYSQL_CLIENT)
void Delete_file_log_event::pack_info(Protocol *protocol)
{
  char buf[64];
  uint length;
  length= (uint) sprintf(buf, ";file_id=%u", (uint) file_id);
  protocol->store(buf, (int32) length, &my_charset_bin);
}
#endif

/*
  Delete_file_log_event::do_apply_event()
*/

#if defined(HAVE_REPLICATION) && !defined(MYSQL_CLIENT)
int Delete_file_log_event::do_apply_event(rpl_group_info *rgi)
{
  char fname[FN_REFLEN+10];
  Relay_log_info const *rli= rgi->rli;
  char *ext= slave_load_file_stem(fname, file_id, server_id, ".data",
                                  &rli->mi->cmp_connection_name);
  mysql_file_delete(key_file_log_event_data, fname, MYF(MY_WME));
  strmov(ext, ".info");
  mysql_file_delete(key_file_log_event_info, fname, MYF(MY_WME));
  return 0;
}
#endif /* defined(HAVE_REPLICATION) && !defined(MYSQL_CLIENT) */


/**************************************************************************
	Execute_load_log_event methods
**************************************************************************/

/*
  Execute_load_log_event ctor
*/

#ifndef MYSQL_CLIENT  
Execute_load_log_event::Execute_load_log_event(THD *thd_arg,
                                               const char* db_arg,
					       bool using_trans)
  :Log_event(thd_arg, 0, using_trans), file_id(thd_arg->file_id), db(db_arg)
{
}
#endif
  

/*
  Execute_load_log_event ctor
*/

Execute_load_log_event::Execute_load_log_event(const char* buf, uint len,
                                               const Format_description_log_event* description_event)
  :Log_event(buf, description_event), file_id(0)
{
  uint8 common_header_len= description_event->common_header_len;
  uint8 exec_load_header_len= description_event->post_header_len[EXEC_LOAD_EVENT-1];
  if (len < (uint)(common_header_len+exec_load_header_len))
    return;
  file_id= uint4korr(buf + common_header_len + EL_FILE_ID_OFFSET);
}


/*
  Execute_load_log_event::write()
*/

#ifndef MYSQL_CLIENT
bool Execute_load_log_event::write()
{
  uchar buf[EXEC_LOAD_HEADER_LEN];
  int4store(buf + EL_FILE_ID_OFFSET, file_id);
  return write_header(sizeof(buf)) ||
         write_data(buf, sizeof(buf)) ||
         write_footer();
}
#endif


/*
  Execute_load_log_event::print()
*/

#ifdef MYSQL_CLIENT  
bool Execute_load_log_event::print(FILE* file,
				   PRINT_EVENT_INFO* print_event_info)
{
  if (print_event_info->short_form)
    return 0;

  Write_on_release_cache cache(&print_event_info->head_cache, file);

  if (print_header(&cache, print_event_info, FALSE) ||
      my_b_printf(&cache, "\n#Exec_load: file_id=%d\n",
                  file_id))
    return 1;

  return cache.flush_data();
}
#endif

/*
  Execute_load_log_event::pack_info()
*/

#if defined(HAVE_REPLICATION) && !defined(MYSQL_CLIENT)
void Execute_load_log_event::pack_info(Protocol *protocol)
{
  char buf[64];
  uint length;
  length= (uint) sprintf(buf, ";file_id=%u", (uint) file_id);
  protocol->store(buf, (int32) length, &my_charset_bin);
}


/*
  Execute_load_log_event::do_apply_event()
*/

int Execute_load_log_event::do_apply_event(rpl_group_info *rgi)
{
  char fname[FN_REFLEN+10];
  char *ext;
  int fd;
  int error= 1;
  IO_CACHE file;
  Load_log_event *lev= 0;
  Relay_log_info const *rli= rgi->rli;

  ext= slave_load_file_stem(fname, file_id, server_id, ".info",
                            &rli->mi->cmp_connection_name);
  if ((fd= mysql_file_open(key_file_log_event_info,
                           fname, O_RDONLY | O_BINARY | O_NOFOLLOW,
                           MYF(MY_WME))) < 0 ||
      init_io_cache(&file, fd, IO_SIZE, READ_CACHE, (my_off_t)0, 0,
		    MYF(MY_WME|MY_NABP)))
  {
    rli->report(ERROR_LEVEL, my_errno, rgi->gtid_info(),
                "Error in Exec_load event: could not open file '%s'",
                fname);
    goto err;
  }
  if (!(lev= (Load_log_event*)
        Log_event::read_log_event(&file,
                                  rli->relay_log.description_event_for_exec,
                                  opt_slave_sql_verify_checksum)) ||
      lev->get_type_code() != NEW_LOAD_EVENT)
  {
    rli->report(ERROR_LEVEL, 0, rgi->gtid_info(), "Error in Exec_load event: "
                    "file '%s' appears corrupted", fname);
    goto err;
  }
  lev->thd = thd;
  /*
    lev->do_apply_event should use rli only for errors i.e. should
    not advance rli's position.

    lev->do_apply_event is the place where the table is loaded (it
    calls mysql_load()).
  */

  if (lev->do_apply_event(0,rgi,1)) 
  {
    /*
      We want to indicate the name of the file that could not be loaded
      (SQL_LOADxxx).
      But as we are here we are sure the error is in rli->last_slave_error and
      rli->last_slave_errno (example of error: duplicate entry for key), so we
      don't want to overwrite it with the filename.
      What we want instead is add the filename to the current error message.
    */
    char *tmp= my_strdup(rli->last_error().message, MYF(MY_WME));
    if (tmp)
    {
      rli->report(ERROR_LEVEL, rli->last_error().number, rgi->gtid_info(),
                  "%s. Failed executing load from '%s'", tmp, fname);
      my_free(tmp);
    }
    goto err;
  }
  /*
    We have an open file descriptor to the .info file; we need to close it
    or Windows will refuse to delete the file in mysql_file_delete().
  */
  if (fd >= 0)
  {
    mysql_file_close(fd, MYF(0));
    end_io_cache(&file);
    fd= -1;
  }
  mysql_file_delete(key_file_log_event_info, fname, MYF(MY_WME));
  memcpy(ext, ".data", 6);
  mysql_file_delete(key_file_log_event_data, fname, MYF(MY_WME));
  error = 0;

err:
  delete lev;
  if (fd >= 0)
  {
    mysql_file_close(fd, MYF(0));
    end_io_cache(&file);
  }
  return error;
}

#endif /* defined(HAVE_REPLICATION) && !defined(MYSQL_CLIENT) */


/**************************************************************************
	Begin_load_query_log_event methods
**************************************************************************/

#ifndef MYSQL_CLIENT
Begin_load_query_log_event::
Begin_load_query_log_event(THD* thd_arg, const char* db_arg, uchar* block_arg,
                           uint block_len_arg, bool using_trans)
  :Append_block_log_event(thd_arg, db_arg, block_arg, block_len_arg,
                          using_trans)
{
   file_id= thd_arg->file_id= mysql_bin_log.next_file_id();
}
#endif


Begin_load_query_log_event::
Begin_load_query_log_event(const char* buf, uint len,
                           const Format_description_log_event* desc_event)
  :Append_block_log_event(buf, len, desc_event)
{
}


#if defined( HAVE_REPLICATION) && !defined(MYSQL_CLIENT)
int Begin_load_query_log_event::get_create_or_append() const
{
  return 1; /* create the file */
}
#endif /* defined( HAVE_REPLICATION) && !defined(MYSQL_CLIENT) */


#if !defined(MYSQL_CLIENT) && defined(HAVE_REPLICATION)
Log_event::enum_skip_reason
Begin_load_query_log_event::do_shall_skip(rpl_group_info *rgi)
{
  /*
    If the slave skip counter is 1, then we should not start executing
    on the next event.
  */
  return continue_group(rgi);
}
#endif


/**************************************************************************
	Execute_load_query_log_event methods
**************************************************************************/


#ifndef MYSQL_CLIENT
Execute_load_query_log_event::
Execute_load_query_log_event(THD *thd_arg, const char* query_arg,
                             ulong query_length_arg, uint fn_pos_start_arg,
                             uint fn_pos_end_arg,
                             enum_load_dup_handling dup_handling_arg,
                             bool using_trans, bool direct, bool suppress_use,
                             int errcode):
  Query_log_event(thd_arg, query_arg, query_length_arg, using_trans, direct,
                  suppress_use, errcode),
  file_id(thd_arg->file_id), fn_pos_start(fn_pos_start_arg),
  fn_pos_end(fn_pos_end_arg), dup_handling(dup_handling_arg)
{
}
#endif /* !MYSQL_CLIENT */


Execute_load_query_log_event::
Execute_load_query_log_event(const char* buf, uint event_len,
                             const Format_description_log_event* desc_event):
  Query_log_event(buf, event_len, desc_event, EXECUTE_LOAD_QUERY_EVENT),
  file_id(0), fn_pos_start(0), fn_pos_end(0)
{
  if (!Query_log_event::is_valid())
    return;

  buf+= desc_event->common_header_len;

  fn_pos_start= uint4korr(buf + ELQ_FN_POS_START_OFFSET);
  fn_pos_end= uint4korr(buf + ELQ_FN_POS_END_OFFSET);
  dup_handling= (enum_load_dup_handling)(*(buf + ELQ_DUP_HANDLING_OFFSET));

  if (fn_pos_start > q_len || fn_pos_end > q_len ||
      dup_handling > LOAD_DUP_REPLACE)
    return;

  file_id= uint4korr(buf + ELQ_FILE_ID_OFFSET);
}


ulong Execute_load_query_log_event::get_post_header_size_for_derived()
{
  return EXECUTE_LOAD_QUERY_EXTRA_HEADER_LEN;
}


#ifndef MYSQL_CLIENT
bool
Execute_load_query_log_event::write_post_header_for_derived()
{
  uchar buf[EXECUTE_LOAD_QUERY_EXTRA_HEADER_LEN];
  int4store(buf, file_id);
  int4store(buf + 4, fn_pos_start);
  int4store(buf + 4 + 4, fn_pos_end);
  *(buf + 4 + 4 + 4)= (uchar) dup_handling;
  return write_data(buf, EXECUTE_LOAD_QUERY_EXTRA_HEADER_LEN);
}
#endif


#ifdef MYSQL_CLIENT
bool Execute_load_query_log_event::print(FILE* file,
                                         PRINT_EVENT_INFO* print_event_info)
{
  return print(file, print_event_info, 0);
}

/**
  Prints the query as LOAD DATA LOCAL and with rewritten filename.
*/
bool Execute_load_query_log_event::print(FILE* file,
                                         PRINT_EVENT_INFO* print_event_info,
                                         const char *local_fname)
{
  Write_on_release_cache cache(&print_event_info->head_cache, file);

  if (print_query_header(&cache, print_event_info))
    goto err;

  /**
    reduce the size of io cache so that the write function is called
    for every call to my_b_printf().
   */
  DBUG_EXECUTE_IF ("simulate_execute_event_write_error",
                   {(&cache)->write_pos= (&cache)->write_end;
                   DBUG_SET("+d,simulate_file_write_error");});

  if (local_fname)
  {
    if (my_b_write(&cache, (uchar*) query, fn_pos_start) ||
        my_b_write_string(&cache, " LOCAL INFILE ") ||
        pretty_print_str(&cache, local_fname, (int)strlen(local_fname)))
      goto err;

    if (dup_handling == LOAD_DUP_REPLACE)
      if (my_b_write_string(&cache, " REPLACE"))
        goto err;

    if (my_b_write_string(&cache, " INTO") ||
        my_b_write(&cache, (uchar*) query + fn_pos_end, q_len-fn_pos_end) ||
        my_b_printf(&cache, "\n%s\n", print_event_info->delimiter))
      goto err;
  }
  else
  {
    if (my_b_write(&cache, (uchar*) query, q_len) ||
        my_b_printf(&cache, "\n%s\n", print_event_info->delimiter))
      goto err;
  }

  if (!print_event_info->short_form)
    my_b_printf(&cache, "# file_id: %d \n", file_id);

  return cache.flush_data();
err:
  return 1;
}
#endif


#if defined(HAVE_REPLICATION) && !defined(MYSQL_CLIENT)
void Execute_load_query_log_event::pack_info(Protocol *protocol)
{
  char buf_mem[1024];
  String buf(buf_mem, sizeof(buf_mem), system_charset_info);
  buf.real_alloc(9 + db_len + q_len + 10 + 21);
  if (db && db_len)
  {
    if (buf.append(STRING_WITH_LEN("use ")) ||
        append_identifier(protocol->thd, &buf, db, db_len) ||
        buf.append(STRING_WITH_LEN("; ")))
      return;
  }
  if (query && q_len && buf.append(query, q_len))
    return;
  if (buf.append(" ;file_id=") ||
      buf.append_ulonglong(file_id))
    return;
  protocol->store(buf.ptr(), buf.length(), &my_charset_bin);
}


int
Execute_load_query_log_event::do_apply_event(rpl_group_info *rgi)
{
  char *p;
  char *buf;
  char *fname;
  char *fname_end;
  int error;
  Relay_log_info const *rli= rgi->rli;

  buf= (char*) my_malloc(q_len + 1 - (fn_pos_end - fn_pos_start) +
                         (FN_REFLEN + 10) + 10 + 8 + 5, MYF(MY_WME));

  DBUG_EXECUTE_IF("LOAD_DATA_INFILE_has_fatal_error", my_free(buf); buf= NULL;);

  /* Replace filename and LOCAL keyword in query before executing it */
  if (buf == NULL)
  {
    rli->report(ERROR_LEVEL, ER_SLAVE_FATAL_ERROR, rgi->gtid_info(),
                ER_THD(rgi->thd, ER_SLAVE_FATAL_ERROR), "Not enough memory");
    return 1;
  }

  p= buf;
  memcpy(p, query, fn_pos_start);
  p+= fn_pos_start;
  fname= (p= strmake(p, STRING_WITH_LEN(" INFILE \'")));
  p= slave_load_file_stem(p, file_id, server_id, ".data",
                          &rli->mi->cmp_connection_name);
  fname_end= p= strend(p);                      // Safer than p=p+5
  *(p++)='\'';
  switch (dup_handling) {
  case LOAD_DUP_IGNORE:
    p= strmake(p, STRING_WITH_LEN(" IGNORE"));
    break;
  case LOAD_DUP_REPLACE:
    p= strmake(p, STRING_WITH_LEN(" REPLACE"));
    break;
  default:
    /* Ordinary load data */
    break;
  }
  p= strmake(p, STRING_WITH_LEN(" INTO "));
  p= strmake(p, query+fn_pos_end, q_len-fn_pos_end);

  error= Query_log_event::do_apply_event(rgi, buf, (uint32)(p-buf));

  /* Forging file name for deletion in same buffer */
  *fname_end= 0;

  /*
    If there was an error the slave is going to stop, leave the
    file so that we can re-execute this event at START SLAVE.
  */
  if (unlikely(!error))
    mysql_file_delete(key_file_log_event_data, fname, MYF(MY_WME));

  my_free(buf);
  return error;
}
#endif


/**************************************************************************
	sql_ex_info methods
**************************************************************************/

/*
  sql_ex_info::init()
*/

const char *sql_ex_info::init(const char *buf, const char *buf_end,
                              bool use_new_format)
{
  cached_new_format = use_new_format;
  if (use_new_format)
  {
    empty_flags=0;
    /*
      The code below assumes that buf will not disappear from
      under our feet during the lifetime of the event. This assumption
      holds true in the slave thread if the log is in new format, but is not
      the case when we have old format because we will be reusing net buffer
      to read the actual file before we write out the Create_file event.
    */
    if (read_str(&buf, buf_end, &field_term, &field_term_len) ||
        read_str(&buf, buf_end, &enclosed,   &enclosed_len) ||
        read_str(&buf, buf_end, &line_term,  &line_term_len) ||
        read_str(&buf, buf_end, &line_start, &line_start_len) ||
        read_str(&buf, buf_end, &escaped,    &escaped_len))
      return 0;
    opt_flags = *buf++;
  }
  else
  {
    if (buf_end - buf < 7)
      return 0;                                 // Wrong data
    field_term_len= enclosed_len= line_term_len= line_start_len= escaped_len=1;
    field_term = buf++;			// Use first byte in string
    enclosed=	 buf++;
    line_term=   buf++;
    line_start=  buf++;
    escaped=     buf++;
    opt_flags =  *buf++;
    empty_flags= *buf++;
    if (empty_flags & FIELD_TERM_EMPTY)
      field_term_len=0;
    if (empty_flags & ENCLOSED_EMPTY)
      enclosed_len=0;
    if (empty_flags & LINE_TERM_EMPTY)
      line_term_len=0;
    if (empty_flags & LINE_START_EMPTY)
      line_start_len=0;
    if (empty_flags & ESCAPED_EMPTY)
      escaped_len=0;
  }
  return buf;
}

#ifndef MYSQL_CLIENT
/*
  write_str()
*/

static bool write_str(Log_event_writer *writer, const char *str, uint length)
{
  uchar tmp[1];
  tmp[0]= (uchar) length;
  return (writer->write_data(tmp, sizeof(tmp)) ||
	  writer->write_data((uchar*) str, length));
}

/*
  sql_ex_info::write_data()
*/

bool sql_ex_info::write_data(Log_event_writer *writer)
{
  if (new_format())
  {
    return write_str(writer, field_term, field_term_len) ||
	   write_str(writer, enclosed,   enclosed_len) ||
	   write_str(writer, line_term,  line_term_len) ||
	   write_str(writer, line_start, line_start_len) ||
	   write_str(writer, escaped,    escaped_len) ||
	   writer->write_data((uchar*) &opt_flags, 1);
  }
  else
  {
    uchar old_ex[7];
    old_ex[0]= *field_term;
    old_ex[1]= *enclosed;
    old_ex[2]= *line_term;
    old_ex[3]= *line_start;
    old_ex[4]= *escaped;
    old_ex[5]=  opt_flags;
    old_ex[6]=  empty_flags;
    return writer->write_data(old_ex, sizeof(old_ex));
  }
}



/**************************************************************************
	Rows_log_event member functions
**************************************************************************/

Rows_log_event::Rows_log_event(THD *thd_arg, TABLE *tbl_arg, ulong tid,
                               MY_BITMAP const *cols, bool is_transactional,
                               Log_event_type event_type)
  : Log_event(thd_arg, 0, is_transactional),
    m_row_count(0),
    m_table(tbl_arg),
    m_table_id(tid),
    m_width(tbl_arg ? tbl_arg->s->fields : 1),
    m_rows_buf(0), m_rows_cur(0), m_rows_end(0), m_flags(0),
    m_type(event_type), m_extra_row_data(0)
#ifdef HAVE_REPLICATION
    , m_curr_row(NULL), m_curr_row_end(NULL),
    m_key(NULL), m_key_info(NULL), m_key_nr(0),
    master_had_triggers(0)
#endif
{
  /*
    We allow a special form of dummy event when the table, and cols
    are null and the table id is ~0UL.  This is a temporary
    solution, to be able to terminate a started statement in the
    binary log: the extraneous events will be removed in the future.
   */
  DBUG_ASSERT((tbl_arg && tbl_arg->s && tid != ~0UL) ||
              (!tbl_arg && !cols && tid == ~0UL));

  if (thd_arg->variables.option_bits & OPTION_NO_FOREIGN_KEY_CHECKS)
    set_flags(NO_FOREIGN_KEY_CHECKS_F);
  if (thd_arg->variables.option_bits & OPTION_RELAXED_UNIQUE_CHECKS)
    set_flags(RELAXED_UNIQUE_CHECKS_F);
  if (thd_arg->variables.option_bits & OPTION_NO_CHECK_CONSTRAINT_CHECKS)
    set_flags(NO_CHECK_CONSTRAINT_CHECKS_F);
  /* if my_bitmap_init fails, caught in is_valid() */
  if (likely(!my_bitmap_init(&m_cols,
                          m_width <= sizeof(m_bitbuf)*8 ? m_bitbuf : NULL,
                          m_width,
                          false)))
  {
    /* Cols can be zero if this is a dummy binrows event */
    if (likely(cols != NULL))
    {
      memcpy(m_cols.bitmap, cols->bitmap, no_bytes_in_map(cols));
      create_last_word_mask(&m_cols);
    }
  }
  else
  {
    // Needed because my_bitmap_init() does not set it to null on failure
    m_cols.bitmap= 0;
  }
}
#endif

Rows_log_event::Rows_log_event(const char *buf, uint event_len,
                               const Format_description_log_event
                               *description_event)
  : Log_event(buf, description_event),
    m_row_count(0),
#ifndef MYSQL_CLIENT
    m_table(NULL),
#endif
    m_table_id(0), m_rows_buf(0), m_rows_cur(0), m_rows_end(0),
    m_extra_row_data(0)
#if !defined(MYSQL_CLIENT) && defined(HAVE_REPLICATION)
    , m_curr_row(NULL), m_curr_row_end(NULL),
    m_key(NULL), m_key_info(NULL), m_key_nr(0),
    master_had_triggers(0)
#endif
{
  DBUG_ENTER("Rows_log_event::Rows_log_event(const char*,...)");
  uint8 const common_header_len= description_event->common_header_len;
  Log_event_type event_type= (Log_event_type)(uchar)buf[EVENT_TYPE_OFFSET];
  m_type= event_type;
  m_cols_ai.bitmap= 0;

  uint8 const post_header_len= description_event->post_header_len[event_type-1];

  if (event_len < (uint)(common_header_len + post_header_len))
  {
    m_cols.bitmap= 0;
    DBUG_VOID_RETURN;
  }

  DBUG_PRINT("enter",("event_len: %u  common_header_len: %d  "
		      "post_header_len: %d",
		      event_len, common_header_len,
		      post_header_len));

  const char *post_start= buf + common_header_len;
  post_start+= RW_MAPID_OFFSET;
  if (post_header_len == 6)
  {
    /* Master is of an intermediate source tree before 5.1.4. Id is 4 bytes */
    m_table_id= uint4korr(post_start);
    post_start+= 4;
  }
  else
  {
    m_table_id= (ulong) uint6korr(post_start);
    post_start+= RW_FLAGS_OFFSET;
  }

  m_flags_pos= post_start - buf;
  m_flags= uint2korr(post_start);
  post_start+= 2;

  uint16 var_header_len= 0;
  if (post_header_len == ROWS_HEADER_LEN_V2)
  {
    /*
      Have variable length header, check length,
      which includes length bytes
    */
    var_header_len= uint2korr(post_start);
    /* Check length and also avoid out of buffer read */
    if (var_header_len < 2 ||
        event_len < static_cast<unsigned int>(var_header_len +
          (post_start - buf)))
    {
      m_cols.bitmap= 0;
      DBUG_VOID_RETURN;
    }
    var_header_len-= 2;

    /* Iterate over var-len header, extracting 'chunks' */
    const char* start= post_start + 2;
    const char* end= start + var_header_len;
    for (const char* pos= start; pos < end;)
    {
      switch(*pos++)
      {
      case RW_V_EXTRAINFO_TAG:
      {
        /* Have an 'extra info' section, read it in */
        assert((end - pos) >= EXTRA_ROW_INFO_HDR_BYTES);
        uint8 infoLen= pos[EXTRA_ROW_INFO_LEN_OFFSET];
        assert((end - pos) >= infoLen);
        /* Just store/use the first tag of this type, skip others */
        if (likely(!m_extra_row_data))
        {
          m_extra_row_data= (uchar*) my_malloc(infoLen,
                                               MYF(MY_WME));
          if (likely(m_extra_row_data != NULL))
          {
            memcpy(m_extra_row_data, pos, infoLen);
          }
        }
        pos+= infoLen;
        break;
      }
      default:
        /* Unknown code, we will not understand anything further here */
        pos= end; /* Break loop */
      }
    }
  }

  uchar const *const var_start=
    (const uchar *)buf + common_header_len + post_header_len + var_header_len;
  uchar const *const ptr_width= var_start;
  uchar *ptr_after_width= (uchar*) ptr_width;
  DBUG_PRINT("debug", ("Reading from %p", ptr_after_width));
  m_width = net_field_length(&ptr_after_width);
  DBUG_PRINT("debug", ("m_width=%lu", m_width));

  /* Avoid reading out of buffer */
  if (ptr_after_width + (m_width + 7) / 8 > (uchar*)buf + event_len)
  {
    m_cols.bitmap= NULL;
    DBUG_VOID_RETURN;
  }

  /* if my_bitmap_init fails, caught in is_valid() */
  if (likely(!my_bitmap_init(&m_cols,
                          m_width <= sizeof(m_bitbuf)*8 ? m_bitbuf : NULL,
                          m_width,
                          false)))
  {
    DBUG_PRINT("debug", ("Reading from %p", ptr_after_width));
    memcpy(m_cols.bitmap, ptr_after_width, (m_width + 7) / 8);
    create_last_word_mask(&m_cols);
    ptr_after_width+= (m_width + 7) / 8;
    DBUG_DUMP("m_cols", (uchar*) m_cols.bitmap, no_bytes_in_map(&m_cols));
  }
  else
  {
    // Needed because my_bitmap_init() does not set it to null on failure
    m_cols.bitmap= NULL;
    DBUG_VOID_RETURN;
  }

  m_cols_ai.bitmap= m_cols.bitmap; /* See explanation in is_valid() */

  if (LOG_EVENT_IS_UPDATE_ROW(event_type))
  {
    DBUG_PRINT("debug", ("Reading from %p", ptr_after_width));

    /* if my_bitmap_init fails, caught in is_valid() */
    if (likely(!my_bitmap_init(&m_cols_ai,
                            m_width <= sizeof(m_bitbuf_ai)*8 ? m_bitbuf_ai : NULL,
                            m_width,
                            false)))
    {
      DBUG_PRINT("debug", ("Reading from %p", ptr_after_width));
      memcpy(m_cols_ai.bitmap, ptr_after_width, (m_width + 7) / 8);
      create_last_word_mask(&m_cols_ai);
      ptr_after_width+= (m_width + 7) / 8;
      DBUG_DUMP("m_cols_ai", (uchar*) m_cols_ai.bitmap,
                no_bytes_in_map(&m_cols_ai));
    }
    else
    {
      // Needed because my_bitmap_init() does not set it to null on failure
      m_cols_ai.bitmap= 0;
      DBUG_VOID_RETURN;
    }
  }

  const uchar* const ptr_rows_data= (const uchar*) ptr_after_width;

  size_t const read_size= ptr_rows_data - (const unsigned char *) buf;
  if (read_size > event_len)
  {
    DBUG_VOID_RETURN;
  }
  size_t const data_size= event_len - read_size;
  DBUG_PRINT("info",("m_table_id: %llu  m_flags: %d  m_width: %lu  data_size: %lu",
                     m_table_id, m_flags, m_width, (ulong) data_size));

  m_rows_buf= (uchar*) my_malloc(data_size, MYF(MY_WME));
  if (likely((bool)m_rows_buf))
  {
#if !defined(MYSQL_CLIENT) && defined(HAVE_REPLICATION)
    m_curr_row= m_rows_buf;
#endif
    m_rows_end= m_rows_buf + data_size;
    m_rows_cur= m_rows_end;
    memcpy(m_rows_buf, ptr_rows_data, data_size);
    m_rows_before_size= ptr_rows_data - (const uchar *) buf; // Get the size that before SET part
  }
  else
    m_cols.bitmap= 0; // to not free it

  DBUG_VOID_RETURN;
}

void Rows_log_event::uncompress_buf()
{
  uint32 un_len = binlog_get_uncompress_len((char *)m_rows_buf);
  if (!un_len)
    return;

  uchar *new_buf= (uchar*) my_malloc(ALIGN_SIZE(un_len), MYF(MY_WME));
  if (new_buf)
  {
    if(!binlog_buf_uncompress((char *)m_rows_buf, (char *)new_buf,
                              (uint32)(m_rows_cur - m_rows_buf), &un_len))
    {
      my_free(m_rows_buf);
      m_rows_buf = new_buf;
#if !defined(MYSQL_CLIENT) && defined(HAVE_REPLICATION)
      m_curr_row= m_rows_buf;
#endif
      m_rows_end= m_rows_buf + un_len;
      m_rows_cur= m_rows_end;
      return;
    }
    else
    {
      my_free(new_buf);
    }
  }
  m_cols.bitmap= 0; // catch it in is_valid
}

Rows_log_event::~Rows_log_event()
{
  if (m_cols.bitmap == m_bitbuf) // no my_malloc happened
    m_cols.bitmap= 0; // so no my_free in my_bitmap_free
  my_bitmap_free(&m_cols); // To pair with my_bitmap_init().
  my_free(m_rows_buf);
  my_free(m_extra_row_data);
}

int Rows_log_event::get_data_size()
{
  int const general_type_code= get_general_type_code();

  uchar buf[MAX_INT_WIDTH];
  uchar *end= net_store_length(buf, m_width);

  DBUG_EXECUTE_IF("old_row_based_repl_4_byte_map_id_master",
                  return (int)(6 + no_bytes_in_map(&m_cols) + (end - buf) +
                  (general_type_code == UPDATE_ROWS_EVENT ? no_bytes_in_map(&m_cols_ai) : 0) +
                  m_rows_cur - m_rows_buf););

  int data_size= 0;
  Log_event_type type = get_type_code();
  bool is_v2_event= LOG_EVENT_IS_ROW_V2(type);
  if (is_v2_event)
  {
    data_size= ROWS_HEADER_LEN_V2 +
      (m_extra_row_data ?
       RW_V_TAG_LEN + m_extra_row_data[EXTRA_ROW_INFO_LEN_OFFSET]:
       0);
  }
  else
  {
    data_size= ROWS_HEADER_LEN_V1;
  }
  data_size+= no_bytes_in_map(&m_cols);
  data_size+= (uint) (end - buf);

  if (general_type_code == UPDATE_ROWS_EVENT)
    data_size+= no_bytes_in_map(&m_cols_ai);

  data_size+= (uint) (m_rows_cur - m_rows_buf);
  return data_size; 
}


#ifndef MYSQL_CLIENT
int Rows_log_event::do_add_row_data(uchar *row_data, size_t length)
{
  /*
    When the table has a primary key, we would probably want, by default, to
    log only the primary key value instead of the entire "before image". This
    would save binlog space. TODO
  */
  DBUG_ENTER("Rows_log_event::do_add_row_data");
  DBUG_PRINT("enter", ("row_data:%p  length: %lu", row_data,
                       (ulong) length));

  /*
    If length is zero, there is nothing to write, so we just
    return. Note that this is not an optimization, since calling
    realloc() with size 0 means free().
   */
  if (length == 0)
  {
    m_row_count++;
    DBUG_RETURN(0);
  }

  /*
    Don't print debug messages when running valgrind since they can
    trigger false warnings.
   */
#ifndef HAVE_valgrind
  DBUG_DUMP("row_data", row_data, MY_MIN(length, 32));
#endif

  DBUG_ASSERT(m_rows_buf <= m_rows_cur);
  DBUG_ASSERT(!m_rows_buf || (m_rows_end && m_rows_buf < m_rows_end));
  DBUG_ASSERT(m_rows_cur <= m_rows_end);

  /* The cast will always work since m_rows_cur <= m_rows_end */
  if (static_cast<size_t>(m_rows_end - m_rows_cur) <= length)
  {
    size_t const block_size= 1024;
    size_t cur_size= m_rows_cur - m_rows_buf;
    DBUG_EXECUTE_IF("simulate_too_big_row_case1",
                     cur_size= UINT_MAX32 - (block_size * 10);
                     length= UINT_MAX32 - (block_size * 10););
    DBUG_EXECUTE_IF("simulate_too_big_row_case2",
                     cur_size= UINT_MAX32 - (block_size * 10);
                     length= block_size * 10;);
    DBUG_EXECUTE_IF("simulate_too_big_row_case3",
                     cur_size= block_size * 10;
                     length= UINT_MAX32 - (block_size * 10););
    DBUG_EXECUTE_IF("simulate_too_big_row_case4",
                     cur_size= UINT_MAX32 - (block_size * 10);
                     length= (block_size * 10) - block_size + 1;);
    size_t remaining_space= UINT_MAX32 - cur_size;
    /* Check that the new data fits within remaining space and we can add
       block_size without wrapping.
     */
    if (cur_size > UINT_MAX32 || length > remaining_space ||
        ((length + block_size) > remaining_space))
    {
      sql_print_error("The row data is greater than 4GB, which is too big to "
                      "write to the binary log.");
      DBUG_RETURN(ER_BINLOG_ROW_LOGGING_FAILED);
    }
    size_t const new_alloc= 
        block_size * ((cur_size + length + block_size - 1) / block_size);

    uchar* const new_buf= (uchar*)my_realloc((uchar*)m_rows_buf, new_alloc,
                                           MYF(MY_ALLOW_ZERO_PTR|MY_WME));
    if (unlikely(!new_buf))
      DBUG_RETURN(HA_ERR_OUT_OF_MEM);

    /* If the memory moved, we need to move the pointers */
    if (new_buf != m_rows_buf)
    {
      m_rows_buf= new_buf;
      m_rows_cur= m_rows_buf + cur_size;
    }

    /*
       The end pointer should always be changed to point to the end of
       the allocated memory.
    */
    m_rows_end= m_rows_buf + new_alloc;
  }

  DBUG_ASSERT(m_rows_cur + length <= m_rows_end);
  memcpy(m_rows_cur, row_data, length);
  m_rows_cur+= length;
  m_row_count++;
  DBUG_RETURN(0);
}
#endif

#if defined(MYSQL_SERVER) && defined(HAVE_REPLICATION)

/**
  Restores empty table list as it was before trigger processing.

  @note We have a lot of ASSERTS that check the lists when we close tables.
  There was the same problem with MERGE MYISAM tables and so here we try to
  go the same way.
*/
inline void restore_empty_query_table_list(LEX *lex)
{
  if (lex->first_not_own_table())
      (*lex->first_not_own_table()->prev_global)= NULL;
  lex->query_tables= NULL;
  lex->query_tables_last= &lex->query_tables;
}


int Rows_log_event::do_apply_event(rpl_group_info *rgi)
{
  Relay_log_info const *rli= rgi->rli;
  TABLE* table;
  DBUG_ENTER("Rows_log_event::do_apply_event(Relay_log_info*)");
  int error= 0;
  LEX *lex= thd->lex;
  uint8 new_trg_event_map= get_trg_event_map();
  /*
    If m_table_id == ~0ULL, then we have a dummy event that does not
    contain any data.  In that case, we just remove all tables in the
    tables_to_lock list, close the thread tables, and return with
    success.
   */
  if (m_table_id == ~0ULL)
  {
    /*
       This one is supposed to be set: just an extra check so that
       nothing strange has happened.
     */
    DBUG_ASSERT(get_flags(STMT_END_F));

    rgi->slave_close_thread_tables(thd);
    thd->clear_error();
    DBUG_RETURN(0);
  }

  /*
    'thd' has been set by exec_relay_log_event(), just before calling
    do_apply_event(). We still check here to prevent future coding
    errors.
  */
  DBUG_ASSERT(rgi->thd == thd);

  /*
    If there is no locks taken, this is the first binrow event seen
    after the table map events.  We should then lock all the tables
    used in the transaction and proceed with execution of the actual
    event.
  */
  if (!thd->lock)
  {
    /*
      Lock_tables() reads the contents of thd->lex, so they must be
      initialized.

      We also call the THD::reset_for_next_command(), since this
      is the logical start of the next "statement". Note that this
      call might reset the value of current_stmt_binlog_format, so
      we need to do any changes to that value after this function.
    */
    delete_explain_query(thd->lex);
    lex_start(thd);
    thd->reset_for_next_command();
    /*
      The current statement is just about to begin and 
      has not yet modified anything. Note, all.modified is reset
      by THD::reset_for_next_command().
    */
    thd->transaction.stmt.modified_non_trans_table= FALSE;
    thd->transaction.stmt.m_unsafe_rollback_flags&= ~THD_TRANS::DID_WAIT;
    /*
      This is a row injection, so we flag the "statement" as
      such. Note that this code is called both when the slave does row
      injections and when the BINLOG statement is used to do row
      injections.
    */
    thd->lex->set_stmt_row_injection();

    /*
      There are a few flags that are replicated with each row event.
      Make sure to set/clear them before executing the main body of
      the event.
    */
    if (get_flags(NO_FOREIGN_KEY_CHECKS_F))
        thd->variables.option_bits|= OPTION_NO_FOREIGN_KEY_CHECKS;
    else
        thd->variables.option_bits&= ~OPTION_NO_FOREIGN_KEY_CHECKS;

    if (get_flags(RELAXED_UNIQUE_CHECKS_F))
        thd->variables.option_bits|= OPTION_RELAXED_UNIQUE_CHECKS;
    else
        thd->variables.option_bits&= ~OPTION_RELAXED_UNIQUE_CHECKS;

    if (get_flags(NO_CHECK_CONSTRAINT_CHECKS_F))
      thd->variables.option_bits|= OPTION_NO_CHECK_CONSTRAINT_CHECKS;
    else
      thd->variables.option_bits&= ~OPTION_NO_CHECK_CONSTRAINT_CHECKS;

    /* A small test to verify that objects have consistent types */
    DBUG_ASSERT(sizeof(thd->variables.option_bits) == sizeof(OPTION_RELAXED_UNIQUE_CHECKS));

    DBUG_EXECUTE_IF("rows_log_event_before_open_table",
                    {
                      const char action[] = "now SIGNAL before_open_table WAIT_FOR go_ahead_sql";
                      DBUG_ASSERT(!debug_sync_set_action(thd, STRING_WITH_LEN(action)));
                    };);

    /*
       Trigger's procedures work with global table list. So we have to add
       rgi->tables_to_lock content there to get trigger's in the list.

       Then restore_empty_query_table_list() restore the list as it was
    */
    DBUG_ASSERT(lex->query_tables == NULL);
    if ((lex->query_tables= rgi->tables_to_lock))
      rgi->tables_to_lock->prev_global= &lex->query_tables;

    for (TABLE_LIST *tables= rgi->tables_to_lock; tables;
        tables= tables->next_global)
    {
      if (slave_run_triggers_for_rbr)
      {
        tables->trg_event_map= new_trg_event_map;
        lex->query_tables_last= &tables->next_global;
      }
      else
      {
        tables->slave_fk_event_map= new_trg_event_map;
        lex->query_tables_last= &tables->next_global;
      }
    }
    if (unlikely(open_and_lock_tables(thd, rgi->tables_to_lock, FALSE, 0)))
    {
#ifdef WITH_WSREP
      if (WSREP(thd))
      {
        WSREP_WARN("BF applier failed to open_and_lock_tables: %u, fatal: %d "
                   "wsrep = (exec_mode: %d conflict_state: %d seqno: %lld)",
                    thd->get_stmt_da()->sql_errno(),
                    thd->is_fatal_error,
                    thd->wsrep_cs().mode(),
                    thd->wsrep_trx().state(),
                    (long long) wsrep_thd_trx_seqno(thd));
      }
#endif /* WITH_WSREP */
      if (thd->is_error() &&
          !is_parallel_retry_error(rgi, error= thd->get_stmt_da()->sql_errno()))
      {
        /*
          Error reporting borrowed from Query_log_event with many excessive
          simplifications.
          We should not honour --slave-skip-errors at this point as we are
          having severe errors which should not be skipped.
        */
        rli->report(ERROR_LEVEL, error, rgi->gtid_info(),
                    "Error executing row event: '%s'",
                    (error ? thd->get_stmt_da()->message() :
                     "unexpected success or fatal error"));
        thd->is_slave_error= 1;
      }
      /* remove trigger's tables */
      goto err;
    }

    /*
      When the open and locking succeeded, we check all tables to
      ensure that they still have the correct type.
    */

    {
      DBUG_PRINT("debug", ("Checking compatibility of tables to lock - tables_to_lock: %p",
                           rgi->tables_to_lock));

      /**
        When using RBR and MyISAM MERGE tables the base tables that make
        up the MERGE table can be appended to the list of tables to lock.
  
        Thus, we just check compatibility for those that tables that have
        a correspondent table map event (ie, those that are actually going
        to be accessed while applying the event). That's why the loop stops
        at rli->tables_to_lock_count .

        NOTE: The base tables are added here are removed when 
              close_thread_tables is called.
       */
      TABLE_LIST *table_list_ptr= rgi->tables_to_lock;
      for (uint i=0 ; table_list_ptr && (i < rgi->tables_to_lock_count);
           table_list_ptr= table_list_ptr->next_global, i++)
      {
        /*
          Below if condition takes care of skipping base tables that
          make up the MERGE table (which are added by open_tables()
          call). They are added next to the merge table in the list.
          For eg: If RPL_TABLE_LIST is t3->t1->t2 (where t1 and t2
          are base tables for merge table 't3'), open_tables will modify
          the list by adding t1 and t2 again immediately after t3 in the
          list (*not at the end of the list*). New table_to_lock list will
          look like t3->t1'->t2'->t1->t2 (where t1' and t2' are TABLE_LIST
          objects added by open_tables() call). There is no flag(or logic) in
          open_tables() that can skip adding these base tables to the list.
          So the logic here should take care of skipping them.

          tables_to_lock_count logic will take care of skipping base tables
          that are added at the end of the list.
          For eg: If RPL_TABLE_LIST is t1->t2->t3, open_tables will modify
          the list into t1->t2->t3->t1'->t2'. t1' and t2' will be skipped
          because tables_to_lock_count logic in this for loop.
        */
        if (table_list_ptr->parent_l)
          continue;
        /*
          We can use a down cast here since we know that every table added
          to the tables_to_lock is a RPL_TABLE_LIST (or child table which is
          skipped above).
        */
        RPL_TABLE_LIST *ptr= static_cast<RPL_TABLE_LIST*>(table_list_ptr);
        DBUG_ASSERT(ptr->m_tabledef_valid);
        TABLE *conv_table;
        if (!ptr->m_tabledef.compatible_with(thd, rgi, ptr->table, &conv_table))
        {
          DBUG_PRINT("debug", ("Table: %s.%s is not compatible with master",
                               ptr->table->s->db.str,
                               ptr->table->s->table_name.str));
          /*
            We should not honour --slave-skip-errors at this point as we are
            having severe errors which should not be skipped.
          */
          thd->is_slave_error= 1;
          /* remove trigger's tables */
          error= ERR_BAD_TABLE_DEF;
          goto err;
        }
        DBUG_PRINT("debug", ("Table: %s.%s is compatible with master"
                             " - conv_table: %p",
                             ptr->table->s->db.str,
                             ptr->table->s->table_name.str, conv_table));
        ptr->m_conv_table= conv_table;
      }
    }

    /*
      ... and then we add all the tables to the table map and but keep
      them in the tables to lock list.

      We also invalidate the query cache for all the tables, since
      they will now be changed.

      TODO [/Matz]: Maybe the query cache should not be invalidated
      here? It might be that a table is not changed, even though it
      was locked for the statement.  We do know that each
      Rows_log_event contain at least one row, so after processing one
      Rows_log_event, we can invalidate the query cache for the
      associated table.
     */
    TABLE_LIST *ptr= rgi->tables_to_lock;
    for (uint i=0 ;  ptr && (i < rgi->tables_to_lock_count); ptr= ptr->next_global, i++)
    {
      /*
        Please see comment in above 'for' loop to know the reason
        for this if condition
      */
      if (ptr->parent_l)
        continue;
      rgi->m_table_map.set_table(ptr->table_id, ptr->table);
      /*
        Following is passing flag about triggers on the server. The problem was
        to pass it between table map event and row event. I do it via extended
        TABLE_LIST (RPL_TABLE_LIST) but row event uses only TABLE so I need to
        find somehow the corresponding TABLE_LIST.
      */
      if (m_table_id == ptr->table_id)
      {
        ptr->table->master_had_triggers=
          ((RPL_TABLE_LIST*)ptr)->master_had_triggers;
      }
    }

#ifdef HAVE_QUERY_CACHE
#ifdef WITH_WSREP
    /*
      Moved invalidation right before the call to rows_event_stmt_cleanup(),
      to avoid query cache being polluted with stale entries,
    */
    if (! (WSREP(thd) && wsrep_thd_is_applying(thd)))
    {
#endif /* WITH_WSREP */
    query_cache.invalidate_locked_for_write(thd, rgi->tables_to_lock);
#ifdef WITH_WSREP
    }
#endif /* WITH_WSREP */
#endif
  }

  table= m_table= rgi->m_table_map.get_table(m_table_id);

  DBUG_PRINT("debug", ("m_table:%p, m_table_id: %llu%s",
                       m_table, m_table_id,
                       table && master_had_triggers ?
                       " (master had triggers)" : ""));
  if (table)
  {
    master_had_triggers= table->master_had_triggers;
    bool transactional_table= table->file->has_transactions();
    /*
      table == NULL means that this table should not be replicated
      (this was set up by Table_map_log_event::do_apply_event()
      which tested replicate-* rules).
    */

    /*
      It's not needed to set_time() but
      1) it continues the property that "Time" in SHOW PROCESSLIST shows how
      much slave is behind
      2) it will be needed when we allow replication from a table with no
      TIMESTAMP column to a table with one.
      So we call set_time(), like in SBR. Presently it changes nothing.
    */
    thd->set_time(when, when_sec_part);

     if (m_width == table->s->fields && bitmap_is_set_all(&m_cols))
      set_flags(COMPLETE_ROWS_F);

    /* 
      Set tables write and read sets.
      
      Read_set contains all slave columns (in case we are going to fetch
      a complete record from slave)
      
      Write_set equals the m_cols bitmap sent from master but it can be 
      longer if slave has extra columns. 
     */ 

    DBUG_PRINT_BITSET("debug", "Setting table's read_set from: %s", &m_cols);
    
    bitmap_set_all(table->read_set);
    if (get_general_type_code() == DELETE_ROWS_EVENT ||
        get_general_type_code() == UPDATE_ROWS_EVENT)
      bitmap_intersect(table->read_set,&m_cols);

    bitmap_set_all(table->write_set);
    table->rpl_write_set= table->write_set;

    /* WRITE ROWS EVENTS store the bitmap in m_cols instead of m_cols_ai */
    MY_BITMAP *after_image= ((get_general_type_code() == UPDATE_ROWS_EVENT) ?
                             &m_cols_ai : &m_cols);
    bitmap_intersect(table->write_set, after_image);

    this->slave_exec_mode= slave_exec_mode_options; // fix the mode

    // Do event specific preparations 
    error= do_before_row_operations(rli);

    /*
      Bug#56662 Assertion failed: next_insert_id == 0, file handler.cc
      Don't allow generation of auto_increment value when processing
      rows event by setting 'MODE_NO_AUTO_VALUE_ON_ZERO'. The exception
      to this rule happens when the auto_inc column exists on some
      extra columns on the slave. In that case, do not force
      MODE_NO_AUTO_VALUE_ON_ZERO.
    */
    sql_mode_t saved_sql_mode= thd->variables.sql_mode;
    if (!is_auto_inc_in_extra_columns())
      thd->variables.sql_mode= MODE_NO_AUTO_VALUE_ON_ZERO;

    // row processing loop

    /* 
      set the initial time of this ROWS statement if it was not done
      before in some other ROWS event. 
     */
    rgi->set_row_stmt_start_timestamp();

    THD_STAGE_INFO(thd, stage_executing);
    do
    {
      /* in_use can have been set to NULL in close_tables_for_reopen */
      THD* old_thd= table->in_use;
      if (!table->in_use)
        table->in_use= thd;

      error= do_exec_row(rgi);

      if (unlikely(error))
        DBUG_PRINT("info", ("error: %s", HA_ERR(error)));
      DBUG_ASSERT(error != HA_ERR_RECORD_DELETED);

      table->in_use = old_thd;

      if (unlikely(error))
      {
        int actual_error= convert_handler_error(error, thd, table);
        bool idempotent_error= (idempotent_error_code(error) &&
                               (slave_exec_mode == SLAVE_EXEC_MODE_IDEMPOTENT));
        bool ignored_error= (idempotent_error == 0 ?
                             ignored_error_code(actual_error) : 0);

#ifdef WITH_WSREP
        if (WSREP(thd) && wsrep_ignored_error_code(this, actual_error))
        {
          idempotent_error= true;
          thd->wsrep_has_ignored_error= true;
        }
#endif /* WITH_WSREP */
        if (idempotent_error || ignored_error)
        {
          if (global_system_variables.log_warnings)
            slave_rows_error_report(WARNING_LEVEL, error, rgi, thd, table,
                                    get_type_str(),
                                    RPL_LOG_NAME, log_pos);
          thd->clear_error(1);
          error= 0;
          if (idempotent_error == 0)
            break;
        }
      }

      /*
       If m_curr_row_end  was not set during event execution (e.g., because
       of errors) we can't proceed to the next row. If the error is transient
       (i.e., error==0 at this point) we must call unpack_current_row() to set 
       m_curr_row_end.
      */ 
   
      DBUG_PRINT("info", ("curr_row: %p; curr_row_end: %p; rows_end:%p",
                          m_curr_row, m_curr_row_end, m_rows_end));

      if (!m_curr_row_end && likely(!error))
        error= unpack_current_row(rgi);

      m_curr_row= m_curr_row_end;
 
      if (likely(error == 0) && !transactional_table)
        thd->transaction.all.modified_non_trans_table=
          thd->transaction.stmt.modified_non_trans_table= TRUE;
    } // row processing loop
    while (error == 0 && (m_curr_row != m_rows_end));

    /*
      Restore the sql_mode after the rows event is processed.
    */
    thd->variables.sql_mode= saved_sql_mode;

    {/**
         The following failure injecion works in cooperation with tests 
         setting @@global.debug= 'd,stop_slave_middle_group'.
         The sql thread receives the killed status and will proceed 
         to shutdown trying to finish incomplete events group.
     */
      DBUG_EXECUTE_IF("stop_slave_middle_group",
                      if (thd->transaction.all.modified_non_trans_table)
                        const_cast<Relay_log_info*>(rli)->abort_slave= 1;);
    }

    if (unlikely(error= do_after_row_operations(rli, error)) &&
        ignored_error_code(convert_handler_error(error, thd, table)))
    {

      if (global_system_variables.log_warnings)
        slave_rows_error_report(WARNING_LEVEL, error, rgi, thd, table,
                                get_type_str(),
                                RPL_LOG_NAME, log_pos);
      thd->clear_error(1);
      error= 0;
    }
  } // if (table)

  
  if (unlikely(error))
  {
    slave_rows_error_report(ERROR_LEVEL, error, rgi, thd, table,
                             get_type_str(),
                             RPL_LOG_NAME, log_pos);
    /*
      @todo We should probably not call
      reset_current_stmt_binlog_format_row() from here.

      Note: this applies to log_event_old.cc too.
      /Sven
    */
    thd->reset_current_stmt_binlog_format_row();
    thd->is_slave_error= 1;
    /* remove trigger's tables */
    goto err;
  }

  /* remove trigger's tables */
  restore_empty_query_table_list(thd->lex);

#if defined(WITH_WSREP) && defined(HAVE_QUERY_CACHE)
    if (WSREP(thd) && wsrep_thd_is_applying(thd))
    {
      query_cache.invalidate_locked_for_write(thd, rgi->tables_to_lock);
    }
#endif /* WITH_WSREP && HAVE_QUERY_CACHE */

    if (unlikely(get_flags(STMT_END_F) &&
                 (error= rows_event_stmt_cleanup(rgi, thd))))
    slave_rows_error_report(ERROR_LEVEL,
                            thd->is_error() ? 0 : error,
                            rgi, thd, table,
                            get_type_str(),
                            RPL_LOG_NAME, log_pos);
  DBUG_RETURN(error);

err:
  restore_empty_query_table_list(thd->lex);
  rgi->slave_close_thread_tables(thd);
  DBUG_RETURN(error);
}

Log_event::enum_skip_reason
Rows_log_event::do_shall_skip(rpl_group_info *rgi)
{
  /*
    If the slave skip counter is 1 and this event does not end a
    statement, then we should not start executing on the next event.
    Otherwise, we defer the decision to the normal skipping logic.
  */
  if (rgi->rli->slave_skip_counter == 1 && !get_flags(STMT_END_F))
    return Log_event::EVENT_SKIP_IGNORE;
  else
    return Log_event::do_shall_skip(rgi);
}

/**
   The function is called at Rows_log_event statement commit time,
   normally from Rows_log_event::do_update_pos() and possibly from
   Query_log_event::do_apply_event() of the COMMIT.
   The function commits the last statement for engines, binlog and
   releases resources have been allocated for the statement.
  
   @retval  0         Ok.
   @retval  non-zero  Error at the commit.
 */

static int rows_event_stmt_cleanup(rpl_group_info *rgi, THD * thd)
{
  int error;
  DBUG_ENTER("rows_event_stmt_cleanup");

  {
>>>>>>> 3467f637
    /*
      This long list of assignments is not beautiful, but I see no way to
      make it nicer, as the right members are #defines, not array members, so
      it's impossible to write a loop.
    */
    if (post_header_len)
    {
#ifndef DBUG_OFF
      // Allows us to sanity-check that all events initialized their
      // events (see the end of this 'if' block).
      memset(post_header_len, 255, number_of_event_types*sizeof(uint8));
#endif

      /* Note: all event types must explicitly fill in their lengths here. */
      post_header_len[START_EVENT_V3-1]= START_V3_HEADER_LEN;
      post_header_len[QUERY_EVENT-1]= QUERY_HEADER_LEN;
      post_header_len[STOP_EVENT-1]= STOP_HEADER_LEN;
      post_header_len[ROTATE_EVENT-1]= ROTATE_HEADER_LEN;
      post_header_len[INTVAR_EVENT-1]= INTVAR_HEADER_LEN;
      post_header_len[LOAD_EVENT-1]= LOAD_HEADER_LEN;
      post_header_len[SLAVE_EVENT-1]= SLAVE_HEADER_LEN;
      post_header_len[CREATE_FILE_EVENT-1]= CREATE_FILE_HEADER_LEN;
      post_header_len[APPEND_BLOCK_EVENT-1]= APPEND_BLOCK_HEADER_LEN;
      post_header_len[EXEC_LOAD_EVENT-1]= EXEC_LOAD_HEADER_LEN;
      post_header_len[DELETE_FILE_EVENT-1]= DELETE_FILE_HEADER_LEN;
      post_header_len[NEW_LOAD_EVENT-1]= NEW_LOAD_HEADER_LEN;
      post_header_len[RAND_EVENT-1]= RAND_HEADER_LEN;
      post_header_len[USER_VAR_EVENT-1]= USER_VAR_HEADER_LEN;
      post_header_len[FORMAT_DESCRIPTION_EVENT-1]= FORMAT_DESCRIPTION_HEADER_LEN;
      post_header_len[XID_EVENT-1]= XID_HEADER_LEN;
      post_header_len[XA_PREPARE_LOG_EVENT-1]= XA_PREPARE_HEADER_LEN;
      post_header_len[BEGIN_LOAD_QUERY_EVENT-1]= BEGIN_LOAD_QUERY_HEADER_LEN;
      post_header_len[EXECUTE_LOAD_QUERY_EVENT-1]= EXECUTE_LOAD_QUERY_HEADER_LEN;
      /*
        The PRE_GA events are never be written to any binlog, but
        their lengths are included in Format_description_log_event.
        Hence, we need to be assign some value here, to avoid reading
        uninitialized memory when the array is written to disk.
      */
      post_header_len[PRE_GA_WRITE_ROWS_EVENT-1] = 0;
      post_header_len[PRE_GA_UPDATE_ROWS_EVENT-1] = 0;
      post_header_len[PRE_GA_DELETE_ROWS_EVENT-1] = 0;

      post_header_len[TABLE_MAP_EVENT-1]=       TABLE_MAP_HEADER_LEN;
      post_header_len[WRITE_ROWS_EVENT_V1-1]=   ROWS_HEADER_LEN_V1;
      post_header_len[UPDATE_ROWS_EVENT_V1-1]=  ROWS_HEADER_LEN_V1;
      post_header_len[DELETE_ROWS_EVENT_V1-1]=  ROWS_HEADER_LEN_V1;
      /*
        We here have the possibility to simulate a master of before we changed
        the table map id to be stored in 6 bytes: when it was stored in 4
        bytes (=> post_header_len was 6). This is used to test backward
        compatibility.
        This code can be removed after a few months (today is Dec 21st 2005),
        when we know that the 4-byte masters are not deployed anymore (check
        with Tomas Ulin first!), and the accompanying test (rpl_row_4_bytes)
        too.
      */
      DBUG_EXECUTE_IF("old_row_based_repl_4_byte_map_id_master",
                      post_header_len[TABLE_MAP_EVENT-1]=
                      post_header_len[WRITE_ROWS_EVENT_V1-1]=
                      post_header_len[UPDATE_ROWS_EVENT_V1-1]=
                      post_header_len[DELETE_ROWS_EVENT_V1-1]= 6;);
      post_header_len[INCIDENT_EVENT-1]= INCIDENT_HEADER_LEN;
      post_header_len[HEARTBEAT_LOG_EVENT-1]= 0;
      post_header_len[IGNORABLE_LOG_EVENT-1]= 0;
      post_header_len[ROWS_QUERY_LOG_EVENT-1]= 0;
      post_header_len[GTID_LOG_EVENT-1]= 0;
      post_header_len[ANONYMOUS_GTID_LOG_EVENT-1]= 0;
      post_header_len[PREVIOUS_GTIDS_LOG_EVENT-1]= 0;
      post_header_len[TRANSACTION_CONTEXT_EVENT-1]= 0;
      post_header_len[VIEW_CHANGE_EVENT-1]= 0;
      post_header_len[XA_PREPARE_LOG_EVENT-1]= 0;
      post_header_len[WRITE_ROWS_EVENT-1]=  ROWS_HEADER_LEN_V2;
      post_header_len[UPDATE_ROWS_EVENT-1]= ROWS_HEADER_LEN_V2;
      post_header_len[DELETE_ROWS_EVENT-1]= ROWS_HEADER_LEN_V2;

      // Set header length of the reserved events to 0
      memset(post_header_len + MYSQL_EVENTS_END - 1, 0,
             (MARIA_EVENTS_BEGIN - MYSQL_EVENTS_END)*sizeof(uint8));

      // Set header lengths of Maria events
      post_header_len[ANNOTATE_ROWS_EVENT-1]= ANNOTATE_ROWS_HEADER_LEN;
      post_header_len[BINLOG_CHECKPOINT_EVENT-1]=
        BINLOG_CHECKPOINT_HEADER_LEN;
      post_header_len[GTID_EVENT-1]= GTID_HEADER_LEN;
      post_header_len[GTID_LIST_EVENT-1]= GTID_LIST_HEADER_LEN;
      post_header_len[START_ENCRYPTION_EVENT-1]= START_ENCRYPTION_HEADER_LEN;

      //compressed event
      post_header_len[QUERY_COMPRESSED_EVENT-1]= QUERY_HEADER_LEN;
      post_header_len[WRITE_ROWS_COMPRESSED_EVENT-1]=   ROWS_HEADER_LEN_V2;
      post_header_len[UPDATE_ROWS_COMPRESSED_EVENT-1]=  ROWS_HEADER_LEN_V2;
      post_header_len[DELETE_ROWS_COMPRESSED_EVENT-1]=  ROWS_HEADER_LEN_V2;
      post_header_len[WRITE_ROWS_COMPRESSED_EVENT_V1-1]=   ROWS_HEADER_LEN_V1;
      post_header_len[UPDATE_ROWS_COMPRESSED_EVENT_V1-1]=  ROWS_HEADER_LEN_V1;
      post_header_len[DELETE_ROWS_COMPRESSED_EVENT_V1-1]=  ROWS_HEADER_LEN_V1;

      // Sanity-check that all post header lengths are initialized.
      int i;
      for (i=0; i<number_of_event_types; i++)
        DBUG_ASSERT(post_header_len[i] != 255);
    }
    break;

  case 1: /* 3.23 */
  case 3: /* 4.0.x x>=2 */
    /*
      We build an artificial (i.e. not sent by the master) event, which
      describes what those old master versions send.
    */
    if (binlog_ver==1)
      strmov(server_version, server_ver ? server_ver : "3.23");
    else
      strmov(server_version, server_ver ? server_ver : "4.0");
    common_header_len= binlog_ver==1 ? OLD_HEADER_LEN :
      LOG_EVENT_MINIMAL_HEADER_LEN;
    /*
      The first new event in binlog version 4 is Format_desc. So any event type
      after that does not exist in older versions. We use the events known by
      version 3, even if version 1 had only a subset of them (this is not a
      problem: it uses a few bytes for nothing but unifies code; it does not
      make the slave detect less corruptions).
    */
    number_of_event_types= FORMAT_DESCRIPTION_EVENT - 1;
    post_header_len=(uint8*) my_malloc(PSI_INSTRUMENT_ME,
                                  number_of_event_types*sizeof(uint8), MYF(0));
    if (post_header_len)
    {
      post_header_len[START_EVENT_V3-1]= START_V3_HEADER_LEN;
      post_header_len[QUERY_EVENT-1]= QUERY_HEADER_MINIMAL_LEN;
      post_header_len[STOP_EVENT-1]= 0;
      post_header_len[ROTATE_EVENT-1]= (binlog_ver==1) ? 0 : ROTATE_HEADER_LEN;
      post_header_len[INTVAR_EVENT-1]= 0;
      post_header_len[LOAD_EVENT-1]= LOAD_HEADER_LEN;
      post_header_len[SLAVE_EVENT-1]= 0;
      post_header_len[CREATE_FILE_EVENT-1]= CREATE_FILE_HEADER_LEN;
      post_header_len[APPEND_BLOCK_EVENT-1]= APPEND_BLOCK_HEADER_LEN;
      post_header_len[EXEC_LOAD_EVENT-1]= EXEC_LOAD_HEADER_LEN;
      post_header_len[DELETE_FILE_EVENT-1]= DELETE_FILE_HEADER_LEN;
      post_header_len[NEW_LOAD_EVENT-1]= post_header_len[LOAD_EVENT-1];
      post_header_len[RAND_EVENT-1]= 0;
      post_header_len[USER_VAR_EVENT-1]= 0;
    }
    break;
  default: /* Includes binlog version 2 i.e. 4.0.x x<=1 */
    post_header_len= 0; /* will make is_valid() fail */
    break;
  }
  calc_server_version_split();
  checksum_alg= BINLOG_CHECKSUM_ALG_UNDEF;
  reset_crypto();
}


/**
  The problem with this constructor is that the fixed header may have a
  length different from this version, but we don't know this length as we
  have not read the Format_description_log_event which says it, yet. This
  length is in the post-header of the event, but we don't know where the
  post-header starts.

  So this type of event HAS to:
  - either have the header's length at the beginning (in the header, at a
  fixed position which will never be changed), not in the post-header. That
  would make the header be "shifted" compared to other events.
  - or have a header of size LOG_EVENT_MINIMAL_HEADER_LEN (19), in all future
  versions, so that we know for sure.

  I (Guilhem) chose the 2nd solution. Rotate has the same constraint (because
  it is sent before Format_description_log_event).
*/

Format_description_log_event::
Format_description_log_event(const char* buf,
                             uint event_len,
                             const
                             Format_description_log_event*
                             description_event)
  :Start_log_event_v3(buf, event_len, description_event),
   common_header_len(0), post_header_len(NULL), event_type_permutation(0)
{
  DBUG_ENTER("Format_description_log_event::Format_description_log_event(char*,...)");
  if (!Start_log_event_v3::is_valid())
    DBUG_VOID_RETURN; /* sanity check */
  buf+= LOG_EVENT_MINIMAL_HEADER_LEN;
  if ((common_header_len=buf[ST_COMMON_HEADER_LEN_OFFSET]) < OLD_HEADER_LEN)
    DBUG_VOID_RETURN; /* sanity check */
  number_of_event_types=
    event_len - (LOG_EVENT_MINIMAL_HEADER_LEN + ST_COMMON_HEADER_LEN_OFFSET + 1);
  DBUG_PRINT("info", ("common_header_len=%d number_of_event_types=%d",
                      common_header_len, number_of_event_types));
  /* If alloc fails, we'll detect it in is_valid() */

  post_header_len= (uint8*) my_memdup(PSI_INSTRUMENT_ME,
                                      buf+ST_COMMON_HEADER_LEN_OFFSET+1,
                                      number_of_event_types*
                                      sizeof(*post_header_len),
                                      MYF(0));
  calc_server_version_split();
  if (!is_version_before_checksum(&server_version_split))
  {
    /* the last bytes are the checksum alg desc and value (or value's room) */
    number_of_event_types -= BINLOG_CHECKSUM_ALG_DESC_LEN;
    checksum_alg= (enum_binlog_checksum_alg)post_header_len[number_of_event_types];
  }
  else
  {
    checksum_alg= BINLOG_CHECKSUM_ALG_UNDEF;
  }
  reset_crypto();

  DBUG_VOID_RETURN;
}

bool Format_description_log_event::start_decryption(Start_encryption_log_event* sele)
{
  DBUG_ASSERT(crypto_data.scheme == 0);

  if (!sele->is_valid())
    return 1;

  memcpy(crypto_data.nonce, sele->nonce, BINLOG_NONCE_LENGTH);
  return crypto_data.init(sele->crypto_scheme, sele->key_version);
}


Version::Version(const char *version, const char **endptr)
{
  const char *p= version;
  ulong number;
  for (uint i= 0; i<=2; i++)
  {
    char *r;
    number= strtoul(p, &r, 10);
    /*
      It is an invalid version if any version number greater than 255 or
      first number is not followed by '.'.
    */
    if (number < 256 && (*r == '.' || i != 0))
      m_ver[i]= (uchar) number;
    else
    {
      *this= Version();
      break;
    }

    p= r;
    if (*r == '.')
      p++; // skip the dot
  }
  endptr[0]= p;
}


Format_description_log_event::
  master_version_split::master_version_split(const char *version)
{
  const char *p;
  static_cast<Version*>(this)[0]= Version(version, &p);
  if (strstr(p, "MariaDB") != 0 || strstr(p, "-maria-") != 0)
    kind= KIND_MARIADB;
  else
    kind= KIND_MYSQL;
}


/**
   Splits the event's 'server_version' string into three numeric pieces stored
   into 'server_version_split':
   X.Y.Zabc (X,Y,Z numbers, a not a digit) -> {X,Y,Z}
   X.Yabc -> {X,Y,0}
   'server_version_split' is then used for lookups to find if the server which
   created this event has some known bug.
*/
void Format_description_log_event::calc_server_version_split()
{
  server_version_split= master_version_split(server_version);

  DBUG_PRINT("info",("Format_description_log_event::server_version_split:"
                     " '%s' %d %d %d", server_version,
                     server_version_split[0],
                     server_version_split[1], server_version_split[2]));
}


/**
   @return TRUE is the event's version is earlier than one that introduced
   the replication event checksum. FALSE otherwise.
*/
bool
Format_description_log_event::is_version_before_checksum(const master_version_split
                                                         *version_split)
{
  return *version_split <
    (version_split->kind == master_version_split::KIND_MARIADB ?
     checksum_version_split_mariadb : checksum_version_split_mysql);
}

/**
   @param buf buffer holding serialized FD event
   @param len netto (possible checksum is stripped off) length of the event buf
   
   @return  the version-safe checksum alg descriptor where zero
            designates no checksum, 255 - the orginator is
            checksum-unaware (effectively no checksum) and the actuall
            [1-254] range alg descriptor.
*/
enum enum_binlog_checksum_alg get_checksum_alg(const char* buf, ulong len)
{
  enum enum_binlog_checksum_alg ret;
  char version[ST_SERVER_VER_LEN];

  DBUG_ENTER("get_checksum_alg");
  DBUG_ASSERT(buf[EVENT_TYPE_OFFSET] == FORMAT_DESCRIPTION_EVENT);

  memcpy(version,
         buf + LOG_EVENT_MINIMAL_HEADER_LEN + ST_SERVER_VER_OFFSET,
         ST_SERVER_VER_LEN);
  version[ST_SERVER_VER_LEN - 1]= 0;
  
  Format_description_log_event::master_version_split version_split(version);
  ret= Format_description_log_event::is_version_before_checksum(&version_split)
    ? BINLOG_CHECKSUM_ALG_UNDEF
    : (enum_binlog_checksum_alg)buf[len - BINLOG_CHECKSUM_LEN - BINLOG_CHECKSUM_ALG_DESC_LEN];
  DBUG_ASSERT(ret == BINLOG_CHECKSUM_ALG_OFF ||
              ret == BINLOG_CHECKSUM_ALG_UNDEF ||
              ret == BINLOG_CHECKSUM_ALG_CRC32);
  DBUG_RETURN(ret);
}

Start_encryption_log_event::Start_encryption_log_event(
    const char* buf, uint event_len,
    const Format_description_log_event* description_event)
  :Log_event(buf, description_event)
{
  if ((int)event_len ==
      LOG_EVENT_MINIMAL_HEADER_LEN + Start_encryption_log_event::get_data_size())
  {
    buf += LOG_EVENT_MINIMAL_HEADER_LEN;
    crypto_scheme = *(uchar*)buf;
    key_version = uint4korr(buf + BINLOG_CRYPTO_SCHEME_LENGTH);
    memcpy(nonce,
           buf + BINLOG_CRYPTO_SCHEME_LENGTH + BINLOG_KEY_VERSION_LENGTH,
           BINLOG_NONCE_LENGTH);
  }
  else
    crypto_scheme= ~0; // invalid
}


  /**************************************************************************
        Load_log_event methods
   General note about Load_log_event: the binlogging of LOAD DATA INFILE is
   going to be changed in 5.0 (or maybe in 5.1; not decided yet).
   However, the 5.0 slave could still have to read such events (from a 4.x
   master), convert them (which just means maybe expand the header, when 5.0
   servers have a UID in events) (remember that whatever is after the header
   will be like in 4.x, as this event's format is not modified in 5.0 as we
   will use new types of events to log the new LOAD DATA INFILE features).
   To be able to read/convert, we just need to not assume that the common
   header is of length LOG_EVENT_HEADER_LEN (we must use the description
   event).
   Note that I (Guilhem) manually tested replication of a big LOAD DATA INFILE
   between 3.23 and 5.0, and between 4.0 and 5.0, and it works fine (and the
   positions displayed in SHOW SLAVE STATUS then are fine too).
  **************************************************************************/


/**
  @note
    The caller must do buf[event_len] = 0 before he starts using the
    constructed event.
*/
Load_log_event::Load_log_event(const char *buf, uint event_len,
                               const Format_description_log_event *description_event)
  :Log_event(buf, description_event), num_fields(0), fields(0),
   field_lens(0),field_block_len(0),
   table_name(0), db(0), fname(0), local_fname(FALSE),
   /*
     Load_log_event which comes from the binary log does not contain
     information about the type of insert which was used on the master.
     Assume that it was an ordinary, non-concurrent LOAD DATA.
    */
   is_concurrent(FALSE)
{
  DBUG_ENTER("Load_log_event");
  /*
    I (Guilhem) manually tested replication of LOAD DATA INFILE for 3.23->5.0,
    4.0->5.0 and 5.0->5.0 and it works.
  */
  if (event_len)
    copy_log_event(buf, event_len,
                   (((uchar)buf[EVENT_TYPE_OFFSET] == LOAD_EVENT) ?
                   LOAD_HEADER_LEN + 
                    description_event->common_header_len :
                    LOAD_HEADER_LEN + LOG_EVENT_HEADER_LEN),
                   description_event);
  /* otherwise it's a derived class, will call copy_log_event() itself */
  DBUG_VOID_RETURN;
}


/*
  Load_log_event::copy_log_event()
*/

int Load_log_event::copy_log_event(const char *buf, ulong event_len,
                                   int body_offset,
                                   const Format_description_log_event *description_event)
{
  DBUG_ENTER("Load_log_event::copy_log_event");
  uint data_len;
  if ((int) event_len <= body_offset)
    DBUG_RETURN(1);
  char* buf_end = (char*)buf + event_len;
  /* this is the beginning of the post-header */
  const char* data_head = buf + description_event->common_header_len;
  thread_id= slave_proxy_id= uint4korr(data_head + L_THREAD_ID_OFFSET);
  exec_time = uint4korr(data_head + L_EXEC_TIME_OFFSET);
  skip_lines = uint4korr(data_head + L_SKIP_LINES_OFFSET);
  table_name_len = (uint)data_head[L_TBL_LEN_OFFSET];
  db_len = (uint)data_head[L_DB_LEN_OFFSET];
  num_fields = uint4korr(data_head + L_NUM_FIELDS_OFFSET);

  /*
    Sql_ex.init() on success returns the pointer to the first byte after
    the sql_ex structure, which is the start of field lengths array.
  */
  if (!(field_lens= (uchar*)sql_ex.init((char*)buf + body_offset,
                                        buf_end,
                                        (uchar)buf[EVENT_TYPE_OFFSET] != LOAD_EVENT)))
    DBUG_RETURN(1);

  data_len = event_len - body_offset;
  if (num_fields > data_len) // simple sanity check against corruption
    DBUG_RETURN(1);
  for (uint i = 0; i < num_fields; i++)
    field_block_len += (uint)field_lens[i] + 1;

  fields = (char*)field_lens + num_fields;
  table_name  = fields + field_block_len;
  if (strlen(table_name) > NAME_LEN)
    goto err;

  db = table_name + table_name_len + 1;
  DBUG_EXECUTE_IF ("simulate_invalid_address",
                   db_len = data_len;);
  fname = db + db_len + 1;
  if ((db_len > data_len) || (fname > buf_end))
    goto err;
  fname_len = (uint) strlen(fname);
  if ((fname_len > data_len) || (fname + fname_len > buf_end))
    goto err;
  // null termination is accomplished by the caller doing buf[event_len]=0

  DBUG_RETURN(0);

err:
  // Invalid event.
  table_name = 0;
  DBUG_RETURN(1);
}


/**************************************************************************
  Rotate_log_event methods
**************************************************************************/

Rotate_log_event::Rotate_log_event(const char* buf, uint event_len,
                                   const Format_description_log_event* description_event)
  :Log_event(buf, description_event) ,new_log_ident(0), flags(DUP_NAME)
{
  DBUG_ENTER("Rotate_log_event::Rotate_log_event(char*,...)");
  // The caller will ensure that event_len is what we have at EVENT_LEN_OFFSET
  uint8 post_header_len= description_event->post_header_len[ROTATE_EVENT-1];
  uint ident_offset;
  if (event_len < (uint)(LOG_EVENT_MINIMAL_HEADER_LEN + post_header_len))
    DBUG_VOID_RETURN;
  buf+= LOG_EVENT_MINIMAL_HEADER_LEN;
  pos= post_header_len ? uint8korr(buf + R_POS_OFFSET) : 4;
  ident_len= (uint)(event_len - (LOG_EVENT_MINIMAL_HEADER_LEN + post_header_len));
  ident_offset= post_header_len;
  set_if_smaller(ident_len,FN_REFLEN-1);
  new_log_ident= my_strndup(PSI_INSTRUMENT_ME, buf + ident_offset, (uint) ident_len, MYF(MY_WME));
  DBUG_PRINT("debug", ("new_log_ident: '%s'", new_log_ident));
  DBUG_VOID_RETURN;
}


/**************************************************************************
  Binlog_checkpoint_log_event methods
**************************************************************************/

Binlog_checkpoint_log_event::Binlog_checkpoint_log_event(
       const char *buf, uint event_len,
       const Format_description_log_event *description_event)
  :Log_event(buf, description_event), binlog_file_name(0)
{
  uint8 header_size= description_event->common_header_len;
  uint8 post_header_len=
    description_event->post_header_len[BINLOG_CHECKPOINT_EVENT-1];
  if (event_len < (uint) header_size + (uint) post_header_len ||
      post_header_len < BINLOG_CHECKPOINT_HEADER_LEN)
    return;
  buf+= header_size;
  /* See uint4korr and int4store below */
  compile_time_assert(BINLOG_CHECKPOINT_HEADER_LEN == 4);
  binlog_file_len= uint4korr(buf);
  if (event_len - (header_size + post_header_len) < binlog_file_len)
    return;
  binlog_file_name= my_strndup(PSI_INSTRUMENT_ME, buf + post_header_len, binlog_file_len,
                               MYF(MY_WME));
  return;
}


/**************************************************************************
        Global transaction ID stuff
**************************************************************************/

Gtid_log_event::Gtid_log_event(const char *buf, uint event_len,
               const Format_description_log_event *description_event)
  : Log_event(buf, description_event), seq_no(0), commit_id(0)
{
  uint8 header_size= description_event->common_header_len;
  uint8 post_header_len= description_event->post_header_len[GTID_EVENT-1];
  if (event_len < (uint) header_size + (uint) post_header_len ||
      post_header_len < GTID_HEADER_LEN)
    return;

  buf+= header_size;
  seq_no= uint8korr(buf);
  buf+= 8;
  domain_id= uint4korr(buf);
  buf+= 4;
  flags2= *(buf++);
  if (flags2 & FL_GROUP_COMMIT_ID)
  {
    if (event_len < (uint)header_size + GTID_HEADER_LEN + 2)
    {
      seq_no= 0;                                // So is_valid() returns false
      return;
    }
    commit_id= uint8korr(buf);
    buf+= 8;
  }
  if (flags2 & (FL_PREPARED_XA | FL_COMPLETED_XA))
  {
    xid.formatID= uint4korr(buf);
    buf+= 4;

    xid.gtrid_length= (long) buf[0];
    xid.bqual_length= (long) buf[1];
    buf+= 2;

    long data_length= xid.bqual_length + xid.gtrid_length;
    memcpy(xid.data, buf, data_length);
    buf+= data_length;
  }
}


/* GTID list. */

Gtid_list_log_event::Gtid_list_log_event(const char *buf, uint event_len,
               const Format_description_log_event *description_event)
  : Log_event(buf, description_event), count(0), list(0), sub_id_list(0)
{
  uint32 i;
  uint32 val;
  uint8 header_size= description_event->common_header_len;
  uint8 post_header_len= description_event->post_header_len[GTID_LIST_EVENT-1];
  if (event_len < (uint) header_size + (uint) post_header_len ||
      post_header_len < GTID_LIST_HEADER_LEN)
    return;

  buf+= header_size;
  val= uint4korr(buf);
  count= val & ((1<<28)-1);
  gl_flags= val & ((uint32)0xf << 28);
  buf+= 4;
  if (event_len - (header_size + post_header_len) < count*element_size ||
      (!(list= (rpl_gtid *)my_malloc(PSI_INSTRUMENT_ME,
                            count*sizeof(*list) + (count == 0), MYF(MY_WME)))))
    return;

  for (i= 0; i < count; ++i)
  {
    list[i].domain_id= uint4korr(buf);
    buf+= 4;
    list[i].server_id= uint4korr(buf);
    buf+= 4;
    list[i].seq_no= uint8korr(buf);
    buf+= 8;
  }

#if defined(HAVE_REPLICATION) && !defined(MYSQL_CLIENT)
  if ((gl_flags & FLAG_IGN_GTIDS))
  {
    uint32 i;
    if (!(sub_id_list= (uint64 *)my_malloc(PSI_INSTRUMENT_ME,
                                           count*sizeof(uint64), MYF(MY_WME))))
    {
      my_free(list);
      list= NULL;
      return;
    }
    for (i= 0; i < count; ++i)
    {
      if (!(sub_id_list[i]=
            rpl_global_gtid_slave_state->next_sub_id(list[i].domain_id)))
      {
        my_free(list);
        my_free(sub_id_list);
        list= NULL;
        sub_id_list= NULL;
        return;
      }
    }
  }
#endif
}


/*
  Used to record gtid_list event while sending binlog to slave, without having to
  fully contruct the event object.
*/
bool
Gtid_list_log_event::peek(const char *event_start, size_t event_len,
                          enum enum_binlog_checksum_alg checksum_alg,
                          rpl_gtid **out_gtid_list, uint32 *out_list_len,
                          const Format_description_log_event *fdev)
{
  const char *p;
  uint32 count_field, count;
  rpl_gtid *gtid_list;

  if (checksum_alg == BINLOG_CHECKSUM_ALG_CRC32)
  {
    if (event_len > BINLOG_CHECKSUM_LEN)
      event_len-= BINLOG_CHECKSUM_LEN;
    else
      event_len= 0;
  }
  else
    DBUG_ASSERT(checksum_alg == BINLOG_CHECKSUM_ALG_UNDEF ||
                checksum_alg == BINLOG_CHECKSUM_ALG_OFF);

  if (event_len < (uint32)fdev->common_header_len + GTID_LIST_HEADER_LEN)
    return true;
  p= event_start + fdev->common_header_len;
  count_field= uint4korr(p);
  p+= 4;
  count= count_field & ((1<<28)-1);
  if (event_len < (uint32)fdev->common_header_len + GTID_LIST_HEADER_LEN +
      16 * count)
    return true;
  if (!(gtid_list= (rpl_gtid *)my_malloc(PSI_INSTRUMENT_ME,
                          sizeof(rpl_gtid)*count + (count == 0), MYF(MY_WME))))
    return true;
  *out_gtid_list= gtid_list;
  *out_list_len= count;
  while (count--)
  {
    gtid_list->domain_id= uint4korr(p);
    p+= 4;
    gtid_list->server_id= uint4korr(p);
    p+= 4;
    gtid_list->seq_no= uint8korr(p);
    p+= 8;
    ++gtid_list;
  }

  return false;
}


/**************************************************************************
	Intvar_log_event methods
**************************************************************************/

/*
  Intvar_log_event::Intvar_log_event()
*/

Intvar_log_event::Intvar_log_event(const char* buf,
                                   const Format_description_log_event* description_event)
  :Log_event(buf, description_event)
{
  /* The Post-Header is empty. The Variable Data part begins immediately. */
  buf+= description_event->common_header_len +
    description_event->post_header_len[INTVAR_EVENT-1];
  type= buf[I_TYPE_OFFSET];
  val= uint8korr(buf+I_VAL_OFFSET);
}


/*
  Intvar_log_event::get_var_type_name()
*/

const char* Intvar_log_event::get_var_type_name()
{
  switch(type) {
  case LAST_INSERT_ID_EVENT: return "LAST_INSERT_ID";
  case INSERT_ID_EVENT: return "INSERT_ID";
  default: /* impossible */ return "UNKNOWN";
  }
}


/**************************************************************************
  Rand_log_event methods
**************************************************************************/

Rand_log_event::Rand_log_event(const char* buf,
                               const Format_description_log_event* description_event)
  :Log_event(buf, description_event)
{
  /* The Post-Header is empty. The Variable Data part begins immediately. */
  buf+= description_event->common_header_len +
    description_event->post_header_len[RAND_EVENT-1];
  seed1= uint8korr(buf+RAND_SEED1_OFFSET);
  seed2= uint8korr(buf+RAND_SEED2_OFFSET);
}


/**************************************************************************
  Xid_log_event methods
**************************************************************************/

/**
  @note
  It's ok not to use int8store here,
  as long as xid_t::set(ulonglong) and
  xid_t::get_my_xid doesn't do it either.
  We don't care about actual values of xids as long as
  identical numbers compare identically
*/

Xid_log_event::
Xid_log_event(const char* buf,
              const Format_description_log_event *description_event)
  :Xid_apply_log_event(buf, description_event)
{
  /* The Post-Header is empty. The Variable Data part begins immediately. */
  buf+= description_event->common_header_len +
    description_event->post_header_len[XID_EVENT-1];
  memcpy((char*) &xid, buf, sizeof(xid));
}

/**************************************************************************
  XA_prepare_log_event methods
**************************************************************************/
XA_prepare_log_event::
XA_prepare_log_event(const char* buf,
                     const Format_description_log_event *description_event)
  :Xid_apply_log_event(buf, description_event)
{
  buf+= description_event->common_header_len +
    description_event->post_header_len[XA_PREPARE_LOG_EVENT-1];
  one_phase= * (bool *) buf;
  buf+= 1;

  m_xid.formatID= uint4korr(buf);
  buf+= 4;
  m_xid.gtrid_length= uint4korr(buf);
  buf+= 4;
  // Todo: validity here and elsewhere checks to be replaced by MDEV-21839 fixes
  if (m_xid.gtrid_length <= 0 || m_xid.gtrid_length > MAXGTRIDSIZE)
  {
    m_xid.formatID= -1;
    return;
  }
  m_xid.bqual_length= uint4korr(buf);
  buf+= 4;
  if (m_xid.bqual_length < 0 || m_xid.bqual_length > MAXBQUALSIZE)
  {
    m_xid.formatID= -1;
    return;
  }
  DBUG_ASSERT(m_xid.gtrid_length + m_xid.bqual_length <= XIDDATASIZE);

  memcpy(m_xid.data, buf, m_xid.gtrid_length + m_xid.bqual_length);

  xid= NULL;
}


/**************************************************************************
  User_var_log_event methods
**************************************************************************/

User_var_log_event::
User_var_log_event(const char* buf, uint event_len,
                   const Format_description_log_event* description_event)
  :Log_event(buf, description_event)
#ifndef MYSQL_CLIENT
  , deferred(false), query_id(0)
#endif
{
  bool error= false;
  const char* buf_start= buf, *buf_end= buf + event_len;

  /* The Post-Header is empty. The Variable Data part begins immediately. */
  buf+= description_event->common_header_len +
    description_event->post_header_len[USER_VAR_EVENT-1];
  name_len= uint4korr(buf);
  /* Avoid reading out of buffer */
  if ((buf - buf_start) + UV_NAME_LEN_SIZE + name_len > event_len)
  {
    error= true;
    goto err;
  }

  name= (char *) buf + UV_NAME_LEN_SIZE;

  /*
    We don't know yet is_null value, so we must assume that name_len
    may have the bigger value possible, is_null= True and there is no
    payload for val, or even that name_len is 0.
  */
  if (name + name_len + UV_VAL_IS_NULL > buf_end)
  {
    error= true;
    goto err;
  }

  buf+= UV_NAME_LEN_SIZE + name_len;
  is_null= (bool) *buf;
  flags= User_var_log_event::UNDEF_F;    // defaults to UNDEF_F
  if (is_null)
  {
    type= STRING_RESULT;
    charset_number= my_charset_bin.number;
    val_len= 0;
    val= 0;  
  }
  else
  {
    val= (char *) (buf + UV_VAL_IS_NULL + UV_VAL_TYPE_SIZE +
                   UV_CHARSET_NUMBER_SIZE + UV_VAL_LEN_SIZE);

    if (val > buf_end)
    {
      error= true;
      goto err;
    }

    type= (Item_result) buf[UV_VAL_IS_NULL];
    charset_number= uint4korr(buf + UV_VAL_IS_NULL + UV_VAL_TYPE_SIZE);
    val_len= uint4korr(buf + UV_VAL_IS_NULL + UV_VAL_TYPE_SIZE +
                       UV_CHARSET_NUMBER_SIZE);

    /**
      We need to check if this is from an old server
      that did not pack information for flags.
      We do this by checking if there are extra bytes
      after the packed value. If there are we take the
      extra byte and it's value is assumed to contain
      the flags value.

      Old events will not have this extra byte, thence,
      we keep the flags set to UNDEF_F.
    */
    size_t bytes_read= (val + val_len) - buf_start;
    if (bytes_read > event_len)
    {
      error= true;
      goto err;
    }
    if ((data_written - bytes_read) > 0)
    {
      flags= (uint) *(buf + UV_VAL_IS_NULL + UV_VAL_TYPE_SIZE +
                    UV_CHARSET_NUMBER_SIZE + UV_VAL_LEN_SIZE +
                    val_len);
    }
  }

err:
  if (unlikely(error))
    name= 0;
}


/**************************************************************************
	Create_file_log_event methods
**************************************************************************/

/*
  Create_file_log_event ctor
*/

Create_file_log_event::Create_file_log_event(const char* buf, uint len,
                                             const Format_description_log_event* description_event)
  :Load_log_event(buf,0,description_event),fake_base(0),block(0),inited_from_old(0)
{
  DBUG_ENTER("Create_file_log_event::Create_file_log_event(char*,...)");
  uint block_offset;
  uint header_len= description_event->common_header_len;
  uint8 load_header_len= description_event->post_header_len[LOAD_EVENT-1];
  uint8 create_file_header_len= description_event->post_header_len[CREATE_FILE_EVENT-1];
  if (!(event_buf= (char*) my_memdup(PSI_INSTRUMENT_ME, buf, len, MYF(MY_WME))) ||
      copy_log_event(event_buf,len,
                     (((uchar)buf[EVENT_TYPE_OFFSET] == LOAD_EVENT) ?
                      load_header_len + header_len :
                      (fake_base ? (header_len+load_header_len) :
                       (header_len+load_header_len) +
                       create_file_header_len)),
                     description_event))
    DBUG_VOID_RETURN;
  if (description_event->binlog_version!=1)
  {
    file_id= uint4korr(buf + 
                       header_len +
		       load_header_len + CF_FILE_ID_OFFSET);
    /*
      Note that it's ok to use get_data_size() below, because it is computed
      with values we have already read from this event (because we called
      copy_log_event()); we are not using slave's format info to decode
      master's format, we are really using master's format info.
      Anyway, both formats should be identical (except the common_header_len)
      as these Load events are not changed between 4.0 and 5.0 (as logging of
      LOAD DATA INFILE does not use Load_log_event in 5.0).

      The + 1 is for \0 terminating fname  
    */
    block_offset= (description_event->common_header_len +
                   Load_log_event::get_data_size() +
                   create_file_header_len + 1);
    if (len < block_offset)
      DBUG_VOID_RETURN;
    block = (uchar*)buf + block_offset;
    block_len = len - block_offset;
  }
  else
  {
    sql_ex.force_new_format();
    inited_from_old = 1;
  }
  DBUG_VOID_RETURN;
}


/**************************************************************************
	Append_block_log_event methods
**************************************************************************/

/*
  Append_block_log_event ctor
*/

Append_block_log_event::Append_block_log_event(const char* buf, uint len,
                                               const Format_description_log_event* description_event)
  :Log_event(buf, description_event),block(0)
{
  DBUG_ENTER("Append_block_log_event::Append_block_log_event(char*,...)");
  uint8 common_header_len= description_event->common_header_len; 
  uint8 append_block_header_len=
    description_event->post_header_len[APPEND_BLOCK_EVENT-1];
  uint total_header_len= common_header_len+append_block_header_len;
  if (len < total_header_len)
    DBUG_VOID_RETURN;
  file_id= uint4korr(buf + common_header_len + AB_FILE_ID_OFFSET);
  block= (uchar*)buf + total_header_len;
  block_len= len - total_header_len;
  DBUG_VOID_RETURN;
}


/**************************************************************************
	Delete_file_log_event methods
**************************************************************************/

/*
  Delete_file_log_event ctor
*/

Delete_file_log_event::Delete_file_log_event(const char* buf, uint len,
                                             const Format_description_log_event* description_event)
  :Log_event(buf, description_event),file_id(0)
{
  uint8 common_header_len= description_event->common_header_len;
  uint8 delete_file_header_len= description_event->post_header_len[DELETE_FILE_EVENT-1];
  if (len < (uint)(common_header_len + delete_file_header_len))
    return;
  file_id= uint4korr(buf + common_header_len + DF_FILE_ID_OFFSET);
}


/**************************************************************************
	Execute_load_log_event methods
**************************************************************************/

/*
  Execute_load_log_event ctor
*/

Execute_load_log_event::Execute_load_log_event(const char* buf, uint len,
                                               const Format_description_log_event* description_event)
  :Log_event(buf, description_event), file_id(0)
{
  uint8 common_header_len= description_event->common_header_len;
  uint8 exec_load_header_len= description_event->post_header_len[EXEC_LOAD_EVENT-1];
  if (len < (uint)(common_header_len+exec_load_header_len))
    return;
  file_id= uint4korr(buf + common_header_len + EL_FILE_ID_OFFSET);
}


/**************************************************************************
	Begin_load_query_log_event methods
**************************************************************************/

Begin_load_query_log_event::
Begin_load_query_log_event(const char* buf, uint len,
                           const Format_description_log_event* desc_event)
  :Append_block_log_event(buf, len, desc_event)
{
}


/**************************************************************************
	Execute_load_query_log_event methods
**************************************************************************/


Execute_load_query_log_event::
Execute_load_query_log_event(const char* buf, uint event_len,
                             const Format_description_log_event* desc_event):
  Query_log_event(buf, event_len, desc_event, EXECUTE_LOAD_QUERY_EVENT),
  file_id(0), fn_pos_start(0), fn_pos_end(0)
{
  if (!Query_log_event::is_valid())
    return;

  buf+= desc_event->common_header_len;

  fn_pos_start= uint4korr(buf + ELQ_FN_POS_START_OFFSET);
  fn_pos_end= uint4korr(buf + ELQ_FN_POS_END_OFFSET);
  dup_handling= (enum_load_dup_handling)(*(buf + ELQ_DUP_HANDLING_OFFSET));

  if (fn_pos_start > q_len || fn_pos_end > q_len ||
      dup_handling > LOAD_DUP_REPLACE)
    return;

  file_id= uint4korr(buf + ELQ_FILE_ID_OFFSET);
}


ulong Execute_load_query_log_event::get_post_header_size_for_derived()
{
  return EXECUTE_LOAD_QUERY_EXTRA_HEADER_LEN;
}


/**************************************************************************
	sql_ex_info methods
**************************************************************************/

/*
  sql_ex_info::init()
*/

const char *sql_ex_info::init(const char *buf, const char *buf_end,
                              bool use_new_format)
{
  cached_new_format = use_new_format;
  if (use_new_format)
  {
    empty_flags=0;
    /*
      The code below assumes that buf will not disappear from
      under our feet during the lifetime of the event. This assumption
      holds true in the slave thread if the log is in new format, but is not
      the case when we have old format because we will be reusing net buffer
      to read the actual file before we write out the Create_file event.
    */
    if (read_str(&buf, buf_end, &field_term, &field_term_len) ||
        read_str(&buf, buf_end, &enclosed,   &enclosed_len) ||
        read_str(&buf, buf_end, &line_term,  &line_term_len) ||
        read_str(&buf, buf_end, &line_start, &line_start_len) ||
        read_str(&buf, buf_end, &escaped,    &escaped_len))
      return 0;
    opt_flags = *buf++;
  }
  else
  {
    if (buf_end - buf < 7)
      return 0;                                 // Wrong data
    field_term_len= enclosed_len= line_term_len= line_start_len= escaped_len=1;
    field_term = buf++;			// Use first byte in string
    enclosed=	 buf++;
    line_term=   buf++;
    line_start=  buf++;
    escaped=     buf++;
    opt_flags =  *buf++;
    empty_flags= *buf++;
    if (empty_flags & FIELD_TERM_EMPTY)
      field_term_len=0;
    if (empty_flags & ENCLOSED_EMPTY)
      enclosed_len=0;
    if (empty_flags & LINE_TERM_EMPTY)
      line_term_len=0;
    if (empty_flags & LINE_START_EMPTY)
      line_start_len=0;
    if (empty_flags & ESCAPED_EMPTY)
      escaped_len=0;
  }
  return buf;
}



/**************************************************************************
	Rows_log_event member functions
**************************************************************************/


Rows_log_event::Rows_log_event(const char *buf, uint event_len,
                               const Format_description_log_event
                               *description_event)
  : Log_event(buf, description_event),
    m_row_count(0),
#ifndef MYSQL_CLIENT
    m_table(NULL),
#endif
    m_table_id(0), m_rows_buf(0), m_rows_cur(0), m_rows_end(0),
    m_extra_row_data(0)
#if !defined(MYSQL_CLIENT) && defined(HAVE_REPLICATION)
    , m_curr_row(NULL), m_curr_row_end(NULL),
    m_key(NULL), m_key_info(NULL), m_key_nr(0),
    master_had_triggers(0)
#endif
{
  DBUG_ENTER("Rows_log_event::Rows_log_event(const char*,...)");
  uint8 const common_header_len= description_event->common_header_len;
  Log_event_type event_type= (Log_event_type)(uchar)buf[EVENT_TYPE_OFFSET];
  m_type= event_type;
  m_cols_ai.bitmap= 0;

  uint8 const post_header_len= description_event->post_header_len[event_type-1];

  if (event_len < (uint)(common_header_len + post_header_len))
  {
    m_cols.bitmap= 0;
    DBUG_VOID_RETURN;
  }

  DBUG_PRINT("enter",("event_len: %u  common_header_len: %d  "
		      "post_header_len: %d",
		      event_len, common_header_len,
		      post_header_len));

  const char *post_start= buf + common_header_len;
  post_start+= RW_MAPID_OFFSET;
  if (post_header_len == 6)
  {
    /* Master is of an intermediate source tree before 5.1.4. Id is 4 bytes */
    m_table_id= uint4korr(post_start);
    post_start+= 4;
  }
  else
  {
    m_table_id= (ulong) uint6korr(post_start);
    post_start+= RW_FLAGS_OFFSET;
  }

  m_flags_pos= post_start - buf;
  m_flags= uint2korr(post_start);
  post_start+= 2;

  uint16 var_header_len= 0;
  if (post_header_len == ROWS_HEADER_LEN_V2)
  {
    /*
      Have variable length header, check length,
      which includes length bytes
    */
    var_header_len= uint2korr(post_start);
    /* Check length and also avoid out of buffer read */
    if (var_header_len < 2 ||
        event_len < static_cast<unsigned int>(var_header_len +
          (post_start - buf)))
    {
      m_cols.bitmap= 0;
      DBUG_VOID_RETURN;
    }
    var_header_len-= 2;

    /* Iterate over var-len header, extracting 'chunks' */
    const char* start= post_start + 2;
    const char* end= start + var_header_len;
    for (const char* pos= start; pos < end;)
    {
      switch(*pos++)
      {
      case RW_V_EXTRAINFO_TAG:
      {
        /* Have an 'extra info' section, read it in */
        assert((end - pos) >= EXTRA_ROW_INFO_HDR_BYTES);
        uint8 infoLen= pos[EXTRA_ROW_INFO_LEN_OFFSET];
        assert((end - pos) >= infoLen);
        /* Just store/use the first tag of this type, skip others */
        if (likely(!m_extra_row_data))
        {
          m_extra_row_data= (uchar*) my_malloc(PSI_INSTRUMENT_ME, infoLen,
                                               MYF(MY_WME));
          if (likely(m_extra_row_data != NULL))
          {
            memcpy(m_extra_row_data, pos, infoLen);
          }
        }
        pos+= infoLen;
        break;
      }
      default:
        /* Unknown code, we will not understand anything further here */
        pos= end; /* Break loop */
      }
    }
  }

  uchar const *const var_start=
    (const uchar *)buf + common_header_len + post_header_len + var_header_len;
  uchar const *const ptr_width= var_start;
  uchar *ptr_after_width= (uchar*) ptr_width;
  DBUG_PRINT("debug", ("Reading from %p", ptr_after_width));
  m_width = net_field_length(&ptr_after_width);
  DBUG_PRINT("debug", ("m_width=%lu", m_width));

  /* Avoid reading out of buffer */
  if (ptr_after_width + (m_width + 7) / 8 > (uchar*)buf + event_len)
  {
    m_cols.bitmap= NULL;
    DBUG_VOID_RETURN;
  }

  /* if my_bitmap_init fails, caught in is_valid() */
  if (likely(!my_bitmap_init(&m_cols,
                          m_width <= sizeof(m_bitbuf)*8 ? m_bitbuf : NULL,
                          m_width,
                          false)))
  {
    DBUG_PRINT("debug", ("Reading from %p", ptr_after_width));
    memcpy(m_cols.bitmap, ptr_after_width, (m_width + 7) / 8);
    create_last_word_mask(&m_cols);
    ptr_after_width+= (m_width + 7) / 8;
    DBUG_DUMP("m_cols", (uchar*) m_cols.bitmap, no_bytes_in_map(&m_cols));
  }
  else
  {
    // Needed because my_bitmap_init() does not set it to null on failure
    m_cols.bitmap= NULL;
    DBUG_VOID_RETURN;
  }

  m_cols_ai.bitmap= m_cols.bitmap; /* See explanation in is_valid() */

  if (LOG_EVENT_IS_UPDATE_ROW(event_type))
  {
    DBUG_PRINT("debug", ("Reading from %p", ptr_after_width));

    /* if my_bitmap_init fails, caught in is_valid() */
    if (likely(!my_bitmap_init(&m_cols_ai,
                            m_width <= sizeof(m_bitbuf_ai)*8 ? m_bitbuf_ai : NULL,
                            m_width,
                            false)))
    {
      DBUG_PRINT("debug", ("Reading from %p", ptr_after_width));
      memcpy(m_cols_ai.bitmap, ptr_after_width, (m_width + 7) / 8);
      create_last_word_mask(&m_cols_ai);
      ptr_after_width+= (m_width + 7) / 8;
      DBUG_DUMP("m_cols_ai", (uchar*) m_cols_ai.bitmap,
                no_bytes_in_map(&m_cols_ai));
    }
    else
    {
      // Needed because my_bitmap_init() does not set it to null on failure
      m_cols_ai.bitmap= 0;
      DBUG_VOID_RETURN;
    }
  }

  const uchar* const ptr_rows_data= (const uchar*) ptr_after_width;

  size_t const read_size= ptr_rows_data - (const unsigned char *) buf;
  if (read_size > event_len)
  {
    DBUG_VOID_RETURN;
  }
  size_t const data_size= event_len - read_size;
  DBUG_PRINT("info",("m_table_id: %llu  m_flags: %d  m_width: %lu  data_size: %lu",
                     m_table_id, m_flags, m_width, (ulong) data_size));

  m_rows_buf= (uchar*) my_malloc(PSI_INSTRUMENT_ME, data_size, MYF(MY_WME));
  if (likely((bool)m_rows_buf))
  {
#if !defined(MYSQL_CLIENT) && defined(HAVE_REPLICATION)
    m_curr_row= m_rows_buf;
#endif
    m_rows_end= m_rows_buf + data_size;
    m_rows_cur= m_rows_end;
    memcpy(m_rows_buf, ptr_rows_data, data_size);
    m_rows_before_size= ptr_rows_data - (const uchar *) buf; // Get the size that before SET part
  }
  else
    m_cols.bitmap= 0; // to not free it

  DBUG_VOID_RETURN;
}

void Rows_log_event::uncompress_buf()
{
  uint32 un_len = binlog_get_uncompress_len((char *)m_rows_buf);
  if (!un_len)
    return;

  uchar *new_buf= (uchar*) my_malloc(PSI_INSTRUMENT_ME, ALIGN_SIZE(un_len), MYF(MY_WME));
  if (new_buf)
  {
    if(!binlog_buf_uncompress((char *)m_rows_buf, (char *)new_buf,
                              (uint32)(m_rows_cur - m_rows_buf), &un_len))
    {
      my_free(m_rows_buf);
      m_rows_buf = new_buf;
#if !defined(MYSQL_CLIENT) && defined(HAVE_REPLICATION)
      m_curr_row= m_rows_buf;
#endif
      m_rows_end= m_rows_buf + un_len;
      m_rows_cur= m_rows_end;
      return;
    }
    else
    {
      my_free(new_buf);
    }
  }
  m_cols.bitmap= 0; // catch it in is_valid
}

Rows_log_event::~Rows_log_event()
{
  if (m_cols.bitmap == m_bitbuf) // no my_malloc happened
    m_cols.bitmap= 0; // so no my_free in my_bitmap_free
  my_bitmap_free(&m_cols); // To pair with my_bitmap_init().
  my_free(m_rows_buf);
  my_free(m_extra_row_data);
}

int Rows_log_event::get_data_size()
{
  int const general_type_code= get_general_type_code();

  uchar buf[MAX_INT_WIDTH];
  uchar *end= net_store_length(buf, m_width);

  DBUG_EXECUTE_IF("old_row_based_repl_4_byte_map_id_master",
                  return (int)(6 + no_bytes_in_map(&m_cols) + (end - buf) +
                  (general_type_code == UPDATE_ROWS_EVENT ? no_bytes_in_map(&m_cols_ai) : 0) +
                  m_rows_cur - m_rows_buf););

  int data_size= 0;
  Log_event_type type = get_type_code();
  bool is_v2_event= LOG_EVENT_IS_ROW_V2(type);
  if (is_v2_event)
  {
    data_size= ROWS_HEADER_LEN_V2 +
      (m_extra_row_data ?
       RW_V_TAG_LEN + m_extra_row_data[EXTRA_ROW_INFO_LEN_OFFSET]:
       0);
  }
  else
  {
    data_size= ROWS_HEADER_LEN_V1;
  }
  data_size+= no_bytes_in_map(&m_cols);
  data_size+= (uint) (end - buf);

  if (general_type_code == UPDATE_ROWS_EVENT)
    data_size+= no_bytes_in_map(&m_cols_ai);

  data_size+= (uint) (m_rows_cur - m_rows_buf);
  return data_size; 
}


/**************************************************************************
	Annotate_rows_log_event member functions
**************************************************************************/

Annotate_rows_log_event::Annotate_rows_log_event(const char *buf,
                                                 uint event_len,
                                      const Format_description_log_event *desc)
  : Log_event(buf, desc),
    m_save_thd_query_txt(0),
    m_save_thd_query_len(0),
    m_saved_thd_query(false),
    m_used_query_txt(0)
{
  m_query_len= event_len - desc->common_header_len;
  m_query_txt= (char*) buf + desc->common_header_len;
}

Annotate_rows_log_event::~Annotate_rows_log_event()
{
  DBUG_ENTER("Annotate_rows_log_event::~Annotate_rows_log_event");
#ifndef MYSQL_CLIENT
  if (m_saved_thd_query)
    thd->set_query(m_save_thd_query_txt, m_save_thd_query_len);
  else if (m_used_query_txt)
    thd->reset_query();
#endif
  DBUG_VOID_RETURN;
}

int Annotate_rows_log_event::get_data_size()
{
  return m_query_len;
}

Log_event_type Annotate_rows_log_event::get_type_code()
{
  return ANNOTATE_ROWS_EVENT;
}

bool Annotate_rows_log_event::is_valid() const
{
  return (m_query_txt != NULL && m_query_len != 0);
}


/**************************************************************************
	Table_map_log_event member functions and support functions
**************************************************************************/

/**
  @page How replication of field metadata works.
  
  When a table map is created, the master first calls 
  Table_map_log_event::save_field_metadata() which calculates how many 
  values will be in the field metadata. Only those fields that require the 
  extra data are added. The method also loops through all of the fields in 
  the table calling the method Field::save_field_metadata() which returns the
  values for the field that will be saved in the metadata and replicated to
  the slave. Once all fields have been processed, the table map is written to
  the binlog adding the size of the field metadata and the field metadata to
  the end of the body of the table map.

  When a table map is read on the slave, the field metadata is read from the 
  table map and passed to the table_def class constructor which saves the 
  field metadata from the table map into an array based on the type of the 
  field. Field metadata values not present (those fields that do not use extra 
  data) in the table map are initialized as zero (0). The array size is the 
  same as the columns for the table on the slave.

  Additionally, values saved for field metadata on the master are saved as a 
  string of bytes (uchar) in the binlog. A field may require 1 or more bytes
  to store the information. In cases where values require multiple bytes 
  (e.g. values > 255), the endian-safe methods are used to properly encode 
  the values on the master and decode them on the slave. When the field
  metadata values are captured on the slave, they are stored in an array of
  type uint16. This allows the least number of casts to prevent casting bugs
  when the field metadata is used in comparisons of field attributes. When
  the field metadata is used for calculating addresses in pointer math, the
  type used is uint32. 
*/

/*
  Constructor used by slave to read the event from the binary log.
 */
#if defined(HAVE_REPLICATION)
Table_map_log_event::Table_map_log_event(const char *buf, uint event_len,
                                         const Format_description_log_event
                                         *description_event)

  : Log_event(buf, description_event),
#ifndef MYSQL_CLIENT
    m_table(NULL),
#endif
    m_dbnam(NULL), m_dblen(0), m_tblnam(NULL), m_tbllen(0),
    m_colcnt(0), m_coltype(0),
    m_memory(NULL), m_table_id(ULONGLONG_MAX), m_flags(0),
    m_data_size(0), m_field_metadata(0), m_field_metadata_size(0),
    m_null_bits(0), m_meta_memory(NULL),
    m_optional_metadata_len(0), m_optional_metadata(NULL)
{
  unsigned int bytes_read= 0;
  DBUG_ENTER("Table_map_log_event::Table_map_log_event(const char*,uint,...)");

  uint8 common_header_len= description_event->common_header_len;
  uint8 post_header_len= description_event->post_header_len[TABLE_MAP_EVENT-1];
  DBUG_PRINT("info",("event_len: %u  common_header_len: %d  post_header_len: %d",
                     event_len, common_header_len, post_header_len));

  /*
    Don't print debug messages when running valgrind since they can
    trigger false warnings.
   */
#ifndef HAVE_valgrind
  DBUG_DUMP("event buffer", (uchar*) buf, event_len);
#endif

	if (event_len < (uint)(common_header_len + post_header_len))
		DBUG_VOID_RETURN;

  /* Read the post-header */
  const char *post_start= buf + common_header_len;

  post_start+= TM_MAPID_OFFSET;
  VALIDATE_BYTES_READ(post_start, buf, event_len);
  if (post_header_len == 6)
  {
    /* Master is of an intermediate source tree before 5.1.4. Id is 4 bytes */
    m_table_id= uint4korr(post_start);
    post_start+= 4;
  }
  else
  {
    DBUG_ASSERT(post_header_len == TABLE_MAP_HEADER_LEN);
    m_table_id= (ulong) uint6korr(post_start);
    post_start+= TM_FLAGS_OFFSET;
  }

  DBUG_ASSERT(m_table_id != ~0ULL);

  m_flags= uint2korr(post_start);

  /* Read the variable part of the event */
  const char *const vpart= buf + common_header_len + post_header_len;

  /* Extract the length of the various parts from the buffer */
  uchar const *const ptr_dblen= (uchar const*)vpart + 0;
  VALIDATE_BYTES_READ(ptr_dblen, buf, event_len);
  m_dblen= *(uchar*) ptr_dblen;

  /* Length of database name + counter + terminating null */
  uchar const *const ptr_tbllen= ptr_dblen + m_dblen + 2;
  VALIDATE_BYTES_READ(ptr_tbllen, buf, event_len);
  m_tbllen= *(uchar*) ptr_tbllen;

  /* Length of table name + counter + terminating null */
  uchar const *const ptr_colcnt= ptr_tbllen + m_tbllen + 2;
  uchar *ptr_after_colcnt= (uchar*) ptr_colcnt;
  VALIDATE_BYTES_READ(ptr_after_colcnt, buf, event_len);
  m_colcnt= net_field_length(&ptr_after_colcnt);

  DBUG_PRINT("info",("m_dblen: %lu  off: %ld  m_tbllen: %lu  off: %ld  m_colcnt: %lu  off: %ld",
                     (ulong) m_dblen, (long) (ptr_dblen-(const uchar*)vpart), 
                     (ulong) m_tbllen, (long) (ptr_tbllen-(const uchar*)vpart),
                     m_colcnt, (long) (ptr_colcnt-(const uchar*)vpart)));

  /* Allocate mem for all fields in one go. If fails, caught in is_valid() */
  m_memory= (uchar*) my_multi_malloc(PSI_INSTRUMENT_ME, MYF(MY_WME),
                                     &m_dbnam, (uint) m_dblen + 1,
                                     &m_tblnam, (uint) m_tbllen + 1,
                                     &m_coltype, (uint) m_colcnt,
                                     NullS);

  if (m_memory)
  {
    /* Copy the different parts into their memory */
    strncpy(const_cast<char*>(m_dbnam), (const char*)ptr_dblen  + 1, m_dblen + 1);
    strncpy(const_cast<char*>(m_tblnam), (const char*)ptr_tbllen + 1, m_tbllen + 1);
    memcpy(m_coltype, ptr_after_colcnt, m_colcnt);

    ptr_after_colcnt= ptr_after_colcnt + m_colcnt;
    VALIDATE_BYTES_READ(ptr_after_colcnt, buf, event_len);
    m_field_metadata_size= net_field_length(&ptr_after_colcnt);
    if (m_field_metadata_size <= (m_colcnt * 2))
    {
      uint num_null_bytes= (m_colcnt + 7) / 8;
      m_meta_memory= (uchar *)my_multi_malloc(PSI_INSTRUMENT_ME, MYF(MY_WME),
          &m_null_bits, num_null_bytes,
          &m_field_metadata, m_field_metadata_size,
          NULL);
      memcpy(m_field_metadata, ptr_after_colcnt, m_field_metadata_size);
      ptr_after_colcnt= (uchar*)ptr_after_colcnt + m_field_metadata_size;
      memcpy(m_null_bits, ptr_after_colcnt, num_null_bytes);
      ptr_after_colcnt= (unsigned char*)ptr_after_colcnt + num_null_bytes;
    }
    else
    {
      m_coltype= NULL;
      my_free(m_memory);
      m_memory= NULL;
      DBUG_VOID_RETURN;
    }

    bytes_read= (uint) (ptr_after_colcnt - (uchar *)buf);

    /* After null_bits field, there are some new fields for extra metadata. */
    if (bytes_read < event_len)
    {
      m_optional_metadata_len= event_len - bytes_read;
      m_optional_metadata=
        static_cast<unsigned char*>(my_malloc(PSI_INSTRUMENT_ME, m_optional_metadata_len, MYF(MY_WME)));
      memcpy(m_optional_metadata, ptr_after_colcnt, m_optional_metadata_len);
    }
  }
#ifdef MYSQL_SERVER
  if (!m_table)
    DBUG_VOID_RETURN;
  binlog_type_info_array= (Binlog_type_info *)thd->alloc(m_table->s->fields *
                                                         sizeof(Binlog_type_info));
  for (uint i= 0; i <  m_table->s->fields; i++)
    binlog_type_info_array[i]= m_table->field[i]->binlog_type_info();
#endif

  DBUG_VOID_RETURN;
}
#endif

Table_map_log_event::~Table_map_log_event()
{
  my_free(m_meta_memory);
  my_free(m_memory);
  my_free(m_optional_metadata);
  m_optional_metadata= NULL;
}

/**
   Parses SIGNEDNESS field.

   @param[out] vec     stores the signedness flags extracted from field.
   @param[in]  field   SIGNEDNESS field in table_map_event.
   @param[in]  length  length of the field
 */
static void parse_signedness(std::vector<bool> &vec,
                             unsigned char *field, unsigned int length)
{
  for (unsigned int i= 0; i < length; i++)
  {
    for (unsigned char c= 0x80; c != 0; c>>= 1)
      vec.push_back(field[i] & c);
  }
}

/**
   Parses DEFAULT_CHARSET field.

   @param[out] default_charset  stores collation numbers extracted from field.
   @param[in]  field   DEFAULT_CHARSET field in table_map_event.
   @param[in]  length  length of the field
 */
static void parse_default_charset(Table_map_log_event::Optional_metadata_fields::
                                  Default_charset &default_charset,
                                  unsigned char *field, unsigned int length)
{
  unsigned char* p= field;

  default_charset.default_charset= net_field_length(&p);
  while (p < field + length)
  {
    unsigned int col_index= net_field_length(&p);
    unsigned int col_charset= net_field_length(&p);

    default_charset.charset_pairs.push_back(std::make_pair(col_index,
                                                           col_charset));
  }
}

/**
   Parses COLUMN_CHARSET field.

   @param[out] vec     stores collation numbers extracted from field.
   @param[in]  field   COLUMN_CHARSET field in table_map_event.
   @param[in]  length  length of the field
 */
static void parse_column_charset(std::vector<unsigned int> &vec,
                                 unsigned char *field, unsigned int length)
{
  unsigned char* p= field;

  while (p < field + length)
    vec.push_back(net_field_length(&p));
}

/**
   Parses COLUMN_NAME field.

   @param[out] vec     stores column names extracted from field.
   @param[in]  field   COLUMN_NAME field in table_map_event.
   @param[in]  length  length of the field
 */
static void parse_column_name(std::vector<std::string> &vec,
                              unsigned char *field, unsigned int length)
{
  unsigned char* p= field;

  while (p < field + length)
  {
    unsigned len= net_field_length(&p);
    vec.push_back(std::string(reinterpret_cast<char *>(p), len));
    p+= len;
  }
}

/**
   Parses SET_STR_VALUE/ENUM_STR_VALUE field.

   @param[out] vec     stores SET/ENUM column's string values extracted from
                       field. Each SET/ENUM column's string values are stored
                       into a string separate vector. All of them are stored
                       in 'vec'.
   @param[in]  field   COLUMN_NAME field in table_map_event.
   @param[in]  length  length of the field
 */
static void parse_set_str_value(std::vector<Table_map_log_event::
                                Optional_metadata_fields::str_vector> &vec,
                                unsigned char *field, unsigned int length)
{
  unsigned char* p= field;

  while (p < field + length)
  {
    unsigned int count= net_field_length(&p);

    vec.push_back(std::vector<std::string>());
    for (unsigned int i= 0; i < count; i++)
    {
      unsigned len1= net_field_length(&p);
      vec.back().push_back(std::string(reinterpret_cast<char *>(p), len1));
      p+= len1;
    }
  }
}

/**
   Parses GEOMETRY_TYPE field.

   @param[out] vec     stores geometry column's types extracted from field.
   @param[in]  field   GEOMETRY_TYPE field in table_map_event.
   @param[in]  length  length of the field
 */
static void parse_geometry_type(std::vector<unsigned int> &vec,
                                unsigned char *field, unsigned int length)
{
  unsigned char* p= field;

  while (p < field + length)
    vec.push_back(net_field_length(&p));
}

/**
   Parses SIMPLE_PRIMARY_KEY field.

   @param[out] vec     stores primary key's column information extracted from
                       field. Each column has an index and a prefix which are
                       stored as a unit_pair. prefix is always 0 for
                       SIMPLE_PRIMARY_KEY field.
   @param[in]  field   SIMPLE_PRIMARY_KEY field in table_map_event.
   @param[in]  length  length of the field
 */
static void parse_simple_pk(std::vector<Table_map_log_event::
                            Optional_metadata_fields::uint_pair> &vec,
                            unsigned char *field, unsigned int length)
{
  unsigned char* p= field;

  while (p < field + length)
    vec.push_back(std::make_pair(net_field_length(&p), 0));
}

/**
   Parses PRIMARY_KEY_WITH_PREFIX field.

   @param[out] vec     stores primary key's column information extracted from
                       field. Each column has an index and a prefix which are
                       stored as a unit_pair.
   @param[in]  field   PRIMARY_KEY_WITH_PREFIX field in table_map_event.
   @param[in]  length  length of the field
 */

static void parse_pk_with_prefix(std::vector<Table_map_log_event::
                                 Optional_metadata_fields::uint_pair> &vec,
                                 unsigned char *field, unsigned int length)
{
  unsigned char* p= field;

  while (p < field + length)
  {
    unsigned int col_index= net_field_length(&p);
    unsigned int col_prefix= net_field_length(&p);
    vec.push_back(std::make_pair(col_index, col_prefix));
  }
}

Table_map_log_event::Optional_metadata_fields::
Optional_metadata_fields(unsigned char* optional_metadata,
                         unsigned int optional_metadata_len)
{
  unsigned char* field= optional_metadata;

  if (optional_metadata == NULL)
    return;

  while (field < optional_metadata + optional_metadata_len)
  {
    unsigned int len;
    Optional_metadata_field_type type=
      static_cast<Optional_metadata_field_type>(field[0]);

    // Get length and move field to the value.
    field++;
    len= net_field_length(&field);

    switch(type)
    {
    case SIGNEDNESS:
      parse_signedness(m_signedness, field, len);
      break;
    case DEFAULT_CHARSET:
      parse_default_charset(m_default_charset, field, len);
      break;
    case COLUMN_CHARSET:
      parse_column_charset(m_column_charset, field, len);
      break;
    case COLUMN_NAME:
      parse_column_name(m_column_name, field, len);
      break;
    case SET_STR_VALUE:
      parse_set_str_value(m_set_str_value, field, len);
      break;
    case ENUM_STR_VALUE:
      parse_set_str_value(m_enum_str_value, field, len);
      break;
    case GEOMETRY_TYPE:
      parse_geometry_type(m_geometry_type, field, len);
      break;
    case SIMPLE_PRIMARY_KEY:
      parse_simple_pk(m_primary_key, field, len);
      break;
    case PRIMARY_KEY_WITH_PREFIX:
      parse_pk_with_prefix(m_primary_key, field, len);
      break;
    case ENUM_AND_SET_DEFAULT_CHARSET:
      parse_default_charset(m_enum_and_set_default_charset, field, len);
      break;
    case ENUM_AND_SET_COLUMN_CHARSET:
      parse_column_charset(m_enum_and_set_column_charset, field, len);
      break;
    default:
      DBUG_ASSERT(0);
    }
    // next field
    field+= len;
  }
}


/**************************************************************************
	Write_rows_log_event member functions
**************************************************************************/


/*
  Constructor used by slave to read the event from the binary log.
 */
#ifdef HAVE_REPLICATION
Write_rows_log_event::Write_rows_log_event(const char *buf, uint event_len,
                                           const Format_description_log_event
                                           *description_event)
: Rows_log_event(buf, event_len, description_event)
{
}

Write_rows_compressed_log_event::Write_rows_compressed_log_event(
                                           const char *buf, uint event_len,
                                           const Format_description_log_event
                                           *description_event)
: Write_rows_log_event(buf, event_len, description_event)
{
  uncompress_buf();
}
#endif


/**************************************************************************
	Delete_rows_log_event member functions
**************************************************************************/

/*
  Constructor used by slave to read the event from the binary log.
 */
#ifdef HAVE_REPLICATION
Delete_rows_log_event::Delete_rows_log_event(const char *buf, uint event_len,
                                             const Format_description_log_event
                                             *description_event)
  : Rows_log_event(buf, event_len, description_event)
{
}

Delete_rows_compressed_log_event::Delete_rows_compressed_log_event(
                                           const char *buf, uint event_len,
                                           const Format_description_log_event
                                           *description_event)
  : Delete_rows_log_event(buf, event_len, description_event)
{
  uncompress_buf();
}
#endif

/**************************************************************************
	Update_rows_log_event member functions
**************************************************************************/

Update_rows_log_event::~Update_rows_log_event()
{
  if (m_cols_ai.bitmap)
  {
    if (m_cols_ai.bitmap == m_bitbuf_ai) // no my_malloc happened
      m_cols_ai.bitmap= 0; // so no my_free in my_bitmap_free
    my_bitmap_free(&m_cols_ai); // To pair with my_bitmap_init().
  }
}


/*
  Constructor used by slave to read the event from the binary log.
 */
#ifdef HAVE_REPLICATION
Update_rows_log_event::Update_rows_log_event(const char *buf, uint event_len,
                                             const
                                             Format_description_log_event
                                             *description_event)
  : Rows_log_event(buf, event_len, description_event)
{
}

Update_rows_compressed_log_event::Update_rows_compressed_log_event(
                                             const char *buf, uint event_len,
                                             const Format_description_log_event
                                             *description_event)
  : Update_rows_log_event(buf, event_len, description_event)
{
  uncompress_buf();
}
#endif

Incident_log_event::Incident_log_event(const char *buf, uint event_len,
                                       const Format_description_log_event *descr_event)
  : Log_event(buf, descr_event)
{
  DBUG_ENTER("Incident_log_event::Incident_log_event");
  uint8 const common_header_len=
    descr_event->common_header_len;
  uint8 const post_header_len=
    descr_event->post_header_len[INCIDENT_EVENT-1];

  DBUG_PRINT("info",("event_len: %u; common_header_len: %d; post_header_len: %d",
                     event_len, common_header_len, post_header_len));

  m_message.str= NULL;
  m_message.length= 0;
  int incident_number= uint2korr(buf + common_header_len);
  if (incident_number >= INCIDENT_COUNT ||
      incident_number <= INCIDENT_NONE)
  {
    // If the incident is not recognized, this binlog event is
    // invalid.  If we set incident_number to INCIDENT_NONE, the
    // invalidity will be detected by is_valid().
    m_incident= INCIDENT_NONE;
    DBUG_VOID_RETURN;
  }
  m_incident= static_cast<Incident>(incident_number);
  char const *ptr= buf + common_header_len + post_header_len;
  char const *const str_end= buf + event_len;
  uint8 len= 0;                   // Assignment to keep compiler happy
  const char *str= NULL;          // Assignment to keep compiler happy
  if (read_str(&ptr, str_end, &str, &len))
  {
    /* Mark this event invalid */
    m_incident= INCIDENT_NONE;
    DBUG_VOID_RETURN;
  }
  if (!(m_message.str= (char*) my_malloc(key_memory_log_event, len+1, MYF(MY_WME))))
  {
    /* Mark this event invalid */
    m_incident= INCIDENT_NONE;
    DBUG_VOID_RETURN;
  }
  strmake(m_message.str, str, len);
  m_message.length= len;
  DBUG_PRINT("info", ("m_incident: %d", m_incident));
  DBUG_VOID_RETURN;
}


Incident_log_event::~Incident_log_event()
{
  if (m_message.str)
    my_free(m_message.str);
}


const char *
Incident_log_event::description() const
{
  static const char *const description[]= {
    "NOTHING",                                  // Not used
    "LOST_EVENTS"
  };

  DBUG_PRINT("info", ("m_incident: %d", m_incident));
  return description[m_incident];
}


Ignorable_log_event::Ignorable_log_event(const char *buf,
                                         const Format_description_log_event
                                         *descr_event,
                                         const char *event_name)
  :Log_event(buf, descr_event), number((int) (uchar) buf[EVENT_TYPE_OFFSET]),
   description(event_name)
{
  DBUG_ENTER("Ignorable_log_event::Ignorable_log_event");
  DBUG_VOID_RETURN;
}

Ignorable_log_event::~Ignorable_log_event()
{
}

bool copy_event_cache_to_file_and_reinit(IO_CACHE *cache, FILE *file)
{
  return (my_b_copy_all_to_file(cache, file) ||
          reinit_io_cache(cache, WRITE_CACHE, 0, FALSE, TRUE));
}<|MERGE_RESOLUTION|>--- conflicted
+++ resolved
@@ -1,6 +1,6 @@
 /*
    Copyright (c) 2000, 2018, Oracle and/or its affiliates.
-   Copyright (c) 2009, 2020, MariaDB
+   Copyright (c) 2009, 2021, MariaDB
 
    This program is free software; you can redistribute it and/or modify
    it under the terms of the GNU General Public License as published by
@@ -42,7 +42,6 @@
 #include <mysql/psi/mysql_statement.h>
 #include <strfunc.h>
 #include "compat56.h"
-#include "wsrep_mysqld.h"
 #include "sql_insert.h"
 #else
 #include "mysqld_error.h"
@@ -2034,2694 +2033,6 @@
 Format_description_log_event(uint8 binlog_ver, const char* server_ver)
   :Start_log_event_v3(), event_type_permutation(0)
 {
-<<<<<<< HEAD
-=======
-  Table_map_log_event *map;
-  table_def *td= 0;
-  const char *sql_command, *sql_clause1, *sql_clause2;
-  const char *sql_command_short __attribute__((unused));
-  Log_event_type general_type_code= get_general_type_code();
-#ifdef WHEN_FLASHBACK_REVIEW_READY
-  IO_CACHE *review_sql= &print_event_info->review_sql_cache;
-#endif
-
-  if (m_extra_row_data)
-  {
-    uint8 extra_data_len= m_extra_row_data[EXTRA_ROW_INFO_LEN_OFFSET];
-    uint8 extra_payload_len= extra_data_len - EXTRA_ROW_INFO_HDR_BYTES;
-    assert(extra_data_len >= EXTRA_ROW_INFO_HDR_BYTES);
-
-    if (my_b_printf(file, "### Extra row data format: %u, len: %u :",
-                    m_extra_row_data[EXTRA_ROW_INFO_FORMAT_OFFSET],
-                    extra_payload_len))
-      goto err;
-    if (extra_payload_len)
-    {
-      /*
-         Buffer for hex view of string, including '0x' prefix,
-         2 hex chars / byte and trailing 0
-      */
-      const int buff_len= 2 + (256 * 2) + 1;
-      char buff[buff_len];
-      str_to_hex(buff, (const char*) &m_extra_row_data[EXTRA_ROW_INFO_HDR_BYTES],
-                 extra_payload_len);
-      if (my_b_printf(file, "%s", buff))
-        goto err;
-    }
-    if (my_b_printf(file, "\n"))
-      goto err;
-  }
-
-  switch (general_type_code) {
-  case WRITE_ROWS_EVENT:
-    sql_command= "INSERT INTO";
-    sql_clause1= "### SET\n";
-    sql_clause2= NULL;
-    sql_command_short= "I";
-    break;
-  case DELETE_ROWS_EVENT:
-    sql_command= "DELETE FROM";
-    sql_clause1= "### WHERE\n";
-    sql_clause2= NULL;
-    sql_command_short= "D";
-    break;
-  case UPDATE_ROWS_EVENT:
-    sql_command= "UPDATE";
-    sql_clause1= "### WHERE\n";
-    sql_clause2= "### SET\n";
-    sql_command_short= "U";
-    break;
-  default:
-    sql_command= sql_clause1= sql_clause2= NULL;
-    sql_command_short= "";
-    DBUG_ASSERT(0); /* Not possible */
-  }
-
-  if (!(map= print_event_info->m_table_map.get_table(m_table_id)) ||
-      !(td= map->create_table_def()))
-  {
-    return (my_b_printf(file, "### Row event for unknown table #%lu",
-                        (ulong) m_table_id));
-  }
-
-  /* If the write rows event contained no values for the AI */
-  if (((general_type_code == WRITE_ROWS_EVENT) && (m_rows_buf==m_rows_end)))
-  {
-    if (my_b_printf(file, "### INSERT INTO %`s.%`s VALUES ()\n",
-                    map->get_db_name(), map->get_table_name()))
-      goto err;
-    goto end;
-  }
-
-  for (const uchar *value= m_rows_buf; value < m_rows_end; )
-  {
-    size_t length;
-    print_event_info->row_events++;
-
-    if (my_b_printf(file, "### %s %`s.%`s\n",
-                    sql_command,
-                    map->get_db_name(), map->get_table_name()))
-      goto err;
-#ifdef WHEN_FLASHBACK_REVIEW_READY
-    if (need_flashback_review)
-      if (my_b_printf(review_sql, "\nINSERT INTO `%s`.`%s` VALUES ('%s'",
-                      map->get_review_dbname(), map->get_review_tablename(),
-                      sql_command_short))
-        goto err;
-#endif
-
-    /* Print the first image */
-    if (!(length= print_verbose_one_row(file, td, print_event_info,
-                                  &m_cols, value,
-                                  (const uchar*) sql_clause1)))
-      goto err;
-    value+= length;
-
-    /* Print the second image (for UPDATE only) */
-    if (sql_clause2)
-    {
-      if (!(length= print_verbose_one_row(file, td, print_event_info,
-                                      &m_cols_ai, value,
-                                      (const uchar*) sql_clause2)))
-        goto err;
-      value+= length;
-    }
-#ifdef WHEN_FLASHBACK_REVIEW_READY
-    else
-    {
-      if (need_flashback_review)
-        for (size_t i= 0; i < td->size(); i ++)
-          if (my_b_printf(review_sql, ", NULL"))
-            goto err;
-    }
-
-    if (need_flashback_review)
-      if (my_b_printf(review_sql, ")%s\n", print_event_info->delimiter))
-        goto err;
-#endif
-  }
-
-end:
-  delete td;
-  return 0;
-err:
-  delete td;
-  return 1;
-}
-
-void free_table_map_log_event(Table_map_log_event *event)
-{
-  delete event;
-}
-
-/**
-  Encode the event, optionally per 'do_print_encoded' arg store the
-  result into the argument cache; optionally per event_info's
-  'verbose' print into the cache a verbose representation of the event.
-  Note, no extra wrapping is done to the being io-cached data, like
-  to producing a BINLOG query. It's left for a routine that extracts from
-  the cache.
-
-  @param file               pointer to IO_CACHE
-  @param print_event_info   pointer to print_event_info specializing
-                            what out of and how to print the event
-  @param do_print_encoded   whether to store base64-encoded event
-                            into @file.
-*/
-bool Log_event::print_base64(IO_CACHE* file,
-                             PRINT_EVENT_INFO* print_event_info,
-                             bool do_print_encoded)
-{
-  uchar *ptr= (uchar *)temp_buf;
-  uint32 size= uint4korr(ptr + EVENT_LEN_OFFSET);
-  DBUG_ENTER("Log_event::print_base64");
-
-  if (is_flashback)
-  {
-    uint tmp_size= size;
-    Rows_log_event *ev= NULL;
-    Log_event_type ev_type = (enum Log_event_type) ptr[EVENT_TYPE_OFFSET];
-    if (checksum_alg != BINLOG_CHECKSUM_ALG_UNDEF &&
-        checksum_alg != BINLOG_CHECKSUM_ALG_OFF)
-      tmp_size-= BINLOG_CHECKSUM_LEN; // checksum is displayed through the header
-    switch (ev_type) {
-      case WRITE_ROWS_EVENT:
-        ptr[EVENT_TYPE_OFFSET]= DELETE_ROWS_EVENT;
-        ev= new Delete_rows_log_event((const char*) ptr, tmp_size,
-                                       glob_description_event);
-        ev->change_to_flashback_event(print_event_info, ptr, ev_type);
-        break;
-      case WRITE_ROWS_EVENT_V1:
-        ptr[EVENT_TYPE_OFFSET]= DELETE_ROWS_EVENT_V1;
-        ev= new Delete_rows_log_event((const char*) ptr, tmp_size,
-                                       glob_description_event);
-        ev->change_to_flashback_event(print_event_info, ptr, ev_type);
-        break;
-      case DELETE_ROWS_EVENT:
-        ptr[EVENT_TYPE_OFFSET]= WRITE_ROWS_EVENT;
-        ev= new Write_rows_log_event((const char*) ptr, tmp_size,
-                                       glob_description_event);
-        ev->change_to_flashback_event(print_event_info, ptr, ev_type);
-        break;
-      case DELETE_ROWS_EVENT_V1:
-        ptr[EVENT_TYPE_OFFSET]= WRITE_ROWS_EVENT_V1;
-        ev= new Write_rows_log_event((const char*) ptr, tmp_size,
-                                       glob_description_event);
-        ev->change_to_flashback_event(print_event_info, ptr, ev_type);
-        break;
-      case UPDATE_ROWS_EVENT:
-      case UPDATE_ROWS_EVENT_V1:
-        ev= new Update_rows_log_event((const char*) ptr, tmp_size,
-                                       glob_description_event);
-        ev->change_to_flashback_event(print_event_info, ptr, ev_type);
-        break;
-      default:
-        break;
-    }
-    delete ev;
-  }
-
-  if (do_print_encoded)
-  {
-    size_t const tmp_str_sz= my_base64_needed_encoded_length((int) size);
-    char *tmp_str;
-    if (!(tmp_str= (char *) my_malloc(tmp_str_sz, MYF(MY_WME))))
-      goto err;
-
-    if (my_base64_encode(ptr, (size_t) size, tmp_str))
-    {
-      DBUG_ASSERT(0);
-    }
-
-    my_b_printf(file, "%s\n", tmp_str);
-    my_free(tmp_str);
-  }
-
-#ifdef WHEN_FLASHBACK_REVIEW_READY
-  if (print_event_info->verbose || print_event_info->print_row_count ||
-      need_flashback_review)
-#else
-  // Flashback need the table_map to parse the event
-  if (print_event_info->verbose || print_event_info->print_row_count ||
-      is_flashback)
-#endif
-  {
-    Rows_log_event *ev= NULL;
-    Log_event_type et= (Log_event_type) ptr[EVENT_TYPE_OFFSET];
-
-    if (checksum_alg != BINLOG_CHECKSUM_ALG_UNDEF &&
-        checksum_alg != BINLOG_CHECKSUM_ALG_OFF)
-      size-= BINLOG_CHECKSUM_LEN; // checksum is displayed through the header
-
-    switch (et)
-    {
-    case TABLE_MAP_EVENT:
-    {
-      Table_map_log_event *map; 
-      map= new Table_map_log_event((const char*) ptr, size, 
-                                   glob_description_event);
-#ifdef WHEN_FLASHBACK_REVIEW_READY
-      if (need_flashback_review)
-      {
-        map->set_review_dbname(m_review_dbname.ptr());
-        map->set_review_tablename(m_review_tablename.ptr());
-      }
-#endif
-      print_event_info->m_table_map.set_table(map->get_table_id(), map);
-      break;
-    }
-    case WRITE_ROWS_EVENT:
-    case WRITE_ROWS_EVENT_V1:
-    {
-      ev= new Write_rows_log_event((const char*) ptr, size,
-                                   glob_description_event);
-      break;
-    }
-    case DELETE_ROWS_EVENT:
-    case DELETE_ROWS_EVENT_V1:
-    {
-      ev= new Delete_rows_log_event((const char*) ptr, size,
-                                    glob_description_event);
-      break;
-    }
-    case UPDATE_ROWS_EVENT:
-    case UPDATE_ROWS_EVENT_V1:
-    {
-      ev= new Update_rows_log_event((const char*) ptr, size,
-                                    glob_description_event);
-      break;
-    }
-    case WRITE_ROWS_COMPRESSED_EVENT:
-    case WRITE_ROWS_COMPRESSED_EVENT_V1:
-    {
-      ev= new Write_rows_compressed_log_event((const char*) ptr, size,
-                                              glob_description_event);
-      break;
-    }
-    case UPDATE_ROWS_COMPRESSED_EVENT:
-    case UPDATE_ROWS_COMPRESSED_EVENT_V1:
-    {
-      ev= new Update_rows_compressed_log_event((const char*) ptr, size,
-                                               glob_description_event);
-      break;
-      }
-    case DELETE_ROWS_COMPRESSED_EVENT:
-    case DELETE_ROWS_COMPRESSED_EVENT_V1:
-    {
-      ev= new Delete_rows_compressed_log_event((const char*) ptr, size,
-                                               glob_description_event);
-      break;
-    }
-    default:
-      break;
-    }
-
-    if (ev)
-    {
-      bool error= 0;
-
-#ifdef WHEN_FLASHBACK_REVIEW_READY
-      ev->need_flashback_review= need_flashback_review;
-      if (print_event_info->verbose)
-      {
-        if (ev->print_verbose(&print_event_info->tail_cache, print_event_info))
-          goto err;
-      }
-      else
-      {
-        IO_CACHE tmp_cache;
-
-        if (open_cached_file(&tmp_cache, NULL, NULL, 0,
-                              MYF(MY_WME | MY_NABP)))
-        {
-          delete ev;
-          goto err;
-        }
-
-        error= ev->print_verbose(&tmp_cache, print_event_info);
-        close_cached_file(&tmp_cache);
-        if (unlikely(error))
-        {
-          delete ev;
-          goto err;
-        }
-      }
-#else
-      if (print_event_info->verbose)
-        error= ev->print_verbose(&print_event_info->tail_cache, print_event_info);
-      else
-        ev->count_row_events(print_event_info);
-#endif
-      delete ev;
-      if (unlikely(error))
-        goto err;
-    }
-  }
-  DBUG_RETURN(0);
-
-err:
-  DBUG_RETURN(1);
-}
-
-
-/*
-  Log_event::print_timestamp()
-*/
-
-bool Log_event::print_timestamp(IO_CACHE* file, time_t* ts)
-{
-  struct tm *res;
-  time_t my_when= when;
-  DBUG_ENTER("Log_event::print_timestamp");
-  if (!ts)
-    ts = &my_when;
-  res=localtime(ts);
-
-  DBUG_RETURN(my_b_printf(file,"%02d%02d%02d %2d:%02d:%02d",
-                          res->tm_year % 100,
-                          res->tm_mon+1,
-                          res->tm_mday,
-                          res->tm_hour,
-                          res->tm_min,
-                          res->tm_sec));
-}
-
-#endif /* MYSQL_CLIENT */
-
-
-#if !defined(MYSQL_CLIENT) && defined(HAVE_REPLICATION)
-inline Log_event::enum_skip_reason
-Log_event::continue_group(rpl_group_info *rgi)
-{
-  if (rgi->rli->slave_skip_counter == 1)
-    return Log_event::EVENT_SKIP_IGNORE;
-  return Log_event::do_shall_skip(rgi);
-}
-#endif
-
-/**************************************************************************
-	Query_log_event methods
-**************************************************************************/
-
-#if defined(HAVE_REPLICATION) && !defined(MYSQL_CLIENT)
-
-/**
-  This (which is used only for SHOW BINLOG EVENTS) could be updated to
-  print SET @@session_var=. But this is not urgent, as SHOW BINLOG EVENTS is
-  only an information, it does not produce suitable queries to replay (for
-  example it does not print LOAD DATA INFILE).
-  @todo
-    show the catalog ??
-*/
-
-void Query_log_event::pack_info(Protocol *protocol)
-{
-  // TODO: show the catalog ??
-  char buf_mem[1024];
-  String buf(buf_mem, sizeof(buf_mem), system_charset_info);
-  buf.real_alloc(9 + db_len + q_len);
-  if (!(flags & LOG_EVENT_SUPPRESS_USE_F)
-      && db && db_len)
-  {
-    buf.append(STRING_WITH_LEN("use "));
-    append_identifier(protocol->thd, &buf, db, db_len);
-    buf.append(STRING_WITH_LEN("; "));
-  }
-  if (query && q_len)
-    buf.append(query, q_len);
-  protocol->store(&buf);
-}
-#endif
-
-#ifndef MYSQL_CLIENT
-
-/**
-  Utility function for the next method (Query_log_event::write()) .
-*/
-static void store_str_with_code_and_len(uchar **dst, const char *src,
-                                        uint len, uint code)
-{
-  /*
-    only 1 byte to store the length of catalog, so it should not
-    surpass 255
-  */
-  DBUG_ASSERT(len <= 255);
-  DBUG_ASSERT(src);
-  *((*dst)++)= (uchar) code;
-  *((*dst)++)= (uchar) len;
-  bmove(*dst, src, len);
-  (*dst)+= len;
-}
-
-
-/**
-  Query_log_event::write().
-
-  @note
-    In this event we have to modify the header to have the correct
-    EVENT_LEN_OFFSET as we don't yet know how many status variables we
-    will print!
-*/
-
-bool Query_log_event::write()
-{
-  uchar buf[QUERY_HEADER_LEN + MAX_SIZE_LOG_EVENT_STATUS];
-  uchar *start, *start_of_status;
-  ulong event_length;
-
-  if (!query)
-    return 1;                                   // Something wrong with event
-
-  /*
-    We want to store the thread id:
-    (- as an information for the user when he reads the binlog)
-    - if the query uses temporary table: for the slave SQL thread to know to
-    which master connection the temp table belongs.
-    Now imagine we (write()) are called by the slave SQL thread (we are
-    logging a query executed by this thread; the slave runs with
-    --log-slave-updates). Then this query will be logged with
-    thread_id=the_thread_id_of_the_SQL_thread. Imagine that 2 temp tables of
-    the same name were created simultaneously on the master (in the master
-    binlog you have
-    CREATE TEMPORARY TABLE t; (thread 1)
-    CREATE TEMPORARY TABLE t; (thread 2)
-    ...)
-    then in the slave's binlog there will be
-    CREATE TEMPORARY TABLE t; (thread_id_of_the_slave_SQL_thread)
-    CREATE TEMPORARY TABLE t; (thread_id_of_the_slave_SQL_thread)
-    which is bad (same thread id!).
-
-    To avoid this, we log the thread's thread id EXCEPT for the SQL
-    slave thread for which we log the original (master's) thread id.
-    Now this moves the bug: what happens if the thread id on the
-    master was 10 and when the slave replicates the query, a
-    connection number 10 is opened by a normal client on the slave,
-    and updates a temp table of the same name? We get a problem
-    again. To avoid this, in the handling of temp tables (sql_base.cc)
-    we use thread_id AND server_id.  TODO when this is merged into
-    4.1: in 4.1, slave_proxy_id has been renamed to pseudo_thread_id
-    and is a session variable: that's to make mysqlbinlog work with
-    temp tables. We probably need to introduce
-
-    SET PSEUDO_SERVER_ID
-    for mysqlbinlog in 4.1. mysqlbinlog would print:
-    SET PSEUDO_SERVER_ID=
-    SET PSEUDO_THREAD_ID=
-    for each query using temp tables.
-  */
-  int4store(buf + Q_THREAD_ID_OFFSET, slave_proxy_id);
-  int4store(buf + Q_EXEC_TIME_OFFSET, exec_time);
-  buf[Q_DB_LEN_OFFSET] = (char) db_len;
-  int2store(buf + Q_ERR_CODE_OFFSET, error_code);
-
-  /*
-    You MUST always write status vars in increasing order of code. This
-    guarantees that a slightly older slave will be able to parse those he
-    knows.
-  */
-  start_of_status= start= buf+QUERY_HEADER_LEN;
-  if (flags2_inited)
-  {
-    *start++= Q_FLAGS2_CODE;
-    int4store(start, flags2);
-    start+= 4;
-  }
-  if (sql_mode_inited)
-  {
-    *start++= Q_SQL_MODE_CODE;
-    int8store(start, (ulonglong)sql_mode);
-    start+= 8;
-  }
-  if (catalog_len) // i.e. this var is inited (false for 4.0 events)
-  {
-    store_str_with_code_and_len(&start,
-                                catalog, catalog_len, Q_CATALOG_NZ_CODE);
-    /*
-      In 5.0.x where x<4 masters we used to store the end zero here. This was
-      a waste of one byte so we don't do it in x>=4 masters. We change code to
-      Q_CATALOG_NZ_CODE, because re-using the old code would make x<4 slaves
-      of this x>=4 master segfault (expecting a zero when there is
-      none). Remaining compatibility problems are: the older slave will not
-      find the catalog; but it is will not crash, and it's not an issue
-      that it does not find the catalog as catalogs were not used in these
-      older MySQL versions (we store it in binlog and read it from relay log
-      but do nothing useful with it). What is an issue is that the older slave
-      will stop processing the Q_* blocks (and jumps to the db/query) as soon
-      as it sees unknown Q_CATALOG_NZ_CODE; so it will not be able to read
-      Q_AUTO_INCREMENT*, Q_CHARSET and so replication will fail silently in
-      various ways. Documented that you should not mix alpha/beta versions if
-      they are not exactly the same version, with example of 5.0.3->5.0.2 and
-      5.0.4->5.0.3. If replication is from older to new, the new will
-      recognize Q_CATALOG_CODE and have no problem.
-    */
-  }
-  if (auto_increment_increment != 1 || auto_increment_offset != 1)
-  {
-    *start++= Q_AUTO_INCREMENT;
-    int2store(start, auto_increment_increment);
-    int2store(start+2, auto_increment_offset);
-    start+= 4;
-  }
-  if (charset_inited)
-  {
-    *start++= Q_CHARSET_CODE;
-    memcpy(start, charset, 6);
-    start+= 6;
-  }
-  if (time_zone_len)
-  {
-    /* In the TZ sys table, column Name is of length 64 so this should be ok */
-    DBUG_ASSERT(time_zone_len <= MAX_TIME_ZONE_NAME_LENGTH);
-    store_str_with_code_and_len(&start,
-                                time_zone_str, time_zone_len, Q_TIME_ZONE_CODE);
-  }
-  if (lc_time_names_number)
-  {
-    DBUG_ASSERT(lc_time_names_number <= 0xFFFF);
-    *start++= Q_LC_TIME_NAMES_CODE;
-    int2store(start, lc_time_names_number);
-    start+= 2;
-  }
-  if (charset_database_number)
-  {
-    DBUG_ASSERT(charset_database_number <= 0xFFFF);
-    *start++= Q_CHARSET_DATABASE_CODE;
-    int2store(start, charset_database_number);
-    start+= 2;
-  }
-  if (table_map_for_update)
-  {
-    *start++= Q_TABLE_MAP_FOR_UPDATE_CODE;
-    int8store(start, table_map_for_update);
-    start+= 8;
-  }
-  if (master_data_written != 0)
-  {
-    /*
-      Q_MASTER_DATA_WRITTEN_CODE only exists in relay logs where the master
-      has binlog_version<4 and the slave has binlog_version=4. See comment
-      for master_data_written in log_event.h for details.
-    */
-    *start++= Q_MASTER_DATA_WRITTEN_CODE;
-    int4store(start, master_data_written);
-    start+= 4;
-  }
-
-  if (thd && thd->need_binlog_invoker())
-  {
-    LEX_CSTRING user;
-    LEX_CSTRING host;
-    memset(&user, 0, sizeof(user));
-    memset(&host, 0, sizeof(host));
-
-    if (thd->slave_thread && thd->has_invoker())
-    {
-      /* user will be null, if master is older than this patch */
-      user= thd->get_invoker_user();
-      host= thd->get_invoker_host();
-    }
-    else
-    {
-      Security_context *ctx= thd->security_ctx;
-
-      if (thd->need_binlog_invoker() == THD::INVOKER_USER)
-      {
-        user.str= ctx->priv_user;
-        host.str= ctx->priv_host;
-        host.length= strlen(host.str);
-      }
-      else
-      {
-        user.str= ctx->priv_role;
-        host= empty_clex_str;
-      }
-      user.length= strlen(user.str);
-    }
-
-    if (user.length > 0)
-    {
-      *start++= Q_INVOKER;
-
-      /*
-        Store user length and user. The max length of use is 16, so 1 byte is
-        enough to store the user's length.
-       */
-      *start++= (uchar)user.length;
-      memcpy(start, user.str, user.length);
-      start+= user.length;
-
-      /*
-        Store host length and host. The max length of host is 60, so 1 byte is
-        enough to store the host's length.
-       */
-      *start++= (uchar)host.length;
-      memcpy(start, host.str, host.length);
-      start+= host.length;
-    }
-  }
-
-  if (thd && thd->query_start_sec_part_used)
-  {
-    *start++= Q_HRNOW;
-    get_time();
-    int3store(start, when_sec_part);
-    start+= 3;
-  }
-  /*
-    NOTE: When adding new status vars, please don't forget to update
-    the MAX_SIZE_LOG_EVENT_STATUS in log_event.h and update the function
-    code_name() in this file.
-   
-    Here there could be code like
-    if (command-line-option-which-says-"log_this_variable" && inited)
-    {
-    *start++= Q_THIS_VARIABLE_CODE;
-    int4store(start, this_variable);
-    start+= 4;
-    }
-  */
-  
-  /* Store length of status variables */
-  status_vars_len= (uint) (start-start_of_status);
-  DBUG_ASSERT(status_vars_len <= MAX_SIZE_LOG_EVENT_STATUS);
-  int2store(buf + Q_STATUS_VARS_LEN_OFFSET, status_vars_len);
-
-  /*
-    Calculate length of whole event
-    The "1" below is the \0 in the db's length
-  */
-  event_length= (uint) (start-buf) + get_post_header_size_for_derived() + db_len + 1 + q_len;
-
-  return write_header(event_length) ||
-         write_data(buf, QUERY_HEADER_LEN) ||
-         write_post_header_for_derived() ||
-         write_data(start_of_status, (uint) (start-start_of_status)) ||
-         write_data(safe_str(db), db_len + 1) ||
-         write_data(query, q_len) ||
-         write_footer();
-}
-
-bool Query_compressed_log_event::write()
-{
-  const char *query_tmp = query;
-  uint32 q_len_tmp = q_len;
-  uint32 alloc_size;
-  bool ret = true;
-  q_len = alloc_size = binlog_get_compress_len(q_len);
-  query = (char *)my_safe_alloca(alloc_size);
-  if(query && !binlog_buf_compress(query_tmp, (char *)query, q_len_tmp, &q_len))
-  {
-    ret = Query_log_event::write();
-  }
-  my_safe_afree((void *)query, alloc_size);
-  query = query_tmp;
-  q_len = q_len_tmp;
-  return ret;
-}
-
-/**
-  The simplest constructor that could possibly work.  This is used for
-  creating static objects that have a special meaning and are invisible
-  to the log.  
-*/
-Query_log_event::Query_log_event()
-  :Log_event(), data_buf(0)
-{
-  memset(&user, 0, sizeof(user));
-  memset(&host, 0, sizeof(host));
-}
-
-
-/*
-  SYNOPSIS
-    Query_log_event::Query_log_event()
-      thd_arg           - thread handle
-      query_arg         - array of char representing the query
-      query_length      - size of the  `query_arg' array
-      using_trans       - there is a modified transactional table
-      direct            - Don't cache statement
-      suppress_use      - suppress the generation of 'USE' statements
-      errcode           - the error code of the query
-      
-  DESCRIPTION
-  Creates an event for binlogging
-  The value for `errcode' should be supplied by caller.
-*/
-Query_log_event::Query_log_event(THD* thd_arg, const char* query_arg, size_t query_length, bool using_trans,
-				 bool direct, bool suppress_use, int errcode)
-
-  :Log_event(thd_arg,
-             (thd_arg->thread_specific_used ? LOG_EVENT_THREAD_SPECIFIC_F :
-              0) |
-             (suppress_use ? LOG_EVENT_SUPPRESS_USE_F : 0),
-	     using_trans),
-   data_buf(0), query(query_arg), catalog(thd_arg->catalog),
-   db(thd_arg->db.str), q_len((uint32) query_length),
-   thread_id(thd_arg->thread_id),
-   /* save the original thread id; we already know the server id */
-   slave_proxy_id((ulong)thd_arg->variables.pseudo_thread_id),
-   flags2_inited(1), sql_mode_inited(1), charset_inited(1),
-   sql_mode(thd_arg->variables.sql_mode),
-   auto_increment_increment(thd_arg->variables.auto_increment_increment),
-   auto_increment_offset(thd_arg->variables.auto_increment_offset),
-   lc_time_names_number(thd_arg->variables.lc_time_names->number),
-   charset_database_number(0),
-   table_map_for_update((ulonglong)thd_arg->table_map_for_update),
-   master_data_written(0)
-{
-  time_t end_time;
-
-#ifdef WITH_WSREP
-  /*
-    If Query_log_event will contain non trans keyword (not BEGIN, COMMIT,
-    SAVEPOINT or ROLLBACK) we disable PA for this transaction.
-    Note that here WSREP(thd) might not be true e.g. when wsrep_shcema
-    is created we create tables with thd->variables.wsrep_on=false
-    to avoid replicating wsrep_schema tables to other nodes.
-   */
-  if (WSREP_ON && !is_trans_keyword())
-  {
-    thd->wsrep_PA_safe= false;
-  }
-#endif /* WITH_WSREP */
-
-  memset(&user, 0, sizeof(user));
-  memset(&host, 0, sizeof(host));
-
-  error_code= errcode;
-
-  end_time= my_time(0);
-  exec_time = (ulong) (end_time  - thd_arg->start_time);
-  /**
-    @todo this means that if we have no catalog, then it is replicated
-    as an existing catalog of length zero. is that safe? /sven
-  */
-  catalog_len = (catalog) ? (uint32) strlen(catalog) : 0;
-  /* status_vars_len is set just before writing the event */
-  db_len = (db) ? (uint32) strlen(db) : 0;
-  if (thd_arg->variables.collation_database != thd_arg->db_charset)
-    charset_database_number= thd_arg->variables.collation_database->number;
-  
-  /*
-    We only replicate over the bits of flags2 that we need: the rest
-    are masked out by "& OPTIONS_WRITTEN_TO_BINLOG".
-
-    We also force AUTOCOMMIT=1.  Rationale (cf. BUG#29288): After
-    fixing BUG#26395, we always write BEGIN and COMMIT around all
-    transactions (even single statements in autocommit mode).  This is
-    so that replication from non-transactional to transactional table
-    and error recovery from XA to non-XA table should work as
-    expected.  The BEGIN/COMMIT are added in log.cc. However, there is
-    one exception: MyISAM bypasses log.cc and writes directly to the
-    binlog.  So if autocommit is off, master has MyISAM, and slave has
-    a transactional engine, then the slave will just see one long
-    never-ending transaction.  The only way to bypass explicit
-    BEGIN/COMMIT in the binlog is by using a non-transactional table.
-    So setting AUTOCOMMIT=1 will make this work as expected.
-
-    Note: explicitly replicate AUTOCOMMIT=1 from master. We do not
-    assume AUTOCOMMIT=1 on slave; the slave still reads the state of
-    the autocommit flag as written by the master to the binlog. This
-    behavior may change after WL#4162 has been implemented.
-  */
-  flags2= (uint32) (thd_arg->variables.option_bits &
-                    (OPTIONS_WRITTEN_TO_BIN_LOG & ~OPTION_NOT_AUTOCOMMIT));
-  DBUG_ASSERT(thd_arg->variables.character_set_client->number < 256*256);
-  DBUG_ASSERT(thd_arg->variables.collation_connection->number < 256*256);
-  DBUG_ASSERT(thd_arg->variables.collation_server->number < 256*256);
-  DBUG_ASSERT(thd_arg->variables.character_set_client->mbminlen == 1);
-  int2store(charset, thd_arg->variables.character_set_client->number);
-  int2store(charset+2, thd_arg->variables.collation_connection->number);
-  int2store(charset+4, thd_arg->variables.collation_server->number);
-  if (thd_arg->time_zone_used)
-  {
-    /*
-      Note that our event becomes dependent on the Time_zone object
-      representing the time zone. Fortunately such objects are never deleted
-      or changed during mysqld's lifetime.
-    */
-    time_zone_len= thd_arg->variables.time_zone->get_name()->length();
-    time_zone_str= thd_arg->variables.time_zone->get_name()->ptr();
-  }
-  else
-    time_zone_len= 0;
-
-  LEX *lex= thd->lex;
-  /*
-    Defines that the statement will be written directly to the binary log
-    without being wrapped by a BEGIN...COMMIT. Otherwise, the statement
-    will be written to either the trx-cache or stmt-cache.
-
-    Note that a cache will not be used if the parameter direct is TRUE.
-  */
-  bool use_cache= FALSE;
-  /*
-    TRUE defines that the trx-cache must be used and by consequence the
-    use_cache is TRUE.
-
-    Note that a cache will not be used if the parameter direct is TRUE.
-  */
-  bool trx_cache= FALSE;
-  cache_type= Log_event::EVENT_INVALID_CACHE;
-
-  if (!direct)
-  {
-    switch (lex->sql_command)
-    {
-      case SQLCOM_DROP_TABLE:
-      case SQLCOM_DROP_SEQUENCE:
-        use_cache= (lex->tmp_table() && thd->in_multi_stmt_transaction_mode());
-        break;
-
-      case SQLCOM_CREATE_TABLE:
-      case SQLCOM_CREATE_SEQUENCE:
-        /*
-           If we are using CREATE ... SELECT or if we are a slave
-           executing BEGIN...COMMIT (generated by CREATE...SELECT) we
-           have to use the transactional cache to ensure we don't
-           calculate any checksum for the CREATE part.
-         */
-        trx_cache= (lex->first_select_lex()->item_list.elements &&
-            thd->is_current_stmt_binlog_format_row()) ||
-          (thd->variables.option_bits & OPTION_GTID_BEGIN);
-        use_cache= (lex->tmp_table() &&
-            thd->in_multi_stmt_transaction_mode()) || trx_cache;
-        break;
-      case SQLCOM_SET_OPTION:
-        if (lex->autocommit)
-          use_cache= trx_cache= FALSE;
-        else
-          use_cache= TRUE;
-        break;
-      case SQLCOM_RELEASE_SAVEPOINT:
-      case SQLCOM_ROLLBACK_TO_SAVEPOINT:
-      case SQLCOM_SAVEPOINT:
-        use_cache= trx_cache= TRUE;
-        break;
-      default:
-        use_cache= sqlcom_can_generate_row_events(thd);
-        break;
-    }
-  }
-
-  if (!use_cache || direct)
-  {
-    cache_type= Log_event::EVENT_NO_CACHE;
-  }
-  else if (using_trans || trx_cache || stmt_has_updated_trans_table(thd) ||
-           thd->lex->is_mixed_stmt_unsafe(thd->in_multi_stmt_transaction_mode(),
-                                          thd->variables.binlog_direct_non_trans_update,
-                                          trans_has_updated_trans_table(thd),
-                                          thd->tx_isolation))
-    cache_type= Log_event::EVENT_TRANSACTIONAL_CACHE;
-  else
-    cache_type= Log_event::EVENT_STMT_CACHE;
-  DBUG_ASSERT(cache_type != Log_event::EVENT_INVALID_CACHE);
-  DBUG_PRINT("info",("Query_log_event has flags2: %lu  sql_mode: %llu  cache_tye: %d",
-                     (ulong) flags2, sql_mode, cache_type));
-}
-
-Query_compressed_log_event::Query_compressed_log_event(THD* thd_arg, const char* query_arg,
-    ulong query_length, bool using_trans,
-    bool direct, bool suppress_use, int errcode)
-    :Query_log_event(thd_arg, query_arg, query_length, using_trans, direct,
-                     suppress_use, errcode),
-     query_buf(0)
-{
-
-}
-#endif /* MYSQL_CLIENT */
-
-
-/* 2 utility functions for the next method */
-
-/**
-   Read a string with length from memory.
-
-   This function reads the string-with-length stored at
-   <code>src</code> and extract the length into <code>*len</code> and
-   a pointer to the start of the string into <code>*dst</code>. The
-   string can then be copied using <code>memcpy()</code> with the
-   number of bytes given in <code>*len</code>.
-
-   @param src Pointer to variable holding a pointer to the memory to
-              read the string from.
-   @param dst Pointer to variable holding a pointer where the actual
-              string starts. Starting from this position, the string
-              can be copied using @c memcpy().
-   @param len Pointer to variable where the length will be stored.
-   @param end One-past-the-end of the memory where the string is
-              stored.
-
-   @return    Zero if the entire string can be copied successfully,
-              @c UINT_MAX if the length could not be read from memory
-              (that is, if <code>*src >= end</code>), otherwise the
-              number of bytes that are missing to read the full
-              string, which happends <code>*dst + *len >= end</code>.
-*/
-static int
-get_str_len_and_pointer(const Log_event::Byte **src,
-                        const char **dst,
-                        uint *len,
-                        const Log_event::Byte *end)
-{
-  if (*src >= end)
-    return -1;       // Will be UINT_MAX in two-complement arithmetic
-  uint length= **src;
-  if (length > 0)
-  {
-    if (*src + length >= end)
-      return (int)(*src + length - end + 1);   // Number of bytes missing
-    *dst= (char *)*src + 1;                    // Will be copied later
-  }
-  *len= length;
-  *src+= length + 1;
-  return 0;
-}
-
-static void copy_str_and_move(const char **src, 
-                              Log_event::Byte **dst, 
-                              size_t len)
-{
-  memcpy(*dst, *src, len);
-  *src= (const char *)*dst;
-  (*dst)+= len;
-  *(*dst)++= 0;
-}
-
-
-#ifndef DBUG_OFF
-static char const *
-code_name(int code)
-{
-  static char buf[255];
-  switch (code) {
-  case Q_FLAGS2_CODE: return "Q_FLAGS2_CODE";
-  case Q_SQL_MODE_CODE: return "Q_SQL_MODE_CODE";
-  case Q_CATALOG_CODE: return "Q_CATALOG_CODE";
-  case Q_AUTO_INCREMENT: return "Q_AUTO_INCREMENT";
-  case Q_CHARSET_CODE: return "Q_CHARSET_CODE";
-  case Q_TIME_ZONE_CODE: return "Q_TIME_ZONE_CODE";
-  case Q_CATALOG_NZ_CODE: return "Q_CATALOG_NZ_CODE";
-  case Q_LC_TIME_NAMES_CODE: return "Q_LC_TIME_NAMES_CODE";
-  case Q_CHARSET_DATABASE_CODE: return "Q_CHARSET_DATABASE_CODE";
-  case Q_TABLE_MAP_FOR_UPDATE_CODE: return "Q_TABLE_MAP_FOR_UPDATE_CODE";
-  case Q_MASTER_DATA_WRITTEN_CODE: return "Q_MASTER_DATA_WRITTEN_CODE";
-  case Q_HRNOW: return "Q_HRNOW";
-  }
-  sprintf(buf, "CODE#%d", code);
-  return buf;
-}
-#endif
-
-#define VALIDATE_BYTES_READ(CUR_POS, START, EVENT_LEN)      \
-  do {                                                      \
-       uchar *cur_pos= (uchar *)CUR_POS;                    \
-       uchar *start= (uchar *)START;                        \
-       uint len= EVENT_LEN;                                 \
-       uint bytes_read= (uint)(cur_pos - start);            \
-       DBUG_PRINT("info", ("Bytes read: %u event_len:%u.\n",\
-             bytes_read, len));                             \
-       if (bytes_read >= len)                               \
-         DBUG_VOID_RETURN;                                  \
-  } while (0)
-
-/**
-   Macro to check that there is enough space to read from memory.
-
-   @param PTR Pointer to memory
-   @param END End of memory
-   @param CNT Number of bytes that should be read.
- */
-#define CHECK_SPACE(PTR,END,CNT)                      \
-  do {                                                \
-    DBUG_PRINT("info", ("Read %s", code_name(pos[-1]))); \
-    if ((PTR) + (CNT) > (END)) {                      \
-      DBUG_PRINT("info", ("query= 0"));               \
-      query= 0;                                       \
-      DBUG_VOID_RETURN;                               \
-    }                                                 \
-  } while (0)
-
-
-/**
-  This is used by the SQL slave thread to prepare the event before execution.
-*/
-Query_log_event::Query_log_event(const char* buf, uint event_len,
-                                 const Format_description_log_event
-                                 *description_event,
-                                 Log_event_type event_type)
-  :Log_event(buf, description_event), data_buf(0), query(NullS),
-   db(NullS), catalog_len(0), status_vars_len(0),
-   flags2_inited(0), sql_mode_inited(0), charset_inited(0),
-   auto_increment_increment(1), auto_increment_offset(1),
-   time_zone_len(0), lc_time_names_number(0), charset_database_number(0),
-   table_map_for_update(0), master_data_written(0)
-{
-  ulong data_len;
-  uint32 tmp;
-  uint8 common_header_len, post_header_len;
-  Log_event::Byte *start;
-  const Log_event::Byte *end;
-  bool catalog_nz= 1;
-  DBUG_ENTER("Query_log_event::Query_log_event(char*,...)");
-
-  memset(&user, 0, sizeof(user));
-  memset(&host, 0, sizeof(host));
-  common_header_len= description_event->common_header_len;
-  post_header_len= description_event->post_header_len[event_type-1];
-  DBUG_PRINT("info",("event_len: %u  common_header_len: %d  post_header_len: %d",
-                     event_len, common_header_len, post_header_len));
-  
-  /*
-    We test if the event's length is sensible, and if so we compute data_len.
-    We cannot rely on QUERY_HEADER_LEN here as it would not be format-tolerant.
-    We use QUERY_HEADER_MINIMAL_LEN which is the same for 3.23, 4.0 & 5.0.
-  */
-  if (event_len < (uint)(common_header_len + post_header_len))
-    DBUG_VOID_RETURN;				
-  data_len = event_len - (common_header_len + post_header_len);
-  buf+= common_header_len;
-  
-  thread_id = slave_proxy_id = uint4korr(buf + Q_THREAD_ID_OFFSET);
-  exec_time = uint4korr(buf + Q_EXEC_TIME_OFFSET);
-  db_len = (uchar)buf[Q_DB_LEN_OFFSET]; // TODO: add a check of all *_len vars
-  error_code = uint2korr(buf + Q_ERR_CODE_OFFSET);
-
-  /*
-    5.0 format starts here.
-    Depending on the format, we may or not have affected/warnings etc
-    The remnent post-header to be parsed has length:
-  */
-  tmp= post_header_len - QUERY_HEADER_MINIMAL_LEN; 
-  if (tmp)
-  {
-    status_vars_len= uint2korr(buf + Q_STATUS_VARS_LEN_OFFSET);
-    /*
-      Check if status variable length is corrupt and will lead to very
-      wrong data. We could be even more strict and require data_len to
-      be even bigger, but this will suffice to catch most corruption
-      errors that can lead to a crash.
-    */
-    if (status_vars_len > MY_MIN(data_len, MAX_SIZE_LOG_EVENT_STATUS))
-    {
-      DBUG_PRINT("info", ("status_vars_len (%u) > data_len (%lu); query= 0",
-                          status_vars_len, data_len));
-      query= 0;
-      DBUG_VOID_RETURN;
-    }
-    data_len-= status_vars_len;
-    DBUG_PRINT("info", ("Query_log_event has status_vars_len: %u",
-                        (uint) status_vars_len));
-    tmp-= 2;
-  } 
-  else
-  {
-    /*
-      server version < 5.0 / binlog_version < 4 master's event is 
-      relay-logged with storing the original size of the event in
-      Q_MASTER_DATA_WRITTEN_CODE status variable.
-      The size is to be restored at reading Q_MASTER_DATA_WRITTEN_CODE-marked
-      event from the relay log.
-    */
-    DBUG_ASSERT(description_event->binlog_version < 4);
-    master_data_written= (uint32)data_written;
-  }
-  /*
-    We have parsed everything we know in the post header for QUERY_EVENT,
-    the rest of post header is either comes from older version MySQL or
-    dedicated to derived events (e.g. Execute_load_query...)
-  */
-
-  /* variable-part: the status vars; only in MySQL 5.0  */
-  
-  start= (Log_event::Byte*) (buf+post_header_len);
-  end= (const Log_event::Byte*) (start+status_vars_len);
-  for (const Log_event::Byte* pos= start; pos < end;)
-  {
-    switch (*pos++) {
-    case Q_FLAGS2_CODE:
-      CHECK_SPACE(pos, end, 4);
-      flags2_inited= 1;
-      flags2= uint4korr(pos);
-      DBUG_PRINT("info",("In Query_log_event, read flags2: %lu", (ulong) flags2));
-      pos+= 4;
-      break;
-    case Q_SQL_MODE_CODE:
-    {
-      CHECK_SPACE(pos, end, 8);
-      sql_mode_inited= 1;
-      sql_mode= (sql_mode_t) uint8korr(pos);
-      DBUG_PRINT("info",("In Query_log_event, read sql_mode: %llu", sql_mode));
-      pos+= 8;
-      break;
-    }
-    case Q_CATALOG_NZ_CODE:
-      DBUG_PRINT("info", ("case Q_CATALOG_NZ_CODE; pos:%p; end:%p",
-                          pos, end));
-      if (get_str_len_and_pointer(&pos, &catalog, &catalog_len, end))
-      {
-        DBUG_PRINT("info", ("query= 0"));
-        query= 0;
-        DBUG_VOID_RETURN;
-      }
-      break;
-    case Q_AUTO_INCREMENT:
-      CHECK_SPACE(pos, end, 4);
-      auto_increment_increment= uint2korr(pos);
-      auto_increment_offset=    uint2korr(pos+2);
-      pos+= 4;
-      break;
-    case Q_CHARSET_CODE:
-    {
-      CHECK_SPACE(pos, end, 6);
-      charset_inited= 1;
-      memcpy(charset, pos, 6);
-      pos+= 6;
-      break;
-    }
-    case Q_TIME_ZONE_CODE:
-    {
-      if (get_str_len_and_pointer(&pos, &time_zone_str, &time_zone_len, end))
-      {
-        DBUG_PRINT("info", ("Q_TIME_ZONE_CODE: query= 0"));
-        query= 0;
-        DBUG_VOID_RETURN;
-      }
-      break;
-    }
-    case Q_CATALOG_CODE: /* for 5.0.x where 0<=x<=3 masters */
-      CHECK_SPACE(pos, end, 1);
-      if ((catalog_len= *pos))
-        catalog= (char*) pos+1;                           // Will be copied later
-      CHECK_SPACE(pos, end, catalog_len + 2);
-      pos+= catalog_len+2; // leap over end 0
-      catalog_nz= 0; // catalog has end 0 in event
-      break;
-    case Q_LC_TIME_NAMES_CODE:
-      CHECK_SPACE(pos, end, 2);
-      lc_time_names_number= uint2korr(pos);
-      pos+= 2;
-      break;
-    case Q_CHARSET_DATABASE_CODE:
-      CHECK_SPACE(pos, end, 2);
-      charset_database_number= uint2korr(pos);
-      pos+= 2;
-      break;
-    case Q_TABLE_MAP_FOR_UPDATE_CODE:
-      CHECK_SPACE(pos, end, 8);
-      table_map_for_update= uint8korr(pos);
-      pos+= 8;
-      break;
-    case Q_MASTER_DATA_WRITTEN_CODE:
-      CHECK_SPACE(pos, end, 4);
-      data_written= master_data_written= uint4korr(pos);
-      pos+= 4;
-      break;
-    case Q_INVOKER:
-    {
-      CHECK_SPACE(pos, end, 1);
-      user.length= *pos++;
-      CHECK_SPACE(pos, end, user.length);
-      user.str= (char *)pos;
-      pos+= user.length;
-
-      CHECK_SPACE(pos, end, 1);
-      host.length= *pos++;
-      CHECK_SPACE(pos, end, host.length);
-      host.str= (char *)pos;
-      pos+= host.length;
-      break;
-    }
-    case Q_HRNOW:
-    {
-      CHECK_SPACE(pos, end, 3);
-      when_sec_part= uint3korr(pos);
-      pos+= 3;
-      break;
-    }
-    default:
-      /* That's why you must write status vars in growing order of code */
-      DBUG_PRINT("info",("Query_log_event has unknown status vars (first has\
- code: %u), skipping the rest of them", (uint) *(pos-1)));
-      pos= (const uchar*) end;                         // Break loop
-    }
-  }
-
-#if !defined(MYSQL_CLIENT)
-  if (description_event->server_version_split.kind ==
-      Format_description_log_event::master_version_split::KIND_MYSQL)
-  {
-    // Handle MariaDB/MySQL incompatible sql_mode bits
-    sql_mode_t mysql_sql_mode= sql_mode;
-    sql_mode&= MODE_MASK_MYSQL_COMPATIBLE; // Unset MySQL specific bits
-
-    /*
-      sql_mode flags related to fraction second rounding/truncation
-      have opposite meaning in MySQL vs MariaDB.
-      MySQL:
-       - rounds fractional seconds by default
-       - truncates if TIME_TRUNCATE_FRACTIONAL is set
-      MariaDB:
-       - truncates fractional seconds by default
-       - rounds if TIME_ROUND_FRACTIONAL is set
-    */
-    if (description_event->server_version_split >= fsp_version_split_mysql &&
-       !(mysql_sql_mode & MODE_MYSQL80_TIME_TRUNCATE_FRACTIONAL))
-      sql_mode|= MODE_TIME_ROUND_FRACTIONAL;
-  }
-#endif
-
-  /**
-    Layout for the data buffer is as follows
-    +--------+-----------+------+------+---------+----+-------+
-    | catlog | time_zone | user | host | db name | \0 | Query |
-    +--------+-----------+------+------+---------+----+-------+
-
-    To support the query cache we append the following buffer to the above
-    +-------+----------------------------------------+-------+
-    |db len | uninitiatlized space of size of db len | FLAGS |
-    +-------+----------------------------------------+-------+
-
-    The area of buffer starting from Query field all the way to the end belongs
-    to the Query buffer and its structure is described in alloc_query() in
-    sql_parse.cc
-    */
-
-#if !defined(MYSQL_CLIENT) && defined(HAVE_QUERY_CACHE)
-  if (!(start= data_buf = (Log_event::Byte*) my_malloc(catalog_len + 1
-                                                    +  time_zone_len + 1
-                                                    +  user.length + 1
-                                                    +  host.length + 1
-                                                    +  data_len + 1
-                                                    +  sizeof(size_t)//for db_len
-                                                    +  db_len + 1
-                                                    +  QUERY_CACHE_DB_LENGTH_SIZE
-                                                    +  QUERY_CACHE_FLAGS_SIZE,
-                                                       MYF(MY_WME))))
-#else
-  if (!(start= data_buf = (Log_event::Byte*) my_malloc(catalog_len + 1
-                                                    +  time_zone_len + 1
-                                                    +  user.length + 1
-                                                    +  host.length + 1
-                                                    +  data_len + 1,
-                                                       MYF(MY_WME))))
-#endif
-      DBUG_VOID_RETURN;
-  if (catalog_len)                                  // If catalog is given
-  {
-    /**
-      @todo we should clean up and do only copy_str_and_move; it
-      works for both cases.  Then we can remove the catalog_nz
-      flag. /sven
-    */
-    if (likely(catalog_nz)) // true except if event comes from 5.0.0|1|2|3.
-      copy_str_and_move(&catalog, &start, catalog_len);
-    else
-    {
-      memcpy(start, catalog, catalog_len+1); // copy end 0
-      catalog= (const char *)start;
-      start+= catalog_len+1;
-    }
-  }
-  if (time_zone_len)
-    copy_str_and_move(&time_zone_str, &start, time_zone_len);
-
-  if (user.length)
-  {
-    copy_str_and_move(&user.str, &start, user.length);
-  }
-  else
-  {
-    user.str= (char*) start;
-    *(start++)= 0;
-  }
-
-  if (host.length)
-    copy_str_and_move(&host.str, &start, host.length);
-  else
-  {
-    host.str= (char*) start;
-    *(start++)= 0;
-  }
-
-  /**
-    if time_zone_len or catalog_len are 0, then time_zone and catalog
-    are uninitialized at this point.  shouldn't they point to the
-    zero-length null-terminated strings we allocated space for in the
-    my_alloc call above? /sven
-  */
-
-  /* A 2nd variable part; this is common to all versions */ 
-  memcpy((char*) start, end, data_len);          // Copy db and query
-  start[data_len]= '\0';              // End query with \0 (For safety)
-  db= (char *)start;
-  query= (char *)(start + db_len + 1);
-  q_len= data_len - db_len -1;
-
-  if (data_len && (data_len < db_len ||
-                   data_len < q_len ||
-                   data_len != (db_len + q_len + 1)))
-  {
-    q_len= 0;
-    query= NULL;
-    DBUG_VOID_RETURN;
-  }
-
-  uint32 max_length= uint32(event_len - ((const char*)(end + db_len + 1) -
-                                         (buf - common_header_len)));
-  if (q_len != max_length ||
-      (event_len < uint((const char*)(end + db_len + 1) -
-                        (buf - common_header_len))))
-  {
-    q_len= 0;
-    query= NULL;
-    DBUG_VOID_RETURN;
-  }
-  /**
-    Append the db length at the end of the buffer. This will be used by
-    Query_cache::send_result_to_client() in case the query cache is On.
-   */
-#if !defined(MYSQL_CLIENT) && defined(HAVE_QUERY_CACHE)
-  size_t db_length= (size_t)db_len;
-  memcpy(start + data_len + 1, &db_length, sizeof(size_t));
-#endif
-  DBUG_VOID_RETURN;
-}
-
-Query_compressed_log_event::Query_compressed_log_event(const char *buf,
-      uint event_len,
-      const Format_description_log_event
-      *description_event,
-      Log_event_type event_type)
-      :Query_log_event(buf, event_len, description_event, event_type),
-       query_buf(NULL)
-{
-  if(query)
-  {
-    uint32 un_len=binlog_get_uncompress_len(query);
-    if (!un_len)
-    {
-      query = 0;
-      return;
-    }
-
-    /* Reserve one byte for '\0' */
-    query_buf = (Log_event::Byte*)my_malloc(ALIGN_SIZE(un_len + 1),
-                                            MYF(MY_WME));
-    if(query_buf &&
-       !binlog_buf_uncompress(query, (char *)query_buf, q_len, &un_len))
-    {
-      query_buf[un_len] = 0;
-      query = (const char *)query_buf;
-      q_len = un_len;
-    }
-    else
-    {
-      query= 0;
-    }
-  }
-}
-
-/*
-  Replace a binlog event read into a packet with a dummy event. Either a
-  Query_log_event that has just a comment, or if that will not fit in the
-  space used for the event to be replaced, then a NULL user_var event.
-
-  This is used when sending binlog data to a slave which does not understand
-  this particular event and which is too old to support informational events
-  or holes in the event stream.
-
-  This allows to write such events into the binlog on the master and still be
-  able to replicate against old slaves without them breaking.
-
-  Clears the flag LOG_EVENT_THREAD_SPECIFIC_F and set LOG_EVENT_SUPPRESS_USE_F.
-  Overwrites the type with QUERY_EVENT (or USER_VAR_EVENT), and replaces the
-  body with a minimal query / NULL user var.
-
-  Returns zero on success, -1 if error due to too little space in original
-  event. A minimum of 25 bytes (19 bytes fixed header + 6 bytes in the body)
-  is needed in any event to be replaced with a dummy event.
-*/
-int
-Query_log_event::dummy_event(String *packet, ulong ev_offset,
-                             enum enum_binlog_checksum_alg checksum_alg)
-{
-  uchar *p= (uchar *)packet->ptr() + ev_offset;
-  size_t data_len= packet->length() - ev_offset;
-  uint16 flags;
-  static const size_t min_user_var_event_len=
-    LOG_EVENT_HEADER_LEN + UV_NAME_LEN_SIZE + 1 + UV_VAL_IS_NULL; // 25
-  static const size_t min_query_event_len=
-    LOG_EVENT_HEADER_LEN + QUERY_HEADER_LEN + 1 + 1; // 34
-
-  if (checksum_alg == BINLOG_CHECKSUM_ALG_CRC32)
-    data_len-= BINLOG_CHECKSUM_LEN;
-  else
-    DBUG_ASSERT(checksum_alg == BINLOG_CHECKSUM_ALG_UNDEF ||
-                checksum_alg == BINLOG_CHECKSUM_ALG_OFF);
-
-  if (data_len < min_user_var_event_len)
-    /* Cannot replace with dummy, event too short. */
-    return -1;
-
-  flags= uint2korr(p + FLAGS_OFFSET);
-  flags&= ~LOG_EVENT_THREAD_SPECIFIC_F;
-  flags|= LOG_EVENT_SUPPRESS_USE_F;
-  int2store(p + FLAGS_OFFSET, flags);
-
-  if (data_len < min_query_event_len)
-  {
-    /*
-      Have to use dummy user_var event for such a short packet.
-
-      This works, but the event will be considered part of an event group with
-      the following event. So for example @@global.sql_slave_skip_counter=1
-      will skip not only the dummy event, but also the immediately following
-      event.
-
-      We write a NULL user var with the name @`!dummyvar` (or as much
-      as that as will fit within the size of the original event - so
-      possibly just @`!`).
-    */
-    static const char var_name[]= "!dummyvar";
-    size_t name_len= data_len - (min_user_var_event_len - 1);
-
-    p[EVENT_TYPE_OFFSET]= USER_VAR_EVENT;
-    int4store(p + LOG_EVENT_HEADER_LEN, name_len);
-    memcpy(p + LOG_EVENT_HEADER_LEN + UV_NAME_LEN_SIZE, var_name, name_len);
-    p[LOG_EVENT_HEADER_LEN + UV_NAME_LEN_SIZE + name_len]= 1; // indicates NULL
-  }
-  else
-  {
-    /*
-      Use a dummy query event, just a comment.
-    */
-    static const char message[]=
-      "# Dummy event replacing event type %u that slave cannot handle.";
-    char buf[sizeof(message)+1];  /* +1, as %u can expand to 3 digits. */
-    uchar old_type= p[EVENT_TYPE_OFFSET];
-    uchar *q= p + LOG_EVENT_HEADER_LEN;
-    size_t comment_len, len;
-
-    p[EVENT_TYPE_OFFSET]= QUERY_EVENT;
-    int4store(q + Q_THREAD_ID_OFFSET, 0);
-    int4store(q + Q_EXEC_TIME_OFFSET, 0);
-    q[Q_DB_LEN_OFFSET]= 0;
-    int2store(q + Q_ERR_CODE_OFFSET, 0);
-    int2store(q + Q_STATUS_VARS_LEN_OFFSET, 0);
-    q[Q_DATA_OFFSET]= 0;                    /* Zero terminator for empty db */
-    q+= Q_DATA_OFFSET + 1;
-    len= my_snprintf(buf, sizeof(buf), message, old_type);
-    comment_len= data_len - (min_query_event_len - 1);
-    if (comment_len <= len)
-      memcpy(q, buf, comment_len);
-    else
-    {
-      memcpy(q, buf, len);
-      memset(q+len, ' ', comment_len - len);
-    }
-  }
-
-  if (checksum_alg == BINLOG_CHECKSUM_ALG_CRC32)
-  {
-    ha_checksum crc= my_checksum(0, p, data_len);
-    int4store(p + data_len, crc);
-  }
-  return 0;
-}
-
-/*
-  Replace an event (GTID event) with a BEGIN query event, to be compatible
-  with an old slave.
-*/
-int
-Query_log_event::begin_event(String *packet, ulong ev_offset,
-                             enum enum_binlog_checksum_alg checksum_alg)
-{
-  uchar *p= (uchar *)packet->ptr() + ev_offset;
-  uchar *q= p + LOG_EVENT_HEADER_LEN;
-  size_t data_len= packet->length() - ev_offset;
-  uint16 flags;
-
-  if (checksum_alg == BINLOG_CHECKSUM_ALG_CRC32)
-    data_len-= BINLOG_CHECKSUM_LEN;
-  else
-    DBUG_ASSERT(checksum_alg == BINLOG_CHECKSUM_ALG_UNDEF ||
-                checksum_alg == BINLOG_CHECKSUM_ALG_OFF);
-
-  /*
-    Currently we only need to replace GTID event.
-    The length of GTID differs depending on whether it contains commit id.
-  */
-  DBUG_ASSERT(data_len == LOG_EVENT_HEADER_LEN + GTID_HEADER_LEN ||
-              data_len == LOG_EVENT_HEADER_LEN + GTID_HEADER_LEN + 2);
-  if (data_len != LOG_EVENT_HEADER_LEN + GTID_HEADER_LEN &&
-      data_len != LOG_EVENT_HEADER_LEN + GTID_HEADER_LEN + 2)
-    return 1;
-
-  flags= uint2korr(p + FLAGS_OFFSET);
-  flags&= ~LOG_EVENT_THREAD_SPECIFIC_F;
-  flags|= LOG_EVENT_SUPPRESS_USE_F;
-  int2store(p + FLAGS_OFFSET, flags);
-
-  p[EVENT_TYPE_OFFSET]= QUERY_EVENT;
-  int4store(q + Q_THREAD_ID_OFFSET, 0);
-  int4store(q + Q_EXEC_TIME_OFFSET, 0);
-  q[Q_DB_LEN_OFFSET]= 0;
-  int2store(q + Q_ERR_CODE_OFFSET, 0);
-  if (data_len == LOG_EVENT_HEADER_LEN + GTID_HEADER_LEN)
-  {
-    int2store(q + Q_STATUS_VARS_LEN_OFFSET, 0);
-    q[Q_DATA_OFFSET]= 0;                    /* Zero terminator for empty db */
-    q+= Q_DATA_OFFSET + 1;
-  }
-  else
-  {
-    DBUG_ASSERT(data_len == LOG_EVENT_HEADER_LEN + GTID_HEADER_LEN + 2);
-    /* Put in an empty time_zone_str to take up the extra 2 bytes. */
-    int2store(q + Q_STATUS_VARS_LEN_OFFSET, 2);
-    q[Q_DATA_OFFSET]= Q_TIME_ZONE_CODE;
-    q[Q_DATA_OFFSET+1]= 0;           /* Zero length for empty time_zone_str */
-    q[Q_DATA_OFFSET+2]= 0;                  /* Zero terminator for empty db */
-    q+= Q_DATA_OFFSET + 3;
-  }
-  memcpy(q, "BEGIN", 5);
-
-  if (checksum_alg == BINLOG_CHECKSUM_ALG_CRC32)
-  {
-    ha_checksum crc= my_checksum(0, p, data_len);
-    int4store(p + data_len, crc);
-  }
-  return 0;
-}
-
-
-#ifdef MYSQL_CLIENT
-/**
-  Query_log_event::print().
-
-  @todo
-    print the catalog ??
-*/
-bool Query_log_event::print_query_header(IO_CACHE* file,
-					 PRINT_EVENT_INFO* print_event_info)
-{
-  // TODO: print the catalog ??
-  char buff[64], *end;				// Enough for SET TIMESTAMP
-  bool different_db= 1;
-  uint32 tmp;
-
-  if (!print_event_info->short_form)
-  {
-    if (print_header(file, print_event_info, FALSE) ||
-        my_b_printf(file,
-                    "\t%s\tthread_id=%lu\texec_time=%lu\terror_code=%d\n",
-                    get_type_str(), (ulong) thread_id, (ulong) exec_time,
-                    error_code))
-      goto err;
-  }
-
-  if ((flags & LOG_EVENT_SUPPRESS_USE_F))
-  {
-    if (!is_trans_keyword())
-      print_event_info->db[0]= '\0';
-  }
-  else if (db)
-  {
-    different_db= memcmp(print_event_info->db, db, db_len + 1);
-    if (different_db)
-      memcpy(print_event_info->db, db, db_len + 1);
-    if (db[0] && different_db) 
-      if (my_b_printf(file, "use %`s%s\n", db, print_event_info->delimiter))
-        goto err;
-  }
-
-  end=int10_to_str((long) when, strmov(buff,"SET TIMESTAMP="),10);
-  if (when_sec_part && when_sec_part <= TIME_MAX_SECOND_PART)
-  {
-    *end++= '.';
-    end=int10_to_str(when_sec_part, end, 10);
-  }
-  end= strmov(end, print_event_info->delimiter);
-  *end++='\n';
-  if (my_b_write(file, (uchar*) buff, (uint) (end-buff)))
-    goto err;
-  if ((!print_event_info->thread_id_printed ||
-       ((flags & LOG_EVENT_THREAD_SPECIFIC_F) &&
-        thread_id != print_event_info->thread_id)))
-  {
-    // If --short-form, print deterministic value instead of pseudo_thread_id.
-    if (my_b_printf(file,"SET @@session.pseudo_thread_id=%lu%s\n",
-                    short_form ? 999999999 : (ulong)thread_id,
-                    print_event_info->delimiter))
-      goto err;
-    print_event_info->thread_id= thread_id;
-    print_event_info->thread_id_printed= 1;
-  }
-
-  /*
-    If flags2_inited==0, this is an event from 3.23 or 4.0; nothing to
-    print (remember we don't produce mixed relay logs so there cannot be
-    5.0 events before that one so there is nothing to reset).
-  */
-  if (likely(flags2_inited)) /* likely as this will mainly read 5.0 logs */
-  {
-    /* tmp is a bitmask of bits which have changed. */
-    if (likely(print_event_info->flags2_inited)) 
-      /* All bits which have changed */
-      tmp= (print_event_info->flags2) ^ flags2;
-    else /* that's the first Query event we read */
-    {
-      print_event_info->flags2_inited= 1;
-      tmp= ~((uint32)0); /* all bits have changed */
-    }
-
-    if (unlikely(tmp)) /* some bits have changed */
-    {
-      bool need_comma= 0;
-      if (my_b_write_string(file, "SET ") ||
-          print_set_option(file, tmp, OPTION_NO_FOREIGN_KEY_CHECKS, ~flags2,
-                           "@@session.foreign_key_checks", &need_comma)||
-          print_set_option(file, tmp, OPTION_AUTO_IS_NULL, flags2,
-                           "@@session.sql_auto_is_null", &need_comma) ||
-          print_set_option(file, tmp, OPTION_RELAXED_UNIQUE_CHECKS, ~flags2,
-                           "@@session.unique_checks", &need_comma) ||
-          print_set_option(file, tmp, OPTION_NOT_AUTOCOMMIT, ~flags2,
-                           "@@session.autocommit", &need_comma) ||
-          print_set_option(file, tmp, OPTION_NO_CHECK_CONSTRAINT_CHECKS,
-                           ~flags2,
-                           "@@session.check_constraint_checks", &need_comma) ||
-          my_b_printf(file,"%s\n", print_event_info->delimiter))
-        goto err;
-      print_event_info->flags2= flags2;
-    }
-  }
-
-  /*
-    Now the session variables;
-    it's more efficient to pass SQL_MODE as a number instead of a
-    comma-separated list.
-    FOREIGN_KEY_CHECKS, SQL_AUTO_IS_NULL, UNIQUE_CHECKS are session-only
-    variables (they have no global version; they're not listed in
-    sql_class.h), The tests below work for pure binlogs or pure relay
-    logs. Won't work for mixed relay logs but we don't create mixed
-    relay logs (that is, there is no relay log with a format change
-    except within the 3 first events, which mysqlbinlog handles
-    gracefully). So this code should always be good.
-  */
-
-  if (likely(sql_mode_inited) &&
-      (unlikely(print_event_info->sql_mode != sql_mode ||
-                !print_event_info->sql_mode_inited)))
-  {
-    char llbuff[22];
-    if (my_b_printf(file,"SET @@session.sql_mode=%s%s\n",
-                    ullstr(sql_mode, llbuff), print_event_info->delimiter))
-      goto err;
-    print_event_info->sql_mode= sql_mode;
-    print_event_info->sql_mode_inited= 1;
-  }
-  if (print_event_info->auto_increment_increment != auto_increment_increment ||
-      print_event_info->auto_increment_offset != auto_increment_offset)
-  {
-    if (my_b_printf(file,"SET @@session.auto_increment_increment=%lu, @@session.auto_increment_offset=%lu%s\n",
-                    auto_increment_increment,auto_increment_offset,
-                    print_event_info->delimiter))
-      goto err;
-    print_event_info->auto_increment_increment= auto_increment_increment;
-    print_event_info->auto_increment_offset=    auto_increment_offset;
-  }
-
-  /* TODO: print the catalog when we feature SET CATALOG */
-
-  if (likely(charset_inited) &&
-      (unlikely(!print_event_info->charset_inited ||
-                memcmp(print_event_info->charset, charset, 6))))
-  {
-    CHARSET_INFO *cs_info= get_charset(uint2korr(charset), MYF(MY_WME));
-    if (cs_info)
-    {
-      /* for mysql client */
-      if (my_b_printf(file, "/*!\\C %s */%s\n",
-                      cs_info->csname, print_event_info->delimiter))
-        goto err;
-    }
-    if (my_b_printf(file,"SET "
-                    "@@session.character_set_client=%d,"
-                    "@@session.collation_connection=%d,"
-                    "@@session.collation_server=%d"
-                    "%s\n",
-                    uint2korr(charset),
-                    uint2korr(charset+2),
-                    uint2korr(charset+4),
-                    print_event_info->delimiter))
-      goto err;
-    memcpy(print_event_info->charset, charset, 6);
-    print_event_info->charset_inited= 1;
-  }
-  if (time_zone_len)
-  {
-    if (memcmp(print_event_info->time_zone_str,
-               time_zone_str, time_zone_len+1))
-    {
-      if (my_b_printf(file,"SET @@session.time_zone='%s'%s\n",
-                      time_zone_str, print_event_info->delimiter))
-        goto err;
-      memcpy(print_event_info->time_zone_str, time_zone_str, time_zone_len+1);
-    }
-  }
-  if (lc_time_names_number != print_event_info->lc_time_names_number)
-  {
-    if (my_b_printf(file, "SET @@session.lc_time_names=%d%s\n",
-                    lc_time_names_number, print_event_info->delimiter))
-      goto err;
-    print_event_info->lc_time_names_number= lc_time_names_number;
-  }
-  if (charset_database_number != print_event_info->charset_database_number)
-  {
-    if (charset_database_number)
-    {
-      if (my_b_printf(file, "SET @@session.collation_database=%d%s\n",
-                      charset_database_number, print_event_info->delimiter))
-        goto err;
-    }
-    else if (my_b_printf(file, "SET @@session.collation_database=DEFAULT%s\n",
-                         print_event_info->delimiter))
-      goto err;
-    print_event_info->charset_database_number= charset_database_number;
-  }
-  return 0;
-
-err:
-  return 1;
-}
-
-
-bool Query_log_event::print(FILE* file, PRINT_EVENT_INFO* print_event_info)
-{
-  Write_on_release_cache cache(&print_event_info->head_cache, file, 0, this);
-
-  /**
-    reduce the size of io cache so that the write function is called
-    for every call to my_b_write().
-   */
-  DBUG_EXECUTE_IF ("simulate_file_write_error",
-                   {(&cache)->write_pos= (&cache)->write_end- 500;});
-  if (print_query_header(&cache, print_event_info))
-    goto err;
-  if (!is_flashback)
-  {
-    if (my_b_write(&cache, (uchar*) query, q_len) ||
-        my_b_printf(&cache, "\n%s\n", print_event_info->delimiter))
-      goto err;
-  }
-  else // is_flashback == 1
-  {
-    if (strcmp("BEGIN", query) == 0)
-    {
-      if (my_b_write(&cache, (uchar*) "COMMIT", 6) ||
-          my_b_printf(&cache, "\n%s\n", print_event_info->delimiter))
-        goto err;
-    }
-    else if (strcmp("COMMIT", query) == 0)
-    {
-      if (my_b_printf(&cache, "START TRANSACTION\n%s\n", print_event_info->delimiter))
-        goto err;
-    }
-  }
-  return cache.flush_data();
-err:
-  return 1;
-}
-#endif /* MYSQL_CLIENT */
-
-
-/*
-  Query_log_event::do_apply_event()
-*/
-
-#if defined(HAVE_REPLICATION) && !defined(MYSQL_CLIENT)
-
-int Query_log_event::do_apply_event(rpl_group_info *rgi)
-{
-  return do_apply_event(rgi, query, q_len);
-}
-
-/**
-   Compare if two errors should be regarded as equal.
-   This is to handle the case when you can get slightly different errors
-   on master and slave for the same thing.
-   @param
-   expected_error	Error we got on master
-   actual_error		Error we got on slave
-
-   @return
-   1 Errors are equal
-   0 Errors are different
-*/
-
-bool test_if_equal_repl_errors(int expected_error, int actual_error)
-{
-  if (expected_error == actual_error)
-    return 1;
-  switch (expected_error) {
-  case ER_DUP_ENTRY:
-  case ER_DUP_ENTRY_WITH_KEY_NAME:
-  case ER_DUP_KEY:
-  case ER_AUTOINC_READ_FAILED:
-    return (actual_error == ER_DUP_ENTRY ||
-            actual_error == ER_DUP_ENTRY_WITH_KEY_NAME ||
-            actual_error == ER_DUP_KEY ||
-            actual_error == ER_AUTOINC_READ_FAILED ||
-            actual_error == HA_ERR_AUTOINC_ERANGE);
-  case ER_UNKNOWN_TABLE:
-    return actual_error == ER_IT_IS_A_VIEW;
-  default:
-    break;
-  }
-  return 0;
-}
-
-
-/**
-  @todo
-  Compare the values of "affected rows" around here. Something
-  like:
-  @code
-     if ((uint32) affected_in_event != (uint32) affected_on_slave)
-     {
-     sql_print_error("Slave: did not get the expected number of affected \
-     rows running query from master - expected %d, got %d (this numbers \
-     should have matched modulo 4294967296).", 0, ...);
-     thd->query_error = 1;
-     }
-  @endcode
-  We may also want an option to tell the slave to ignore "affected"
-  mismatch. This mismatch could be implemented with a new ER_ code, and
-  to ignore it you would use --slave-skip-errors...
-*/
-int Query_log_event::do_apply_event(rpl_group_info *rgi,
-                                    const char *query_arg, uint32 q_len_arg)
-{
-  int expected_error,actual_error= 0;
-  Schema_specification_st db_options;
-  uint64 sub_id= 0;
-  void *hton= NULL;
-  rpl_gtid gtid;
-  Relay_log_info const *rli= rgi->rli;
-  Rpl_filter *rpl_filter= rli->mi->rpl_filter;
-  bool current_stmt_is_commit;
-  DBUG_ENTER("Query_log_event::do_apply_event");
-
-  /*
-    Colleagues: please never free(thd->catalog) in MySQL. This would
-    lead to bugs as here thd->catalog is a part of an alloced block,
-    not an entire alloced block (see
-    Query_log_event::do_apply_event()). Same for thd->db.  Thank
-    you.
-  */
-  thd->catalog= catalog_len ? (char *) catalog : (char *)"";
-
-  size_t valid_len= Well_formed_prefix(system_charset_info,
-                                       db, db_len, NAME_LEN).length();
-
-  if (valid_len != db_len)
-  {
-    rli->report(ERROR_LEVEL, ER_SLAVE_FATAL_ERROR,
-                ER_THD(thd, ER_SLAVE_FATAL_ERROR),
-                "Invalid database name in Query event.");
-    thd->is_slave_error= true;
-    goto end;
-  }
-
-  set_thd_db(thd, rpl_filter, db, db_len);
-
-  /*
-    Setting the character set and collation of the current database thd->db.
-   */
-  load_db_opt_by_name(thd, thd->db.str, &db_options);
-  if (db_options.default_table_charset)
-    thd->db_charset= db_options.default_table_charset;
-  thd->variables.auto_increment_increment= auto_increment_increment;
-  thd->variables.auto_increment_offset=    auto_increment_offset;
-
-  DBUG_PRINT("info", ("log_pos: %lu", (ulong) log_pos));
-
-  thd->clear_error(1);
-  current_stmt_is_commit= is_commit();
-
-  DBUG_ASSERT(!current_stmt_is_commit || !rgi->tables_to_lock);
-  rgi->slave_close_thread_tables(thd);
-
-  /*
-    Note:   We do not need to execute reset_one_shot_variables() if this
-            db_ok() test fails.
-    Reason: The db stored in binlog events is the same for SET and for
-            its companion query.  If the SET is ignored because of
-            db_ok(), the companion query will also be ignored, and if
-            the companion query is ignored in the db_ok() test of
-            ::do_apply_event(), then the companion SET also have so
-            we don't need to reset_one_shot_variables().
-  */
-  if (is_trans_keyword() || rpl_filter->db_ok(thd->db.str))
-  {
-    thd->set_time(when, when_sec_part);
-    thd->set_query_and_id((char*)query_arg, q_len_arg,
-                          thd->charset(), next_query_id());
-    thd->variables.pseudo_thread_id= thread_id;		// for temp tables
-    DBUG_PRINT("query",("%s", thd->query()));
-
-    if (unlikely(!(expected_error= error_code)) ||
-        ignored_error_code(expected_error) ||
-        !unexpected_error_code(expected_error))
-    {
-      thd->slave_expected_error= expected_error;
-      if (flags2_inited)
-        /*
-          all bits of thd->variables.option_bits which are 1 in OPTIONS_WRITTEN_TO_BIN_LOG
-          must take their value from flags2.
-        */
-        thd->variables.option_bits= flags2|(thd->variables.option_bits & ~OPTIONS_WRITTEN_TO_BIN_LOG);
-      /*
-        else, we are in a 3.23/4.0 binlog; we previously received a
-        Rotate_log_event which reset thd->variables.option_bits and sql_mode etc, so
-        nothing to do.
-      */
-      /*
-        We do not replicate MODE_NO_DIR_IN_CREATE. That is, if the master is a
-        slave which runs with SQL_MODE=MODE_NO_DIR_IN_CREATE, this should not
-        force us to ignore the dir too. Imagine you are a ring of machines, and
-        one has a disk problem so that you temporarily need
-        MODE_NO_DIR_IN_CREATE on this machine; you don't want it to propagate
-        elsewhere (you don't want all slaves to start ignoring the dirs).
-      */
-      if (sql_mode_inited)
-        thd->variables.sql_mode=
-          (sql_mode_t) ((thd->variables.sql_mode & MODE_NO_DIR_IN_CREATE) |
-                        (sql_mode & ~(sql_mode_t) MODE_NO_DIR_IN_CREATE));
-      if (charset_inited)
-      {
-        rpl_sql_thread_info *sql_info= thd->system_thread_info.rpl_sql_info;
-        if (sql_info->cached_charset_compare(charset))
-        {
-          /* Verify that we support the charsets found in the event. */
-          if (!(thd->variables.character_set_client=
-                get_charset(uint2korr(charset), MYF(MY_WME))) ||
-              !(thd->variables.collation_connection=
-                get_charset(uint2korr(charset+2), MYF(MY_WME))) ||
-              !(thd->variables.collation_server=
-                get_charset(uint2korr(charset+4), MYF(MY_WME))))
-          {
-            /*
-              We updated the thd->variables with nonsensical values (0). Let's
-              set them to something safe (i.e. which avoids crash), and we'll
-              stop with EE_UNKNOWN_CHARSET in compare_errors (unless set to
-              ignore this error).
-            */
-            set_slave_thread_default_charset(thd, rgi);
-            goto compare_errors;
-          }
-          thd->update_charset(); // for the charset change to take effect
-          /*
-            Reset thd->query_string.cs to the newly set value.
-            Note, there is a small flaw here. For a very short time frame
-            if the new charset is different from the old charset and
-            if another thread executes "SHOW PROCESSLIST" after
-            the above thd->set_query_and_id() and before this thd->set_query(),
-            and if the current query has some non-ASCII characters,
-            the another thread may see some '?' marks in the PROCESSLIST
-            result. This should be acceptable now. This is a reminder
-            to fix this if any refactoring happens here sometime.
-          */
-          thd->set_query((char*) query_arg, q_len_arg, thd->charset());
-        }
-      }
-      if (time_zone_len)
-      {
-        String tmp(time_zone_str, time_zone_len, &my_charset_bin);
-        if (!(thd->variables.time_zone= my_tz_find(thd, &tmp)))
-        {
-          my_error(ER_UNKNOWN_TIME_ZONE, MYF(0), tmp.c_ptr());
-          thd->variables.time_zone= global_system_variables.time_zone;
-          goto compare_errors;
-        }
-      }
-      if (lc_time_names_number)
-      {
-        if (!(thd->variables.lc_time_names=
-              my_locale_by_number(lc_time_names_number)))
-        {
-          my_printf_error(ER_UNKNOWN_ERROR,
-                      "Unknown locale: '%d'", MYF(0), lc_time_names_number);
-          thd->variables.lc_time_names= &my_locale_en_US;
-          goto compare_errors;
-        }
-      }
-      else
-        thd->variables.lc_time_names= &my_locale_en_US;
-      if (charset_database_number)
-      {
-        CHARSET_INFO *cs;
-        if (!(cs= get_charset(charset_database_number, MYF(0))))
-        {
-          char buf[20];
-          int10_to_str((int) charset_database_number, buf, -10);
-          my_error(ER_UNKNOWN_COLLATION, MYF(0), buf);
-          goto compare_errors;
-        }
-        thd->variables.collation_database= cs;
-      }
-      else
-        thd->variables.collation_database= thd->db_charset;
-
-      {
-        const CHARSET_INFO *cs= thd->charset();
-        /*
-          We cannot ask for parsing a statement using a character set
-          without state_maps (parser internal data).
-        */
-        if (!cs->state_map)
-        {
-          rli->report(ERROR_LEVEL, ER_SLAVE_FATAL_ERROR,
-                      ER_THD(thd, ER_SLAVE_FATAL_ERROR),
-                      "character_set cannot be parsed");
-          thd->is_slave_error= true;
-          goto end;
-        }
-      }
-
-      /*
-        Record any GTID in the same transaction, so slave state is
-        transactionally consistent.
-      */
-      if (current_stmt_is_commit)
-      {
-        thd->variables.option_bits&= ~OPTION_GTID_BEGIN;
-        if (rgi->gtid_pending)
-        {
-          sub_id= rgi->gtid_sub_id;
-          rgi->gtid_pending= false;
-
-          gtid= rgi->current_gtid;
-          if (unlikely(rpl_global_gtid_slave_state->record_gtid(thd, &gtid,
-                                                                sub_id,
-                                                                true, false,
-                                                                &hton)))
-          {
-            int errcode= thd->get_stmt_da()->sql_errno();
-            if (!is_parallel_retry_error(rgi, errcode))
-              rli->report(ERROR_LEVEL, ER_CANNOT_UPDATE_GTID_STATE,
-                          rgi->gtid_info(),
-                          "Error during COMMIT: failed to update GTID state in "
-                        "%s.%s: %d: %s",
-                          "mysql", rpl_gtid_slave_state_table_name.str,
-                          errcode,
-                          thd->get_stmt_da()->message());
-            sub_id= 0;
-            thd->is_slave_error= 1;
-            goto end;
-          }
-        }
-      }
-
-      thd->table_map_for_update= (table_map)table_map_for_update;
-      thd->set_invoker(&user, &host);
-      /*
-        Flag if we need to rollback the statement transaction on
-        slave if it by chance succeeds.
-        If we expected a non-zero error code and get nothing and,
-        it is a concurrency issue or ignorable issue, effects
-        of the statement should be rolled back.
-      */
-      if (unlikely(expected_error) &&
-          (ignored_error_code(expected_error) ||
-           concurrency_error_code(expected_error)))
-      {
-        thd->variables.option_bits|= OPTION_MASTER_SQL_ERROR;
-        thd->variables.option_bits&= ~OPTION_GTID_BEGIN;
-      }
-      /* Execute the query (note that we bypass dispatch_command()) */
-      Parser_state parser_state;
-      if (!parser_state.init(thd, thd->query(), thd->query_length()))
-      {
-        DBUG_ASSERT(thd->m_digest == NULL);
-        thd->m_digest= & thd->m_digest_state;
-        DBUG_ASSERT(thd->m_statement_psi == NULL);
-        thd->m_statement_psi= MYSQL_START_STATEMENT(&thd->m_statement_state,
-                                                    stmt_info_rpl.m_key,
-                                                    thd->db.str, thd->db.length,
-                                                    thd->charset());
-        THD_STAGE_INFO(thd, stage_init);
-        MYSQL_SET_STATEMENT_TEXT(thd->m_statement_psi, thd->query(), thd->query_length());
-        if (thd->m_digest != NULL)
-          thd->m_digest->reset(thd->m_token_array, max_digest_length);
-
-         if (thd->slave_thread)
-         {
-           /*
-             To be compatible with previous releases, the slave thread uses the global
-             log_slow_disabled_statements value, wich can be changed dynamically, so we
-             have to set the sql_log_slow respectively.
-           */
-           thd->variables.sql_log_slow= !MY_TEST(global_system_variables.log_slow_disabled_statements & LOG_SLOW_DISABLE_SLAVE);
-         }
-
-        mysql_parse(thd, thd->query(), thd->query_length(), &parser_state,
-                    FALSE, FALSE);
-        /* Finalize server status flags after executing a statement. */
-        thd->update_server_status();
-        log_slow_statement(thd);
-        thd->lex->restore_set_statement_var();
-      }
-
-      thd->variables.option_bits&= ~OPTION_MASTER_SQL_ERROR;
-    }
-    else
-    {
-      /*
-        The query got a really bad error on the master (thread killed etc),
-        which could be inconsistent. Parse it to test the table names: if the
-        replicate-*-do|ignore-table rules say "this query must be ignored" then
-        we exit gracefully; otherwise we warn about the bad error and tell DBA
-        to check/fix it.
-      */
-      if (mysql_test_parse_for_slave(thd, thd->query(), thd->query_length()))
-        thd->clear_error(1);
-      else
-      {
-        rli->report(ERROR_LEVEL, expected_error, rgi->gtid_info(),
-                          "\
-Query partially completed on the master (error on master: %d) \
-and was aborted. There is a chance that your master is inconsistent at this \
-point. If you are sure that your master is ok, run this query manually on the \
-slave and then restart the slave with SET GLOBAL SQL_SLAVE_SKIP_COUNTER=1; \
-START SLAVE; . Query: '%s'", expected_error, thd->query());
-        thd->is_slave_error= 1;
-      }
-      goto end;
-    }
-
-    /* If the query was not ignored, it is printed to the general log */
-    if (likely(!thd->is_error()) ||
-        thd->get_stmt_da()->sql_errno() != ER_SLAVE_IGNORED_TABLE)
-      general_log_write(thd, COM_QUERY, thd->query(), thd->query_length());
-    else
-    {
-      /*
-        Bug#54201: If we skip an INSERT query that uses auto_increment, then we
-        should reset any @@INSERT_ID set by an Intvar_log_event associated with
-        the query; otherwise the @@INSERT_ID will linger until the next INSERT
-        that uses auto_increment and may affect extra triggers on the slave etc.
-
-        We reset INSERT_ID unconditionally; it is probably cheaper than
-        checking if it is necessary.
-      */
-      thd->auto_inc_intervals_forced.empty();
-    }
-
-compare_errors:
-    /*
-      In the slave thread, we may sometimes execute some DROP / * 40005
-      TEMPORARY * / TABLE that come from parts of binlogs (likely if we
-      use RESET SLAVE or CHANGE MASTER TO), while the temporary table
-      has already been dropped. To ignore such irrelevant "table does
-      not exist errors", we silently clear the error if TEMPORARY was used.
-    */
-    if ((thd->lex->sql_command == SQLCOM_DROP_TABLE ||
-         thd->lex->sql_command == SQLCOM_DROP_SEQUENCE) &&
-        thd->lex->tmp_table() &&
-        thd->is_error() && thd->get_stmt_da()->sql_errno() == ER_BAD_TABLE_ERROR &&
-        !expected_error)
-      thd->get_stmt_da()->reset_diagnostics_area();
-    /*
-      If we expected a non-zero error code, and we don't get the same error
-      code, and it should be ignored or is related to a concurrency issue.
-    */
-    actual_error= thd->is_error() ? thd->get_stmt_da()->sql_errno() : 0;
-    DBUG_PRINT("info",("expected_error: %d  sql_errno: %d",
-                       expected_error, actual_error));
-
-    if ((unlikely(expected_error) &&
-         !test_if_equal_repl_errors(expected_error, actual_error) &&
-         !concurrency_error_code(expected_error)) &&
-        !ignored_error_code(actual_error) &&
-        !ignored_error_code(expected_error))
-    {
-      rli->report(ERROR_LEVEL, 0, rgi->gtid_info(),
-                  "Query caused different errors on master and slave.     "
-                  "Error on master: message (format)='%s' error code=%d ; "
-                  "Error on slave: actual message='%s', error code=%d. "
-                  "Default database: '%s'. Query: '%s'",
-                  ER_THD(thd, expected_error),
-                  expected_error,
-                  actual_error ? thd->get_stmt_da()->message() : "no error",
-                  actual_error,
-                  print_slave_db_safe(db), query_arg);
-      thd->is_slave_error= 1;
-    }
-    /*
-      If we get the same error code as expected and it is not a concurrency
-      issue, or should be ignored.
-    */
-    else if ((test_if_equal_repl_errors(expected_error, actual_error) &&
-              !concurrency_error_code(expected_error)) ||
-             ignored_error_code(actual_error))
-    {
-      DBUG_PRINT("info",("error ignored"));
-      thd->clear_error(1);
-      if (actual_error == ER_QUERY_INTERRUPTED ||
-          actual_error == ER_CONNECTION_KILLED)
-        thd->reset_killed();
-    }
-    /*
-      Other cases: mostly we expected no error and get one.
-    */
-    else if (unlikely(thd->is_slave_error || thd->is_fatal_error))
-    {
-      if (!is_parallel_retry_error(rgi, actual_error))
-        rli->report(ERROR_LEVEL, actual_error, rgi->gtid_info(),
-                    "Error '%s' on query. Default database: '%s'. Query: '%s'",
-                    (actual_error ? thd->get_stmt_da()->message() :
-                     "unexpected success or fatal error"),
-                    thd->get_db(), query_arg);
-      thd->is_slave_error= 1;
-#ifdef WITH_WSREP
-      if (wsrep_thd_is_toi(thd) && wsrep_must_ignore_error(thd))
-      {
-        thd->clear_error(1);
-        thd->killed= NOT_KILLED;
-        thd->wsrep_has_ignored_error= true;
-      }
-#endif /* WITH_WSREP */
-    }
-
-    /*
-      TODO: compare the values of "affected rows" around here. Something
-      like:
-      if ((uint32) affected_in_event != (uint32) affected_on_slave)
-      {
-      sql_print_error("Slave: did not get the expected number of affected \
-      rows running query from master - expected %d, got %d (this numbers \
-      should have matched modulo 4294967296).", 0, ...);
-      thd->is_slave_error = 1;
-      }
-      We may also want an option to tell the slave to ignore "affected"
-      mismatch. This mismatch could be implemented with a new ER_ code, and
-      to ignore it you would use --slave-skip-errors...
-
-      To do the comparison we need to know the value of "affected" which the
-      above mysql_parse() computed. And we need to know the value of
-      "affected" in the master's binlog. Both will be implemented later. The
-      important thing is that we now have the format ready to log the values
-      of "affected" in the binlog. So we can release 5.0.0 before effectively
-      logging "affected" and effectively comparing it.
-    */
-  } /* End of if (db_ok(... */
-
-  {
-    /**
-      The following failure injecion works in cooperation with tests
-      setting @@global.debug= 'd,stop_slave_middle_group'.
-      The sql thread receives the killed status and will proceed
-      to shutdown trying to finish incomplete events group.
-    */
-    DBUG_EXECUTE_IF("stop_slave_middle_group",
-                    if (!current_stmt_is_commit && is_begin() == 0)
-                    {
-                      if (thd->transaction.all.modified_non_trans_table)
-                        const_cast<Relay_log_info*>(rli)->abort_slave= 1;
-                    };);
-  }
-
-end:
-  if (unlikely(sub_id && !thd->is_slave_error))
-    rpl_global_gtid_slave_state->update_state_hash(sub_id, &gtid, hton, rgi);
-
-  /*
-    Probably we have set thd->query, thd->db, thd->catalog to point to places
-    in the data_buf of this event. Now the event is going to be deleted
-    probably, so data_buf will be freed, so the thd->... listed above will be
-    pointers to freed memory.
-    So we must set them to 0, so that those bad pointers values are not later
-    used. Note that "cleanup" queries like automatic DROP TEMPORARY TABLE
-    don't suffer from these assignments to 0 as DROP TEMPORARY
-    TABLE uses the db.table syntax.
-  */
-  thd->catalog= 0;
-  thd->set_db(&null_clex_str);    /* will free the current database */
-  thd->reset_query();
-  DBUG_PRINT("info", ("end: query= 0"));
-
-  /* Mark the statement completed. */
-  MYSQL_END_STATEMENT(thd->m_statement_psi, thd->get_stmt_da());
-  thd->m_statement_psi= NULL;
-  thd->m_digest= NULL;
-
-  /*
-    As a disk space optimization, future masters will not log an event for
-    LAST_INSERT_ID() if that function returned 0 (and thus they will be able
-    to replace the THD::stmt_depends_on_first_successful_insert_id_in_prev_stmt
-    variable by (THD->first_successful_insert_id_in_prev_stmt > 0) ; with the
-    resetting below we are ready to support that.
-  */
-  thd->first_successful_insert_id_in_prev_stmt_for_binlog= 0;
-  thd->first_successful_insert_id_in_prev_stmt= 0;
-  thd->stmt_depends_on_first_successful_insert_id_in_prev_stmt= 0;
-  free_root(thd->mem_root,MYF(MY_KEEP_PREALLOC));
-  DBUG_RETURN(thd->is_slave_error);
-}
-
-Log_event::enum_skip_reason
-Query_log_event::do_shall_skip(rpl_group_info *rgi)
-{
-  Relay_log_info *rli= rgi->rli;
-  DBUG_ENTER("Query_log_event::do_shall_skip");
-  DBUG_PRINT("debug", ("query: '%s'  q_len: %d", query, q_len));
-  DBUG_ASSERT(query && q_len > 0);
-  DBUG_ASSERT(thd == rgi->thd);
-
-  /*
-    An event skipped due to @@skip_replication must not be counted towards the
-    number of events to be skipped due to @@sql_slave_skip_counter.
-  */
-  if (flags & LOG_EVENT_SKIP_REPLICATION_F &&
-      opt_replicate_events_marked_for_skip != RPL_SKIP_REPLICATE)
-    DBUG_RETURN(Log_event::EVENT_SKIP_IGNORE);
-
-  if (rli->slave_skip_counter > 0)
-  {
-    if (is_begin())
-    {
-      thd->variables.option_bits|= OPTION_BEGIN | OPTION_GTID_BEGIN;
-      DBUG_RETURN(Log_event::continue_group(rgi));
-    }
-
-    if (is_commit() || is_rollback())
-    {
-      thd->variables.option_bits&= ~(OPTION_BEGIN | OPTION_GTID_BEGIN);
-      DBUG_RETURN(Log_event::EVENT_SKIP_COUNT);
-    }
-  }
-#ifdef WITH_WSREP
-  else if (WSREP(thd) && wsrep_mysql_replication_bundle && opt_slave_domain_parallel_threads == 0 &&
-           thd->wsrep_mysql_replicated > 0 &&
-           (is_begin() || is_commit()))
-  {
-    if (++thd->wsrep_mysql_replicated < (int)wsrep_mysql_replication_bundle)
-    {
-      WSREP_DEBUG("skipping wsrep commit %d", thd->wsrep_mysql_replicated);
-      DBUG_RETURN(Log_event::EVENT_SKIP_IGNORE);
-    }
-    else
-    {
-      thd->wsrep_mysql_replicated = 0;
-    }
-  }
-#endif /* WITH_WSREP */
-  DBUG_RETURN(Log_event::do_shall_skip(rgi));
-}
-
-
-bool
-Query_log_event::peek_is_commit_rollback(const char *event_start,
-                                         size_t event_len,
-                                         enum enum_binlog_checksum_alg checksum_alg)
-{
-  if (checksum_alg == BINLOG_CHECKSUM_ALG_CRC32)
-  {
-    if (event_len > BINLOG_CHECKSUM_LEN)
-      event_len-= BINLOG_CHECKSUM_LEN;
-    else
-      event_len= 0;
-  }
-  else
-    DBUG_ASSERT(checksum_alg == BINLOG_CHECKSUM_ALG_UNDEF ||
-                checksum_alg == BINLOG_CHECKSUM_ALG_OFF);
-
-  if (event_len < LOG_EVENT_HEADER_LEN + QUERY_HEADER_LEN || event_len < 9)
-    return false;
-  return !memcmp(event_start + (event_len-7), "\0COMMIT", 7) ||
-         !memcmp(event_start + (event_len-9), "\0ROLLBACK", 9);
-}
-
-#endif
-
-
-/**************************************************************************
-	Start_log_event_v3 methods
-**************************************************************************/
-
-#ifndef MYSQL_CLIENT
-Start_log_event_v3::Start_log_event_v3()
-  :Log_event(), created(0), binlog_version(BINLOG_VERSION),
-   dont_set_created(0)
-{
-  memcpy(server_version, ::server_version, ST_SERVER_VER_LEN);
-}
-#endif
-
-/*
-  Start_log_event_v3::pack_info()
-*/
-
-#if defined(HAVE_REPLICATION) && !defined(MYSQL_CLIENT)
-void Start_log_event_v3::pack_info(Protocol *protocol)
-{
-  char buf[12 + ST_SERVER_VER_LEN + 14 + 22], *pos;
-  pos= strmov(buf, "Server ver: ");
-  pos= strmov(pos, server_version);
-  pos= strmov(pos, ", Binlog ver: ");
-  pos= int10_to_str(binlog_version, pos, 10);
-  protocol->store(buf, (uint) (pos-buf), &my_charset_bin);
-}
-#endif
-
-
-/*
-  Start_log_event_v3::print()
-*/
-
-#ifdef MYSQL_CLIENT
-bool Start_log_event_v3::print(FILE* file, PRINT_EVENT_INFO* print_event_info)
-{
-  DBUG_ENTER("Start_log_event_v3::print");
-
-  Write_on_release_cache cache(&print_event_info->head_cache, file,
-                               Write_on_release_cache::FLUSH_F);
-
-  if (!print_event_info->short_form)
-  {
-    if (print_header(&cache, print_event_info, FALSE) ||
-        my_b_printf(&cache, "\tStart: binlog v %d, server v %s created ",
-                    binlog_version, server_version) ||
-        print_timestamp(&cache))
-      goto err;
-    if (created)
-      if (my_b_printf(&cache," at startup"))
-        goto err;
-    if (my_b_printf(&cache, "\n"))
-      goto err;
-    if (flags & LOG_EVENT_BINLOG_IN_USE_F)
-      if (my_b_printf(&cache,
-                      "# Warning: this binlog is either in use or was not "
-                      "closed properly.\n"))
-        goto err;
-  }
-  if (!is_artificial_event() && created)
-  {
-#ifdef WHEN_WE_HAVE_THE_RESET_CONNECTION_SQL_COMMAND
-    /*
-      This is for mysqlbinlog: like in replication, we want to delete the stale
-      tmp files left by an unclean shutdown of mysqld (temporary tables)
-      and rollback unfinished transaction.
-      Probably this can be done with RESET CONNECTION (syntax to be defined).
-    */
-    if (my_b_printf(&cache,"RESET CONNECTION%s\n",
-                    print_event_info->delimiter))
-      goto err;
-#else
-    if (my_b_printf(&cache,"ROLLBACK%s\n", print_event_info->delimiter))
-      goto err;
-#endif
-  }
-  if (temp_buf &&
-      print_event_info->base64_output_mode != BASE64_OUTPUT_NEVER &&
-      !print_event_info->short_form)
-  {
-    /* BINLOG is matched with the delimiter below on the same level */
-    bool do_print_encoded=
-      print_event_info->base64_output_mode != BASE64_OUTPUT_DECODE_ROWS;
-    if (do_print_encoded)
-      my_b_printf(&cache, "BINLOG '\n");
-
-    if (print_base64(&cache, print_event_info, do_print_encoded))
-      goto err;
-
-    if (do_print_encoded)
-      my_b_printf(&cache, "'%s\n", print_event_info->delimiter);
-
-    print_event_info->printed_fd_event= TRUE;
-  }
-  DBUG_RETURN(cache.flush_data());
-err:
-  DBUG_RETURN(1);
-}
-#endif /* MYSQL_CLIENT */
-
-/*
-  Start_log_event_v3::Start_log_event_v3()
-*/
-
-Start_log_event_v3::Start_log_event_v3(const char* buf, uint event_len,
-                                       const Format_description_log_event
-                                       *description_event)
-  :Log_event(buf, description_event), binlog_version(BINLOG_VERSION)
-{
-  if (event_len < LOG_EVENT_MINIMAL_HEADER_LEN + ST_COMMON_HEADER_LEN_OFFSET)
-  {
-    server_version[0]= 0;
-    return;
-  }
-  buf+= LOG_EVENT_MINIMAL_HEADER_LEN;
-  binlog_version= uint2korr(buf+ST_BINLOG_VER_OFFSET);
-  memcpy(server_version, buf+ST_SERVER_VER_OFFSET,
-	 ST_SERVER_VER_LEN);
-  // prevent overrun if log is corrupted on disk
-  server_version[ST_SERVER_VER_LEN-1]= 0;
-  created= uint4korr(buf+ST_CREATED_OFFSET);
-  dont_set_created= 1;
-}
-
-
-/*
-  Start_log_event_v3::write()
-*/
-
-#ifndef MYSQL_CLIENT
-bool Start_log_event_v3::write()
-{
-  char buff[START_V3_HEADER_LEN];
-  int2store(buff + ST_BINLOG_VER_OFFSET,binlog_version);
-  memcpy(buff + ST_SERVER_VER_OFFSET,server_version,ST_SERVER_VER_LEN);
-  if (!dont_set_created)
-    created= get_time(); // this sets when and when_sec_part as a side effect
-  int4store(buff + ST_CREATED_OFFSET,created);
-  return write_header(sizeof(buff)) ||
-         write_data(buff, sizeof(buff)) ||
-         write_footer();
-}
-#endif
-
-
-#if defined(HAVE_REPLICATION) && !defined(MYSQL_CLIENT)
-
-/**
-  Start_log_event_v3::do_apply_event() .
-  The master started
-
-    IMPLEMENTATION
-    - To handle the case where the master died without having time to write
-    DROP TEMPORARY TABLE, DO RELEASE_LOCK (prepared statements' deletion is
-    TODO), we clean up all temporary tables that we got, if we are sure we
-    can (see below).
-
-  @todo
-    - Remove all active user locks.
-    Guilhem 2003-06: this is true but not urgent: the worst it can cause is
-    the use of a bit of memory for a user lock which will not be used
-    anymore. If the user lock is later used, the old one will be released. In
-    other words, no deadlock problem.
-*/
-
-int Start_log_event_v3::do_apply_event(rpl_group_info *rgi)
-{
-  DBUG_ENTER("Start_log_event_v3::do_apply_event");
-  int error= 0;
-  Relay_log_info *rli= rgi->rli;
-
-  switch (binlog_version)
-  {
-  case 3:
-  case 4:
-    /*
-      This can either be 4.x (then a Start_log_event_v3 is only at master
-      startup so we are sure the master has restarted and cleared his temp
-      tables; the event always has 'created'>0) or 5.0 (then we have to test
-      'created').
-    */
-    if (created)
-    {
-      rli->close_temporary_tables();
-      
-      /*
-        The following is only false if we get here with a BINLOG statement
-      */
-      if (rli->mi)
-        cleanup_load_tmpdir(&rli->mi->cmp_connection_name);
-    }
-    break;
-
-    /*
-       Now the older formats; in that case load_tmpdir is cleaned up by the I/O
-       thread.
-    */
-  case 1:
-    if (strncmp(rli->relay_log.description_event_for_exec->server_version,
-                "3.23.57",7) >= 0 && created)
-    {
-      /*
-        Can distinguish, based on the value of 'created': this event was
-        generated at master startup.
-      */
-      rli->close_temporary_tables();
-    }
-    /*
-      Otherwise, can't distinguish a Start_log_event generated at
-      master startup and one generated by master FLUSH LOGS, so cannot
-      be sure temp tables have to be dropped. So do nothing.
-    */
-    break;
-  default:
-    /*
-      This case is not expected. It can be either an event corruption or an
-      unsupported binary log version.
-    */
-    rli->report(ERROR_LEVEL, ER_SLAVE_FATAL_ERROR,
-                ER_THD(thd, ER_SLAVE_FATAL_ERROR),
-                "Binlog version not supported");
-    DBUG_RETURN(1);
-  }
-  DBUG_RETURN(error);
-}
-#endif /* defined(HAVE_REPLICATION) && !defined(MYSQL_CLIENT) */
-
-/***************************************************************************
-       Format_description_log_event methods
-****************************************************************************/
-
-/**
-  Format_description_log_event 1st ctor.
-
-    Ctor. Can be used to create the event to write to the binary log (when the
-    server starts or when FLUSH LOGS), or to create artificial events to parse
-    binlogs from MySQL 3.23 or 4.x.
-    When in a client, only the 2nd use is possible.
-
-  @param binlog_version         the binlog version for which we want to build
-                                an event. Can be 1 (=MySQL 3.23), 3 (=4.0.x
-                                x>=2 and 4.1) or 4 (MySQL 5.0). Note that the
-                                old 4.0 (binlog version 2) is not supported;
-                                it should not be used for replication with
-                                5.0.
-  @param server_ver             a string containing the server version.
-*/
-
-Format_description_log_event::
-Format_description_log_event(uint8 binlog_ver, const char* server_ver)
-  :Start_log_event_v3(), event_type_permutation(0)
-{
->>>>>>> 3467f637
   binlog_version= binlog_ver;
   switch (binlog_ver) {
   case 4: /* MySQL 5.0 */
@@ -4731,5547 +2042,10 @@
     common_header_len= LOG_EVENT_HEADER_LEN;
     number_of_event_types= LOG_EVENT_TYPES;
     /* we'll catch my_malloc() error in is_valid() */
-<<<<<<< HEAD
     post_header_len=(uint8*) my_malloc(PSI_INSTRUMENT_ME,
                                        number_of_event_types*sizeof(uint8)
                                        + BINLOG_CHECKSUM_ALG_DESC_LEN,
                                        MYF(0));
-=======
-    post_header_len=(uint8*) my_malloc(number_of_event_types*sizeof(uint8)
-                                       + BINLOG_CHECKSUM_ALG_DESC_LEN,
-                                       MYF(0));
-    /*
-      This long list of assignments is not beautiful, but I see no way to
-      make it nicer, as the right members are #defines, not array members, so
-      it's impossible to write a loop.
-    */
-    if (post_header_len)
-    {
-#ifndef DBUG_OFF
-      // Allows us to sanity-check that all events initialized their
-      // events (see the end of this 'if' block).
-      memset(post_header_len, 255, number_of_event_types*sizeof(uint8));
-#endif
-
-      /* Note: all event types must explicitly fill in their lengths here. */
-      post_header_len[START_EVENT_V3-1]= START_V3_HEADER_LEN;
-      post_header_len[QUERY_EVENT-1]= QUERY_HEADER_LEN;
-      post_header_len[STOP_EVENT-1]= STOP_HEADER_LEN;
-      post_header_len[ROTATE_EVENT-1]= ROTATE_HEADER_LEN;
-      post_header_len[INTVAR_EVENT-1]= INTVAR_HEADER_LEN;
-      post_header_len[LOAD_EVENT-1]= LOAD_HEADER_LEN;
-      post_header_len[SLAVE_EVENT-1]= SLAVE_HEADER_LEN;
-      post_header_len[CREATE_FILE_EVENT-1]= CREATE_FILE_HEADER_LEN;
-      post_header_len[APPEND_BLOCK_EVENT-1]= APPEND_BLOCK_HEADER_LEN;
-      post_header_len[EXEC_LOAD_EVENT-1]= EXEC_LOAD_HEADER_LEN;
-      post_header_len[DELETE_FILE_EVENT-1]= DELETE_FILE_HEADER_LEN;
-      post_header_len[NEW_LOAD_EVENT-1]= NEW_LOAD_HEADER_LEN;
-      post_header_len[RAND_EVENT-1]= RAND_HEADER_LEN;
-      post_header_len[USER_VAR_EVENT-1]= USER_VAR_HEADER_LEN;
-      post_header_len[FORMAT_DESCRIPTION_EVENT-1]= FORMAT_DESCRIPTION_HEADER_LEN;
-      post_header_len[XID_EVENT-1]= XID_HEADER_LEN;
-      post_header_len[BEGIN_LOAD_QUERY_EVENT-1]= BEGIN_LOAD_QUERY_HEADER_LEN;
-      post_header_len[EXECUTE_LOAD_QUERY_EVENT-1]= EXECUTE_LOAD_QUERY_HEADER_LEN;
-      /*
-        The PRE_GA events are never be written to any binlog, but
-        their lengths are included in Format_description_log_event.
-        Hence, we need to be assign some value here, to avoid reading
-        uninitialized memory when the array is written to disk.
-      */
-      post_header_len[PRE_GA_WRITE_ROWS_EVENT-1] = 0;
-      post_header_len[PRE_GA_UPDATE_ROWS_EVENT-1] = 0;
-      post_header_len[PRE_GA_DELETE_ROWS_EVENT-1] = 0;
-
-      post_header_len[TABLE_MAP_EVENT-1]=       TABLE_MAP_HEADER_LEN;
-      post_header_len[WRITE_ROWS_EVENT_V1-1]=   ROWS_HEADER_LEN_V1;
-      post_header_len[UPDATE_ROWS_EVENT_V1-1]=  ROWS_HEADER_LEN_V1;
-      post_header_len[DELETE_ROWS_EVENT_V1-1]=  ROWS_HEADER_LEN_V1;
-      /*
-        We here have the possibility to simulate a master of before we changed
-        the table map id to be stored in 6 bytes: when it was stored in 4
-        bytes (=> post_header_len was 6). This is used to test backward
-        compatibility.
-        This code can be removed after a few months (today is Dec 21st 2005),
-        when we know that the 4-byte masters are not deployed anymore (check
-        with Tomas Ulin first!), and the accompanying test (rpl_row_4_bytes)
-        too.
-      */
-      DBUG_EXECUTE_IF("old_row_based_repl_4_byte_map_id_master",
-                      post_header_len[TABLE_MAP_EVENT-1]=
-                      post_header_len[WRITE_ROWS_EVENT_V1-1]=
-                      post_header_len[UPDATE_ROWS_EVENT_V1-1]=
-                      post_header_len[DELETE_ROWS_EVENT_V1-1]= 6;);
-      post_header_len[INCIDENT_EVENT-1]= INCIDENT_HEADER_LEN;
-      post_header_len[HEARTBEAT_LOG_EVENT-1]= 0;
-      post_header_len[IGNORABLE_LOG_EVENT-1]= 0;
-      post_header_len[ROWS_QUERY_LOG_EVENT-1]= 0;
-      post_header_len[GTID_LOG_EVENT-1]= 0;
-      post_header_len[ANONYMOUS_GTID_LOG_EVENT-1]= 0;
-      post_header_len[PREVIOUS_GTIDS_LOG_EVENT-1]= 0;
-      post_header_len[TRANSACTION_CONTEXT_EVENT-1]= 0;
-      post_header_len[VIEW_CHANGE_EVENT-1]= 0;
-      post_header_len[XA_PREPARE_LOG_EVENT-1]= 0;
-      post_header_len[WRITE_ROWS_EVENT-1]=  ROWS_HEADER_LEN_V2;
-      post_header_len[UPDATE_ROWS_EVENT-1]= ROWS_HEADER_LEN_V2;
-      post_header_len[DELETE_ROWS_EVENT-1]= ROWS_HEADER_LEN_V2;
-
-      // Set header length of the reserved events to 0
-      memset(post_header_len + MYSQL_EVENTS_END - 1, 0,
-             (MARIA_EVENTS_BEGIN - MYSQL_EVENTS_END)*sizeof(uint8));
-
-      // Set header lengths of Maria events
-      post_header_len[ANNOTATE_ROWS_EVENT-1]= ANNOTATE_ROWS_HEADER_LEN;
-      post_header_len[BINLOG_CHECKPOINT_EVENT-1]=
-        BINLOG_CHECKPOINT_HEADER_LEN;
-      post_header_len[GTID_EVENT-1]= GTID_HEADER_LEN;
-      post_header_len[GTID_LIST_EVENT-1]= GTID_LIST_HEADER_LEN;
-      post_header_len[START_ENCRYPTION_EVENT-1]= START_ENCRYPTION_HEADER_LEN;
-
-      //compressed event
-      post_header_len[QUERY_COMPRESSED_EVENT-1]= QUERY_HEADER_LEN;
-      post_header_len[WRITE_ROWS_COMPRESSED_EVENT-1]=   ROWS_HEADER_LEN_V2;
-      post_header_len[UPDATE_ROWS_COMPRESSED_EVENT-1]=  ROWS_HEADER_LEN_V2;
-      post_header_len[DELETE_ROWS_COMPRESSED_EVENT-1]=  ROWS_HEADER_LEN_V2;
-      post_header_len[WRITE_ROWS_COMPRESSED_EVENT_V1-1]=   ROWS_HEADER_LEN_V1;
-      post_header_len[UPDATE_ROWS_COMPRESSED_EVENT_V1-1]=  ROWS_HEADER_LEN_V1;
-      post_header_len[DELETE_ROWS_COMPRESSED_EVENT_V1-1]=  ROWS_HEADER_LEN_V1;
-
-      // Sanity-check that all post header lengths are initialized.
-      int i;
-      for (i=0; i<number_of_event_types; i++)
-        DBUG_ASSERT(post_header_len[i] != 255);
-    }
-    break;
-
-  case 1: /* 3.23 */
-  case 3: /* 4.0.x x>=2 */
-    /*
-      We build an artificial (i.e. not sent by the master) event, which
-      describes what those old master versions send.
-    */
-    if (binlog_ver==1)
-      strmov(server_version, server_ver ? server_ver : "3.23");
-    else
-      strmov(server_version, server_ver ? server_ver : "4.0");
-    common_header_len= binlog_ver==1 ? OLD_HEADER_LEN :
-      LOG_EVENT_MINIMAL_HEADER_LEN;
-    /*
-      The first new event in binlog version 4 is Format_desc. So any event type
-      after that does not exist in older versions. We use the events known by
-      version 3, even if version 1 had only a subset of them (this is not a
-      problem: it uses a few bytes for nothing but unifies code; it does not
-      make the slave detect less corruptions).
-    */
-    number_of_event_types= FORMAT_DESCRIPTION_EVENT - 1;
-    post_header_len=(uint8*) my_malloc(number_of_event_types*sizeof(uint8),
-                                       MYF(0));
-    if (post_header_len)
-    {
-      post_header_len[START_EVENT_V3-1]= START_V3_HEADER_LEN;
-      post_header_len[QUERY_EVENT-1]= QUERY_HEADER_MINIMAL_LEN;
-      post_header_len[STOP_EVENT-1]= 0;
-      post_header_len[ROTATE_EVENT-1]= (binlog_ver==1) ? 0 : ROTATE_HEADER_LEN;
-      post_header_len[INTVAR_EVENT-1]= 0;
-      post_header_len[LOAD_EVENT-1]= LOAD_HEADER_LEN;
-      post_header_len[SLAVE_EVENT-1]= 0;
-      post_header_len[CREATE_FILE_EVENT-1]= CREATE_FILE_HEADER_LEN;
-      post_header_len[APPEND_BLOCK_EVENT-1]= APPEND_BLOCK_HEADER_LEN;
-      post_header_len[EXEC_LOAD_EVENT-1]= EXEC_LOAD_HEADER_LEN;
-      post_header_len[DELETE_FILE_EVENT-1]= DELETE_FILE_HEADER_LEN;
-      post_header_len[NEW_LOAD_EVENT-1]= post_header_len[LOAD_EVENT-1];
-      post_header_len[RAND_EVENT-1]= 0;
-      post_header_len[USER_VAR_EVENT-1]= 0;
-    }
-    break;
-  default: /* Includes binlog version 2 i.e. 4.0.x x<=1 */
-    post_header_len= 0; /* will make is_valid() fail */
-    break;
-  }
-  calc_server_version_split();
-  checksum_alg= BINLOG_CHECKSUM_ALG_UNDEF;
-  reset_crypto();
-}
-
-
-/**
-  The problem with this constructor is that the fixed header may have a
-  length different from this version, but we don't know this length as we
-  have not read the Format_description_log_event which says it, yet. This
-  length is in the post-header of the event, but we don't know where the
-  post-header starts.
-
-  So this type of event HAS to:
-  - either have the header's length at the beginning (in the header, at a
-  fixed position which will never be changed), not in the post-header. That
-  would make the header be "shifted" compared to other events.
-  - or have a header of size LOG_EVENT_MINIMAL_HEADER_LEN (19), in all future
-  versions, so that we know for sure.
-
-  I (Guilhem) chose the 2nd solution. Rotate has the same constraint (because
-  it is sent before Format_description_log_event).
-*/
-
-Format_description_log_event::
-Format_description_log_event(const char* buf,
-                             uint event_len,
-                             const
-                             Format_description_log_event*
-                             description_event)
-  :Start_log_event_v3(buf, event_len, description_event),
-   common_header_len(0), post_header_len(NULL), event_type_permutation(0)
-{
-  DBUG_ENTER("Format_description_log_event::Format_description_log_event(char*,...)");
-  if (!Start_log_event_v3::is_valid())
-    DBUG_VOID_RETURN; /* sanity check */
-  buf+= LOG_EVENT_MINIMAL_HEADER_LEN;
-  if ((common_header_len=buf[ST_COMMON_HEADER_LEN_OFFSET]) < OLD_HEADER_LEN)
-    DBUG_VOID_RETURN; /* sanity check */
-  number_of_event_types=
-    event_len - (LOG_EVENT_MINIMAL_HEADER_LEN + ST_COMMON_HEADER_LEN_OFFSET + 1);
-  DBUG_PRINT("info", ("common_header_len=%d number_of_event_types=%d",
-                      common_header_len, number_of_event_types));
-  /* If alloc fails, we'll detect it in is_valid() */
-
-  post_header_len= (uint8*) my_memdup((uchar*)buf+ST_COMMON_HEADER_LEN_OFFSET+1,
-                                      number_of_event_types*
-                                      sizeof(*post_header_len),
-                                      MYF(0));
-  calc_server_version_split();
-  if (!is_version_before_checksum(&server_version_split))
-  {
-    /* the last bytes are the checksum alg desc and value (or value's room) */
-    number_of_event_types -= BINLOG_CHECKSUM_ALG_DESC_LEN;
-    checksum_alg= (enum_binlog_checksum_alg)post_header_len[number_of_event_types];
-  }
-  else
-  {
-    checksum_alg= BINLOG_CHECKSUM_ALG_UNDEF;
-  }
-  reset_crypto();
-
-  DBUG_VOID_RETURN;
-}
-
-#ifndef MYSQL_CLIENT
-bool Format_description_log_event::write()
-{
-  bool ret;
-  bool no_checksum;
-  /*
-    We don't call Start_log_event_v3::write() because this would make 2
-    my_b_safe_write().
-  */
-  uchar buff[START_V3_HEADER_LEN+1];
-  size_t rec_size= sizeof(buff) + BINLOG_CHECKSUM_ALG_DESC_LEN +
-                   number_of_event_types;
-  int2store(buff + ST_BINLOG_VER_OFFSET,binlog_version);
-  memcpy((char*) buff + ST_SERVER_VER_OFFSET,server_version,ST_SERVER_VER_LEN);
-  if (!dont_set_created)
-    created= get_time();
-  int4store(buff + ST_CREATED_OFFSET,created);
-  buff[ST_COMMON_HEADER_LEN_OFFSET]= common_header_len;
-  /*
-    if checksum is requested
-    record the checksum-algorithm descriptor next to
-    post_header_len vector which will be followed by the checksum value.
-    Master is supposed to trigger checksum computing by binlog_checksum_options,
-    slave does it via marking the event according to
-    FD_queue checksum_alg value.
-  */
-  compile_time_assert(BINLOG_CHECKSUM_ALG_DESC_LEN == 1);
-#ifdef DBUG_ASSERT_EXISTS
-  data_written= 0; // to prepare for need_checksum assert
-#endif
-  uint8 checksum_byte= (uint8)
-    (need_checksum() ? checksum_alg : BINLOG_CHECKSUM_ALG_OFF);
-  /* 
-     FD of checksum-aware server is always checksum-equipped, (V) is in,
-     regardless of @@global.binlog_checksum policy.
-     Thereby a combination of (A) == 0, (V) != 0 means
-     it's the checksum-aware server's FD event that heads checksum-free binlog
-     file. 
-     Here 0 stands for checksumming OFF to evaluate (V) as 0 is that case.
-     A combination of (A) != 0, (V) != 0 denotes FD of the checksum-aware server
-     heading the checksummed binlog.
-     (A), (V) presence in FD of the checksum-aware server makes the event
-     1 + 4 bytes bigger comparing to the former FD.
-  */
-
-  if ((no_checksum= (checksum_alg == BINLOG_CHECKSUM_ALG_OFF)))
-  {
-    checksum_alg= BINLOG_CHECKSUM_ALG_CRC32;  // Forcing (V) room to fill anyway
-  }
-  ret= write_header(rec_size) ||
-       write_data(buff, sizeof(buff)) ||
-       write_data(post_header_len, number_of_event_types) ||
-       write_data(&checksum_byte, sizeof(checksum_byte)) ||
-       write_footer();
-  if (no_checksum)
-    checksum_alg= BINLOG_CHECKSUM_ALG_OFF;
-  return ret;
-}
-#endif
-
-#if defined(HAVE_REPLICATION) && !defined(MYSQL_CLIENT)
-int Format_description_log_event::do_apply_event(rpl_group_info *rgi)
-{
-  int ret= 0;
-  Relay_log_info *rli= rgi->rli;
-  DBUG_ENTER("Format_description_log_event::do_apply_event");
-
-  /*
-    As a transaction NEVER spans on 2 or more binlogs:
-    if we have an active transaction at this point, the master died
-    while writing the transaction to the binary log, i.e. while
-    flushing the binlog cache to the binlog. XA guarantees that master has
-    rolled back. So we roll back.
-    Note: this event could be sent by the master to inform us of the
-    format of its binlog; in other words maybe it is not at its
-    original place when it comes to us; we'll know this by checking
-    log_pos ("artificial" events have log_pos == 0).
-  */
-  if (!is_artificial_event() && created && thd->transaction.all.ha_list)
-  {
-    /* This is not an error (XA is safe), just an information */
-    rli->report(INFORMATION_LEVEL, 0, NULL,
-                "Rolling back unfinished transaction (no COMMIT "
-                "or ROLLBACK in relay log). A probable cause is that "
-                "the master died while writing the transaction to "
-                "its binary log, thus rolled back too."); 
-    rgi->cleanup_context(thd, 1);
-  }
-
-  /*
-    If this event comes from ourselves, there is no cleaning task to
-    perform, we don't call Start_log_event_v3::do_apply_event()
-    (this was just to update the log's description event).
-  */
-  if (server_id != (uint32) global_system_variables.server_id)
-  {
-    /*
-      If the event was not requested by the slave i.e. the master sent
-      it while the slave asked for a position >4, the event will make
-      rli->group_master_log_pos advance. Say that the slave asked for
-      position 1000, and the Format_desc event's end is 96. Then in
-      the beginning of replication rli->group_master_log_pos will be
-      0, then 96, then jump to first really asked event (which is
-      >96). So this is ok.
-    */
-    ret= Start_log_event_v3::do_apply_event(rgi);
-  }
-
-  if (!ret)
-  {
-    /* Save the information describing this binlog */
-    copy_crypto_data(rli->relay_log.description_event_for_exec);
-    delete rli->relay_log.description_event_for_exec;
-    rli->relay_log.description_event_for_exec= this;
-  }
-
-  DBUG_RETURN(ret);
-}
-
-int Format_description_log_event::do_update_pos(rpl_group_info *rgi)
-{
-  if (server_id == (uint32) global_system_variables.server_id)
-  {
-    /*
-      We only increase the relay log position if we are skipping
-      events and do not touch any group_* variables, nor flush the
-      relay log info.  If there is a crash, we will have to re-skip
-      the events again, but that is a minor issue.
-
-      If we do not skip stepping the group log position (and the
-      server id was changed when restarting the server), it might well
-      be that we start executing at a position that is invalid, e.g.,
-      at a Rows_log_event or a Query_log_event preceded by a
-      Intvar_log_event instead of starting at a Table_map_log_event or
-      the Intvar_log_event respectively.
-     */
-    rgi->inc_event_relay_log_pos();
-    return 0;
-  }
-  else
-  {
-    return Log_event::do_update_pos(rgi);
-  }
-}
-
-Log_event::enum_skip_reason
-Format_description_log_event::do_shall_skip(rpl_group_info *rgi)
-{
-  return Log_event::EVENT_SKIP_NOT;
-}
-
-#endif
-
-bool Format_description_log_event::start_decryption(Start_encryption_log_event* sele)
-{
-  DBUG_ASSERT(crypto_data.scheme == 0);
-
-  if (!sele->is_valid())
-    return 1;
-
-  memcpy(crypto_data.nonce, sele->nonce, BINLOG_NONCE_LENGTH);
-  return crypto_data.init(sele->crypto_scheme, sele->key_version);
-}
-
-
-Version::Version(const char *version, const char **endptr)
-{
-  const char *p= version;
-  ulong number;
-  for (uint i= 0; i<=2; i++)
-  {
-    char *r;
-    number= strtoul(p, &r, 10);
-    /*
-      It is an invalid version if any version number greater than 255 or
-      first number is not followed by '.'.
-    */
-    if (number < 256 && (*r == '.' || i != 0))
-      m_ver[i]= (uchar) number;
-    else
-    {
-      *this= Version();
-      break;
-    }
-
-    p= r;
-    if (*r == '.')
-      p++; // skip the dot
-  }
-  endptr[0]= p;
-}
-
-
-Format_description_log_event::
-  master_version_split::master_version_split(const char *version)
-{
-  const char *p;
-  static_cast<Version*>(this)[0]= Version(version, &p);
-  if (strstr(p, "MariaDB") != 0 || strstr(p, "-maria-") != 0)
-    kind= KIND_MARIADB;
-  else
-    kind= KIND_MYSQL;
-}
-
-
-/**
-   Splits the event's 'server_version' string into three numeric pieces stored
-   into 'server_version_split':
-   X.Y.Zabc (X,Y,Z numbers, a not a digit) -> {X,Y,Z}
-   X.Yabc -> {X,Y,0}
-   'server_version_split' is then used for lookups to find if the server which
-   created this event has some known bug.
-*/
-void Format_description_log_event::calc_server_version_split()
-{
-  server_version_split= master_version_split(server_version);
-
-  DBUG_PRINT("info",("Format_description_log_event::server_version_split:"
-                     " '%s' %d %d %d", server_version,
-                     server_version_split[0],
-                     server_version_split[1], server_version_split[2]));
-}
-
-
-/**
-   @return TRUE is the event's version is earlier than one that introduced
-   the replication event checksum. FALSE otherwise.
-*/
-bool
-Format_description_log_event::is_version_before_checksum(const master_version_split
-                                                         *version_split)
-{
-  return *version_split <
-    (version_split->kind == master_version_split::KIND_MARIADB ?
-     checksum_version_split_mariadb : checksum_version_split_mysql);
-}
-
-/**
-   @param buf buffer holding serialized FD event
-   @param len netto (possible checksum is stripped off) length of the event buf
-   
-   @return  the version-safe checksum alg descriptor where zero
-            designates no checksum, 255 - the orginator is
-            checksum-unaware (effectively no checksum) and the actual
-            [1-254] range alg descriptor.
-*/
-enum enum_binlog_checksum_alg get_checksum_alg(const char* buf, ulong len)
-{
-  enum enum_binlog_checksum_alg ret;
-  char version[ST_SERVER_VER_LEN];
-
-  DBUG_ENTER("get_checksum_alg");
-  DBUG_ASSERT(buf[EVENT_TYPE_OFFSET] == FORMAT_DESCRIPTION_EVENT);
-
-  memcpy(version,
-         buf + LOG_EVENT_MINIMAL_HEADER_LEN + ST_SERVER_VER_OFFSET,
-         ST_SERVER_VER_LEN);
-  version[ST_SERVER_VER_LEN - 1]= 0;
-  
-  Format_description_log_event::master_version_split version_split(version);
-  ret= Format_description_log_event::is_version_before_checksum(&version_split)
-    ? BINLOG_CHECKSUM_ALG_UNDEF
-    : (enum_binlog_checksum_alg)buf[len - BINLOG_CHECKSUM_LEN - BINLOG_CHECKSUM_ALG_DESC_LEN];
-  DBUG_ASSERT(ret == BINLOG_CHECKSUM_ALG_OFF ||
-              ret == BINLOG_CHECKSUM_ALG_UNDEF ||
-              ret == BINLOG_CHECKSUM_ALG_CRC32);
-  DBUG_RETURN(ret);
-}
-
-Start_encryption_log_event::Start_encryption_log_event(
-    const char* buf, uint event_len,
-    const Format_description_log_event* description_event)
-  :Log_event(buf, description_event)
-{
-  if ((int)event_len ==
-      LOG_EVENT_MINIMAL_HEADER_LEN + Start_encryption_log_event::get_data_size())
-  {
-    buf += LOG_EVENT_MINIMAL_HEADER_LEN;
-    crypto_scheme = *(uchar*)buf;
-    key_version = uint4korr(buf + BINLOG_CRYPTO_SCHEME_LENGTH);
-    memcpy(nonce,
-           buf + BINLOG_CRYPTO_SCHEME_LENGTH + BINLOG_KEY_VERSION_LENGTH,
-           BINLOG_NONCE_LENGTH);
-  }
-  else
-    crypto_scheme= ~0; // invalid
-}
-
-#if defined(HAVE_REPLICATION) && !defined(MYSQL_CLIENT)
-int Start_encryption_log_event::do_apply_event(rpl_group_info* rgi)
-{
-  return rgi->rli->relay_log.description_event_for_exec->start_decryption(this);
-}
-
-int Start_encryption_log_event::do_update_pos(rpl_group_info *rgi)
-{
-  /*
-    master never sends Start_encryption_log_event, any SELE that a slave
-    might see was created locally in MYSQL_BIN_LOG::open() on the slave
-  */
-  rgi->inc_event_relay_log_pos();
-  return 0;
-}
-
-#endif
-
-#ifndef MYSQL_SERVER
-bool Start_encryption_log_event::print(FILE* file,
-                                       PRINT_EVENT_INFO* print_event_info)
-{
-    Write_on_release_cache cache(&print_event_info->head_cache, file);
-    StringBuffer<1024> buf;
-    buf.append(STRING_WITH_LEN("# Encryption scheme: "));
-    buf.append_ulonglong(crypto_scheme);
-    buf.append(STRING_WITH_LEN(", key_version: "));
-    buf.append_ulonglong(key_version);
-    buf.append(STRING_WITH_LEN(", nonce: "));
-    buf.append_hex(nonce, BINLOG_NONCE_LENGTH);
-    buf.append(STRING_WITH_LEN("\n# The rest of the binlog is encrypted!\n"));
-    if (my_b_write(&cache, (uchar*)buf.ptr(), buf.length()))
-      return 1;
-    return (cache.flush_data());
-}
-#endif
-  /**************************************************************************
-        Load_log_event methods
-   General note about Load_log_event: the binlogging of LOAD DATA INFILE is
-   going to be changed in 5.0 (or maybe in 5.1; not decided yet).
-   However, the 5.0 slave could still have to read such events (from a 4.x
-   master), convert them (which just means maybe expand the header, when 5.0
-   servers have a UID in events) (remember that whatever is after the header
-   will be like in 4.x, as this event's format is not modified in 5.0 as we
-   will use new types of events to log the new LOAD DATA INFILE features).
-   To be able to read/convert, we just need to not assume that the common
-   header is of length LOG_EVENT_HEADER_LEN (we must use the description
-   event).
-   Note that I (Guilhem) manually tested replication of a big LOAD DATA INFILE
-   between 3.23 and 5.0, and between 4.0 and 5.0, and it works fine (and the
-   positions displayed in SHOW SLAVE STATUS then are fine too).
-  **************************************************************************/
-
-/*
-  Load_log_event::print_query()
-*/
-
-#if defined(HAVE_REPLICATION) && !defined(MYSQL_CLIENT)
-bool Load_log_event::print_query(THD *thd, bool need_db, const char *cs,
-                                 String *buf, my_off_t *fn_start,
-                                 my_off_t *fn_end, const char *qualify_db)
-{
-  if (need_db && db && db_len)
-  {
-    buf->append(STRING_WITH_LEN("use "));
-    append_identifier(thd, buf, db, db_len);
-    buf->append(STRING_WITH_LEN("; "));
-  }
-
-  buf->append(STRING_WITH_LEN("LOAD DATA "));
-
-  if (is_concurrent)
-    buf->append(STRING_WITH_LEN("CONCURRENT "));
-
-  if (fn_start)
-    *fn_start= buf->length();
-
-  if (check_fname_outside_temp_buf())
-    buf->append(STRING_WITH_LEN("LOCAL "));
-  buf->append(STRING_WITH_LEN("INFILE '"));
-  buf->append_for_single_quote(fname, fname_len);
-  buf->append(STRING_WITH_LEN("' "));
-
-  if (sql_ex.opt_flags & REPLACE_FLAG)
-    buf->append(STRING_WITH_LEN("REPLACE "));
-  else if (sql_ex.opt_flags & IGNORE_FLAG)
-    buf->append(STRING_WITH_LEN("IGNORE "));
-
-  buf->append(STRING_WITH_LEN("INTO"));
-
-  if (fn_end)
-    *fn_end= buf->length();
-
-  buf->append(STRING_WITH_LEN(" TABLE "));
-  if (qualify_db)
-  {
-    append_identifier(thd, buf, qualify_db, strlen(qualify_db));
-    buf->append(STRING_WITH_LEN("."));
-  }
-  append_identifier(thd, buf, table_name, table_name_len);
-
-  if (cs != NULL)
-  {
-    buf->append(STRING_WITH_LEN(" CHARACTER SET "));
-    buf->append(cs, strlen(cs));
-  }
-
-  /* We have to create all optional fields as the default is not empty */
-  buf->append(STRING_WITH_LEN(" FIELDS TERMINATED BY "));
-  pretty_print_str(buf, sql_ex.field_term, sql_ex.field_term_len);
-  if (sql_ex.opt_flags & OPT_ENCLOSED_FLAG)
-    buf->append(STRING_WITH_LEN(" OPTIONALLY "));
-  buf->append(STRING_WITH_LEN(" ENCLOSED BY "));
-  pretty_print_str(buf, sql_ex.enclosed, sql_ex.enclosed_len);
-
-  buf->append(STRING_WITH_LEN(" ESCAPED BY "));
-  pretty_print_str(buf, sql_ex.escaped, sql_ex.escaped_len);
-
-  buf->append(STRING_WITH_LEN(" LINES TERMINATED BY "));
-  pretty_print_str(buf, sql_ex.line_term, sql_ex.line_term_len);
-  if (sql_ex.line_start_len)
-  {
-    buf->append(STRING_WITH_LEN(" STARTING BY "));
-    pretty_print_str(buf, sql_ex.line_start, sql_ex.line_start_len);
-  }
-
-  if ((long) skip_lines > 0)
-  {
-    buf->append(STRING_WITH_LEN(" IGNORE "));
-    buf->append_ulonglong(skip_lines);
-    buf->append(STRING_WITH_LEN(" LINES "));
-  }
-
-  if (num_fields)
-  {
-    uint i;
-    const char *field= fields;
-    buf->append(STRING_WITH_LEN(" ("));
-    for (i = 0; i < num_fields; i++)
-    {
-      if (i)
-      {
-        /*
-          Yes, the space and comma is reversed here. But this is mostly dead
-          code, at most used when reading really old binlogs from old servers,
-          so better just leave it as is...
-        */
-        buf->append(STRING_WITH_LEN(" ,"));
-      }
-      append_identifier(thd, buf, field, field_lens[i]);
-      field+= field_lens[i]  + 1;
-    }
-    buf->append(STRING_WITH_LEN(")"));
-  }
-  return 0;
-}
-
-
-void Load_log_event::pack_info(Protocol *protocol)
-{
-  char query_buffer[1024];
-  String query_str(query_buffer, sizeof(query_buffer), system_charset_info);
-
-  query_str.length(0);
-  print_query(protocol->thd, TRUE, NULL, &query_str, 0, 0, NULL);
-  protocol->store(query_str.ptr(), query_str.length(), &my_charset_bin);
-}
-#endif /* defined(HAVE_REPLICATION) && !defined(MYSQL_CLIENT) */
-
-
-#ifndef MYSQL_CLIENT
-
-/*
-  Load_log_event::write_data_header()
-*/
-
-bool Load_log_event::write_data_header()
-{
-  char buf[LOAD_HEADER_LEN];
-  int4store(buf + L_THREAD_ID_OFFSET, slave_proxy_id);
-  int4store(buf + L_EXEC_TIME_OFFSET, exec_time);
-  int4store(buf + L_SKIP_LINES_OFFSET, skip_lines);
-  buf[L_TBL_LEN_OFFSET] = (char)table_name_len;
-  buf[L_DB_LEN_OFFSET] = (char)db_len;
-  int4store(buf + L_NUM_FIELDS_OFFSET, num_fields);
-  return write_data(buf, LOAD_HEADER_LEN) != 0;
-}
-
-
-/*
-  Load_log_event::write_data_body()
-*/
-
-bool Load_log_event::write_data_body()
-{
-  if (sql_ex.write_data(writer))
-    return 1;
-  if (num_fields && fields && field_lens)
-  {
-    if (write_data(field_lens, num_fields) ||
-	write_data(fields, field_block_len))
-      return 1;
-  }
-  return (write_data(table_name, table_name_len + 1) ||
-	  write_data(db, db_len + 1) ||
-	  write_data(fname, fname_len));
-}
-
-
-/*
-  Load_log_event::Load_log_event()
-*/
-
-Load_log_event::Load_log_event(THD *thd_arg, const sql_exchange *ex,
-			       const char *db_arg, const char *table_name_arg,
-			       List<Item> &fields_arg,
-                               bool is_concurrent_arg,
-			       enum enum_duplicates handle_dup,
-			       bool ignore, bool using_trans)
-  :Log_event(thd_arg,
-             thd_arg->thread_specific_used ? LOG_EVENT_THREAD_SPECIFIC_F : 0,
-             using_trans),
-   thread_id(thd_arg->thread_id),
-   slave_proxy_id((ulong)thd_arg->variables.pseudo_thread_id),
-   num_fields(0),fields(0),
-   field_lens(0),field_block_len(0),
-   table_name(table_name_arg ? table_name_arg : ""),
-   db(db_arg), fname(ex->file_name), local_fname(FALSE),
-   is_concurrent(is_concurrent_arg)
-{
-  time_t end_time;
-  time(&end_time);
-  exec_time = (ulong) (end_time  - thd_arg->start_time);
-  /* db can never be a zero pointer in 4.0 */
-  db_len = (uint32) strlen(db);
-  table_name_len = (uint32) strlen(table_name);
-  fname_len = (fname) ? (uint) strlen(fname) : 0;
-  sql_ex.field_term = ex->field_term->ptr();
-  sql_ex.field_term_len = (uint8) ex->field_term->length();
-  sql_ex.enclosed = ex->enclosed->ptr();
-  sql_ex.enclosed_len = (uint8) ex->enclosed->length();
-  sql_ex.line_term = ex->line_term->ptr();
-  sql_ex.line_term_len = (uint8) ex->line_term->length();
-  sql_ex.line_start = ex->line_start->ptr();
-  sql_ex.line_start_len = (uint8) ex->line_start->length();
-  sql_ex.escaped = ex->escaped->ptr();
-  sql_ex.escaped_len = (uint8) ex->escaped->length();
-  sql_ex.opt_flags = 0;
-  sql_ex.cached_new_format = -1;
-    
-  if (ex->dumpfile)
-    sql_ex.opt_flags|= DUMPFILE_FLAG;
-  if (ex->opt_enclosed)
-    sql_ex.opt_flags|= OPT_ENCLOSED_FLAG;
-
-  sql_ex.empty_flags= 0;
-
-  switch (handle_dup) {
-  case DUP_REPLACE:
-    sql_ex.opt_flags|= REPLACE_FLAG;
-    break;
-  case DUP_UPDATE:				// Impossible here
-  case DUP_ERROR:
-    break;	
-  }
-  if (ignore)
-    sql_ex.opt_flags|= IGNORE_FLAG;
-
-  if (!ex->field_term->length())
-    sql_ex.empty_flags |= FIELD_TERM_EMPTY;
-  if (!ex->enclosed->length())
-    sql_ex.empty_flags |= ENCLOSED_EMPTY;
-  if (!ex->line_term->length())
-    sql_ex.empty_flags |= LINE_TERM_EMPTY;
-  if (!ex->line_start->length())
-    sql_ex.empty_flags |= LINE_START_EMPTY;
-  if (!ex->escaped->length())
-    sql_ex.empty_flags |= ESCAPED_EMPTY;
-    
-  skip_lines = ex->skip_lines;
-
-  List_iterator<Item> li(fields_arg);
-  field_lens_buf.length(0);
-  fields_buf.length(0);
-  Item* item;
-  while ((item = li++))
-  {
-    num_fields++;
-    uchar len= (uchar) item->name.length;
-    field_block_len += len + 1;
-    fields_buf.append(item->name.str, len + 1);
-    field_lens_buf.append((char*)&len, 1);
-  }
-
-  field_lens = (const uchar*)field_lens_buf.ptr();
-  fields = fields_buf.ptr();
-}
-#endif /* !MYSQL_CLIENT */
-
-
-/**
-  @note
-    The caller must do buf[event_len] = 0 before he starts using the
-    constructed event.
-*/
-Load_log_event::Load_log_event(const char *buf, uint event_len,
-                               const Format_description_log_event *description_event)
-  :Log_event(buf, description_event), num_fields(0), fields(0),
-   field_lens(0),field_block_len(0),
-   table_name(0), db(0), fname(0), local_fname(FALSE),
-   /*
-     Load_log_event which comes from the binary log does not contain
-     information about the type of insert which was used on the master.
-     Assume that it was an ordinary, non-concurrent LOAD DATA.
-    */
-   is_concurrent(FALSE)
-{
-  DBUG_ENTER("Load_log_event");
-  /*
-    I (Guilhem) manually tested replication of LOAD DATA INFILE for 3.23->5.0,
-    4.0->5.0 and 5.0->5.0 and it works.
-  */
-  if (event_len)
-    copy_log_event(buf, event_len,
-                   (((uchar)buf[EVENT_TYPE_OFFSET] == LOAD_EVENT) ?
-                   LOAD_HEADER_LEN + 
-                    description_event->common_header_len :
-                    LOAD_HEADER_LEN + LOG_EVENT_HEADER_LEN),
-                   description_event);
-  /* otherwise it's a derived class, will call copy_log_event() itself */
-  DBUG_VOID_RETURN;
-}
-
-
-/*
-  Load_log_event::copy_log_event()
-*/
-
-int Load_log_event::copy_log_event(const char *buf, ulong event_len,
-                                   int body_offset,
-                                   const Format_description_log_event *description_event)
-{
-  DBUG_ENTER("Load_log_event::copy_log_event");
-  uint data_len;
-  if ((int) event_len <= body_offset)
-    DBUG_RETURN(1);
-  char* buf_end = (char*)buf + event_len;
-  /* this is the beginning of the post-header */
-  const char* data_head = buf + description_event->common_header_len;
-  thread_id= slave_proxy_id= uint4korr(data_head + L_THREAD_ID_OFFSET);
-  exec_time = uint4korr(data_head + L_EXEC_TIME_OFFSET);
-  skip_lines = uint4korr(data_head + L_SKIP_LINES_OFFSET);
-  table_name_len = (uint)data_head[L_TBL_LEN_OFFSET];
-  db_len = (uint)data_head[L_DB_LEN_OFFSET];
-  num_fields = uint4korr(data_head + L_NUM_FIELDS_OFFSET);
-
-  /*
-    Sql_ex.init() on success returns the pointer to the first byte after
-    the sql_ex structure, which is the start of field lengths array.
-  */
-  if (!(field_lens= (uchar*)sql_ex.init((char*)buf + body_offset,
-                                        buf_end,
-                                        (uchar)buf[EVENT_TYPE_OFFSET] != LOAD_EVENT)))
-    DBUG_RETURN(1);
-
-  data_len = event_len - body_offset;
-  if (num_fields > data_len) // simple sanity check against corruption
-    DBUG_RETURN(1);
-  for (uint i = 0; i < num_fields; i++)
-    field_block_len += (uint)field_lens[i] + 1;
-
-  fields = (char*)field_lens + num_fields;
-  table_name  = fields + field_block_len;
-  if (strlen(table_name) > NAME_LEN)
-    goto err;
-
-  db = table_name + table_name_len + 1;
-  DBUG_EXECUTE_IF ("simulate_invalid_address",
-                   db_len = data_len;);
-  fname = db + db_len + 1;
-  if ((db_len > data_len) || (fname > buf_end))
-    goto err;
-  fname_len = (uint) strlen(fname);
-  if ((fname_len > data_len) || (fname + fname_len > buf_end))
-    goto err;
-  // null termination is accomplished by the caller doing buf[event_len]=0
-
-  DBUG_RETURN(0);
-
-err:
-  // Invalid event.
-  table_name = 0;
-  DBUG_RETURN(1);
-}
-
-
-/*
-  Load_log_event::print()
-*/
-
-#ifdef MYSQL_CLIENT
-bool Load_log_event::print(FILE* file, PRINT_EVENT_INFO* print_event_info)
-{
-  return print(file, print_event_info, 0);
-}
-
-
-bool Load_log_event::print(FILE* file_arg, PRINT_EVENT_INFO* print_event_info,
-			   bool commented)
-{
-  Write_on_release_cache cache(&print_event_info->head_cache, file_arg);
-  bool different_db= 1;
-  DBUG_ENTER("Load_log_event::print");
-
-  if (!print_event_info->short_form)
-  {
-    if (print_header(&cache, print_event_info, FALSE) ||
-        my_b_printf(&cache, "\tQuery\tthread_id=%ld\texec_time=%ld\n",
-                    thread_id, exec_time))
-      goto err;
-  }
-
-  if (db)
-  {
-    /*
-      If the database is different from the one of the previous statement, we
-      need to print the "use" command, and we update the last_db.
-      But if commented, the "use" is going to be commented so we should not
-      update the last_db.
-    */
-    if ((different_db= memcmp(print_event_info->db, db, db_len + 1)) &&
-        !commented)
-      memcpy(print_event_info->db, db, db_len + 1);
-  }
-
-  if (db && db[0] && different_db)
-    if (my_b_printf(&cache, "%suse %`s%s\n",
-                    commented ? "# " : "",
-                    db, print_event_info->delimiter))
-      goto err;
-
-  if (flags & LOG_EVENT_THREAD_SPECIFIC_F)
-    if (my_b_printf(&cache,"%sSET @@session.pseudo_thread_id=%lu%s\n",
-                    commented ? "# " : "", (ulong)thread_id,
-                    print_event_info->delimiter))
-      goto err;
-  if (my_b_printf(&cache, "%sLOAD DATA ",
-                  commented ? "# " : ""))
-    goto err;
-  if (check_fname_outside_temp_buf())
-    if (my_b_write_string(&cache, "LOCAL "))
-      goto err;
-  if (my_b_printf(&cache, "INFILE '%-*s' ", fname_len, fname))
-    goto err;
-
-  if (sql_ex.opt_flags & REPLACE_FLAG)
-  {
-    if (my_b_write_string(&cache, "REPLACE "))
-      goto err;
-  }
-  else if (sql_ex.opt_flags & IGNORE_FLAG)
-    if (my_b_write_string(&cache, "IGNORE "))
-      goto err;
-
-  if (my_b_printf(&cache, "INTO TABLE `%s`", table_name) ||
-      my_b_write_string(&cache, " FIELDS TERMINATED BY ") ||
-      pretty_print_str(&cache, sql_ex.field_term, sql_ex.field_term_len))
-    goto err;
-
-  if (sql_ex.opt_flags & OPT_ENCLOSED_FLAG)
-    if (my_b_write_string(&cache, " OPTIONALLY "))
-      goto err;
-  if (my_b_write_string(&cache, " ENCLOSED BY ") ||
-      pretty_print_str(&cache, sql_ex.enclosed, sql_ex.enclosed_len) ||
-      my_b_write_string(&cache, " ESCAPED BY ") ||
-      pretty_print_str(&cache, sql_ex.escaped, sql_ex.escaped_len) ||
-      my_b_write_string(&cache, " LINES TERMINATED BY ") ||
-      pretty_print_str(&cache, sql_ex.line_term, sql_ex.line_term_len))
-    goto err;
-
-  if (sql_ex.line_start)
-  {
-    if (my_b_write_string(&cache," STARTING BY ") ||
-        pretty_print_str(&cache, sql_ex.line_start, sql_ex.line_start_len))
-      goto err;
-  }
-  if ((long) skip_lines > 0)
-    if (my_b_printf(&cache, " IGNORE %ld LINES", (long) skip_lines))
-      goto err;
-
-  if (num_fields)
-  {
-    uint i;
-    const char* field = fields;
-    if (my_b_write_string(&cache, " ("))
-      goto err;
-    for (i = 0; i < num_fields; i++)
-    {
-      if (i)
-        if (my_b_write_byte(&cache, ','))
-          goto err;
-      if (my_b_printf(&cache, "%`s", field))
-        goto err;
-      field += field_lens[i]  + 1;
-    }
-    if (my_b_write_byte(&cache, ')'))
-      goto err;
-  }
-
-  if (my_b_printf(&cache, "%s\n", print_event_info->delimiter))
-    goto err;
-  DBUG_RETURN(cache.flush_data());
-err:
-  DBUG_RETURN(1);
-}
-#endif /* MYSQL_CLIENT */
-
-#ifndef MYSQL_CLIENT
-
-/**
-  Load_log_event::set_fields()
-
-  @note
-    This function can not use the member variable 
-    for the database, since LOAD DATA INFILE on the slave
-    can be for a different database than the current one.
-    This is the reason for the affected_db argument to this method.
-*/
-
-void Load_log_event::set_fields(const char* affected_db, 
-				List<Item> &field_list,
-                                Name_resolution_context *context)
-{
-  uint i;
-  const char* field = fields;
-  for (i= 0; i < num_fields; i++)
-  {
-    LEX_CSTRING field_name= {field, field_lens[i] };
-    field_list.push_back(new (thd->mem_root)
-                         Item_field(thd, context, affected_db, table_name,
-                                    &field_name),
-                         thd->mem_root);
-    field+= field_lens[i]  + 1;
-  }
-}
-#endif /* !MYSQL_CLIENT */
-
-
-#if defined(HAVE_REPLICATION) && !defined(MYSQL_CLIENT)
-/**
-  Does the data loading job when executing a LOAD DATA on the slave.
-
-  @param net
-  @param rli
-  @param use_rli_only_for_errors     If set to 1, rli is provided to
-                                     Load_log_event::exec_event only for this
-                                     function to have RPL_LOG_NAME and
-                                     rli->last_slave_error, both being used by
-                                     error reports. rli's position advancing
-                                     is skipped (done by the caller which is
-                                     Execute_load_log_event::exec_event).
-                                     If set to 0, rli is provided for full use,
-                                     i.e. for error reports and position
-                                     advancing.
-
-  @todo
-    fix this; this can be done by testing rules in
-    Create_file_log_event::exec_event() and then discarding Append_block and
-    al.
-  @todo
-    this is a bug - this needs to be moved to the I/O thread
-
-  @retval
-    0           Success
-  @retval
-    1           Failure
-*/
-
-int Load_log_event::do_apply_event(NET* net, rpl_group_info *rgi,
-                                   bool use_rli_only_for_errors)
-{
-  Relay_log_info const *rli= rgi->rli;
-  Rpl_filter *rpl_filter= rli->mi->rpl_filter;
-  DBUG_ENTER("Load_log_event::do_apply_event");
-
-  DBUG_ASSERT(thd->query() == 0);
-  set_thd_db(thd, rpl_filter, db, db_len);
-  thd->clear_error(1);
-
-  /* see Query_log_event::do_apply_event() and BUG#13360 */
-  DBUG_ASSERT(!rgi->m_table_map.count());
-  /*
-    Usually lex_start() is called by mysql_parse(), but we need it here
-    as the present method does not call mysql_parse().
-  */
-  lex_start(thd);
-  thd->lex->local_file= local_fname;
-  thd->reset_for_next_command(0);               // Errors are cleared above
-
-   /*
-    We test replicate_*_db rules. Note that we have already prepared
-    the file to load, even if we are going to ignore and delete it
-    now. So it is possible that we did a lot of disk writes for
-    nothing. In other words, a big LOAD DATA INFILE on the master will
-    still consume a lot of space on the slave (space in the relay log
-    + space of temp files: twice the space of the file to load...)
-    even if it will finally be ignored.  TODO: fix this; this can be
-    done by testing rules in Create_file_log_event::do_apply_event()
-    and then discarding Append_block and al. Another way is do the
-    filtering in the I/O thread (more efficient: no disk writes at
-    all).
-
-
-    Note:   We do not need to execute reset_one_shot_variables() if this
-            db_ok() test fails.
-    Reason: The db stored in binlog events is the same for SET and for
-            its companion query.  If the SET is ignored because of
-            db_ok(), the companion query will also be ignored, and if
-            the companion query is ignored in the db_ok() test of
-            ::do_apply_event(), then the companion SET also have so
-            we don't need to reset_one_shot_variables().
-  */
-  if (rpl_filter->db_ok(thd->db.str))
-  {
-    thd->set_time(when, when_sec_part);
-    thd->set_query_id(next_query_id());
-    thd->get_stmt_da()->opt_clear_warning_info(thd->query_id);
-
-    TABLE_LIST tables;
-    LEX_CSTRING db_name= { thd->strmake(thd->db.str, thd->db.length), thd->db.length };
-    if (lower_case_table_names)
-      my_casedn_str(system_charset_info, (char *)table_name);
-    LEX_CSTRING tbl_name=   { table_name, strlen(table_name) };
-    tables.init_one_table(&db_name, &tbl_name, 0, TL_WRITE);
-    tables.updating= 1;
-
-    // the table will be opened in mysql_load    
-    if (rpl_filter->is_on() && !rpl_filter->tables_ok(thd->db.str, &tables))
-    {
-      // TODO: this is a bug - this needs to be moved to the I/O thread
-      if (net)
-        skip_load_data_infile(net);
-    }
-    else
-    {
-      enum enum_duplicates handle_dup;
-      bool ignore= 0;
-      char query_buffer[1024];
-      String query_str(query_buffer, sizeof(query_buffer), system_charset_info);
-      char *load_data_query;
-
-      query_str.length(0);
-      /*
-        Forge LOAD DATA INFILE query which will be used in SHOW PROCESS LIST
-        and written to slave's binlog if binlogging is on.
-      */
-      print_query(thd, FALSE, NULL, &query_str, NULL, NULL, NULL);
-      if (!(load_data_query= (char *)thd->strmake(query_str.ptr(),
-                                                  query_str.length())))
-      {
-        /*
-          This will set thd->fatal_error in case of OOM. So we surely will notice
-          that something is wrong.
-        */
-        goto error;
-      }
-
-      thd->set_query(load_data_query, (uint) (query_str.length()));
-
-      if (sql_ex.opt_flags & REPLACE_FLAG)
-        handle_dup= DUP_REPLACE;
-      else if (sql_ex.opt_flags & IGNORE_FLAG)
-      {
-        ignore= 1;
-        handle_dup= DUP_ERROR;
-      }
-      else
-      {
-        /*
-          When replication is running fine, if it was DUP_ERROR on the
-          master then we could choose IGNORE here, because if DUP_ERROR
-          succeeded on master, and data is identical on the master and slave,
-          then there should be no uniqueness errors on slave, so IGNORE is
-          the same as DUP_ERROR. But in the unlikely case of uniqueness errors
-          (because the data on the master and slave happen to be different
-          (user error or bug), we want LOAD DATA to print an error message on
-          the slave to discover the problem.
-
-          If reading from net (a 3.23 master), mysql_load() will change this
-          to IGNORE.
-        */
-        handle_dup= DUP_ERROR;
-      }
-      /*
-        We need to set thd->lex->sql_command and thd->lex->duplicates
-        since InnoDB tests these variables to decide if this is a LOAD
-        DATA ... REPLACE INTO ... statement even though mysql_parse()
-        is not called.  This is not needed in 5.0 since there the LOAD
-        DATA ... statement is replicated using mysql_parse(), which
-        sets the thd->lex fields correctly.
-      */
-      thd->lex->sql_command= SQLCOM_LOAD;
-      thd->lex->duplicates= handle_dup;
-
-      sql_exchange ex((char*)fname, sql_ex.opt_flags & DUMPFILE_FLAG);
-      String field_term(sql_ex.field_term,sql_ex.field_term_len,log_cs);
-      String enclosed(sql_ex.enclosed,sql_ex.enclosed_len,log_cs);
-      String line_term(sql_ex.line_term,sql_ex.line_term_len,log_cs);
-      String line_start(sql_ex.line_start,sql_ex.line_start_len,log_cs);
-      String escaped(sql_ex.escaped,sql_ex.escaped_len, log_cs);
-      ex.field_term= &field_term;
-      ex.enclosed= &enclosed;
-      ex.line_term= &line_term;
-      ex.line_start= &line_start;
-      ex.escaped= &escaped;
-
-      ex.opt_enclosed = (sql_ex.opt_flags & OPT_ENCLOSED_FLAG);
-      if (sql_ex.empty_flags & FIELD_TERM_EMPTY)
-        ex.field_term->length(0);
-
-      ex.skip_lines = skip_lines;
-      List<Item> field_list;
-      thd->lex->first_select_lex()->context.resolve_in_table_list_only(&tables);
-      set_fields(tables.db.str,
-                 field_list, &thd->lex->first_select_lex()->context);
-      thd->variables.pseudo_thread_id= thread_id;
-      if (net)
-      {
-        // mysql_load will use thd->net to read the file
-        thd->net.vio = net->vio;
-        // Make sure the client does not get confused about the packet sequence
-        thd->net.pkt_nr = net->pkt_nr;
-      }
-      /*
-        It is safe to use tmp_list twice because we are not going to
-        update it inside mysql_load().
-      */
-      List<Item> tmp_list;
-      if (thd->open_temporary_tables(&tables) ||
-          mysql_load(thd, &ex, &tables, field_list, tmp_list, tmp_list,
-                     handle_dup, ignore, net != 0))
-        thd->is_slave_error= 1;
-      if (thd->cuted_fields)
-      {
-        /* log_pos is the position of the LOAD event in the master log */
-        sql_print_warning("Slave: load data infile on table '%s' at "
-                          "log position %llu in log '%s' produced %ld "
-                          "warning(s). Default database: '%s'",
-                          (char*) table_name, log_pos, RPL_LOG_NAME,
-                          (ulong) thd->cuted_fields,
-                          thd->get_db());
-      }
-      if (net)
-        net->pkt_nr= thd->net.pkt_nr;
-    }
-  }
-  else
-  {
-    /*
-      We will just ask the master to send us /dev/null if we do not
-      want to load the data.
-      TODO: this a bug - needs to be done in I/O thread
-    */
-    if (net)
-      skip_load_data_infile(net);
-  }
-
-error:
-  thd->net.vio = 0; 
-  const char *remember_db= thd->get_db();
-  thd->catalog= 0;
-  thd->set_db(&null_clex_str);     /* will free the current database */
-  thd->reset_query();
-  thd->get_stmt_da()->set_overwrite_status(true);
-  thd->is_error() ? trans_rollback_stmt(thd) : trans_commit_stmt(thd);
-  thd->variables.option_bits&= ~(OPTION_BEGIN | OPTION_GTID_BEGIN);
-  thd->get_stmt_da()->set_overwrite_status(false);
-  close_thread_tables(thd);
-  /*
-    - If transaction rollback was requested due to deadlock
-      perform it and release metadata locks.
-    - If inside a multi-statement transaction,
-    defer the release of metadata locks until the current
-    transaction is either committed or rolled back. This prevents
-    other statements from modifying the table for the entire
-    duration of this transaction.  This provides commit ordering
-    and guarantees serializability across multiple transactions.
-    - If in autocommit mode, or outside a transactional context,
-    automatically release metadata locks of the current statement.
-  */
-  if (thd->transaction_rollback_request)
-  {
-    trans_rollback_implicit(thd);
-    thd->release_transactional_locks();
-  }
-  else if (! thd->in_multi_stmt_transaction_mode())
-    thd->release_transactional_locks();
-  else
-    thd->mdl_context.release_statement_locks();
-
-  DBUG_EXECUTE_IF("LOAD_DATA_INFILE_has_fatal_error",
-                  thd->is_slave_error= 0; thd->is_fatal_error= 1;);
-
-  if (unlikely(thd->is_slave_error))
-  {
-    /* this err/sql_errno code is copy-paste from net_send_error() */
-    const char *err;
-    int sql_errno;
-    if (thd->is_error())
-    {
-      err= thd->get_stmt_da()->message();
-      sql_errno= thd->get_stmt_da()->sql_errno();
-    }
-    else
-    {
-      sql_errno=ER_UNKNOWN_ERROR;
-      err= ER_THD(thd, sql_errno);
-    }
-    rli->report(ERROR_LEVEL, sql_errno, rgi->gtid_info(), "\
-Error '%s' running LOAD DATA INFILE on table '%s'. Default database: '%s'",
-                    err, (char*)table_name, remember_db);
-    free_root(thd->mem_root,MYF(MY_KEEP_PREALLOC));
-    DBUG_RETURN(1);
-  }
-  free_root(thd->mem_root,MYF(MY_KEEP_PREALLOC));
-
-  if (unlikely(thd->is_fatal_error))
-  {
-    char buf[256];
-    my_snprintf(buf, sizeof(buf),
-                "Running LOAD DATA INFILE on table '%-.64s'."
-                " Default database: '%-.64s'",
-                (char*)table_name,
-                remember_db);
-
-    rli->report(ERROR_LEVEL, ER_SLAVE_FATAL_ERROR, rgi->gtid_info(),
-                ER_THD(thd, ER_SLAVE_FATAL_ERROR), buf);
-    DBUG_RETURN(1);
-  }
-
-  DBUG_RETURN( use_rli_only_for_errors ? 0 : Log_event::do_apply_event(rgi) );
-}
-#endif
-
-
-/**************************************************************************
-  Rotate_log_event methods
-**************************************************************************/
-
-/*
-  Rotate_log_event::pack_info()
-*/
-
-#if defined(HAVE_REPLICATION) && !defined(MYSQL_CLIENT)
-void Rotate_log_event::pack_info(Protocol *protocol)
-{
-  StringBuffer<256> tmp(log_cs);
-  tmp.length(0);
-  tmp.append(new_log_ident, ident_len);
-  tmp.append(STRING_WITH_LEN(";pos="));
-  tmp.append_ulonglong(pos);
-  protocol->store(tmp.ptr(), tmp.length(), &my_charset_bin);
-}
-#endif
-
-
-/*
-  Rotate_log_event::print()
-*/
-
-#ifdef MYSQL_CLIENT
-bool Rotate_log_event::print(FILE* file, PRINT_EVENT_INFO* print_event_info)
-{
-  if (print_event_info->short_form)
-    return 0;
-
-  char buf[22];
-  Write_on_release_cache cache(&print_event_info->head_cache, file,
-                               Write_on_release_cache::FLUSH_F);
-  if (print_header(&cache, print_event_info, FALSE) ||
-      my_b_write_string(&cache, "\tRotate to "))
-    goto err;
-  if (new_log_ident)
-    if (my_b_write(&cache, (uchar*) new_log_ident, (uint)ident_len))
-      goto err;
-  if (my_b_printf(&cache, "  pos: %s\n", llstr(pos, buf)))
-    goto err;
-  return cache.flush_data();
-err:
-  return 1;
-}
-#endif /* MYSQL_CLIENT */
-
-
-
-/*
-  Rotate_log_event::Rotate_log_event() (2 constructors)
-*/
-
-
-#ifndef MYSQL_CLIENT
-Rotate_log_event::Rotate_log_event(const char* new_log_ident_arg,
-                                   uint ident_len_arg, ulonglong pos_arg,
-                                   uint flags_arg)
-  :Log_event(), new_log_ident(new_log_ident_arg),
-   pos(pos_arg),ident_len(ident_len_arg ? ident_len_arg :
-                          (uint) strlen(new_log_ident_arg)), flags(flags_arg)
-{
-  DBUG_ENTER("Rotate_log_event::Rotate_log_event(...,flags)");
-  DBUG_PRINT("enter",("new_log_ident: %s  pos: %llu  flags: %lu", new_log_ident_arg,
-                      pos_arg, (ulong) flags));
-  cache_type= EVENT_NO_CACHE;
-  if (flags & DUP_NAME)
-    new_log_ident= my_strndup(new_log_ident_arg, ident_len, MYF(MY_WME));
-  if (flags & RELAY_LOG)
-    set_relay_log_event();
-  DBUG_VOID_RETURN;
-}
-#endif
-
-
-Rotate_log_event::Rotate_log_event(const char* buf, uint event_len,
-                                   const Format_description_log_event* description_event)
-  :Log_event(buf, description_event) ,new_log_ident(0), flags(DUP_NAME)
-{
-  DBUG_ENTER("Rotate_log_event::Rotate_log_event(char*,...)");
-  // The caller will ensure that event_len is what we have at EVENT_LEN_OFFSET
-  uint8 post_header_len= description_event->post_header_len[ROTATE_EVENT-1];
-  uint ident_offset;
-  if (event_len < (uint)(LOG_EVENT_MINIMAL_HEADER_LEN + post_header_len))
-    DBUG_VOID_RETURN;
-  buf+= LOG_EVENT_MINIMAL_HEADER_LEN;
-  pos= post_header_len ? uint8korr(buf + R_POS_OFFSET) : 4;
-  ident_len= (uint)(event_len - (LOG_EVENT_MINIMAL_HEADER_LEN + post_header_len));
-  ident_offset= post_header_len;
-  set_if_smaller(ident_len,FN_REFLEN-1);
-  new_log_ident= my_strndup(buf + ident_offset, (uint) ident_len, MYF(MY_WME));
-  DBUG_PRINT("debug", ("new_log_ident: '%s'", new_log_ident));
-  DBUG_VOID_RETURN;
-}
-
-
-/*
-  Rotate_log_event::write()
-*/
-
-#ifndef MYSQL_CLIENT
-bool Rotate_log_event::write()
-{
-  char buf[ROTATE_HEADER_LEN];
-  int8store(buf + R_POS_OFFSET, pos);
-  return (write_header(ROTATE_HEADER_LEN + ident_len) ||
-          write_data(buf, ROTATE_HEADER_LEN) ||
-          write_data(new_log_ident, (uint) ident_len) ||
-          write_footer());
-}
-#endif
-
-
-#if defined(HAVE_REPLICATION) && !defined(MYSQL_CLIENT)
-
-/*
-  Got a rotate log event from the master.
-
-  This is mainly used so that we can later figure out the logname and
-  position for the master.
-
-  We can't rotate the slave's BINlog as this will cause infinitive rotations
-  in a A -> B -> A setup.
-  The NOTES below is a wrong comment which will disappear when 4.1 is merged.
-
-  This must only be called from the Slave SQL thread, since it calls
-  Relay_log_info::flush().
-
-  @retval
-    0	ok
-    1   error
-*/
-int Rotate_log_event::do_update_pos(rpl_group_info *rgi)
-{
-  int error= 0;
-  Relay_log_info *rli= rgi->rli;
-  DBUG_ENTER("Rotate_log_event::do_update_pos");
-
-  DBUG_PRINT("info", ("server_id=%lu; ::server_id=%lu",
-                      (ulong) this->server_id, (ulong) global_system_variables.server_id));
-  DBUG_PRINT("info", ("new_log_ident: %s", this->new_log_ident));
-  DBUG_PRINT("info", ("pos: %llu", this->pos));
-
-  /*
-    If we are in a transaction or in a group: the only normal case is
-    when the I/O thread was copying a big transaction, then it was
-    stopped and restarted: we have this in the relay log:
-
-    BEGIN
-    ...
-    ROTATE (a fake one)
-    ...
-    COMMIT or ROLLBACK
-
-    In that case, we don't want to touch the coordinates which
-    correspond to the beginning of the transaction.  Starting from
-    5.0.0, there also are some rotates from the slave itself, in the
-    relay log, which shall not change the group positions.
-
-    In parallel replication, rotate event is executed out-of-band with normal
-    events, so we cannot update group_master_log_name or _pos here, it will
-    be updated with the next normal event instead.
-  */
-  if ((server_id != global_system_variables.server_id ||
-       rli->replicate_same_server_id) &&
-      !is_relay_log_event() &&
-      !rli->is_in_group() &&
-      !rgi->is_parallel_exec)
-  {
-    mysql_mutex_lock(&rli->data_lock);
-    DBUG_PRINT("info", ("old group_master_log_name: '%s'  "
-                        "old group_master_log_pos: %lu",
-                        rli->group_master_log_name,
-                        (ulong) rli->group_master_log_pos));
-    memcpy(rli->group_master_log_name, new_log_ident, ident_len+1);
-    rli->notify_group_master_log_name_update();
-    rli->inc_group_relay_log_pos(pos, rgi, TRUE /* skip_lock */);
-    DBUG_PRINT("info", ("new group_master_log_name: '%s'  "
-                        "new group_master_log_pos: %lu",
-                        rli->group_master_log_name,
-                        (ulong) rli->group_master_log_pos));
-    mysql_mutex_unlock(&rli->data_lock);
-    rpl_global_gtid_slave_state->record_and_update_gtid(thd, rgi);
-    error= rli->flush();
-    
-    /*
-      Reset thd->variables.option_bits and sql_mode etc, because this could
-      be the signal of a master's downgrade from 5.0 to 4.0.
-      However, no need to reset description_event_for_exec: indeed, if the next
-      master is 5.0 (even 5.0.1) we will soon get a Format_desc; if the next
-      master is 4.0 then the events are in the slave's format (conversion).
-    */
-    set_slave_thread_options(thd);
-    set_slave_thread_default_charset(thd, rgi);
-    thd->variables.sql_mode= global_system_variables.sql_mode;
-    thd->variables.auto_increment_increment=
-      thd->variables.auto_increment_offset= 1;
-  }
-  else
-    rgi->inc_event_relay_log_pos();
-
-  DBUG_RETURN(error);
-}
-
-
-Log_event::enum_skip_reason
-Rotate_log_event::do_shall_skip(rpl_group_info *rgi)
-{
-  enum_skip_reason reason= Log_event::do_shall_skip(rgi);
-
-  switch (reason) {
-  case Log_event::EVENT_SKIP_NOT:
-  case Log_event::EVENT_SKIP_COUNT:
-    return Log_event::EVENT_SKIP_NOT;
-
-  case Log_event::EVENT_SKIP_IGNORE:
-    return Log_event::EVENT_SKIP_IGNORE;
-  }
-  DBUG_ASSERT(0);
-  return Log_event::EVENT_SKIP_NOT;             // To keep compiler happy
-}
-
-#endif
-
-
-/**************************************************************************
-  Binlog_checkpoint_log_event methods
-**************************************************************************/
-
-#if defined(HAVE_REPLICATION) && !defined(MYSQL_CLIENT)
-void Binlog_checkpoint_log_event::pack_info(Protocol *protocol)
-{
-  protocol->store(binlog_file_name, binlog_file_len, &my_charset_bin);
-}
-
-
-Log_event::enum_skip_reason
-Binlog_checkpoint_log_event::do_shall_skip(rpl_group_info *rgi)
-{
-  enum_skip_reason reason= Log_event::do_shall_skip(rgi);
-  if (reason == EVENT_SKIP_COUNT)
-    reason= EVENT_SKIP_NOT;
-  return reason;
-}
-#endif
-
-
-#ifdef MYSQL_CLIENT
-bool Binlog_checkpoint_log_event::print(FILE *file,
-                                        PRINT_EVENT_INFO *print_event_info)
-{
-  if (print_event_info->short_form)
-    return 0;
-
-  Write_on_release_cache cache(&print_event_info->head_cache, file,
-                               Write_on_release_cache::FLUSH_F);
-
-  if (print_header(&cache, print_event_info, FALSE) ||
-      my_b_write_string(&cache, "\tBinlog checkpoint ") ||
-      my_b_write(&cache, (uchar*)binlog_file_name, binlog_file_len) ||
-      my_b_write_byte(&cache, '\n'))
-    return 1;
-  return cache.flush_data();
-}
-#endif  /* MYSQL_CLIENT */
-
-
-#ifdef MYSQL_SERVER
-Binlog_checkpoint_log_event::Binlog_checkpoint_log_event(
-        const char *binlog_file_name_arg,
-        uint binlog_file_len_arg)
-  :Log_event(),
-   binlog_file_name(my_strndup(binlog_file_name_arg, binlog_file_len_arg,
-                               MYF(MY_WME))),
-   binlog_file_len(binlog_file_len_arg)
-{
-  cache_type= EVENT_NO_CACHE;
-}
-#endif  /* MYSQL_SERVER */
-
-
-Binlog_checkpoint_log_event::Binlog_checkpoint_log_event(
-       const char *buf, uint event_len,
-       const Format_description_log_event *description_event)
-  :Log_event(buf, description_event), binlog_file_name(0)
-{
-  uint8 header_size= description_event->common_header_len;
-  uint8 post_header_len=
-    description_event->post_header_len[BINLOG_CHECKPOINT_EVENT-1];
-  if (event_len < (uint) header_size + (uint) post_header_len ||
-      post_header_len < BINLOG_CHECKPOINT_HEADER_LEN)
-    return;
-  buf+= header_size;
-  /* See uint4korr and int4store below */
-  compile_time_assert(BINLOG_CHECKPOINT_HEADER_LEN == 4);
-  binlog_file_len= uint4korr(buf);
-  if (event_len - (header_size + post_header_len) < binlog_file_len)
-    return;
-  binlog_file_name= my_strndup(buf + post_header_len, binlog_file_len,
-                               MYF(MY_WME));
-  return;
-}
-
-
-#ifndef MYSQL_CLIENT
-bool Binlog_checkpoint_log_event::write()
-{
-  uchar buf[BINLOG_CHECKPOINT_HEADER_LEN];
-  int4store(buf, binlog_file_len);
-  return write_header(BINLOG_CHECKPOINT_HEADER_LEN + binlog_file_len) ||
-         write_data(buf, BINLOG_CHECKPOINT_HEADER_LEN) ||
-         write_data(binlog_file_name, binlog_file_len) ||
-         write_footer();
-}
-#endif  /* MYSQL_CLIENT */
-
-
-/**************************************************************************
-        Global transaction ID stuff
-**************************************************************************/
-
-Gtid_log_event::Gtid_log_event(const char *buf, uint event_len,
-               const Format_description_log_event *description_event)
-  : Log_event(buf, description_event), seq_no(0), commit_id(0)
-{
-  uint8 header_size= description_event->common_header_len;
-  uint8 post_header_len= description_event->post_header_len[GTID_EVENT-1];
-  if (event_len < (uint) header_size + (uint) post_header_len ||
-      post_header_len < GTID_HEADER_LEN)
-    return;
-
-  buf+= header_size;
-  seq_no= uint8korr(buf);
-  buf+= 8;
-  domain_id= uint4korr(buf);
-  buf+= 4;
-  flags2= *buf;
-  if (flags2 & FL_GROUP_COMMIT_ID)
-  {
-    if (event_len < (uint)header_size + GTID_HEADER_LEN + 2)
-    {
-      seq_no= 0;                                // So is_valid() returns false
-      return;
-    }
-    ++buf;
-    commit_id= uint8korr(buf);
-  }
-}
-
-
-#ifdef MYSQL_SERVER
-
-Gtid_log_event::Gtid_log_event(THD *thd_arg, uint64 seq_no_arg,
-                               uint32 domain_id_arg, bool standalone,
-                               uint16 flags_arg, bool is_transactional,
-                               uint64 commit_id_arg)
-  : Log_event(thd_arg, flags_arg, is_transactional),
-    seq_no(seq_no_arg), commit_id(commit_id_arg), domain_id(domain_id_arg),
-    flags2((standalone ? FL_STANDALONE : 0) | (commit_id_arg ? FL_GROUP_COMMIT_ID : 0))
-{
-  cache_type= Log_event::EVENT_NO_CACHE;
-  bool is_tmp_table= thd_arg->lex->stmt_accessed_temp_table();
-  if (thd_arg->transaction.stmt.trans_did_wait() ||
-      thd_arg->transaction.all.trans_did_wait())
-    flags2|= FL_WAITED;
-  if (thd_arg->transaction.stmt.trans_did_ddl() ||
-      thd_arg->transaction.stmt.has_created_dropped_temp_table() ||
-      thd_arg->transaction.all.trans_did_ddl() ||
-      thd_arg->transaction.all.has_created_dropped_temp_table())
-    flags2|= FL_DDL;
-  else if (is_transactional && !is_tmp_table)
-    flags2|= FL_TRANSACTIONAL;
-  if (!(thd_arg->variables.option_bits & OPTION_RPL_SKIP_PARALLEL))
-    flags2|= FL_ALLOW_PARALLEL;
-  /* Preserve any DDL or WAITED flag in the slave's binlog. */
-  if (thd_arg->rgi_slave)
-    flags2|= (thd_arg->rgi_slave->gtid_ev_flags2 & (FL_DDL|FL_WAITED));
-}
-
-
-/*
-  Used to record GTID while sending binlog to slave, without having to
-  fully construct every Gtid_log_event() needlessly.
-*/
-bool
-Gtid_log_event::peek(const char *event_start, size_t event_len,
-                     enum enum_binlog_checksum_alg checksum_alg,
-                     uint32 *domain_id, uint32 *server_id, uint64 *seq_no,
-                     uchar *flags2, const Format_description_log_event *fdev)
-{
-  const char *p;
-
-  if (checksum_alg == BINLOG_CHECKSUM_ALG_CRC32)
-  {
-    if (event_len > BINLOG_CHECKSUM_LEN)
-      event_len-= BINLOG_CHECKSUM_LEN;
-    else
-      event_len= 0;
-  }
-  else
-    DBUG_ASSERT(checksum_alg == BINLOG_CHECKSUM_ALG_UNDEF ||
-                checksum_alg == BINLOG_CHECKSUM_ALG_OFF);
-
-  if (event_len < (uint32)fdev->common_header_len + GTID_HEADER_LEN)
-    return true;
-  *server_id= uint4korr(event_start + SERVER_ID_OFFSET);
-  p= event_start + fdev->common_header_len;
-  *seq_no= uint8korr(p);
-  p+= 8;
-  *domain_id= uint4korr(p);
-  p+= 4;
-  *flags2= (uchar)*p;
-  return false;
-}
-
-
-bool
-Gtid_log_event::write()
-{
-  uchar buf[GTID_HEADER_LEN+2];
-  size_t write_len;
-
-  int8store(buf, seq_no);
-  int4store(buf+8, domain_id);
-  buf[12]= flags2;
-  if (flags2 & FL_GROUP_COMMIT_ID)
-  {
-    int8store(buf+13, commit_id);
-    write_len= GTID_HEADER_LEN + 2;
-  }
-  else
-  {
-    bzero(buf+13, GTID_HEADER_LEN-13);
-    write_len= GTID_HEADER_LEN;
-  }
-  return write_header(write_len) ||
-         write_data(buf, write_len) ||
-         write_footer();
-}
-
-
-/*
-  Replace a GTID event with either a BEGIN event, dummy event, or nothing, as
-  appropriate to work with old slave that does not know global transaction id.
-
-  The need_dummy_event argument is an IN/OUT argument. It is passed as TRUE
-  if slave has capability lower than MARIA_SLAVE_CAPABILITY_TOLERATE_HOLES.
-  It is returned TRUE if we return a BEGIN (or dummy) event to be sent to the
-  slave, FALSE if event should be skipped completely.
-*/
-int
-Gtid_log_event::make_compatible_event(String *packet, bool *need_dummy_event,
-                                      ulong ev_offset,
-                                      enum enum_binlog_checksum_alg checksum_alg)
-{
-  uchar flags2;
-  if (packet->length() - ev_offset < LOG_EVENT_HEADER_LEN + GTID_HEADER_LEN)
-    return 1;
-  flags2= (*packet)[ev_offset + LOG_EVENT_HEADER_LEN + 12];
-  if (flags2 & FL_STANDALONE)
-  {
-    if (*need_dummy_event)
-      return Query_log_event::dummy_event(packet, ev_offset, checksum_alg);
-    return 0;
-  }
-
-  *need_dummy_event= true;
-  return Query_log_event::begin_event(packet, ev_offset, checksum_alg);
-}
-
-
-#ifdef HAVE_REPLICATION
-void
-Gtid_log_event::pack_info(Protocol *protocol)
-{
-  char buf[6+5+10+1+10+1+20+1+4+20+1];
-  char *p;
-  p = strmov(buf, (flags2 & FL_STANDALONE ? "GTID " : "BEGIN GTID "));
-  p= longlong10_to_str(domain_id, p, 10);
-  *p++= '-';
-  p= longlong10_to_str(server_id, p, 10);
-  *p++= '-';
-  p= longlong10_to_str(seq_no, p, 10);
-  if (flags2 & FL_GROUP_COMMIT_ID)
-  {
-    p= strmov(p, " cid=");
-    p= longlong10_to_str(commit_id, p, 10);
-  }
-
-  protocol->store(buf, p-buf, &my_charset_bin);
-}
-
-static char gtid_begin_string[] = "BEGIN";
-
-int
-Gtid_log_event::do_apply_event(rpl_group_info *rgi)
-{
-  ulonglong bits= thd->variables.option_bits;
-  thd->variables.server_id= this->server_id;
-  thd->variables.gtid_domain_id= this->domain_id;
-  thd->variables.gtid_seq_no= this->seq_no;
-  rgi->gtid_ev_flags2= flags2;
-  thd->reset_for_next_command();
-
-  if (opt_gtid_strict_mode && opt_bin_log && opt_log_slave_updates)
-  {
-    if (mysql_bin_log.check_strict_gtid_sequence(this->domain_id,
-                                                 this->server_id, this->seq_no))
-      return 1;
-  }
-
-  DBUG_ASSERT((bits & OPTION_GTID_BEGIN) == 0);
-
-  Master_info *mi=rgi->rli->mi;
-  switch (flags2 & (FL_DDL | FL_TRANSACTIONAL))
-  {
-    case FL_TRANSACTIONAL:
-      mi->total_trans_groups++;
-      break;
-    case FL_DDL:
-      mi->total_ddl_groups++;
-    break;
-    default:
-      mi->total_non_trans_groups++;
-  }
-
-  if (flags2 & FL_STANDALONE)
-    return 0;
-
-  /* Execute this like a BEGIN query event. */
-  bits|= OPTION_GTID_BEGIN;
-  if (flags2 & FL_ALLOW_PARALLEL)
-    bits&= ~(ulonglong)OPTION_RPL_SKIP_PARALLEL;
-  else
-    bits|= (ulonglong)OPTION_RPL_SKIP_PARALLEL;
-  thd->variables.option_bits= bits;
-  DBUG_PRINT("info", ("Set OPTION_GTID_BEGIN"));
-  thd->set_query_and_id(gtid_begin_string, sizeof(gtid_begin_string)-1,
-                        &my_charset_bin, next_query_id());
-  thd->lex->sql_command= SQLCOM_BEGIN;
-  thd->is_slave_error= 0;
-  status_var_increment(thd->status_var.com_stat[thd->lex->sql_command]);
-  if (trans_begin(thd, 0))
-  {
-    DBUG_PRINT("error", ("trans_begin() failed"));
-    thd->is_slave_error= 1;
-  }
-  thd->update_stats();
-
-  if (likely(!thd->is_slave_error))
-    general_log_write(thd, COM_QUERY, thd->query(), thd->query_length());
-
-  thd->reset_query();
-  free_root(thd->mem_root,MYF(MY_KEEP_PREALLOC));
-  return thd->is_slave_error;
-}
-
-
-int
-Gtid_log_event::do_update_pos(rpl_group_info *rgi)
-{
-  rgi->inc_event_relay_log_pos();
-  return 0;
-}
-
-
-Log_event::enum_skip_reason
-Gtid_log_event::do_shall_skip(rpl_group_info *rgi)
-{
-  Relay_log_info *rli= rgi->rli;
-  /*
-    An event skipped due to @@skip_replication must not be counted towards the
-    number of events to be skipped due to @@sql_slave_skip_counter.
-  */
-  if (flags & LOG_EVENT_SKIP_REPLICATION_F &&
-      opt_replicate_events_marked_for_skip != RPL_SKIP_REPLICATE)
-    return Log_event::EVENT_SKIP_IGNORE;
-
-  if (rli->slave_skip_counter > 0)
-  {
-    if (!(flags2 & FL_STANDALONE))
-    {
-      thd->variables.option_bits|= OPTION_BEGIN;
-      DBUG_ASSERT(rgi->rli->get_flag(Relay_log_info::IN_TRANSACTION));
-    }
-    return Log_event::continue_group(rgi);
-  }
-  return Log_event::do_shall_skip(rgi);
-}
-
-
-#endif  /* HAVE_REPLICATION */
-
-#else  /* !MYSQL_SERVER */
-
-bool
-Gtid_log_event::print(FILE *file, PRINT_EVENT_INFO *print_event_info)
-{
-  Write_on_release_cache cache(&print_event_info->head_cache, file,
-                               Write_on_release_cache::FLUSH_F, this);
-  char buf[21];
-  char buf2[21];
-
-  if (!print_event_info->short_form && !is_flashback)
-  {
-    print_header(&cache, print_event_info, FALSE);
-    longlong10_to_str(seq_no, buf, 10);
-    if (my_b_printf(&cache, "\tGTID %u-%u-%s", domain_id, server_id, buf))
-      goto err;
-    if (flags2 & FL_GROUP_COMMIT_ID)
-    {
-      longlong10_to_str(commit_id, buf2, 10);
-      if (my_b_printf(&cache, " cid=%s", buf2))
-        goto err;
-    }
-    if (flags2 & FL_DDL)
-      if (my_b_write_string(&cache, " ddl"))
-        goto err;
-    if (flags2 & FL_TRANSACTIONAL)
-      if (my_b_write_string(&cache, " trans"))
-        goto err;
-    if (flags2 & FL_WAITED)
-      if (my_b_write_string(&cache, " waited"))
-        goto err;
-    if (my_b_printf(&cache, "\n"))
-      goto err;
-
-    if (!print_event_info->allow_parallel_printed ||
-        print_event_info->allow_parallel != !!(flags2 & FL_ALLOW_PARALLEL))
-    {
-      if (my_b_printf(&cache,
-                  "/*!100101 SET @@session.skip_parallel_replication=%u*/%s\n",
-                      !(flags2 & FL_ALLOW_PARALLEL),
-                      print_event_info->delimiter))
-        goto err;
-      print_event_info->allow_parallel= !!(flags2 & FL_ALLOW_PARALLEL);
-      print_event_info->allow_parallel_printed= true;
-    }
-
-    if (!print_event_info->domain_id_printed ||
-        print_event_info->domain_id != domain_id)
-    {
-      if (my_b_printf(&cache,
-                      "/*!100001 SET @@session.gtid_domain_id=%u*/%s\n",
-                      domain_id, print_event_info->delimiter))
-        goto err;
-      print_event_info->domain_id= domain_id;
-      print_event_info->domain_id_printed= true;
-    }
-
-    if (!print_event_info->server_id_printed ||
-        print_event_info->server_id != server_id)
-    {
-      if (my_b_printf(&cache, "/*!100001 SET @@session.server_id=%u*/%s\n",
-                      server_id, print_event_info->delimiter))
-        goto err;
-      print_event_info->server_id= server_id;
-      print_event_info->server_id_printed= true;
-    }
-
-    if (!is_flashback)
-      if (my_b_printf(&cache, "/*!100001 SET @@session.gtid_seq_no=%s*/%s\n",
-                      buf, print_event_info->delimiter))
-        goto err;
-  }
-  if (!(flags2 & FL_STANDALONE))
-    if (my_b_printf(&cache, is_flashback ? "COMMIT\n%s\n" :
-                    "START TRANSACTION\n%s\n", print_event_info->delimiter))
-      goto err;
-
-  return cache.flush_data();
-err:
-  return 1;
-}
-
-#endif  /* MYSQL_SERVER */
-
-
-/* GTID list. */
-
-Gtid_list_log_event::Gtid_list_log_event(const char *buf, uint event_len,
-               const Format_description_log_event *description_event)
-  : Log_event(buf, description_event), count(0), list(0), sub_id_list(0)
-{
-  uint32 i;
-  uint32 val;
-  uint8 header_size= description_event->common_header_len;
-  uint8 post_header_len= description_event->post_header_len[GTID_LIST_EVENT-1];
-  if (event_len < (uint) header_size + (uint) post_header_len ||
-      post_header_len < GTID_LIST_HEADER_LEN)
-    return;
-
-  buf+= header_size;
-  val= uint4korr(buf);
-  count= val & ((1<<28)-1);
-  gl_flags= val & ((uint32)0xf << 28);
-  buf+= 4;
-  if (event_len - (header_size + post_header_len) < count*element_size ||
-      (!(list= (rpl_gtid *)my_malloc(count*sizeof(*list) + (count == 0),
-                                     MYF(MY_WME)))))
-    return;
-
-  for (i= 0; i < count; ++i)
-  {
-    list[i].domain_id= uint4korr(buf);
-    buf+= 4;
-    list[i].server_id= uint4korr(buf);
-    buf+= 4;
-    list[i].seq_no= uint8korr(buf);
-    buf+= 8;
-  }
-
-#if defined(HAVE_REPLICATION) && !defined(MYSQL_CLIENT)
-  if ((gl_flags & FLAG_IGN_GTIDS))
-  {
-    uint32 i;
-    if (!(sub_id_list= (uint64 *)my_malloc(count*sizeof(uint64), MYF(MY_WME))))
-    {
-      my_free(list);
-      list= NULL;
-      return;
-    }
-    for (i= 0; i < count; ++i)
-    {
-      if (!(sub_id_list[i]=
-            rpl_global_gtid_slave_state->next_sub_id(list[i].domain_id)))
-      {
-        my_free(list);
-        my_free(sub_id_list);
-        list= NULL;
-        sub_id_list= NULL;
-        return;
-      }
-    }
-  }
-#endif
-}
-
-
-#ifdef MYSQL_SERVER
-
-Gtid_list_log_event::Gtid_list_log_event(rpl_binlog_state *gtid_set,
-                                         uint32 gl_flags_)
-  : count(gtid_set->count()), gl_flags(gl_flags_), list(0), sub_id_list(0)
-{
-  cache_type= EVENT_NO_CACHE;
-  /* Failure to allocate memory will be caught by is_valid() returning false. */
-  if (count < (1<<28) &&
-      (list = (rpl_gtid *)my_malloc(count * sizeof(*list) + (count == 0),
-                                    MYF(MY_WME))))
-    gtid_set->get_gtid_list(list, count);
-}
-
-
-Gtid_list_log_event::Gtid_list_log_event(slave_connection_state *gtid_set,
-                                         uint32 gl_flags_)
-  : count(gtid_set->count()), gl_flags(gl_flags_), list(0), sub_id_list(0)
-{
-  cache_type= EVENT_NO_CACHE;
-  /* Failure to allocate memory will be caught by is_valid() returning false. */
-  if (count < (1<<28) &&
-      (list = (rpl_gtid *)my_malloc(count * sizeof(*list) + (count == 0),
-                                    MYF(MY_WME))))
-  {
-    gtid_set->get_gtid_list(list, count);
-#if defined(HAVE_REPLICATION) && !defined(MYSQL_CLIENT)
-    if (gl_flags & FLAG_IGN_GTIDS)
-    {
-      uint32 i;
-
-      if (!(sub_id_list= (uint64 *)my_malloc(count * sizeof(uint64),
-                                             MYF(MY_WME))))
-      {
-        my_free(list);
-        list= NULL;
-        return;
-      }
-      for (i= 0; i < count; ++i)
-      {
-        if (!(sub_id_list[i]=
-              rpl_global_gtid_slave_state->next_sub_id(list[i].domain_id)))
-        {
-          my_free(list);
-          my_free(sub_id_list);
-          list= NULL;
-          sub_id_list= NULL;
-          return;
-        }
-      }
-    }
-#endif
-  }
-}
-
-
-#if defined(HAVE_REPLICATION) && !defined(MYSQL_CLIENT)
-bool
-Gtid_list_log_event::to_packet(String *packet)
-{
-  uint32 i;
-  uchar *p;
-  uint32 needed_length;
-
-  DBUG_ASSERT(count < 1<<28);
-
-  needed_length= packet->length() + get_data_size();
-  if (packet->reserve(needed_length))
-    return true;
-  p= (uchar *)packet->ptr() + packet->length();;
-  packet->length(needed_length);
-  int4store(p, (count & ((1<<28)-1)) | gl_flags);
-  p += 4;
-  /* Initialise the padding for empty Gtid_list. */
-  if (count == 0)
-    int2store(p, 0);
-  for (i= 0; i < count; ++i)
-  {
-    int4store(p, list[i].domain_id);
-    int4store(p+4, list[i].server_id);
-    int8store(p+8, list[i].seq_no);
-    p += 16;
-  }
-
-  return false;
-}
-
-
-bool
-Gtid_list_log_event::write()
-{
-  char buf[128];
-  String packet(buf, sizeof(buf), system_charset_info);
-
-  packet.length(0);
-  if (to_packet(&packet))
-    return true;
-  return write_header(get_data_size()) ||
-         write_data(packet.ptr(), packet.length()) ||
-         write_footer();
-}
-
-
-int
-Gtid_list_log_event::do_apply_event(rpl_group_info *rgi)
-{
-  Relay_log_info *rli= const_cast<Relay_log_info*>(rgi->rli);
-  int ret;
-  if (gl_flags & FLAG_IGN_GTIDS)
-  {
-    void *hton= NULL;
-    uint32 i;
-
-    for (i= 0; i < count; ++i)
-    {
-      if ((ret= rpl_global_gtid_slave_state->record_gtid(thd, &list[i],
-                                                         sub_id_list[i],
-                                                         false, false, &hton)))
-        return ret;
-      rpl_global_gtid_slave_state->update_state_hash(sub_id_list[i], &list[i],
-                                                     hton, NULL);
-    }
-  }
-  ret= Log_event::do_apply_event(rgi);
-  if (rli->until_condition == Relay_log_info::UNTIL_GTID &&
-      (gl_flags & FLAG_UNTIL_REACHED))
-  {
-    char str_buf[128];
-    String str(str_buf, sizeof(str_buf), system_charset_info);
-    rli->until_gtid_pos.to_string(&str);
-    sql_print_information("Slave SQL thread stops because it reached its"
-                          " UNTIL master_gtid_pos %s", str.c_ptr_safe());
-    rli->abort_slave= true;
-    rli->stop_for_until= true;
-  }
-  free_root(thd->mem_root, MYF(MY_KEEP_PREALLOC));
-  return ret;
-}
-
-
-Log_event::enum_skip_reason
-Gtid_list_log_event::do_shall_skip(rpl_group_info *rgi)
-{
-  enum_skip_reason reason= Log_event::do_shall_skip(rgi);
-  if (reason == EVENT_SKIP_COUNT)
-    reason= EVENT_SKIP_NOT;
-  return reason;
-}
-
-
-void
-Gtid_list_log_event::pack_info(Protocol *protocol)
-{
-  char buf_mem[1024];
-  String buf(buf_mem, sizeof(buf_mem), system_charset_info);
-  uint32 i;
-  bool first;
-
-  buf.length(0);
-  buf.append(STRING_WITH_LEN("["));
-  first= true;
-  for (i= 0; i < count; ++i)
-    rpl_slave_state_tostring_helper(&buf, &list[i], &first);
-  buf.append(STRING_WITH_LEN("]"));
-
-  protocol->store(&buf);
-}
-#endif  /* HAVE_REPLICATION */
-
-#else  /* !MYSQL_SERVER */
-
-bool
-Gtid_list_log_event::print(FILE *file, PRINT_EVENT_INFO *print_event_info)
-{
-  if (print_event_info->short_form)
-    return 0;
-
-  Write_on_release_cache cache(&print_event_info->head_cache, file,
-                               Write_on_release_cache::FLUSH_F);
-  char buf[21];
-  uint32 i;
-
-  if (print_header(&cache, print_event_info, FALSE) ||
-      my_b_printf(&cache, "\tGtid list ["))
-    goto err;
-
-  for (i= 0; i < count; ++i)
-  {
-    longlong10_to_str(list[i].seq_no, buf, 10);
-    if (my_b_printf(&cache, "%u-%u-%s", list[i].domain_id,
-                    list[i].server_id, buf))
-      goto err;
-    if (i < count-1)
-      if (my_b_printf(&cache, ",\n# "))
-        goto err;
-  }
-  if (my_b_printf(&cache, "]\n"))
-    goto err;
-
-  return cache.flush_data();
-err:
-  return 1;
-}
-
-#endif  /* MYSQL_SERVER */
-
-
-/*
-  Used to record gtid_list event while sending binlog to slave, without having to
-  fully construct the event object.
-*/
-bool
-Gtid_list_log_event::peek(const char *event_start, size_t event_len,
-                          enum enum_binlog_checksum_alg checksum_alg,
-                          rpl_gtid **out_gtid_list, uint32 *out_list_len,
-                          const Format_description_log_event *fdev)
-{
-  const char *p;
-  uint32 count_field, count;
-  rpl_gtid *gtid_list;
-
-  if (checksum_alg == BINLOG_CHECKSUM_ALG_CRC32)
-  {
-    if (event_len > BINLOG_CHECKSUM_LEN)
-      event_len-= BINLOG_CHECKSUM_LEN;
-    else
-      event_len= 0;
-  }
-  else
-    DBUG_ASSERT(checksum_alg == BINLOG_CHECKSUM_ALG_UNDEF ||
-                checksum_alg == BINLOG_CHECKSUM_ALG_OFF);
-
-  if (event_len < (uint32)fdev->common_header_len + GTID_LIST_HEADER_LEN)
-    return true;
-  p= event_start + fdev->common_header_len;
-  count_field= uint4korr(p);
-  p+= 4;
-  count= count_field & ((1<<28)-1);
-  if (event_len < (uint32)fdev->common_header_len + GTID_LIST_HEADER_LEN +
-      16 * count)
-    return true;
-  if (!(gtid_list= (rpl_gtid *)my_malloc(sizeof(rpl_gtid)*count + (count == 0),
-                                         MYF(MY_WME))))
-    return true;
-  *out_gtid_list= gtid_list;
-  *out_list_len= count;
-  while (count--)
-  {
-    gtid_list->domain_id= uint4korr(p);
-    p+= 4;
-    gtid_list->server_id= uint4korr(p);
-    p+= 4;
-    gtid_list->seq_no= uint8korr(p);
-    p+= 8;
-    ++gtid_list;
-  }
-
-  return false;
-}
-
-
-/**************************************************************************
-	Intvar_log_event methods
-**************************************************************************/
-
-/*
-  Intvar_log_event::pack_info()
-*/
-
-#if defined(HAVE_REPLICATION) && !defined(MYSQL_CLIENT)
-void Intvar_log_event::pack_info(Protocol *protocol)
-{
-  char buf[256], *pos;
-  pos= strmake(buf, get_var_type_name(), sizeof(buf)-23);
-  *pos++= '=';
-  pos= longlong10_to_str(val, pos, -10);
-  protocol->store(buf, (uint) (pos-buf), &my_charset_bin);
-}
-#endif
-
-
-/*
-  Intvar_log_event::Intvar_log_event()
-*/
-
-Intvar_log_event::Intvar_log_event(const char* buf,
-                                   const Format_description_log_event* description_event)
-  :Log_event(buf, description_event)
-{
-  /* The Post-Header is empty. The Variable Data part begins immediately. */
-  buf+= description_event->common_header_len +
-    description_event->post_header_len[INTVAR_EVENT-1];
-  type= buf[I_TYPE_OFFSET];
-  val= uint8korr(buf+I_VAL_OFFSET);
-}
-
-
-/*
-  Intvar_log_event::get_var_type_name()
-*/
-
-const char* Intvar_log_event::get_var_type_name()
-{
-  switch(type) {
-  case LAST_INSERT_ID_EVENT: return "LAST_INSERT_ID";
-  case INSERT_ID_EVENT: return "INSERT_ID";
-  default: /* impossible */ return "UNKNOWN";
-  }
-}
-
-
-/*
-  Intvar_log_event::write()
-*/
-
-#ifndef MYSQL_CLIENT
-bool Intvar_log_event::write()
-{
-  uchar buf[9];
-  buf[I_TYPE_OFFSET]= (uchar) type;
-  int8store(buf + I_VAL_OFFSET, val);
-  return write_header(sizeof(buf)) ||
-         write_data(buf, sizeof(buf)) ||
-         write_footer();
-}
-#endif
-
-
-/*
-  Intvar_log_event::print()
-*/
-
-#ifdef MYSQL_CLIENT
-bool Intvar_log_event::print(FILE* file, PRINT_EVENT_INFO* print_event_info)
-{
-  char llbuff[22];
-  const char *UNINIT_VAR(msg);
-  Write_on_release_cache cache(&print_event_info->head_cache, file,
-                               Write_on_release_cache::FLUSH_F);
-
-  if (!print_event_info->short_form)
-  {
-    if (print_header(&cache, print_event_info, FALSE) ||
-        my_b_write_string(&cache, "\tIntvar\n"))
-      goto err;
-  }
-
-  if (my_b_printf(&cache, "SET "))
-    goto err;
-  switch (type) {
-  case LAST_INSERT_ID_EVENT:
-    msg="LAST_INSERT_ID";
-    break;
-  case INSERT_ID_EVENT:
-    msg="INSERT_ID";
-    break;
-  case INVALID_INT_EVENT:
-  default: // cannot happen
-    msg="INVALID_INT";
-    break;
-  }
-  if (my_b_printf(&cache, "%s=%s%s\n",
-                  msg, llstr(val,llbuff), print_event_info->delimiter))
-    goto err;
-
-  return cache.flush_data();
-err:
-  return 1;
-}
-#endif
-
-
-#if defined(HAVE_REPLICATION)&& !defined(MYSQL_CLIENT)
-
-/*
-  Intvar_log_event::do_apply_event()
-*/
-
-int Intvar_log_event::do_apply_event(rpl_group_info *rgi)
-{
-  DBUG_ENTER("Intvar_log_event::do_apply_event");
-  if (rgi->deferred_events_collecting)
-  {
-    DBUG_PRINT("info",("deferring event"));
-    DBUG_RETURN(rgi->deferred_events->add(this));
-  }
-
-  switch (type) {
-  case LAST_INSERT_ID_EVENT:
-    thd->first_successful_insert_id_in_prev_stmt= val;
-    DBUG_PRINT("info",("last_insert_id_event: %ld", (long) val));
-    break;
-  case INSERT_ID_EVENT:
-    thd->force_one_auto_inc_interval(val);
-    break;
-  }
-  DBUG_RETURN(0);
-}
-
-int Intvar_log_event::do_update_pos(rpl_group_info *rgi)
-{
-  rgi->inc_event_relay_log_pos();
-  return 0;
-}
-
-
-Log_event::enum_skip_reason
-Intvar_log_event::do_shall_skip(rpl_group_info *rgi)
-{
-  /*
-    It is a common error to set the slave skip counter to 1 instead of
-    2 when recovering from an insert which used a auto increment,
-    rand, or user var.  Therefore, if the slave skip counter is 1, we
-    just say that this event should be skipped by ignoring it, meaning
-    that we do not change the value of the slave skip counter since it
-    will be decreased by the following insert event.
-  */
-  return continue_group(rgi);
-}
-
-#endif
-
-
-/**************************************************************************
-  Rand_log_event methods
-**************************************************************************/
-
-#if defined(HAVE_REPLICATION) && !defined(MYSQL_CLIENT)
-void Rand_log_event::pack_info(Protocol *protocol)
-{
-  char buf1[256], *pos;
-  pos= strmov(buf1,"rand_seed1=");
-  pos= int10_to_str((long) seed1, pos, 10);
-  pos= strmov(pos, ",rand_seed2=");
-  pos= int10_to_str((long) seed2, pos, 10);
-  protocol->store(buf1, (uint) (pos-buf1), &my_charset_bin);
-}
-#endif
-
-
-Rand_log_event::Rand_log_event(const char* buf,
-                               const Format_description_log_event* description_event)
-  :Log_event(buf, description_event)
-{
-  /* The Post-Header is empty. The Variable Data part begins immediately. */
-  buf+= description_event->common_header_len +
-    description_event->post_header_len[RAND_EVENT-1];
-  seed1= uint8korr(buf+RAND_SEED1_OFFSET);
-  seed2= uint8korr(buf+RAND_SEED2_OFFSET);
-}
-
-
-#ifndef MYSQL_CLIENT
-bool Rand_log_event::write()
-{
-  uchar buf[16];
-  int8store(buf + RAND_SEED1_OFFSET, seed1);
-  int8store(buf + RAND_SEED2_OFFSET, seed2);
-  return write_header(sizeof(buf)) ||
-         write_data(buf, sizeof(buf)) ||
-         write_footer();
-}
-#endif
-
-
-#ifdef MYSQL_CLIENT
-bool Rand_log_event::print(FILE* file, PRINT_EVENT_INFO* print_event_info)
-{
-  Write_on_release_cache cache(&print_event_info->head_cache, file,
-                               Write_on_release_cache::FLUSH_F);
-
-  char llbuff[22],llbuff2[22];
-  if (!print_event_info->short_form)
-  {
-    if (print_header(&cache, print_event_info, FALSE) ||
-        my_b_write_string(&cache, "\tRand\n"))
-      goto err;
-  }
-  if (my_b_printf(&cache, "SET @@RAND_SEED1=%s, @@RAND_SEED2=%s%s\n",
-                  llstr(seed1, llbuff),llstr(seed2, llbuff2),
-                  print_event_info->delimiter))
-    goto err;
-
-  return cache.flush_data();
-err:
-  return 1;
-}
-#endif /* MYSQL_CLIENT */
-
-
-#if defined(HAVE_REPLICATION) && !defined(MYSQL_CLIENT)
-int Rand_log_event::do_apply_event(rpl_group_info *rgi)
-{
-  if (rgi->deferred_events_collecting)
-    return rgi->deferred_events->add(this);
-
-  thd->rand.seed1= (ulong) seed1;
-  thd->rand.seed2= (ulong) seed2;
-  return 0;
-}
-
-int Rand_log_event::do_update_pos(rpl_group_info *rgi)
-{
-  rgi->inc_event_relay_log_pos();
-  return 0;
-}
-
-
-Log_event::enum_skip_reason
-Rand_log_event::do_shall_skip(rpl_group_info *rgi)
-{
-  /*
-    It is a common error to set the slave skip counter to 1 instead of
-    2 when recovering from an insert which used a auto increment,
-    rand, or user var.  Therefore, if the slave skip counter is 1, we
-    just say that this event should be skipped by ignoring it, meaning
-    that we do not change the value of the slave skip counter since it
-    will be decreased by the following insert event.
-  */
-  return continue_group(rgi);
-}
-
-/**
-   Exec deferred Int-, Rand- and User- var events prefixing
-   a Query-log-event event.
-
-   @param thd THD handle
-
-   @return false on success, true if a failure in an event applying occurred.
-*/
-bool slave_execute_deferred_events(THD *thd)
-{
-  bool res= false;
-  rpl_group_info *rgi= thd->rgi_slave;
-
-  DBUG_ASSERT(rgi && (!rgi->deferred_events_collecting || rgi->deferred_events));
-
-  if (!rgi->deferred_events_collecting || rgi->deferred_events->is_empty())
-    return res;
-
-  res= rgi->deferred_events->execute(rgi);
-  rgi->deferred_events->rewind();
-
-  return res;
-}
-
-#endif /* !MYSQL_CLIENT */
-
-
-/**************************************************************************
-  Xid_log_event methods
-**************************************************************************/
-
-#if defined(HAVE_REPLICATION) && !defined(MYSQL_CLIENT)
-void Xid_log_event::pack_info(Protocol *protocol)
-{
-  char buf[128], *pos;
-  pos= strmov(buf, "COMMIT /* xid=");
-  pos= longlong10_to_str(xid, pos, 10);
-  pos= strmov(pos, " */");
-  protocol->store(buf, (uint) (pos-buf), &my_charset_bin);
-}
-#endif
-
-/**
-  @note
-  It's ok not to use int8store here,
-  as long as xid_t::set(ulonglong) and
-  xid_t::get_my_xid doesn't do it either.
-  We don't care about actual values of xids as long as
-  identical numbers compare identically
-*/
-
-Xid_log_event::
-Xid_log_event(const char* buf,
-              const Format_description_log_event *description_event)
-  :Log_event(buf, description_event)
-{
-  /* The Post-Header is empty. The Variable Data part begins immediately. */
-  buf+= description_event->common_header_len +
-    description_event->post_header_len[XID_EVENT-1];
-  memcpy((char*) &xid, buf, sizeof(xid));
-}
-
-
-#ifndef MYSQL_CLIENT
-bool Xid_log_event::write()
-{
-  DBUG_EXECUTE_IF("do_not_write_xid", return 0;);
-  return write_header(sizeof(xid)) ||
-         write_data((uchar*)&xid, sizeof(xid)) ||
-         write_footer();
-}
-#endif
-
-
-#ifdef MYSQL_CLIENT
-bool Xid_log_event::print(FILE* file, PRINT_EVENT_INFO* print_event_info)
-{
-  Write_on_release_cache cache(&print_event_info->head_cache, file,
-                               Write_on_release_cache::FLUSH_F, this);
-
-  if (!print_event_info->short_form)
-  {
-    char buf[64];
-    longlong10_to_str(xid, buf, 10);
-
-    if (print_header(&cache, print_event_info, FALSE) ||
-        my_b_printf(&cache, "\tXid = %s\n", buf))
-      goto err;
-  }
-  if (my_b_printf(&cache, is_flashback ? "START TRANSACTION%s\n" : "COMMIT%s\n",
-                  print_event_info->delimiter))
-    goto err;
-
-  return cache.flush_data();
-err:
-  return 1;
-}
-#endif /* MYSQL_CLIENT */
-
-
-#if defined(HAVE_REPLICATION) && !defined(MYSQL_CLIENT)
-int Xid_log_event::do_apply_event(rpl_group_info *rgi)
-{
-  bool res;
-  int err;
-  rpl_gtid gtid;
-  uint64 sub_id= 0;
-  Relay_log_info const *rli= rgi->rli;
-  void *hton= NULL;
-
-  /*
-    XID_EVENT works like a COMMIT statement. And it also updates the
-    mysql.gtid_slave_pos table with the GTID of the current transaction.
-
-    Therefore, it acts much like a normal SQL statement, so we need to do
-    THD::reset_for_next_command() as if starting a new statement.
-  */
-  thd->reset_for_next_command();
-  /*
-    Record any GTID in the same transaction, so slave state is transactionally
-    consistent.
-  */
-#ifdef WITH_WSREP
-  thd->wsrep_affected_rows= 0;
-#endif
-
-  if (rgi->gtid_pending)
-  {
-    sub_id= rgi->gtid_sub_id;
-    rgi->gtid_pending= false;
-
-    gtid= rgi->current_gtid;
-    err= rpl_global_gtid_slave_state->record_gtid(thd, &gtid, sub_id, true,
-                                                  false, &hton);
-    if (unlikely(err))
-    {
-      int ec= thd->get_stmt_da()->sql_errno();
-      /*
-        Do not report an error if this is really a kill due to a deadlock.
-        In this case, the transaction will be re-tried instead.
-      */
-      if (!is_parallel_retry_error(rgi, ec))
-        rli->report(ERROR_LEVEL, ER_CANNOT_UPDATE_GTID_STATE, rgi->gtid_info(),
-                    "Error during XID COMMIT: failed to update GTID state in "
-                    "%s.%s: %d: %s",
-                    "mysql", rpl_gtid_slave_state_table_name.str, ec,
-                    thd->get_stmt_da()->message());
-      thd->is_slave_error= 1;
-      return err;
-    }
-
-    DBUG_EXECUTE_IF("gtid_fail_after_record_gtid",
-        { my_error(ER_ERROR_DURING_COMMIT, MYF(0), HA_ERR_WRONG_COMMAND);
-          thd->is_slave_error= 1;
-          return 1;
-        });
-  }
-
-  /* For a slave Xid_log_event is COMMIT */
-  general_log_print(thd, COM_QUERY,
-                    "COMMIT /* implicit, from Xid_log_event */");
-  thd->variables.option_bits&= ~OPTION_GTID_BEGIN;
-  res= trans_commit(thd); /* Automatically rolls back on error. */
-  thd->release_transactional_locks();
-
-#ifdef WITH_WSREP
-  if (WSREP(thd)) mysql_mutex_lock(&thd->LOCK_thd_data);
-  if ((!res || (WSREP(thd) && thd->wsrep_trx().state() == wsrep::transaction::s_must_replay )) && sub_id)
-#else
-  if (likely(!res) && sub_id)
-#endif /* WITH_WSREP */
-    rpl_global_gtid_slave_state->update_state_hash(sub_id, &gtid, hton, rgi);
-#ifdef WITH_WSREP
-  if (WSREP(thd)) mysql_mutex_unlock(&thd->LOCK_thd_data);
-#endif /* WITH_WSREP */
-  /*
-    Increment the global status commit count variable
-  */
-  status_var_increment(thd->status_var.com_stat[SQLCOM_COMMIT]);
-
-  return res;
-}
-
-Log_event::enum_skip_reason
-Xid_log_event::do_shall_skip(rpl_group_info *rgi)
-{
-  DBUG_ENTER("Xid_log_event::do_shall_skip");
-  if (rgi->rli->slave_skip_counter > 0)
-  {
-    DBUG_ASSERT(!rgi->rli->get_flag(Relay_log_info::IN_TRANSACTION));
-    thd->variables.option_bits&= ~(OPTION_BEGIN | OPTION_GTID_BEGIN);
-    DBUG_RETURN(Log_event::EVENT_SKIP_COUNT);
-  }
-#ifdef WITH_WSREP
-  else if (WSREP(thd) && wsrep_mysql_replication_bundle &&
-           opt_slave_domain_parallel_threads == 0)
-  {
-    if (++thd->wsrep_mysql_replicated < (int)wsrep_mysql_replication_bundle)
-    {
-      WSREP_DEBUG("skipping wsrep commit %d", thd->wsrep_mysql_replicated);
-      DBUG_RETURN(Log_event::EVENT_SKIP_IGNORE);
-    }
-    else
-    {
-      thd->wsrep_mysql_replicated = 0;
-    }
-  }
-#endif
-  DBUG_RETURN(Log_event::do_shall_skip(rgi));
-}
-#endif /* !MYSQL_CLIENT */
-
-
-/**************************************************************************
-  User_var_log_event methods
-**************************************************************************/
-
-#if defined(HAVE_REPLICATION) && !defined(MYSQL_CLIENT)
-static bool
-user_var_append_name_part(THD *thd, String *buf,
-                          const char *name, size_t name_len)
-{
-  return buf->append("@") ||
-    append_identifier(thd, buf, name, name_len) ||
-    buf->append("=");
-}
-
-void User_var_log_event::pack_info(Protocol* protocol)
-{
-  if (is_null)
-  {
-    char buf_mem[FN_REFLEN+7];
-    String buf(buf_mem, sizeof(buf_mem), system_charset_info);
-    buf.length(0);
-    if (user_var_append_name_part(protocol->thd, &buf, name, name_len) ||
-        buf.append("NULL"))
-      return;
-    protocol->store(buf.ptr(), buf.length(), &my_charset_bin);
-  }
-  else
-  {
-    switch (type) {
-    case REAL_RESULT:
-    {
-      double real_val;
-      char buf2[MY_GCVT_MAX_FIELD_WIDTH+1];
-      char buf_mem[FN_REFLEN + MY_GCVT_MAX_FIELD_WIDTH + 1];
-      String buf(buf_mem, sizeof(buf_mem), system_charset_info);
-      float8get(real_val, val);
-      buf.length(0);
-      if (user_var_append_name_part(protocol->thd, &buf, name, name_len) ||
-          buf.append(buf2, my_gcvt(real_val, MY_GCVT_ARG_DOUBLE,
-                                   MY_GCVT_MAX_FIELD_WIDTH, buf2, NULL)))
-        return;
-      protocol->store(buf.ptr(), buf.length(), &my_charset_bin);
-      break;
-    }
-    case INT_RESULT:
-    {
-      char buf2[22];
-      char buf_mem[FN_REFLEN + 22];
-      String buf(buf_mem, sizeof(buf_mem), system_charset_info);
-      buf.length(0);
-      if (user_var_append_name_part(protocol->thd, &buf, name, name_len) ||
-          buf.append(buf2,
-                 longlong10_to_str(uint8korr(val), buf2,
-                   ((flags & User_var_log_event::UNSIGNED_F) ? 10 : -10))-buf2))
-        return;
-      protocol->store(buf.ptr(), buf.length(), &my_charset_bin);
-      break;
-    }
-    case DECIMAL_RESULT:
-    {
-      char buf_mem[FN_REFLEN + DECIMAL_MAX_STR_LENGTH];
-      String buf(buf_mem, sizeof(buf_mem), system_charset_info);
-      char buf2[DECIMAL_MAX_STR_LENGTH+1];
-      String str(buf2, sizeof(buf2), &my_charset_bin);
-      buf.length(0);
-      my_decimal((const uchar *) (val + 2), val[0], val[1]).to_string(&str);
-      if (user_var_append_name_part(protocol->thd, &buf, name, name_len) ||
-          buf.append(buf2))
-        return;
-      protocol->store(buf.ptr(), buf.length(), &my_charset_bin);
-      break;
-    }
-    case STRING_RESULT:
-    {
-      /* 15 is for 'COLLATE' and other chars */
-      char buf_mem[FN_REFLEN + 512 + 1 + 2*MY_CS_NAME_SIZE+15];
-      String buf(buf_mem, sizeof(buf_mem), system_charset_info);
-      CHARSET_INFO *cs;
-      buf.length(0);
-      if (!(cs= get_charset(charset_number, MYF(0))))
-      {
-        if (buf.append("???"))
-          return;
-      }
-      else
-      {
-        size_t old_len;
-        char *beg, *end;
-        if (user_var_append_name_part(protocol->thd, &buf, name, name_len) ||
-            buf.append("_") ||
-            buf.append(cs->csname) ||
-            buf.append(" "))
-          return;
-        old_len= buf.length();
-        if (buf.reserve(old_len + val_len * 2 + 3 + sizeof(" COLLATE ") +
-                        MY_CS_NAME_SIZE))
-          return;
-        beg= const_cast<char *>(buf.ptr()) + old_len;
-        end= str_to_hex(beg, val, val_len);
-        buf.length(old_len + (end - beg));
-        if (buf.append(" COLLATE ") ||
-            buf.append(cs->name))
-          return;
-      }
-      protocol->store(buf.ptr(), buf.length(), &my_charset_bin);
-      break;
-    }
-    case ROW_RESULT:
-    default:
-      DBUG_ASSERT(0);
-      return;
-    }
-  }
-}
-#endif /* !MYSQL_CLIENT */
-
-
-User_var_log_event::
-User_var_log_event(const char* buf, uint event_len,
-                   const Format_description_log_event* description_event)
-  :Log_event(buf, description_event)
-#ifndef MYSQL_CLIENT
-  , deferred(false), query_id(0)
-#endif
-{
-  bool error= false;
-  const char* buf_start= buf, *buf_end= buf + event_len;
-
-  /* The Post-Header is empty. The Variable Data part begins immediately. */
-  buf+= description_event->common_header_len +
-    description_event->post_header_len[USER_VAR_EVENT-1];
-  name_len= uint4korr(buf);
-  /* Avoid reading out of buffer */
-  if ((buf - buf_start) + UV_NAME_LEN_SIZE + name_len > event_len)
-  {
-    error= true;
-    goto err;
-  }
-
-  name= (char *) buf + UV_NAME_LEN_SIZE;
-
-  /*
-    We don't know yet is_null value, so we must assume that name_len
-    may have the bigger value possible, is_null= True and there is no
-    payload for val, or even that name_len is 0.
-  */
-  if (name + name_len + UV_VAL_IS_NULL > buf_end)
-  {
-    error= true;
-    goto err;
-  }
-
-  buf+= UV_NAME_LEN_SIZE + name_len;
-  is_null= (bool) *buf;
-  flags= User_var_log_event::UNDEF_F;    // defaults to UNDEF_F
-  if (is_null)
-  {
-    type= STRING_RESULT;
-    charset_number= my_charset_bin.number;
-    val_len= 0;
-    val= 0;  
-  }
-  else
-  {
-    val= (char *) (buf + UV_VAL_IS_NULL + UV_VAL_TYPE_SIZE +
-                   UV_CHARSET_NUMBER_SIZE + UV_VAL_LEN_SIZE);
-
-    if (val > buf_end)
-    {
-      error= true;
-      goto err;
-    }
-
-    type= (Item_result) buf[UV_VAL_IS_NULL];
-    charset_number= uint4korr(buf + UV_VAL_IS_NULL + UV_VAL_TYPE_SIZE);
-    val_len= uint4korr(buf + UV_VAL_IS_NULL + UV_VAL_TYPE_SIZE +
-                       UV_CHARSET_NUMBER_SIZE);
-
-    /**
-      We need to check if this is from an old server
-      that did not pack information for flags.
-      We do this by checking if there are extra bytes
-      after the packed value. If there are we take the
-      extra byte and it's value is assumed to contain
-      the flags value.
-
-      Old events will not have this extra byte, thence,
-      we keep the flags set to UNDEF_F.
-    */
-    size_t bytes_read= (val + val_len) - buf_start;
-    if (bytes_read > event_len)
-    {
-      error= true;
-      goto err;
-    }
-    if ((data_written - bytes_read) > 0)
-    {
-      flags= (uint) *(buf + UV_VAL_IS_NULL + UV_VAL_TYPE_SIZE +
-                    UV_CHARSET_NUMBER_SIZE + UV_VAL_LEN_SIZE +
-                    val_len);
-    }
-  }
-
-err:
-  if (unlikely(error))
-    name= 0;
-}
-
-
-#ifndef MYSQL_CLIENT
-bool User_var_log_event::write()
-{
-  char buf[UV_NAME_LEN_SIZE];
-  char buf1[UV_VAL_IS_NULL + UV_VAL_TYPE_SIZE + 
-	    UV_CHARSET_NUMBER_SIZE + UV_VAL_LEN_SIZE];
-  uchar buf2[MY_MAX(8, DECIMAL_MAX_FIELD_SIZE + 2)], *pos= buf2;
-  uint unsigned_len= 0;
-  uint buf1_length;
-  size_t event_length;
-
-  int4store(buf, name_len);
-  
-  if ((buf1[0]= is_null))
-  {
-    buf1_length= 1;
-    val_len= 0;                                 // Length of 'pos'
-  }    
-  else
-  {
-    buf1[1]= type;
-    int4store(buf1 + 2, charset_number);
-
-    switch (type) {
-    case REAL_RESULT:
-      float8store(buf2, *(double*) val);
-      break;
-    case INT_RESULT:
-      int8store(buf2, *(longlong*) val);
-      unsigned_len= 1;
-      break;
-    case DECIMAL_RESULT:
-    {
-      my_decimal *dec= (my_decimal *)val;
-      dec->fix_buffer_pointer();
-      buf2[0]= (char)(dec->intg + dec->frac);
-      buf2[1]= (char)dec->frac;
-      decimal2bin((decimal_t*)val, buf2+2, buf2[0], buf2[1]);
-      val_len= decimal_bin_size(buf2[0], buf2[1]) + 2;
-      break;
-    }
-    case STRING_RESULT:
-      pos= (uchar*) val;
-      break;
-    case ROW_RESULT:
-    default:
-      DBUG_ASSERT(0);
-      return 0;
-    }
-    int4store(buf1 + 2 + UV_CHARSET_NUMBER_SIZE, val_len);
-    buf1_length= 10;
-  }
-
-  /* Length of the whole event */
-  event_length= sizeof(buf)+ name_len + buf1_length + val_len + unsigned_len;
-
-  return write_header(event_length) ||
-         write_data(buf, sizeof(buf))   ||
-         write_data(name, name_len)     ||
-         write_data(buf1, buf1_length) ||
-         write_data(pos, val_len) ||
-         write_data(&flags, unsigned_len) ||
-         write_footer();
-}
-#endif
-
-
-/*
-  User_var_log_event::print()
-*/
-
-#ifdef MYSQL_CLIENT
-bool User_var_log_event::print(FILE* file, PRINT_EVENT_INFO* print_event_info)
-{
-  Write_on_release_cache cache(&print_event_info->head_cache, file,
-                               Write_on_release_cache::FLUSH_F);
-
-  if (!print_event_info->short_form)
-  {
-    if (print_header(&cache, print_event_info, FALSE) ||
-        my_b_write_string(&cache, "\tUser_var\n"))
-      goto err;
-  }
-
-  if (my_b_write_string(&cache, "SET @") ||
-      my_b_write_backtick_quote(&cache, name, name_len))
-    goto err;
-
-  if (is_null)
-  {
-    if (my_b_printf(&cache, ":=NULL%s\n", print_event_info->delimiter))
-      goto err;
-  }
-  else
-  {
-    switch (type) {
-    case REAL_RESULT:
-      double real_val;
-      char real_buf[FMT_G_BUFSIZE(14)];
-      float8get(real_val, val);
-      sprintf(real_buf, "%.14g", real_val);
-      if (my_b_printf(&cache, ":=%s%s\n", real_buf,
-                      print_event_info->delimiter))
-        goto err;
-      break;
-    case INT_RESULT:
-      char int_buf[22];
-      longlong10_to_str(uint8korr(val), int_buf, 
-                        ((flags & User_var_log_event::UNSIGNED_F) ? 10 : -10));
-      if (my_b_printf(&cache, ":=%s%s\n", int_buf,
-                      print_event_info->delimiter))
-        goto err;
-      break;
-    case DECIMAL_RESULT:
-    {
-      char str_buf[200];
-      int str_len= sizeof(str_buf) - 1;
-      int precision= (int)val[0];
-      int scale= (int)val[1];
-      decimal_digit_t dec_buf[10];
-      decimal_t dec;
-      dec.len= 10;
-      dec.buf= dec_buf;
-
-      bin2decimal((uchar*) val+2, &dec, precision, scale);
-      decimal2string(&dec, str_buf, &str_len, 0, 0, 0);
-      str_buf[str_len]= 0;
-      if (my_b_printf(&cache, ":=%s%s\n", str_buf,
-                      print_event_info->delimiter))
-        goto err;
-      break;
-    }
-    case STRING_RESULT:
-    {
-      /*
-        Let's express the string in hex. That's the most robust way. If we
-        print it in character form instead, we need to escape it with
-        character_set_client which we don't know (we will know it in 5.0, but
-        in 4.1 we don't know it easily when we are printing
-        User_var_log_event). Explanation why we would need to bother with
-        character_set_client (quoting Bar):
-        > Note, the parser doesn't switch to another unescaping mode after
-        > it has met a character set introducer.
-        > For example, if an SJIS client says something like:
-        > SET @a= _ucs2 \0a\0b'
-        > the string constant is still unescaped according to SJIS, not
-        > according to UCS2.
-      */
-      char *hex_str;
-      CHARSET_INFO *cs;
-      bool error;
-
-      // 2 hex digits / byte
-      hex_str= (char *) my_malloc(2 * val_len + 1 + 3, MYF(MY_WME));
-      if (!hex_str)
-        goto err;
-      str_to_hex(hex_str, val, val_len);
-      /*
-        For proper behaviour when mysqlbinlog|mysql, we need to explicitly
-        specify the variable's collation. It will however cause problems when
-        people want to mysqlbinlog|mysql into another server not supporting the
-        character set. But there's not much to do about this and it's unlikely.
-      */
-      if (!(cs= get_charset(charset_number, MYF(0))))
-      {        /*
-          Generate an unusable command (=> syntax error) is probably the best
-          thing we can do here.
-        */
-        error= my_b_printf(&cache, ":=???%s\n", print_event_info->delimiter);
-      }
-      else
-        error= my_b_printf(&cache, ":=_%s %s COLLATE `%s`%s\n",
-                           cs->csname, hex_str, cs->name,
-                           print_event_info->delimiter);
-      my_free(hex_str);
-      if (unlikely(error))
-        goto err;
-      break;
-    }
-    case ROW_RESULT:
-    default:
-      DBUG_ASSERT(0);
-      break;
-    }
-  }
-
-  return cache.flush_data();
-err:
-  return 1;
-}
-#endif
-
-
-/*
-  User_var_log_event::do_apply_event()
-*/
-
-#if defined(HAVE_REPLICATION) && !defined(MYSQL_CLIENT)
-int User_var_log_event::do_apply_event(rpl_group_info *rgi)
-{
-  Item *it= 0;
-  CHARSET_INFO *charset;
-  DBUG_ENTER("User_var_log_event::do_apply_event");
-  query_id_t sav_query_id= 0; /* memorize orig id when deferred applying */
-
-  if (rgi->deferred_events_collecting)
-  {
-    set_deferred(current_thd->query_id);
-    DBUG_RETURN(rgi->deferred_events->add(this));
-  }
-  else if (is_deferred())
-  {
-    sav_query_id= current_thd->query_id;
-    current_thd->query_id= query_id; /* recreating original time context */
-  }
-
-  if (!(charset= get_charset(charset_number, MYF(MY_WME))))
-  {
-    rgi->rli->report(ERROR_LEVEL, ER_SLAVE_FATAL_ERROR,
-                ER_THD(thd, ER_SLAVE_FATAL_ERROR),
-                "Invalid character set for User var event");
-    DBUG_RETURN(1);
-  }
-  LEX_CSTRING user_var_name;
-  user_var_name.str= name;
-  user_var_name.length= name_len;
-  double real_val;
-  longlong int_val;
-
-  if (is_null)
-  {
-    it= new (thd->mem_root) Item_null(thd);
-  }
-  else
-  {
-    switch (type) {
-    case REAL_RESULT:
-      if (val_len != 8)
-      {
-        rgi->rli->report(ERROR_LEVEL, ER_SLAVE_FATAL_ERROR,
-                    ER_THD(thd, ER_SLAVE_FATAL_ERROR),
-                    "Invalid variable length at User var event");
-        return 1;
-      }
-      float8get(real_val, val);
-      it= new (thd->mem_root) Item_float(thd, real_val, 0);
-      val= (char*) &real_val;		// Pointer to value in native format
-      val_len= 8;
-      break;
-    case INT_RESULT:
-      if (val_len != 8)
-      {
-        rgi->rli->report(ERROR_LEVEL, ER_SLAVE_FATAL_ERROR,
-                    ER_THD(thd, ER_SLAVE_FATAL_ERROR),
-                    "Invalid variable length at User var event");
-        return 1;
-      }
-      int_val= (longlong) uint8korr(val);
-      it= new (thd->mem_root) Item_int(thd, int_val);
-      val= (char*) &int_val;		// Pointer to value in native format
-      val_len= 8;
-      break;
-    case DECIMAL_RESULT:
-    {
-      if (val_len < 3)
-      {
-        rgi->rli->report(ERROR_LEVEL, ER_SLAVE_FATAL_ERROR,
-                    ER_THD(thd, ER_SLAVE_FATAL_ERROR),
-                    "Invalid variable length at User var event");
-        return 1;
-      }
-      Item_decimal *dec= new (thd->mem_root) Item_decimal(thd, (uchar*) val+2, val[0], val[1]);
-      it= dec;
-      val= (char *)dec->val_decimal(NULL);
-      val_len= sizeof(my_decimal);
-      break;
-    }
-    case STRING_RESULT:
-      it= new (thd->mem_root) Item_string(thd, val, (uint)val_len, charset);
-      break;
-    case ROW_RESULT:
-    default:
-      DBUG_ASSERT(0);
-      DBUG_RETURN(0);
-    }
-  }
-
-  Item_func_set_user_var *e= new (thd->mem_root) Item_func_set_user_var(thd, &user_var_name, it);
-  /*
-    Item_func_set_user_var can't substitute something else on its place =>
-    0 can be passed as last argument (reference on item)
-
-    Fix_fields() can fail, in which case a call of update_hash() might
-    crash the server, so if fix fields fails, we just return with an
-    error.
-  */
-  if (e->fix_fields(thd, 0))
-    DBUG_RETURN(1);
-
-  /*
-    A variable can just be considered as a table with
-    a single record and with a single column. Thus, like
-    a column value, it could always have IMPLICIT derivation.
-   */
-  e->update_hash((void*) val, val_len, type, charset,
-                 (flags & User_var_log_event::UNSIGNED_F));
-  if (!is_deferred())
-    free_root(thd->mem_root, 0);
-  else
-    current_thd->query_id= sav_query_id; /* restore current query's context */
-
-  DBUG_RETURN(0);
-}
-
-int User_var_log_event::do_update_pos(rpl_group_info *rgi)
-{
-  rgi->inc_event_relay_log_pos();
-  return 0;
-}
-
-Log_event::enum_skip_reason
-User_var_log_event::do_shall_skip(rpl_group_info *rgi)
-{
-  /*
-    It is a common error to set the slave skip counter to 1 instead
-    of 2 when recovering from an insert which used a auto increment,
-    rand, or user var.  Therefore, if the slave skip counter is 1, we
-    just say that this event should be skipped by ignoring it, meaning
-    that we do not change the value of the slave skip counter since it
-    will be decreased by the following insert event.
-  */
-  return continue_group(rgi);
-}
-#endif /* !MYSQL_CLIENT */
-
-#ifdef HAVE_REPLICATION
-#ifdef MYSQL_CLIENT
-bool Unknown_log_event::print(FILE* file_arg, PRINT_EVENT_INFO* print_event_info)
-{
-  if (print_event_info->short_form)
-    return 0;
-
-  Write_on_release_cache cache(&print_event_info->head_cache, file_arg);
-
-  if (what != ENCRYPTED)
-  {
-    if (print_header(&cache, print_event_info, FALSE) ||
-        my_b_printf(&cache, "\n# Unknown event\n"))
-      goto err;
-  }
-  else if (my_b_printf(&cache, "# Encrypted event\n"))
-    goto err;
-
-  return cache.flush_data();
-err:
-  return 1;
-}
-#endif  
-
-/**************************************************************************
-	Stop_log_event methods
-**************************************************************************/
-
-/*
-  Stop_log_event::print()
-*/
-
-#ifdef MYSQL_CLIENT
-bool Stop_log_event::print(FILE* file, PRINT_EVENT_INFO* print_event_info)
-{
-  if (print_event_info->short_form)
-    return 0;
-
-  Write_on_release_cache cache(&print_event_info->head_cache, file,
-                               Write_on_release_cache::FLUSH_F, this);
-
-  if (print_header(&cache, print_event_info, FALSE) ||
-      my_b_write_string(&cache, "\tStop\n"))
-    return 1;
-  return cache.flush_data();
-}
-#endif /* MYSQL_CLIENT */
-
-
-#ifndef MYSQL_CLIENT
-/*
-  The master stopped.  We used to clean up all temporary tables but
-  this is useless as, as the master has shut down properly, it has
-  written all DROP TEMPORARY TABLE (prepared statements' deletion is
-  TODO only when we binlog prep stmts).  We used to clean up
-  slave_load_tmpdir, but this is useless as it has been cleared at the
-  end of LOAD DATA INFILE.  So we have nothing to do here.  The place
-  were we must do this cleaning is in
-  Start_log_event_v3::do_apply_event(), not here. Because if we come
-  here, the master was sane.
-
-  This must only be called from the Slave SQL thread, since it calls
-  Relay_log_info::flush().
-*/
-
-int Stop_log_event::do_update_pos(rpl_group_info *rgi)
-{
-  int error= 0;
-  Relay_log_info *rli= rgi->rli;
-  DBUG_ENTER("Stop_log_event::do_update_pos");
-  /*
-    We do not want to update master_log pos because we get a rotate event
-    before stop, so by now group_master_log_name is set to the next log.
-    If we updated it, we will have incorrect master coordinates and this
-    could give false triggers in MASTER_POS_WAIT() that we have reached
-    the target position when in fact we have not.
-  */
-  if (rli->get_flag(Relay_log_info::IN_TRANSACTION))
-    rgi->inc_event_relay_log_pos();
-  else if (!rgi->is_parallel_exec)
-  {
-    rpl_global_gtid_slave_state->record_and_update_gtid(thd, rgi);
-    rli->inc_group_relay_log_pos(0, rgi);
-    if (rli->flush())
-      error= 1;
-  }
-  DBUG_RETURN(error);
-}
-
-#endif /* !MYSQL_CLIENT */
-#endif /* HAVE_REPLICATION */
-
-
-/**************************************************************************
-	Create_file_log_event methods
-**************************************************************************/
-
-/*
-  Create_file_log_event ctor
-*/
-
-#ifndef MYSQL_CLIENT
-Create_file_log_event::
-Create_file_log_event(THD* thd_arg, sql_exchange* ex,
-		      const char* db_arg, const char* table_name_arg,
-                      List<Item>& fields_arg,
-                      bool is_concurrent_arg,
-                      enum enum_duplicates handle_dup,
-                      bool ignore,
-		      uchar* block_arg, uint block_len_arg, bool using_trans)
-  :Load_log_event(thd_arg, ex, db_arg, table_name_arg, fields_arg,
-                  is_concurrent_arg,
-                  handle_dup, ignore, using_trans),
-   fake_base(0), block(block_arg), event_buf(0), block_len(block_len_arg),
-   file_id(thd_arg->file_id = mysql_bin_log.next_file_id())
-{
-  DBUG_ENTER("Create_file_log_event");
-  sql_ex.force_new_format();
-  DBUG_VOID_RETURN;
-}
-
-
-/*
-  Create_file_log_event::write_data_body()
-*/
-
-bool Create_file_log_event::write_data_body()
-{
-  bool res;
-  if ((res= Load_log_event::write_data_body()) || fake_base)
-    return res;
-  return write_data("", 1) ||
-         write_data(block, block_len);
-}
-
-
-/*
-  Create_file_log_event::write_data_header()
-*/
-
-bool Create_file_log_event::write_data_header()
-{
-  bool res;
-  uchar buf[CREATE_FILE_HEADER_LEN];
-  if ((res= Load_log_event::write_data_header()) || fake_base)
-    return res;
-  int4store(buf + CF_FILE_ID_OFFSET, file_id);
-  return write_data(buf, CREATE_FILE_HEADER_LEN) != 0;
-}
-
-
-/*
-  Create_file_log_event::write_base()
-*/
-
-bool Create_file_log_event::write_base()
-{
-  bool res;
-  fake_base= 1;                                 // pretend we are Load event
-  res= write();
-  fake_base= 0;
-  return res;
-}
-
-#endif /* !MYSQL_CLIENT */
-
-/*
-  Create_file_log_event ctor
-*/
-
-Create_file_log_event::Create_file_log_event(const char* buf, uint len,
-                                             const Format_description_log_event* description_event)
-  :Load_log_event(buf,0,description_event),fake_base(0),block(0),inited_from_old(0)
-{
-  DBUG_ENTER("Create_file_log_event::Create_file_log_event(char*,...)");
-  uint block_offset;
-  uint header_len= description_event->common_header_len;
-  uint8 load_header_len= description_event->post_header_len[LOAD_EVENT-1];
-  uint8 create_file_header_len= description_event->post_header_len[CREATE_FILE_EVENT-1];
-  if (!(event_buf= (char*) my_memdup(buf, len, MYF(MY_WME))) ||
-      copy_log_event(event_buf,len,
-                     (((uchar)buf[EVENT_TYPE_OFFSET] == LOAD_EVENT) ?
-                      load_header_len + header_len :
-                      (fake_base ? (header_len+load_header_len) :
-                       (header_len+load_header_len) +
-                       create_file_header_len)),
-                     description_event))
-    DBUG_VOID_RETURN;
-  if (description_event->binlog_version!=1)
-  {
-    file_id= uint4korr(buf + 
-                       header_len +
-		       load_header_len + CF_FILE_ID_OFFSET);
-    /*
-      Note that it's ok to use get_data_size() below, because it is computed
-      with values we have already read from this event (because we called
-      copy_log_event()); we are not using slave's format info to decode
-      master's format, we are really using master's format info.
-      Anyway, both formats should be identical (except the common_header_len)
-      as these Load events are not changed between 4.0 and 5.0 (as logging of
-      LOAD DATA INFILE does not use Load_log_event in 5.0).
-
-      The + 1 is for \0 terminating fname  
-    */
-    block_offset= (description_event->common_header_len +
-                   Load_log_event::get_data_size() +
-                   create_file_header_len + 1);
-    if (len < block_offset)
-      DBUG_VOID_RETURN;
-    block = (uchar*)buf + block_offset;
-    block_len = len - block_offset;
-  }
-  else
-  {
-    sql_ex.force_new_format();
-    inited_from_old = 1;
-  }
-  DBUG_VOID_RETURN;
-}
-
-
-/*
-  Create_file_log_event::print()
-*/
-
-#ifdef MYSQL_CLIENT
-bool Create_file_log_event::print(FILE* file,
-                                  PRINT_EVENT_INFO* print_event_info,
-				  bool enable_local)
-{
-  if (print_event_info->short_form)
-  {
-    if (enable_local && check_fname_outside_temp_buf())
-      return Load_log_event::print(file, print_event_info);
-    return 0;
-  }
-
-  Write_on_release_cache cache(&print_event_info->head_cache, file);
-
-  if (enable_local)
-  {
-    if (Load_log_event::print(file, print_event_info,
-                              !check_fname_outside_temp_buf()))
-      goto err;
-
-    /**
-      reduce the size of io cache so that the write function is called
-      for every call to my_b_printf().
-     */
-    DBUG_EXECUTE_IF ("simulate_create_event_write_error",
-                     {(&cache)->write_pos= (&cache)->write_end;
-                     DBUG_SET("+d,simulate_file_write_error");});
-    /*
-      That one is for "file_id: etc" below: in mysqlbinlog we want the #, in
-      SHOW BINLOG EVENTS we don't.
-     */
-    if (my_b_write_byte(&cache, '#'))
-      goto err;
-  }
-
-  if (my_b_printf(&cache, " file_id: %d  block_len: %d\n", file_id, block_len))
-    goto err;
-
-  return cache.flush_data();
-err:
-  return 1;
-
-}
-
-
-bool Create_file_log_event::print(FILE* file,
-                                  PRINT_EVENT_INFO* print_event_info)
-{
-  return print(file, print_event_info, 0);
-}
-#endif /* MYSQL_CLIENT */
-
-
-/*
-  Create_file_log_event::pack_info()
-*/
-
-#if defined(HAVE_REPLICATION) && !defined(MYSQL_CLIENT)
-void Create_file_log_event::pack_info(Protocol *protocol)
-{
-  char buf[SAFE_NAME_LEN*2 + 30 + 21*2], *pos;
-  pos= strmov(buf, "db=");
-  memcpy(pos, db, db_len);
-  pos= strmov(pos + db_len, ";table=");
-  memcpy(pos, table_name, table_name_len);
-  pos= strmov(pos + table_name_len, ";file_id=");
-  pos= int10_to_str((long) file_id, pos, 10);
-  pos= strmov(pos, ";block_len=");
-  pos= int10_to_str((long) block_len, pos, 10);
-  protocol->store(buf, (uint) (pos-buf), &my_charset_bin);
-}
-#endif /* defined(HAVE_REPLICATION) && !defined(MYSQL_CLIENT) */
-
-
-/**
-  Create_file_log_event::do_apply_event()
-  Constructor for Create_file_log_event to instantiate an event
-  from the relay log on the slave.
-
-  @retval
-    0           Success
-  @retval
-    1           Failure
-*/
-
-#if defined(HAVE_REPLICATION) && !defined(MYSQL_CLIENT)
-int Create_file_log_event::do_apply_event(rpl_group_info *rgi)
-{
-  char fname_buf[FN_REFLEN];
-  char *ext;
-  int fd = -1;
-  IO_CACHE file;
-  Log_event_writer lew(&file, 0);
-  int error = 1;
-  Relay_log_info const *rli= rgi->rli;
-
-  THD_STAGE_INFO(thd, stage_making_temp_file_create_before_load_data);
-  bzero((char*)&file, sizeof(file));
-  ext= slave_load_file_stem(fname_buf, file_id, server_id, ".info",
-                            &rli->mi->connection_name);
-  /* old copy may exist already */
-  mysql_file_delete(key_file_log_event_info, fname_buf, MYF(0));
-  if ((fd= mysql_file_create(key_file_log_event_info,
-                             fname_buf, CREATE_MODE,
-                             O_WRONLY | O_BINARY | O_EXCL | O_NOFOLLOW,
-                             MYF(MY_WME))) < 0 ||
-      init_io_cache(&file, fd, IO_SIZE, WRITE_CACHE, (my_off_t)0, 0,
-		    MYF(MY_WME|MY_NABP)))
-  {
-    rli->report(ERROR_LEVEL, my_errno, rgi->gtid_info(),
-                "Error in Create_file event: could not open file '%s'",
-                fname_buf);
-    goto err;
-  }
-
-  // a trick to avoid allocating another buffer
-  fname= fname_buf;
-  fname_len= (uint) (strmov(ext, ".data") - fname);
-  writer= &lew;
-  if (write_base())
-  {
-    strmov(ext, ".info"); // to have it right in the error message
-    rli->report(ERROR_LEVEL, my_errno, rgi->gtid_info(),
-                "Error in Create_file event: could not write to file '%s'",
-                fname_buf);
-    goto err;
-  }
-  end_io_cache(&file);
-  mysql_file_close(fd, MYF(0));
-
-  // fname_buf now already has .data, not .info, because we did our trick
-  /* old copy may exist already */
-  mysql_file_delete(key_file_log_event_data, fname_buf, MYF(0));
-  if ((fd= mysql_file_create(key_file_log_event_data,
-                             fname_buf, CREATE_MODE,
-                             O_WRONLY | O_BINARY | O_EXCL | O_NOFOLLOW,
-                             MYF(MY_WME))) < 0)
-  {
-    rli->report(ERROR_LEVEL, my_errno, rgi->gtid_info(),
-                "Error in Create_file event: could not open file '%s'",
-                fname_buf);
-    goto err;
-  }
-  if (mysql_file_write(fd, (uchar*) block, block_len, MYF(MY_WME+MY_NABP)))
-  {
-    rli->report(ERROR_LEVEL, my_errno, rgi->gtid_info(),
-                "Error in Create_file event: write to '%s' failed",
-                fname_buf);
-    goto err;
-  }
-  error=0;					// Everything is ok
-
-err:
-  if (unlikely(error))
-    end_io_cache(&file);
-  if (likely(fd >= 0))
-    mysql_file_close(fd, MYF(0));
-  return error != 0;
-}
-#endif /* defined(HAVE_REPLICATION) && !defined(MYSQL_CLIENT) */
-
-
-/**************************************************************************
-	Append_block_log_event methods
-**************************************************************************/
-
-/*
-  Append_block_log_event ctor
-*/
-
-#ifndef MYSQL_CLIENT  
-Append_block_log_event::Append_block_log_event(THD *thd_arg,
-                                               const char *db_arg,
-					       uchar *block_arg,
-					       uint block_len_arg,
-					       bool using_trans)
-  :Log_event(thd_arg,0, using_trans), block(block_arg),
-   block_len(block_len_arg), file_id(thd_arg->file_id), db(db_arg)
-{
-}
-#endif
-
-
-/*
-  Append_block_log_event ctor
-*/
-
-Append_block_log_event::Append_block_log_event(const char* buf, uint len,
-                                               const Format_description_log_event* description_event)
-  :Log_event(buf, description_event),block(0)
-{
-  DBUG_ENTER("Append_block_log_event::Append_block_log_event(char*,...)");
-  uint8 common_header_len= description_event->common_header_len; 
-  uint8 append_block_header_len=
-    description_event->post_header_len[APPEND_BLOCK_EVENT-1];
-  uint total_header_len= common_header_len+append_block_header_len;
-  if (len < total_header_len)
-    DBUG_VOID_RETURN;
-  file_id= uint4korr(buf + common_header_len + AB_FILE_ID_OFFSET);
-  block= (uchar*)buf + total_header_len;
-  block_len= len - total_header_len;
-  DBUG_VOID_RETURN;
-}
-
-
-/*
-  Append_block_log_event::write()
-*/
-
-#ifndef MYSQL_CLIENT
-bool Append_block_log_event::write()
-{
-  uchar buf[APPEND_BLOCK_HEADER_LEN];
-  int4store(buf + AB_FILE_ID_OFFSET, file_id);
-  return write_header(APPEND_BLOCK_HEADER_LEN + block_len) ||
-         write_data(buf, APPEND_BLOCK_HEADER_LEN) ||
-         write_data(block, block_len) ||
-         write_footer();
-}
-#endif
-
-
-/*
-  Append_block_log_event::print()
-*/
-
-#ifdef MYSQL_CLIENT  
-bool Append_block_log_event::print(FILE* file,
-				   PRINT_EVENT_INFO* print_event_info)
-{
-  if (print_event_info->short_form)
-    return 0;
-
-  Write_on_release_cache cache(&print_event_info->head_cache, file);
-
-  if (print_header(&cache, print_event_info, FALSE) ||
-      my_b_printf(&cache, "\n#%s: file_id: %d  block_len: %d\n",
-                  get_type_str(), file_id, block_len))
-    goto err;
-
-  return cache.flush_data();
-err:
-  return 1;
-}
-#endif /* MYSQL_CLIENT */
-
-
-/*
-  Append_block_log_event::pack_info()
-*/
-
-#if defined(HAVE_REPLICATION) && !defined(MYSQL_CLIENT)
-void Append_block_log_event::pack_info(Protocol *protocol)
-{
-  char buf[256];
-  uint length;
-  length= (uint) sprintf(buf, ";file_id=%u;block_len=%u", file_id, block_len);
-  protocol->store(buf, length, &my_charset_bin);
-}
-
-
-/*
-  Append_block_log_event::get_create_or_append()
-*/
-
-int Append_block_log_event::get_create_or_append() const
-{
-  return 0; /* append to the file, fail if not exists */
-}
-
-/*
-  Append_block_log_event::do_apply_event()
-*/
-
-int Append_block_log_event::do_apply_event(rpl_group_info *rgi)
-{
-  char fname[FN_REFLEN];
-  int fd;
-  int error = 1;
-  Relay_log_info const *rli= rgi->rli;
-  DBUG_ENTER("Append_block_log_event::do_apply_event");
-
-  THD_STAGE_INFO(thd, stage_making_temp_file_append_before_load_data);
-  slave_load_file_stem(fname, file_id, server_id, ".data",
-                       &rli->mi->cmp_connection_name);
-  if (get_create_or_append())
-  {
-    /*
-      Usually lex_start() is called by mysql_parse(), but we need it here
-      as the present method does not call mysql_parse().
-    */
-    lex_start(thd);
-    thd->reset_for_next_command();
-    /* old copy may exist already */
-    mysql_file_delete(key_file_log_event_data, fname, MYF(0));
-    if ((fd= mysql_file_create(key_file_log_event_data,
-                               fname, CREATE_MODE,
-                               O_WRONLY | O_BINARY | O_EXCL | O_NOFOLLOW,
-                               MYF(MY_WME))) < 0)
-    {
-      rli->report(ERROR_LEVEL, my_errno, rgi->gtid_info(),
-                  "Error in %s event: could not create file '%s'",
-                  get_type_str(), fname);
-      goto err;
-    }
-  }
-  else if ((fd= mysql_file_open(key_file_log_event_data,
-                                fname,
-                                O_WRONLY | O_APPEND | O_BINARY | O_NOFOLLOW,
-                                MYF(MY_WME))) < 0)
-  {
-    rli->report(ERROR_LEVEL, my_errno, rgi->gtid_info(),
-                "Error in %s event: could not open file '%s'",
-                get_type_str(), fname);
-    goto err;
-  }
-
-  DBUG_EXECUTE_IF("remove_slave_load_file_before_write",
-                  {
-                    my_delete(fname, MYF(0));
-                  });
-
-  if (mysql_file_write(fd, (uchar*) block, block_len, MYF(MY_WME+MY_NABP)))
-  {
-    rli->report(ERROR_LEVEL, my_errno, rgi->gtid_info(),
-                "Error in %s event: write to '%s' failed",
-                get_type_str(), fname);
-    goto err;
-  }
-  error=0;
-
-err:
-  if (fd >= 0)
-    mysql_file_close(fd, MYF(0));
-  DBUG_RETURN(error);
-}
-#endif
-
-
-/**************************************************************************
-	Delete_file_log_event methods
-**************************************************************************/
-
-/*
-  Delete_file_log_event ctor
-*/
-
-#ifndef MYSQL_CLIENT
-Delete_file_log_event::Delete_file_log_event(THD *thd_arg, const char* db_arg,
-					     bool using_trans)
-  :Log_event(thd_arg, 0, using_trans), file_id(thd_arg->file_id), db(db_arg)
-{
-}
-#endif
-
-/*
-  Delete_file_log_event ctor
-*/
-
-Delete_file_log_event::Delete_file_log_event(const char* buf, uint len,
-                                             const Format_description_log_event* description_event)
-  :Log_event(buf, description_event),file_id(0)
-{
-  uint8 common_header_len= description_event->common_header_len;
-  uint8 delete_file_header_len= description_event->post_header_len[DELETE_FILE_EVENT-1];
-  if (len < (uint)(common_header_len + delete_file_header_len))
-    return;
-  file_id= uint4korr(buf + common_header_len + DF_FILE_ID_OFFSET);
-}
-
-
-/*
-  Delete_file_log_event::write()
-*/
-
-#ifndef MYSQL_CLIENT
-bool Delete_file_log_event::write()
-{
- uchar buf[DELETE_FILE_HEADER_LEN];
- int4store(buf + DF_FILE_ID_OFFSET, file_id);
- return write_header(sizeof(buf)) ||
-        write_data(buf, sizeof(buf)) ||
-        write_footer();
-}
-#endif
-
-
-/*
-  Delete_file_log_event::print()
-*/
-
-#ifdef MYSQL_CLIENT  
-bool Delete_file_log_event::print(FILE* file,
-				  PRINT_EVENT_INFO* print_event_info)
-{
-  if (print_event_info->short_form)
-    return 0;
-
-  Write_on_release_cache cache(&print_event_info->head_cache, file);
-
-  if (print_header(&cache, print_event_info, FALSE) ||
-      my_b_printf(&cache, "\n#Delete_file: file_id=%u\n", file_id))
-    return 1;
-
-  return cache.flush_data();
-}
-#endif /* MYSQL_CLIENT */
-
-/*
-  Delete_file_log_event::pack_info()
-*/
-
-#if defined(HAVE_REPLICATION) && !defined(MYSQL_CLIENT)
-void Delete_file_log_event::pack_info(Protocol *protocol)
-{
-  char buf[64];
-  uint length;
-  length= (uint) sprintf(buf, ";file_id=%u", (uint) file_id);
-  protocol->store(buf, (int32) length, &my_charset_bin);
-}
-#endif
-
-/*
-  Delete_file_log_event::do_apply_event()
-*/
-
-#if defined(HAVE_REPLICATION) && !defined(MYSQL_CLIENT)
-int Delete_file_log_event::do_apply_event(rpl_group_info *rgi)
-{
-  char fname[FN_REFLEN+10];
-  Relay_log_info const *rli= rgi->rli;
-  char *ext= slave_load_file_stem(fname, file_id, server_id, ".data",
-                                  &rli->mi->cmp_connection_name);
-  mysql_file_delete(key_file_log_event_data, fname, MYF(MY_WME));
-  strmov(ext, ".info");
-  mysql_file_delete(key_file_log_event_info, fname, MYF(MY_WME));
-  return 0;
-}
-#endif /* defined(HAVE_REPLICATION) && !defined(MYSQL_CLIENT) */
-
-
-/**************************************************************************
-	Execute_load_log_event methods
-**************************************************************************/
-
-/*
-  Execute_load_log_event ctor
-*/
-
-#ifndef MYSQL_CLIENT  
-Execute_load_log_event::Execute_load_log_event(THD *thd_arg,
-                                               const char* db_arg,
-					       bool using_trans)
-  :Log_event(thd_arg, 0, using_trans), file_id(thd_arg->file_id), db(db_arg)
-{
-}
-#endif
-  
-
-/*
-  Execute_load_log_event ctor
-*/
-
-Execute_load_log_event::Execute_load_log_event(const char* buf, uint len,
-                                               const Format_description_log_event* description_event)
-  :Log_event(buf, description_event), file_id(0)
-{
-  uint8 common_header_len= description_event->common_header_len;
-  uint8 exec_load_header_len= description_event->post_header_len[EXEC_LOAD_EVENT-1];
-  if (len < (uint)(common_header_len+exec_load_header_len))
-    return;
-  file_id= uint4korr(buf + common_header_len + EL_FILE_ID_OFFSET);
-}
-
-
-/*
-  Execute_load_log_event::write()
-*/
-
-#ifndef MYSQL_CLIENT
-bool Execute_load_log_event::write()
-{
-  uchar buf[EXEC_LOAD_HEADER_LEN];
-  int4store(buf + EL_FILE_ID_OFFSET, file_id);
-  return write_header(sizeof(buf)) ||
-         write_data(buf, sizeof(buf)) ||
-         write_footer();
-}
-#endif
-
-
-/*
-  Execute_load_log_event::print()
-*/
-
-#ifdef MYSQL_CLIENT  
-bool Execute_load_log_event::print(FILE* file,
-				   PRINT_EVENT_INFO* print_event_info)
-{
-  if (print_event_info->short_form)
-    return 0;
-
-  Write_on_release_cache cache(&print_event_info->head_cache, file);
-
-  if (print_header(&cache, print_event_info, FALSE) ||
-      my_b_printf(&cache, "\n#Exec_load: file_id=%d\n",
-                  file_id))
-    return 1;
-
-  return cache.flush_data();
-}
-#endif
-
-/*
-  Execute_load_log_event::pack_info()
-*/
-
-#if defined(HAVE_REPLICATION) && !defined(MYSQL_CLIENT)
-void Execute_load_log_event::pack_info(Protocol *protocol)
-{
-  char buf[64];
-  uint length;
-  length= (uint) sprintf(buf, ";file_id=%u", (uint) file_id);
-  protocol->store(buf, (int32) length, &my_charset_bin);
-}
-
-
-/*
-  Execute_load_log_event::do_apply_event()
-*/
-
-int Execute_load_log_event::do_apply_event(rpl_group_info *rgi)
-{
-  char fname[FN_REFLEN+10];
-  char *ext;
-  int fd;
-  int error= 1;
-  IO_CACHE file;
-  Load_log_event *lev= 0;
-  Relay_log_info const *rli= rgi->rli;
-
-  ext= slave_load_file_stem(fname, file_id, server_id, ".info",
-                            &rli->mi->cmp_connection_name);
-  if ((fd= mysql_file_open(key_file_log_event_info,
-                           fname, O_RDONLY | O_BINARY | O_NOFOLLOW,
-                           MYF(MY_WME))) < 0 ||
-      init_io_cache(&file, fd, IO_SIZE, READ_CACHE, (my_off_t)0, 0,
-		    MYF(MY_WME|MY_NABP)))
-  {
-    rli->report(ERROR_LEVEL, my_errno, rgi->gtid_info(),
-                "Error in Exec_load event: could not open file '%s'",
-                fname);
-    goto err;
-  }
-  if (!(lev= (Load_log_event*)
-        Log_event::read_log_event(&file,
-                                  rli->relay_log.description_event_for_exec,
-                                  opt_slave_sql_verify_checksum)) ||
-      lev->get_type_code() != NEW_LOAD_EVENT)
-  {
-    rli->report(ERROR_LEVEL, 0, rgi->gtid_info(), "Error in Exec_load event: "
-                    "file '%s' appears corrupted", fname);
-    goto err;
-  }
-  lev->thd = thd;
-  /*
-    lev->do_apply_event should use rli only for errors i.e. should
-    not advance rli's position.
-
-    lev->do_apply_event is the place where the table is loaded (it
-    calls mysql_load()).
-  */
-
-  if (lev->do_apply_event(0,rgi,1)) 
-  {
-    /*
-      We want to indicate the name of the file that could not be loaded
-      (SQL_LOADxxx).
-      But as we are here we are sure the error is in rli->last_slave_error and
-      rli->last_slave_errno (example of error: duplicate entry for key), so we
-      don't want to overwrite it with the filename.
-      What we want instead is add the filename to the current error message.
-    */
-    char *tmp= my_strdup(rli->last_error().message, MYF(MY_WME));
-    if (tmp)
-    {
-      rli->report(ERROR_LEVEL, rli->last_error().number, rgi->gtid_info(),
-                  "%s. Failed executing load from '%s'", tmp, fname);
-      my_free(tmp);
-    }
-    goto err;
-  }
-  /*
-    We have an open file descriptor to the .info file; we need to close it
-    or Windows will refuse to delete the file in mysql_file_delete().
-  */
-  if (fd >= 0)
-  {
-    mysql_file_close(fd, MYF(0));
-    end_io_cache(&file);
-    fd= -1;
-  }
-  mysql_file_delete(key_file_log_event_info, fname, MYF(MY_WME));
-  memcpy(ext, ".data", 6);
-  mysql_file_delete(key_file_log_event_data, fname, MYF(MY_WME));
-  error = 0;
-
-err:
-  delete lev;
-  if (fd >= 0)
-  {
-    mysql_file_close(fd, MYF(0));
-    end_io_cache(&file);
-  }
-  return error;
-}
-
-#endif /* defined(HAVE_REPLICATION) && !defined(MYSQL_CLIENT) */
-
-
-/**************************************************************************
-	Begin_load_query_log_event methods
-**************************************************************************/
-
-#ifndef MYSQL_CLIENT
-Begin_load_query_log_event::
-Begin_load_query_log_event(THD* thd_arg, const char* db_arg, uchar* block_arg,
-                           uint block_len_arg, bool using_trans)
-  :Append_block_log_event(thd_arg, db_arg, block_arg, block_len_arg,
-                          using_trans)
-{
-   file_id= thd_arg->file_id= mysql_bin_log.next_file_id();
-}
-#endif
-
-
-Begin_load_query_log_event::
-Begin_load_query_log_event(const char* buf, uint len,
-                           const Format_description_log_event* desc_event)
-  :Append_block_log_event(buf, len, desc_event)
-{
-}
-
-
-#if defined( HAVE_REPLICATION) && !defined(MYSQL_CLIENT)
-int Begin_load_query_log_event::get_create_or_append() const
-{
-  return 1; /* create the file */
-}
-#endif /* defined( HAVE_REPLICATION) && !defined(MYSQL_CLIENT) */
-
-
-#if !defined(MYSQL_CLIENT) && defined(HAVE_REPLICATION)
-Log_event::enum_skip_reason
-Begin_load_query_log_event::do_shall_skip(rpl_group_info *rgi)
-{
-  /*
-    If the slave skip counter is 1, then we should not start executing
-    on the next event.
-  */
-  return continue_group(rgi);
-}
-#endif
-
-
-/**************************************************************************
-	Execute_load_query_log_event methods
-**************************************************************************/
-
-
-#ifndef MYSQL_CLIENT
-Execute_load_query_log_event::
-Execute_load_query_log_event(THD *thd_arg, const char* query_arg,
-                             ulong query_length_arg, uint fn_pos_start_arg,
-                             uint fn_pos_end_arg,
-                             enum_load_dup_handling dup_handling_arg,
-                             bool using_trans, bool direct, bool suppress_use,
-                             int errcode):
-  Query_log_event(thd_arg, query_arg, query_length_arg, using_trans, direct,
-                  suppress_use, errcode),
-  file_id(thd_arg->file_id), fn_pos_start(fn_pos_start_arg),
-  fn_pos_end(fn_pos_end_arg), dup_handling(dup_handling_arg)
-{
-}
-#endif /* !MYSQL_CLIENT */
-
-
-Execute_load_query_log_event::
-Execute_load_query_log_event(const char* buf, uint event_len,
-                             const Format_description_log_event* desc_event):
-  Query_log_event(buf, event_len, desc_event, EXECUTE_LOAD_QUERY_EVENT),
-  file_id(0), fn_pos_start(0), fn_pos_end(0)
-{
-  if (!Query_log_event::is_valid())
-    return;
-
-  buf+= desc_event->common_header_len;
-
-  fn_pos_start= uint4korr(buf + ELQ_FN_POS_START_OFFSET);
-  fn_pos_end= uint4korr(buf + ELQ_FN_POS_END_OFFSET);
-  dup_handling= (enum_load_dup_handling)(*(buf + ELQ_DUP_HANDLING_OFFSET));
-
-  if (fn_pos_start > q_len || fn_pos_end > q_len ||
-      dup_handling > LOAD_DUP_REPLACE)
-    return;
-
-  file_id= uint4korr(buf + ELQ_FILE_ID_OFFSET);
-}
-
-
-ulong Execute_load_query_log_event::get_post_header_size_for_derived()
-{
-  return EXECUTE_LOAD_QUERY_EXTRA_HEADER_LEN;
-}
-
-
-#ifndef MYSQL_CLIENT
-bool
-Execute_load_query_log_event::write_post_header_for_derived()
-{
-  uchar buf[EXECUTE_LOAD_QUERY_EXTRA_HEADER_LEN];
-  int4store(buf, file_id);
-  int4store(buf + 4, fn_pos_start);
-  int4store(buf + 4 + 4, fn_pos_end);
-  *(buf + 4 + 4 + 4)= (uchar) dup_handling;
-  return write_data(buf, EXECUTE_LOAD_QUERY_EXTRA_HEADER_LEN);
-}
-#endif
-
-
-#ifdef MYSQL_CLIENT
-bool Execute_load_query_log_event::print(FILE* file,
-                                         PRINT_EVENT_INFO* print_event_info)
-{
-  return print(file, print_event_info, 0);
-}
-
-/**
-  Prints the query as LOAD DATA LOCAL and with rewritten filename.
-*/
-bool Execute_load_query_log_event::print(FILE* file,
-                                         PRINT_EVENT_INFO* print_event_info,
-                                         const char *local_fname)
-{
-  Write_on_release_cache cache(&print_event_info->head_cache, file);
-
-  if (print_query_header(&cache, print_event_info))
-    goto err;
-
-  /**
-    reduce the size of io cache so that the write function is called
-    for every call to my_b_printf().
-   */
-  DBUG_EXECUTE_IF ("simulate_execute_event_write_error",
-                   {(&cache)->write_pos= (&cache)->write_end;
-                   DBUG_SET("+d,simulate_file_write_error");});
-
-  if (local_fname)
-  {
-    if (my_b_write(&cache, (uchar*) query, fn_pos_start) ||
-        my_b_write_string(&cache, " LOCAL INFILE ") ||
-        pretty_print_str(&cache, local_fname, (int)strlen(local_fname)))
-      goto err;
-
-    if (dup_handling == LOAD_DUP_REPLACE)
-      if (my_b_write_string(&cache, " REPLACE"))
-        goto err;
-
-    if (my_b_write_string(&cache, " INTO") ||
-        my_b_write(&cache, (uchar*) query + fn_pos_end, q_len-fn_pos_end) ||
-        my_b_printf(&cache, "\n%s\n", print_event_info->delimiter))
-      goto err;
-  }
-  else
-  {
-    if (my_b_write(&cache, (uchar*) query, q_len) ||
-        my_b_printf(&cache, "\n%s\n", print_event_info->delimiter))
-      goto err;
-  }
-
-  if (!print_event_info->short_form)
-    my_b_printf(&cache, "# file_id: %d \n", file_id);
-
-  return cache.flush_data();
-err:
-  return 1;
-}
-#endif
-
-
-#if defined(HAVE_REPLICATION) && !defined(MYSQL_CLIENT)
-void Execute_load_query_log_event::pack_info(Protocol *protocol)
-{
-  char buf_mem[1024];
-  String buf(buf_mem, sizeof(buf_mem), system_charset_info);
-  buf.real_alloc(9 + db_len + q_len + 10 + 21);
-  if (db && db_len)
-  {
-    if (buf.append(STRING_WITH_LEN("use ")) ||
-        append_identifier(protocol->thd, &buf, db, db_len) ||
-        buf.append(STRING_WITH_LEN("; ")))
-      return;
-  }
-  if (query && q_len && buf.append(query, q_len))
-    return;
-  if (buf.append(" ;file_id=") ||
-      buf.append_ulonglong(file_id))
-    return;
-  protocol->store(buf.ptr(), buf.length(), &my_charset_bin);
-}
-
-
-int
-Execute_load_query_log_event::do_apply_event(rpl_group_info *rgi)
-{
-  char *p;
-  char *buf;
-  char *fname;
-  char *fname_end;
-  int error;
-  Relay_log_info const *rli= rgi->rli;
-
-  buf= (char*) my_malloc(q_len + 1 - (fn_pos_end - fn_pos_start) +
-                         (FN_REFLEN + 10) + 10 + 8 + 5, MYF(MY_WME));
-
-  DBUG_EXECUTE_IF("LOAD_DATA_INFILE_has_fatal_error", my_free(buf); buf= NULL;);
-
-  /* Replace filename and LOCAL keyword in query before executing it */
-  if (buf == NULL)
-  {
-    rli->report(ERROR_LEVEL, ER_SLAVE_FATAL_ERROR, rgi->gtid_info(),
-                ER_THD(rgi->thd, ER_SLAVE_FATAL_ERROR), "Not enough memory");
-    return 1;
-  }
-
-  p= buf;
-  memcpy(p, query, fn_pos_start);
-  p+= fn_pos_start;
-  fname= (p= strmake(p, STRING_WITH_LEN(" INFILE \'")));
-  p= slave_load_file_stem(p, file_id, server_id, ".data",
-                          &rli->mi->cmp_connection_name);
-  fname_end= p= strend(p);                      // Safer than p=p+5
-  *(p++)='\'';
-  switch (dup_handling) {
-  case LOAD_DUP_IGNORE:
-    p= strmake(p, STRING_WITH_LEN(" IGNORE"));
-    break;
-  case LOAD_DUP_REPLACE:
-    p= strmake(p, STRING_WITH_LEN(" REPLACE"));
-    break;
-  default:
-    /* Ordinary load data */
-    break;
-  }
-  p= strmake(p, STRING_WITH_LEN(" INTO "));
-  p= strmake(p, query+fn_pos_end, q_len-fn_pos_end);
-
-  error= Query_log_event::do_apply_event(rgi, buf, (uint32)(p-buf));
-
-  /* Forging file name for deletion in same buffer */
-  *fname_end= 0;
-
-  /*
-    If there was an error the slave is going to stop, leave the
-    file so that we can re-execute this event at START SLAVE.
-  */
-  if (unlikely(!error))
-    mysql_file_delete(key_file_log_event_data, fname, MYF(MY_WME));
-
-  my_free(buf);
-  return error;
-}
-#endif
-
-
-/**************************************************************************
-	sql_ex_info methods
-**************************************************************************/
-
-/*
-  sql_ex_info::init()
-*/
-
-const char *sql_ex_info::init(const char *buf, const char *buf_end,
-                              bool use_new_format)
-{
-  cached_new_format = use_new_format;
-  if (use_new_format)
-  {
-    empty_flags=0;
-    /*
-      The code below assumes that buf will not disappear from
-      under our feet during the lifetime of the event. This assumption
-      holds true in the slave thread if the log is in new format, but is not
-      the case when we have old format because we will be reusing net buffer
-      to read the actual file before we write out the Create_file event.
-    */
-    if (read_str(&buf, buf_end, &field_term, &field_term_len) ||
-        read_str(&buf, buf_end, &enclosed,   &enclosed_len) ||
-        read_str(&buf, buf_end, &line_term,  &line_term_len) ||
-        read_str(&buf, buf_end, &line_start, &line_start_len) ||
-        read_str(&buf, buf_end, &escaped,    &escaped_len))
-      return 0;
-    opt_flags = *buf++;
-  }
-  else
-  {
-    if (buf_end - buf < 7)
-      return 0;                                 // Wrong data
-    field_term_len= enclosed_len= line_term_len= line_start_len= escaped_len=1;
-    field_term = buf++;			// Use first byte in string
-    enclosed=	 buf++;
-    line_term=   buf++;
-    line_start=  buf++;
-    escaped=     buf++;
-    opt_flags =  *buf++;
-    empty_flags= *buf++;
-    if (empty_flags & FIELD_TERM_EMPTY)
-      field_term_len=0;
-    if (empty_flags & ENCLOSED_EMPTY)
-      enclosed_len=0;
-    if (empty_flags & LINE_TERM_EMPTY)
-      line_term_len=0;
-    if (empty_flags & LINE_START_EMPTY)
-      line_start_len=0;
-    if (empty_flags & ESCAPED_EMPTY)
-      escaped_len=0;
-  }
-  return buf;
-}
-
-#ifndef MYSQL_CLIENT
-/*
-  write_str()
-*/
-
-static bool write_str(Log_event_writer *writer, const char *str, uint length)
-{
-  uchar tmp[1];
-  tmp[0]= (uchar) length;
-  return (writer->write_data(tmp, sizeof(tmp)) ||
-	  writer->write_data((uchar*) str, length));
-}
-
-/*
-  sql_ex_info::write_data()
-*/
-
-bool sql_ex_info::write_data(Log_event_writer *writer)
-{
-  if (new_format())
-  {
-    return write_str(writer, field_term, field_term_len) ||
-	   write_str(writer, enclosed,   enclosed_len) ||
-	   write_str(writer, line_term,  line_term_len) ||
-	   write_str(writer, line_start, line_start_len) ||
-	   write_str(writer, escaped,    escaped_len) ||
-	   writer->write_data((uchar*) &opt_flags, 1);
-  }
-  else
-  {
-    uchar old_ex[7];
-    old_ex[0]= *field_term;
-    old_ex[1]= *enclosed;
-    old_ex[2]= *line_term;
-    old_ex[3]= *line_start;
-    old_ex[4]= *escaped;
-    old_ex[5]=  opt_flags;
-    old_ex[6]=  empty_flags;
-    return writer->write_data(old_ex, sizeof(old_ex));
-  }
-}
-
-
-
-/**************************************************************************
-	Rows_log_event member functions
-**************************************************************************/
-
-Rows_log_event::Rows_log_event(THD *thd_arg, TABLE *tbl_arg, ulong tid,
-                               MY_BITMAP const *cols, bool is_transactional,
-                               Log_event_type event_type)
-  : Log_event(thd_arg, 0, is_transactional),
-    m_row_count(0),
-    m_table(tbl_arg),
-    m_table_id(tid),
-    m_width(tbl_arg ? tbl_arg->s->fields : 1),
-    m_rows_buf(0), m_rows_cur(0), m_rows_end(0), m_flags(0),
-    m_type(event_type), m_extra_row_data(0)
-#ifdef HAVE_REPLICATION
-    , m_curr_row(NULL), m_curr_row_end(NULL),
-    m_key(NULL), m_key_info(NULL), m_key_nr(0),
-    master_had_triggers(0)
-#endif
-{
-  /*
-    We allow a special form of dummy event when the table, and cols
-    are null and the table id is ~0UL.  This is a temporary
-    solution, to be able to terminate a started statement in the
-    binary log: the extraneous events will be removed in the future.
-   */
-  DBUG_ASSERT((tbl_arg && tbl_arg->s && tid != ~0UL) ||
-              (!tbl_arg && !cols && tid == ~0UL));
-
-  if (thd_arg->variables.option_bits & OPTION_NO_FOREIGN_KEY_CHECKS)
-    set_flags(NO_FOREIGN_KEY_CHECKS_F);
-  if (thd_arg->variables.option_bits & OPTION_RELAXED_UNIQUE_CHECKS)
-    set_flags(RELAXED_UNIQUE_CHECKS_F);
-  if (thd_arg->variables.option_bits & OPTION_NO_CHECK_CONSTRAINT_CHECKS)
-    set_flags(NO_CHECK_CONSTRAINT_CHECKS_F);
-  /* if my_bitmap_init fails, caught in is_valid() */
-  if (likely(!my_bitmap_init(&m_cols,
-                          m_width <= sizeof(m_bitbuf)*8 ? m_bitbuf : NULL,
-                          m_width,
-                          false)))
-  {
-    /* Cols can be zero if this is a dummy binrows event */
-    if (likely(cols != NULL))
-    {
-      memcpy(m_cols.bitmap, cols->bitmap, no_bytes_in_map(cols));
-      create_last_word_mask(&m_cols);
-    }
-  }
-  else
-  {
-    // Needed because my_bitmap_init() does not set it to null on failure
-    m_cols.bitmap= 0;
-  }
-}
-#endif
-
-Rows_log_event::Rows_log_event(const char *buf, uint event_len,
-                               const Format_description_log_event
-                               *description_event)
-  : Log_event(buf, description_event),
-    m_row_count(0),
-#ifndef MYSQL_CLIENT
-    m_table(NULL),
-#endif
-    m_table_id(0), m_rows_buf(0), m_rows_cur(0), m_rows_end(0),
-    m_extra_row_data(0)
-#if !defined(MYSQL_CLIENT) && defined(HAVE_REPLICATION)
-    , m_curr_row(NULL), m_curr_row_end(NULL),
-    m_key(NULL), m_key_info(NULL), m_key_nr(0),
-    master_had_triggers(0)
-#endif
-{
-  DBUG_ENTER("Rows_log_event::Rows_log_event(const char*,...)");
-  uint8 const common_header_len= description_event->common_header_len;
-  Log_event_type event_type= (Log_event_type)(uchar)buf[EVENT_TYPE_OFFSET];
-  m_type= event_type;
-  m_cols_ai.bitmap= 0;
-
-  uint8 const post_header_len= description_event->post_header_len[event_type-1];
-
-  if (event_len < (uint)(common_header_len + post_header_len))
-  {
-    m_cols.bitmap= 0;
-    DBUG_VOID_RETURN;
-  }
-
-  DBUG_PRINT("enter",("event_len: %u  common_header_len: %d  "
-		      "post_header_len: %d",
-		      event_len, common_header_len,
-		      post_header_len));
-
-  const char *post_start= buf + common_header_len;
-  post_start+= RW_MAPID_OFFSET;
-  if (post_header_len == 6)
-  {
-    /* Master is of an intermediate source tree before 5.1.4. Id is 4 bytes */
-    m_table_id= uint4korr(post_start);
-    post_start+= 4;
-  }
-  else
-  {
-    m_table_id= (ulong) uint6korr(post_start);
-    post_start+= RW_FLAGS_OFFSET;
-  }
-
-  m_flags_pos= post_start - buf;
-  m_flags= uint2korr(post_start);
-  post_start+= 2;
-
-  uint16 var_header_len= 0;
-  if (post_header_len == ROWS_HEADER_LEN_V2)
-  {
-    /*
-      Have variable length header, check length,
-      which includes length bytes
-    */
-    var_header_len= uint2korr(post_start);
-    /* Check length and also avoid out of buffer read */
-    if (var_header_len < 2 ||
-        event_len < static_cast<unsigned int>(var_header_len +
-          (post_start - buf)))
-    {
-      m_cols.bitmap= 0;
-      DBUG_VOID_RETURN;
-    }
-    var_header_len-= 2;
-
-    /* Iterate over var-len header, extracting 'chunks' */
-    const char* start= post_start + 2;
-    const char* end= start + var_header_len;
-    for (const char* pos= start; pos < end;)
-    {
-      switch(*pos++)
-      {
-      case RW_V_EXTRAINFO_TAG:
-      {
-        /* Have an 'extra info' section, read it in */
-        assert((end - pos) >= EXTRA_ROW_INFO_HDR_BYTES);
-        uint8 infoLen= pos[EXTRA_ROW_INFO_LEN_OFFSET];
-        assert((end - pos) >= infoLen);
-        /* Just store/use the first tag of this type, skip others */
-        if (likely(!m_extra_row_data))
-        {
-          m_extra_row_data= (uchar*) my_malloc(infoLen,
-                                               MYF(MY_WME));
-          if (likely(m_extra_row_data != NULL))
-          {
-            memcpy(m_extra_row_data, pos, infoLen);
-          }
-        }
-        pos+= infoLen;
-        break;
-      }
-      default:
-        /* Unknown code, we will not understand anything further here */
-        pos= end; /* Break loop */
-      }
-    }
-  }
-
-  uchar const *const var_start=
-    (const uchar *)buf + common_header_len + post_header_len + var_header_len;
-  uchar const *const ptr_width= var_start;
-  uchar *ptr_after_width= (uchar*) ptr_width;
-  DBUG_PRINT("debug", ("Reading from %p", ptr_after_width));
-  m_width = net_field_length(&ptr_after_width);
-  DBUG_PRINT("debug", ("m_width=%lu", m_width));
-
-  /* Avoid reading out of buffer */
-  if (ptr_after_width + (m_width + 7) / 8 > (uchar*)buf + event_len)
-  {
-    m_cols.bitmap= NULL;
-    DBUG_VOID_RETURN;
-  }
-
-  /* if my_bitmap_init fails, caught in is_valid() */
-  if (likely(!my_bitmap_init(&m_cols,
-                          m_width <= sizeof(m_bitbuf)*8 ? m_bitbuf : NULL,
-                          m_width,
-                          false)))
-  {
-    DBUG_PRINT("debug", ("Reading from %p", ptr_after_width));
-    memcpy(m_cols.bitmap, ptr_after_width, (m_width + 7) / 8);
-    create_last_word_mask(&m_cols);
-    ptr_after_width+= (m_width + 7) / 8;
-    DBUG_DUMP("m_cols", (uchar*) m_cols.bitmap, no_bytes_in_map(&m_cols));
-  }
-  else
-  {
-    // Needed because my_bitmap_init() does not set it to null on failure
-    m_cols.bitmap= NULL;
-    DBUG_VOID_RETURN;
-  }
-
-  m_cols_ai.bitmap= m_cols.bitmap; /* See explanation in is_valid() */
-
-  if (LOG_EVENT_IS_UPDATE_ROW(event_type))
-  {
-    DBUG_PRINT("debug", ("Reading from %p", ptr_after_width));
-
-    /* if my_bitmap_init fails, caught in is_valid() */
-    if (likely(!my_bitmap_init(&m_cols_ai,
-                            m_width <= sizeof(m_bitbuf_ai)*8 ? m_bitbuf_ai : NULL,
-                            m_width,
-                            false)))
-    {
-      DBUG_PRINT("debug", ("Reading from %p", ptr_after_width));
-      memcpy(m_cols_ai.bitmap, ptr_after_width, (m_width + 7) / 8);
-      create_last_word_mask(&m_cols_ai);
-      ptr_after_width+= (m_width + 7) / 8;
-      DBUG_DUMP("m_cols_ai", (uchar*) m_cols_ai.bitmap,
-                no_bytes_in_map(&m_cols_ai));
-    }
-    else
-    {
-      // Needed because my_bitmap_init() does not set it to null on failure
-      m_cols_ai.bitmap= 0;
-      DBUG_VOID_RETURN;
-    }
-  }
-
-  const uchar* const ptr_rows_data= (const uchar*) ptr_after_width;
-
-  size_t const read_size= ptr_rows_data - (const unsigned char *) buf;
-  if (read_size > event_len)
-  {
-    DBUG_VOID_RETURN;
-  }
-  size_t const data_size= event_len - read_size;
-  DBUG_PRINT("info",("m_table_id: %llu  m_flags: %d  m_width: %lu  data_size: %lu",
-                     m_table_id, m_flags, m_width, (ulong) data_size));
-
-  m_rows_buf= (uchar*) my_malloc(data_size, MYF(MY_WME));
-  if (likely((bool)m_rows_buf))
-  {
-#if !defined(MYSQL_CLIENT) && defined(HAVE_REPLICATION)
-    m_curr_row= m_rows_buf;
-#endif
-    m_rows_end= m_rows_buf + data_size;
-    m_rows_cur= m_rows_end;
-    memcpy(m_rows_buf, ptr_rows_data, data_size);
-    m_rows_before_size= ptr_rows_data - (const uchar *) buf; // Get the size that before SET part
-  }
-  else
-    m_cols.bitmap= 0; // to not free it
-
-  DBUG_VOID_RETURN;
-}
-
-void Rows_log_event::uncompress_buf()
-{
-  uint32 un_len = binlog_get_uncompress_len((char *)m_rows_buf);
-  if (!un_len)
-    return;
-
-  uchar *new_buf= (uchar*) my_malloc(ALIGN_SIZE(un_len), MYF(MY_WME));
-  if (new_buf)
-  {
-    if(!binlog_buf_uncompress((char *)m_rows_buf, (char *)new_buf,
-                              (uint32)(m_rows_cur - m_rows_buf), &un_len))
-    {
-      my_free(m_rows_buf);
-      m_rows_buf = new_buf;
-#if !defined(MYSQL_CLIENT) && defined(HAVE_REPLICATION)
-      m_curr_row= m_rows_buf;
-#endif
-      m_rows_end= m_rows_buf + un_len;
-      m_rows_cur= m_rows_end;
-      return;
-    }
-    else
-    {
-      my_free(new_buf);
-    }
-  }
-  m_cols.bitmap= 0; // catch it in is_valid
-}
-
-Rows_log_event::~Rows_log_event()
-{
-  if (m_cols.bitmap == m_bitbuf) // no my_malloc happened
-    m_cols.bitmap= 0; // so no my_free in my_bitmap_free
-  my_bitmap_free(&m_cols); // To pair with my_bitmap_init().
-  my_free(m_rows_buf);
-  my_free(m_extra_row_data);
-}
-
-int Rows_log_event::get_data_size()
-{
-  int const general_type_code= get_general_type_code();
-
-  uchar buf[MAX_INT_WIDTH];
-  uchar *end= net_store_length(buf, m_width);
-
-  DBUG_EXECUTE_IF("old_row_based_repl_4_byte_map_id_master",
-                  return (int)(6 + no_bytes_in_map(&m_cols) + (end - buf) +
-                  (general_type_code == UPDATE_ROWS_EVENT ? no_bytes_in_map(&m_cols_ai) : 0) +
-                  m_rows_cur - m_rows_buf););
-
-  int data_size= 0;
-  Log_event_type type = get_type_code();
-  bool is_v2_event= LOG_EVENT_IS_ROW_V2(type);
-  if (is_v2_event)
-  {
-    data_size= ROWS_HEADER_LEN_V2 +
-      (m_extra_row_data ?
-       RW_V_TAG_LEN + m_extra_row_data[EXTRA_ROW_INFO_LEN_OFFSET]:
-       0);
-  }
-  else
-  {
-    data_size= ROWS_HEADER_LEN_V1;
-  }
-  data_size+= no_bytes_in_map(&m_cols);
-  data_size+= (uint) (end - buf);
-
-  if (general_type_code == UPDATE_ROWS_EVENT)
-    data_size+= no_bytes_in_map(&m_cols_ai);
-
-  data_size+= (uint) (m_rows_cur - m_rows_buf);
-  return data_size; 
-}
-
-
-#ifndef MYSQL_CLIENT
-int Rows_log_event::do_add_row_data(uchar *row_data, size_t length)
-{
-  /*
-    When the table has a primary key, we would probably want, by default, to
-    log only the primary key value instead of the entire "before image". This
-    would save binlog space. TODO
-  */
-  DBUG_ENTER("Rows_log_event::do_add_row_data");
-  DBUG_PRINT("enter", ("row_data:%p  length: %lu", row_data,
-                       (ulong) length));
-
-  /*
-    If length is zero, there is nothing to write, so we just
-    return. Note that this is not an optimization, since calling
-    realloc() with size 0 means free().
-   */
-  if (length == 0)
-  {
-    m_row_count++;
-    DBUG_RETURN(0);
-  }
-
-  /*
-    Don't print debug messages when running valgrind since they can
-    trigger false warnings.
-   */
-#ifndef HAVE_valgrind
-  DBUG_DUMP("row_data", row_data, MY_MIN(length, 32));
-#endif
-
-  DBUG_ASSERT(m_rows_buf <= m_rows_cur);
-  DBUG_ASSERT(!m_rows_buf || (m_rows_end && m_rows_buf < m_rows_end));
-  DBUG_ASSERT(m_rows_cur <= m_rows_end);
-
-  /* The cast will always work since m_rows_cur <= m_rows_end */
-  if (static_cast<size_t>(m_rows_end - m_rows_cur) <= length)
-  {
-    size_t const block_size= 1024;
-    size_t cur_size= m_rows_cur - m_rows_buf;
-    DBUG_EXECUTE_IF("simulate_too_big_row_case1",
-                     cur_size= UINT_MAX32 - (block_size * 10);
-                     length= UINT_MAX32 - (block_size * 10););
-    DBUG_EXECUTE_IF("simulate_too_big_row_case2",
-                     cur_size= UINT_MAX32 - (block_size * 10);
-                     length= block_size * 10;);
-    DBUG_EXECUTE_IF("simulate_too_big_row_case3",
-                     cur_size= block_size * 10;
-                     length= UINT_MAX32 - (block_size * 10););
-    DBUG_EXECUTE_IF("simulate_too_big_row_case4",
-                     cur_size= UINT_MAX32 - (block_size * 10);
-                     length= (block_size * 10) - block_size + 1;);
-    size_t remaining_space= UINT_MAX32 - cur_size;
-    /* Check that the new data fits within remaining space and we can add
-       block_size without wrapping.
-     */
-    if (cur_size > UINT_MAX32 || length > remaining_space ||
-        ((length + block_size) > remaining_space))
-    {
-      sql_print_error("The row data is greater than 4GB, which is too big to "
-                      "write to the binary log.");
-      DBUG_RETURN(ER_BINLOG_ROW_LOGGING_FAILED);
-    }
-    size_t const new_alloc= 
-        block_size * ((cur_size + length + block_size - 1) / block_size);
-
-    uchar* const new_buf= (uchar*)my_realloc((uchar*)m_rows_buf, new_alloc,
-                                           MYF(MY_ALLOW_ZERO_PTR|MY_WME));
-    if (unlikely(!new_buf))
-      DBUG_RETURN(HA_ERR_OUT_OF_MEM);
-
-    /* If the memory moved, we need to move the pointers */
-    if (new_buf != m_rows_buf)
-    {
-      m_rows_buf= new_buf;
-      m_rows_cur= m_rows_buf + cur_size;
-    }
-
-    /*
-       The end pointer should always be changed to point to the end of
-       the allocated memory.
-    */
-    m_rows_end= m_rows_buf + new_alloc;
-  }
-
-  DBUG_ASSERT(m_rows_cur + length <= m_rows_end);
-  memcpy(m_rows_cur, row_data, length);
-  m_rows_cur+= length;
-  m_row_count++;
-  DBUG_RETURN(0);
-}
-#endif
-
-#if defined(MYSQL_SERVER) && defined(HAVE_REPLICATION)
-
-/**
-  Restores empty table list as it was before trigger processing.
-
-  @note We have a lot of ASSERTS that check the lists when we close tables.
-  There was the same problem with MERGE MYISAM tables and so here we try to
-  go the same way.
-*/
-inline void restore_empty_query_table_list(LEX *lex)
-{
-  if (lex->first_not_own_table())
-      (*lex->first_not_own_table()->prev_global)= NULL;
-  lex->query_tables= NULL;
-  lex->query_tables_last= &lex->query_tables;
-}
-
-
-int Rows_log_event::do_apply_event(rpl_group_info *rgi)
-{
-  Relay_log_info const *rli= rgi->rli;
-  TABLE* table;
-  DBUG_ENTER("Rows_log_event::do_apply_event(Relay_log_info*)");
-  int error= 0;
-  LEX *lex= thd->lex;
-  uint8 new_trg_event_map= get_trg_event_map();
-  /*
-    If m_table_id == ~0ULL, then we have a dummy event that does not
-    contain any data.  In that case, we just remove all tables in the
-    tables_to_lock list, close the thread tables, and return with
-    success.
-   */
-  if (m_table_id == ~0ULL)
-  {
-    /*
-       This one is supposed to be set: just an extra check so that
-       nothing strange has happened.
-     */
-    DBUG_ASSERT(get_flags(STMT_END_F));
-
-    rgi->slave_close_thread_tables(thd);
-    thd->clear_error();
-    DBUG_RETURN(0);
-  }
-
-  /*
-    'thd' has been set by exec_relay_log_event(), just before calling
-    do_apply_event(). We still check here to prevent future coding
-    errors.
-  */
-  DBUG_ASSERT(rgi->thd == thd);
-
-  /*
-    If there is no locks taken, this is the first binrow event seen
-    after the table map events.  We should then lock all the tables
-    used in the transaction and proceed with execution of the actual
-    event.
-  */
-  if (!thd->lock)
-  {
-    /*
-      Lock_tables() reads the contents of thd->lex, so they must be
-      initialized.
-
-      We also call the THD::reset_for_next_command(), since this
-      is the logical start of the next "statement". Note that this
-      call might reset the value of current_stmt_binlog_format, so
-      we need to do any changes to that value after this function.
-    */
-    delete_explain_query(thd->lex);
-    lex_start(thd);
-    thd->reset_for_next_command();
-    /*
-      The current statement is just about to begin and 
-      has not yet modified anything. Note, all.modified is reset
-      by THD::reset_for_next_command().
-    */
-    thd->transaction.stmt.modified_non_trans_table= FALSE;
-    thd->transaction.stmt.m_unsafe_rollback_flags&= ~THD_TRANS::DID_WAIT;
-    /*
-      This is a row injection, so we flag the "statement" as
-      such. Note that this code is called both when the slave does row
-      injections and when the BINLOG statement is used to do row
-      injections.
-    */
-    thd->lex->set_stmt_row_injection();
-
-    /*
-      There are a few flags that are replicated with each row event.
-      Make sure to set/clear them before executing the main body of
-      the event.
-    */
-    if (get_flags(NO_FOREIGN_KEY_CHECKS_F))
-        thd->variables.option_bits|= OPTION_NO_FOREIGN_KEY_CHECKS;
-    else
-        thd->variables.option_bits&= ~OPTION_NO_FOREIGN_KEY_CHECKS;
-
-    if (get_flags(RELAXED_UNIQUE_CHECKS_F))
-        thd->variables.option_bits|= OPTION_RELAXED_UNIQUE_CHECKS;
-    else
-        thd->variables.option_bits&= ~OPTION_RELAXED_UNIQUE_CHECKS;
-
-    if (get_flags(NO_CHECK_CONSTRAINT_CHECKS_F))
-      thd->variables.option_bits|= OPTION_NO_CHECK_CONSTRAINT_CHECKS;
-    else
-      thd->variables.option_bits&= ~OPTION_NO_CHECK_CONSTRAINT_CHECKS;
-
-    /* A small test to verify that objects have consistent types */
-    DBUG_ASSERT(sizeof(thd->variables.option_bits) == sizeof(OPTION_RELAXED_UNIQUE_CHECKS));
-
-    DBUG_EXECUTE_IF("rows_log_event_before_open_table",
-                    {
-                      const char action[] = "now SIGNAL before_open_table WAIT_FOR go_ahead_sql";
-                      DBUG_ASSERT(!debug_sync_set_action(thd, STRING_WITH_LEN(action)));
-                    };);
-
-    /*
-       Trigger's procedures work with global table list. So we have to add
-       rgi->tables_to_lock content there to get trigger's in the list.
-
-       Then restore_empty_query_table_list() restore the list as it was
-    */
-    DBUG_ASSERT(lex->query_tables == NULL);
-    if ((lex->query_tables= rgi->tables_to_lock))
-      rgi->tables_to_lock->prev_global= &lex->query_tables;
-
-    for (TABLE_LIST *tables= rgi->tables_to_lock; tables;
-        tables= tables->next_global)
-    {
-      if (slave_run_triggers_for_rbr)
-      {
-        tables->trg_event_map= new_trg_event_map;
-        lex->query_tables_last= &tables->next_global;
-      }
-      else
-      {
-        tables->slave_fk_event_map= new_trg_event_map;
-        lex->query_tables_last= &tables->next_global;
-      }
-    }
-    if (unlikely(open_and_lock_tables(thd, rgi->tables_to_lock, FALSE, 0)))
-    {
-#ifdef WITH_WSREP
-      if (WSREP(thd))
-      {
-        WSREP_WARN("BF applier failed to open_and_lock_tables: %u, fatal: %d "
-                   "wsrep = (exec_mode: %d conflict_state: %d seqno: %lld)",
-                    thd->get_stmt_da()->sql_errno(),
-                    thd->is_fatal_error,
-                    thd->wsrep_cs().mode(),
-                    thd->wsrep_trx().state(),
-                    (long long) wsrep_thd_trx_seqno(thd));
-      }
-#endif /* WITH_WSREP */
-      if (thd->is_error() &&
-          !is_parallel_retry_error(rgi, error= thd->get_stmt_da()->sql_errno()))
-      {
-        /*
-          Error reporting borrowed from Query_log_event with many excessive
-          simplifications.
-          We should not honour --slave-skip-errors at this point as we are
-          having severe errors which should not be skipped.
-        */
-        rli->report(ERROR_LEVEL, error, rgi->gtid_info(),
-                    "Error executing row event: '%s'",
-                    (error ? thd->get_stmt_da()->message() :
-                     "unexpected success or fatal error"));
-        thd->is_slave_error= 1;
-      }
-      /* remove trigger's tables */
-      goto err;
-    }
-
-    /*
-      When the open and locking succeeded, we check all tables to
-      ensure that they still have the correct type.
-    */
-
-    {
-      DBUG_PRINT("debug", ("Checking compatibility of tables to lock - tables_to_lock: %p",
-                           rgi->tables_to_lock));
-
-      /**
-        When using RBR and MyISAM MERGE tables the base tables that make
-        up the MERGE table can be appended to the list of tables to lock.
-  
-        Thus, we just check compatibility for those that tables that have
-        a correspondent table map event (ie, those that are actually going
-        to be accessed while applying the event). That's why the loop stops
-        at rli->tables_to_lock_count .
-
-        NOTE: The base tables are added here are removed when 
-              close_thread_tables is called.
-       */
-      TABLE_LIST *table_list_ptr= rgi->tables_to_lock;
-      for (uint i=0 ; table_list_ptr && (i < rgi->tables_to_lock_count);
-           table_list_ptr= table_list_ptr->next_global, i++)
-      {
-        /*
-          Below if condition takes care of skipping base tables that
-          make up the MERGE table (which are added by open_tables()
-          call). They are added next to the merge table in the list.
-          For eg: If RPL_TABLE_LIST is t3->t1->t2 (where t1 and t2
-          are base tables for merge table 't3'), open_tables will modify
-          the list by adding t1 and t2 again immediately after t3 in the
-          list (*not at the end of the list*). New table_to_lock list will
-          look like t3->t1'->t2'->t1->t2 (where t1' and t2' are TABLE_LIST
-          objects added by open_tables() call). There is no flag(or logic) in
-          open_tables() that can skip adding these base tables to the list.
-          So the logic here should take care of skipping them.
-
-          tables_to_lock_count logic will take care of skipping base tables
-          that are added at the end of the list.
-          For eg: If RPL_TABLE_LIST is t1->t2->t3, open_tables will modify
-          the list into t1->t2->t3->t1'->t2'. t1' and t2' will be skipped
-          because tables_to_lock_count logic in this for loop.
-        */
-        if (table_list_ptr->parent_l)
-          continue;
-        /*
-          We can use a down cast here since we know that every table added
-          to the tables_to_lock is a RPL_TABLE_LIST (or child table which is
-          skipped above).
-        */
-        RPL_TABLE_LIST *ptr= static_cast<RPL_TABLE_LIST*>(table_list_ptr);
-        DBUG_ASSERT(ptr->m_tabledef_valid);
-        TABLE *conv_table;
-        if (!ptr->m_tabledef.compatible_with(thd, rgi, ptr->table, &conv_table))
-        {
-          DBUG_PRINT("debug", ("Table: %s.%s is not compatible with master",
-                               ptr->table->s->db.str,
-                               ptr->table->s->table_name.str));
-          /*
-            We should not honour --slave-skip-errors at this point as we are
-            having severe errors which should not be skipped.
-          */
-          thd->is_slave_error= 1;
-          /* remove trigger's tables */
-          error= ERR_BAD_TABLE_DEF;
-          goto err;
-        }
-        DBUG_PRINT("debug", ("Table: %s.%s is compatible with master"
-                             " - conv_table: %p",
-                             ptr->table->s->db.str,
-                             ptr->table->s->table_name.str, conv_table));
-        ptr->m_conv_table= conv_table;
-      }
-    }
-
-    /*
-      ... and then we add all the tables to the table map and but keep
-      them in the tables to lock list.
-
-      We also invalidate the query cache for all the tables, since
-      they will now be changed.
-
-      TODO [/Matz]: Maybe the query cache should not be invalidated
-      here? It might be that a table is not changed, even though it
-      was locked for the statement.  We do know that each
-      Rows_log_event contain at least one row, so after processing one
-      Rows_log_event, we can invalidate the query cache for the
-      associated table.
-     */
-    TABLE_LIST *ptr= rgi->tables_to_lock;
-    for (uint i=0 ;  ptr && (i < rgi->tables_to_lock_count); ptr= ptr->next_global, i++)
-    {
-      /*
-        Please see comment in above 'for' loop to know the reason
-        for this if condition
-      */
-      if (ptr->parent_l)
-        continue;
-      rgi->m_table_map.set_table(ptr->table_id, ptr->table);
-      /*
-        Following is passing flag about triggers on the server. The problem was
-        to pass it between table map event and row event. I do it via extended
-        TABLE_LIST (RPL_TABLE_LIST) but row event uses only TABLE so I need to
-        find somehow the corresponding TABLE_LIST.
-      */
-      if (m_table_id == ptr->table_id)
-      {
-        ptr->table->master_had_triggers=
-          ((RPL_TABLE_LIST*)ptr)->master_had_triggers;
-      }
-    }
-
-#ifdef HAVE_QUERY_CACHE
-#ifdef WITH_WSREP
-    /*
-      Moved invalidation right before the call to rows_event_stmt_cleanup(),
-      to avoid query cache being polluted with stale entries,
-    */
-    if (! (WSREP(thd) && wsrep_thd_is_applying(thd)))
-    {
-#endif /* WITH_WSREP */
-    query_cache.invalidate_locked_for_write(thd, rgi->tables_to_lock);
-#ifdef WITH_WSREP
-    }
-#endif /* WITH_WSREP */
-#endif
-  }
-
-  table= m_table= rgi->m_table_map.get_table(m_table_id);
-
-  DBUG_PRINT("debug", ("m_table:%p, m_table_id: %llu%s",
-                       m_table, m_table_id,
-                       table && master_had_triggers ?
-                       " (master had triggers)" : ""));
-  if (table)
-  {
-    master_had_triggers= table->master_had_triggers;
-    bool transactional_table= table->file->has_transactions();
-    /*
-      table == NULL means that this table should not be replicated
-      (this was set up by Table_map_log_event::do_apply_event()
-      which tested replicate-* rules).
-    */
-
-    /*
-      It's not needed to set_time() but
-      1) it continues the property that "Time" in SHOW PROCESSLIST shows how
-      much slave is behind
-      2) it will be needed when we allow replication from a table with no
-      TIMESTAMP column to a table with one.
-      So we call set_time(), like in SBR. Presently it changes nothing.
-    */
-    thd->set_time(when, when_sec_part);
-
-     if (m_width == table->s->fields && bitmap_is_set_all(&m_cols))
-      set_flags(COMPLETE_ROWS_F);
-
-    /* 
-      Set tables write and read sets.
-      
-      Read_set contains all slave columns (in case we are going to fetch
-      a complete record from slave)
-      
-      Write_set equals the m_cols bitmap sent from master but it can be 
-      longer if slave has extra columns. 
-     */ 
-
-    DBUG_PRINT_BITSET("debug", "Setting table's read_set from: %s", &m_cols);
-    
-    bitmap_set_all(table->read_set);
-    if (get_general_type_code() == DELETE_ROWS_EVENT ||
-        get_general_type_code() == UPDATE_ROWS_EVENT)
-      bitmap_intersect(table->read_set,&m_cols);
-
-    bitmap_set_all(table->write_set);
-    table->rpl_write_set= table->write_set;
-
-    /* WRITE ROWS EVENTS store the bitmap in m_cols instead of m_cols_ai */
-    MY_BITMAP *after_image= ((get_general_type_code() == UPDATE_ROWS_EVENT) ?
-                             &m_cols_ai : &m_cols);
-    bitmap_intersect(table->write_set, after_image);
-
-    this->slave_exec_mode= slave_exec_mode_options; // fix the mode
-
-    // Do event specific preparations 
-    error= do_before_row_operations(rli);
-
-    /*
-      Bug#56662 Assertion failed: next_insert_id == 0, file handler.cc
-      Don't allow generation of auto_increment value when processing
-      rows event by setting 'MODE_NO_AUTO_VALUE_ON_ZERO'. The exception
-      to this rule happens when the auto_inc column exists on some
-      extra columns on the slave. In that case, do not force
-      MODE_NO_AUTO_VALUE_ON_ZERO.
-    */
-    sql_mode_t saved_sql_mode= thd->variables.sql_mode;
-    if (!is_auto_inc_in_extra_columns())
-      thd->variables.sql_mode= MODE_NO_AUTO_VALUE_ON_ZERO;
-
-    // row processing loop
-
-    /* 
-      set the initial time of this ROWS statement if it was not done
-      before in some other ROWS event. 
-     */
-    rgi->set_row_stmt_start_timestamp();
-
-    THD_STAGE_INFO(thd, stage_executing);
-    do
-    {
-      /* in_use can have been set to NULL in close_tables_for_reopen */
-      THD* old_thd= table->in_use;
-      if (!table->in_use)
-        table->in_use= thd;
-
-      error= do_exec_row(rgi);
-
-      if (unlikely(error))
-        DBUG_PRINT("info", ("error: %s", HA_ERR(error)));
-      DBUG_ASSERT(error != HA_ERR_RECORD_DELETED);
-
-      table->in_use = old_thd;
-
-      if (unlikely(error))
-      {
-        int actual_error= convert_handler_error(error, thd, table);
-        bool idempotent_error= (idempotent_error_code(error) &&
-                               (slave_exec_mode == SLAVE_EXEC_MODE_IDEMPOTENT));
-        bool ignored_error= (idempotent_error == 0 ?
-                             ignored_error_code(actual_error) : 0);
-
-#ifdef WITH_WSREP
-        if (WSREP(thd) && wsrep_ignored_error_code(this, actual_error))
-        {
-          idempotent_error= true;
-          thd->wsrep_has_ignored_error= true;
-        }
-#endif /* WITH_WSREP */
-        if (idempotent_error || ignored_error)
-        {
-          if (global_system_variables.log_warnings)
-            slave_rows_error_report(WARNING_LEVEL, error, rgi, thd, table,
-                                    get_type_str(),
-                                    RPL_LOG_NAME, log_pos);
-          thd->clear_error(1);
-          error= 0;
-          if (idempotent_error == 0)
-            break;
-        }
-      }
-
-      /*
-       If m_curr_row_end  was not set during event execution (e.g., because
-       of errors) we can't proceed to the next row. If the error is transient
-       (i.e., error==0 at this point) we must call unpack_current_row() to set 
-       m_curr_row_end.
-      */ 
-   
-      DBUG_PRINT("info", ("curr_row: %p; curr_row_end: %p; rows_end:%p",
-                          m_curr_row, m_curr_row_end, m_rows_end));
-
-      if (!m_curr_row_end && likely(!error))
-        error= unpack_current_row(rgi);
-
-      m_curr_row= m_curr_row_end;
- 
-      if (likely(error == 0) && !transactional_table)
-        thd->transaction.all.modified_non_trans_table=
-          thd->transaction.stmt.modified_non_trans_table= TRUE;
-    } // row processing loop
-    while (error == 0 && (m_curr_row != m_rows_end));
-
-    /*
-      Restore the sql_mode after the rows event is processed.
-    */
-    thd->variables.sql_mode= saved_sql_mode;
-
-    {/**
-         The following failure injecion works in cooperation with tests 
-         setting @@global.debug= 'd,stop_slave_middle_group'.
-         The sql thread receives the killed status and will proceed 
-         to shutdown trying to finish incomplete events group.
-     */
-      DBUG_EXECUTE_IF("stop_slave_middle_group",
-                      if (thd->transaction.all.modified_non_trans_table)
-                        const_cast<Relay_log_info*>(rli)->abort_slave= 1;);
-    }
-
-    if (unlikely(error= do_after_row_operations(rli, error)) &&
-        ignored_error_code(convert_handler_error(error, thd, table)))
-    {
-
-      if (global_system_variables.log_warnings)
-        slave_rows_error_report(WARNING_LEVEL, error, rgi, thd, table,
-                                get_type_str(),
-                                RPL_LOG_NAME, log_pos);
-      thd->clear_error(1);
-      error= 0;
-    }
-  } // if (table)
-
-  
-  if (unlikely(error))
-  {
-    slave_rows_error_report(ERROR_LEVEL, error, rgi, thd, table,
-                             get_type_str(),
-                             RPL_LOG_NAME, log_pos);
-    /*
-      @todo We should probably not call
-      reset_current_stmt_binlog_format_row() from here.
-
-      Note: this applies to log_event_old.cc too.
-      /Sven
-    */
-    thd->reset_current_stmt_binlog_format_row();
-    thd->is_slave_error= 1;
-    /* remove trigger's tables */
-    goto err;
-  }
-
-  /* remove trigger's tables */
-  restore_empty_query_table_list(thd->lex);
-
-#if defined(WITH_WSREP) && defined(HAVE_QUERY_CACHE)
-    if (WSREP(thd) && wsrep_thd_is_applying(thd))
-    {
-      query_cache.invalidate_locked_for_write(thd, rgi->tables_to_lock);
-    }
-#endif /* WITH_WSREP && HAVE_QUERY_CACHE */
-
-    if (unlikely(get_flags(STMT_END_F) &&
-                 (error= rows_event_stmt_cleanup(rgi, thd))))
-    slave_rows_error_report(ERROR_LEVEL,
-                            thd->is_error() ? 0 : error,
-                            rgi, thd, table,
-                            get_type_str(),
-                            RPL_LOG_NAME, log_pos);
-  DBUG_RETURN(error);
-
-err:
-  restore_empty_query_table_list(thd->lex);
-  rgi->slave_close_thread_tables(thd);
-  DBUG_RETURN(error);
-}
-
-Log_event::enum_skip_reason
-Rows_log_event::do_shall_skip(rpl_group_info *rgi)
-{
-  /*
-    If the slave skip counter is 1 and this event does not end a
-    statement, then we should not start executing on the next event.
-    Otherwise, we defer the decision to the normal skipping logic.
-  */
-  if (rgi->rli->slave_skip_counter == 1 && !get_flags(STMT_END_F))
-    return Log_event::EVENT_SKIP_IGNORE;
-  else
-    return Log_event::do_shall_skip(rgi);
-}
-
-/**
-   The function is called at Rows_log_event statement commit time,
-   normally from Rows_log_event::do_update_pos() and possibly from
-   Query_log_event::do_apply_event() of the COMMIT.
-   The function commits the last statement for engines, binlog and
-   releases resources have been allocated for the statement.
-  
-   @retval  0         Ok.
-   @retval  non-zero  Error at the commit.
- */
-
-static int rows_event_stmt_cleanup(rpl_group_info *rgi, THD * thd)
-{
-  int error;
-  DBUG_ENTER("rows_event_stmt_cleanup");
-
-  {
->>>>>>> 3467f637
     /*
       This long list of assignments is not beautiful, but I see no way to
       make it nicer, as the right members are #defines, not array members, so
