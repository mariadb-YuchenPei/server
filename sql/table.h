/* Copyright 2000-2008 MySQL AB, 2008 Sun Microsystems, Inc.

   This program is free software; you can redistribute it and/or modify
   it under the terms of the GNU General Public License as published by
   the Free Software Foundation; version 2 of the License.

   This program is distributed in the hope that it will be useful,
   but WITHOUT ANY WARRANTY; without even the implied warranty of
   MERCHANTABILITY or FITNESS FOR A PARTICULAR PURPOSE.  See the
   GNU General Public License for more details.

   You should have received a copy of the GNU General Public License
   along with this program; if not, write to the Free Software
   Foundation, Inc., 59 Temple Place, Suite 330, Boston, MA  02111-1307  USA */


/* Structs that defines the TABLE */

class Item;				/* Needed by ORDER */
class Item_subselect;
class Item_field;
class GRANT_TABLE;
class st_select_lex_unit;
class st_select_lex;
class partition_info;
class COND_EQUAL;
class Security_context;

/*************************************************************************/

/**
 View_creation_ctx -- creation context of view objects.
*/

class View_creation_ctx : public Default_object_creation_ctx,
                          public Sql_alloc
{
public:
  static View_creation_ctx *create(THD *thd);

  static View_creation_ctx *create(THD *thd,
                                   TABLE_LIST *view);

private:
  View_creation_ctx(THD *thd)
    : Default_object_creation_ctx(thd)
  { }
};

/*************************************************************************/

/* Order clause list element */

typedef struct st_order {
  struct st_order *next;
  Item	 **item;			/* Point at item in select fields */
  Item	 *item_ptr;			/* Storage for initial item */
  Item   **item_copy;			/* For SPs; the original item ptr */
  int    counter;                       /* position in SELECT list, correct
                                           only if counter_used is true*/
  bool	 asc;				/* true if ascending */
  bool	 free_me;			/* true if item isn't shared  */
  bool	 in_field_list;			/* true if in select field list */
  bool   counter_used;                  /* parameter was counter of columns */
  Field  *field;			/* If tmp-table group */
  char	 *buff;				/* If tmp-table group */
  table_map used, depend_map;
} ORDER;

/**
   @brief The current state of the privilege checking process for the current
   user, SQL statement and SQL object.

   @details The privilege checking process is divided into phases depending on
   the level of the privilege to be checked and the type of object to be
   accessed. Due to the mentioned scattering of privilege checking
   functionality, it is necessary to keep track of the state of the
   process. This information is stored in privilege, want_privilege, and
   orig_want_privilege.

   A GRANT_INFO also serves as a cache of the privilege hash tables. Relevant
   members are grant_table and version.
 */
typedef struct st_grant_info
{
  /**
     @brief A copy of the privilege information regarding the current host,
     database, object and user.

     @details The version of this copy is found in GRANT_INFO::version.
   */
  GRANT_TABLE *grant_table;
  /**
     @brief Used for cache invalidation when caching privilege information.

     @details The privilege information is stored on disk, with dedicated
     caches residing in memory: table-level and column-level privileges,
     respectively, have their own dedicated caches.

     The GRANT_INFO works as a level 1 cache with this member updated to the
     current value of the global variable @c grant_version (@c static variable
     in sql_acl.cc). It is updated Whenever the GRANT_INFO is refreshed from
     the level 2 cache. The level 2 cache is the @c column_priv_hash structure
     (@c static variable in sql_acl.cc)

     @see grant_version
   */
  uint version;
  /**
     @brief The set of privileges that the current user has fulfilled for a
     certain host, database, and object.
     
     @details This field is continually updated throughout the access checking
     process. In each step the "wanted privilege" is checked against the
     fulfilled privileges. When/if the intersection of these sets is empty,
     access is granted.

     The set is implemented as a bitmap, with the bits defined in sql_acl.h.
   */
  ulong privilege;
  /**
     @brief the set of privileges that the current user needs to fulfil in
     order to carry out the requested operation.
   */
  ulong want_privilege;
  /**
    Stores the requested access acl of top level tables list. Is used to
    check access rights to the underlying tables of a view.
  */
  ulong orig_want_privilege;
} GRANT_INFO;

enum tmp_table_type
{
  NO_TMP_TABLE, NON_TRANSACTIONAL_TMP_TABLE, TRANSACTIONAL_TMP_TABLE,
  INTERNAL_TMP_TABLE, SYSTEM_TMP_TABLE
};

/** Event on which trigger is invoked. */
enum trg_event_type
{
  TRG_EVENT_INSERT= 0,
  TRG_EVENT_UPDATE= 1,
  TRG_EVENT_DELETE= 2,
  TRG_EVENT_MAX
};

enum frm_type_enum
{
  FRMTYPE_ERROR= 0,
  FRMTYPE_TABLE,
  FRMTYPE_VIEW
};

enum release_type { RELEASE_NORMAL, RELEASE_WAIT_FOR_DROP };

typedef struct st_filesort_info
{
  IO_CACHE *io_cache;           /* If sorted through filesort */
  uchar     **sort_keys;        /* Buffer for sorting keys */
  uchar     *buffpek;           /* Buffer for buffpek structures */
  uint      buffpek_len;        /* Max number of buffpeks in the buffer */
  uchar     *addon_buf;         /* Pointer to a buffer if sorted with fields */
  size_t    addon_length;       /* Length of the buffer */
  struct st_sort_addon_field *addon_field;     /* Pointer to the fields info */
  void    (*unpack)(struct st_sort_addon_field *, uchar *); /* To unpack back */
  uchar     *record_pointers;    /* If sorted in memory */
  ha_rows   found_records;      /* How many records in sort */
} FILESORT_INFO;


/*
  Values in this enum are used to indicate how a tables TIMESTAMP field
  should be treated. It can be set to the current timestamp on insert or
  update or both.
  WARNING: The values are used for bit operations. If you change the
  enum, you must keep the bitwise relation of the values. For example:
  (int) TIMESTAMP_AUTO_SET_ON_BOTH must be equal to
  (int) TIMESTAMP_AUTO_SET_ON_INSERT | (int) TIMESTAMP_AUTO_SET_ON_UPDATE.
  We use an enum here so that the debugger can display the value names.
*/
enum timestamp_auto_set_type
{
  TIMESTAMP_NO_AUTO_SET= 0, TIMESTAMP_AUTO_SET_ON_INSERT= 1,
  TIMESTAMP_AUTO_SET_ON_UPDATE= 2, TIMESTAMP_AUTO_SET_ON_BOTH= 3
};
#define clear_timestamp_auto_bits(_target_, _bits_) \
  (_target_)= (enum timestamp_auto_set_type)((int)(_target_) & ~(int)(_bits_))

class Field_timestamp;
class Field_blob;
class Table_triggers_list;

/**
  Category of table found in the table share.
*/
enum enum_table_category
{
  /**
    Unknown value.
  */
  TABLE_UNKNOWN_CATEGORY=0,

  /**
    Temporary table.
    The table is visible only in the session.
    Therefore,
    - FLUSH TABLES WITH READ LOCK
    - SET GLOBAL READ_ONLY = ON
    do not apply to this table.
    Note that LOCK TABLE t FOR READ/WRITE
    can be used on temporary tables.
    Temporary tables are not part of the table cache.
  */
  TABLE_CATEGORY_TEMPORARY=1,

  /**
    User table.
    These tables do honor:
    - LOCK TABLE t FOR READ/WRITE
    - FLUSH TABLES WITH READ LOCK
    - SET GLOBAL READ_ONLY = ON
    User tables are cached in the table cache.
  */
  TABLE_CATEGORY_USER=2,

  /**
    System table, maintained by the server.
    These tables do honor:
    - LOCK TABLE t FOR READ/WRITE
    - FLUSH TABLES WITH READ LOCK
    - SET GLOBAL READ_ONLY = ON
    Typically, writes to system tables are performed by
    the server implementation, not explicitly be a user.
    System tables are cached in the table cache.
  */
  TABLE_CATEGORY_SYSTEM=3,

  /**
    Information schema tables.
    These tables are an interface provided by the system
    to inspect the system metadata.
    These tables do *not* honor:
    - LOCK TABLE t FOR READ/WRITE
    - FLUSH TABLES WITH READ LOCK
    - SET GLOBAL READ_ONLY = ON
    as there is no point in locking explicitely
    an INFORMATION_SCHEMA table.
    Nothing is directly written to information schema tables.
    Note that this value is not used currently,
    since information schema tables are not shared,
    but implemented as session specific temporary tables.
  */
  /*
    TODO: Fixing the performance issues of I_S will lead
    to I_S tables in the table cache, which should use
    this table type.
  */
  TABLE_CATEGORY_INFORMATION=4,

  /**
    Performance schema tables.
    These tables are an interface provided by the system
    to inspect the system performance data.
    These tables do *not* honor:
    - LOCK TABLE t FOR READ/WRITE
    - FLUSH TABLES WITH READ LOCK
    - SET GLOBAL READ_ONLY = ON
    as there is no point in locking explicitely
    a PERFORMANCE_SCHEMA table.
    An example of PERFORMANCE_SCHEMA tables are:
    - mysql.slow_log
    - mysql.general_log,
    which *are* updated even when there is either
    a GLOBAL READ LOCK or a GLOBAL READ_ONLY in effect.
    User queries do not write directly to these tables
    (there are exceptions for log tables).
    The server implementation perform writes.
    Performance tables are cached in the table cache.
  */
  TABLE_CATEGORY_PERFORMANCE=5
};
typedef enum enum_table_category TABLE_CATEGORY;

TABLE_CATEGORY get_table_category(const LEX_STRING *db,
                                  const LEX_STRING *name);

/*
  This structure is shared between different table objects. There is one
  instance of table share per one table in the database.
*/

typedef struct st_table_share
{
  st_table_share() {}                    /* Remove gcc warning */

  /** Category of this table. */
  TABLE_CATEGORY table_category;

  /* hash of field names (contains pointers to elements of field array) */
  HASH	name_hash;			/* hash of field names */
  MEM_ROOT mem_root;
  TYPELIB keynames;			/* Pointers to keynames */
  TYPELIB fieldnames;			/* Pointer to fieldnames */
  TYPELIB *intervals;			/* pointer to interval info */
  pthread_mutex_t mutex;                /* For locking the share  */
  pthread_cond_t cond;			/* To signal that share is ready */
  struct st_table_share *next,		/* Link to unused shares */
    **prev;
#ifdef NOT_YET
  struct st_table *open_tables;		/* link to open tables */
#endif

  /* The following is copied to each TABLE on OPEN */
  Field **field;
  Field **found_next_number_field;
  Field *timestamp_field;               /* Used only during open */
  KEY  *key_info;			/* data of keys in database */
  uint	*blob_field;			/* Index to blobs in Field arrray*/

  uchar	*default_values;		/* row with default values */
  LEX_STRING comment;			/* Comment about table */
  CHARSET_INFO *table_charset;		/* Default charset of string fields */

  MY_BITMAP all_set;
  /*
    Key which is used for looking-up table in table cache and in the list
    of thread's temporary tables. Has the form of:
      "database_name\0table_name\0" + optional part for temporary tables.

    Note that all three 'table_cache_key', 'db' and 'table_name' members
    must be set (and be non-zero) for tables in table cache. They also
    should correspond to each other.
    To ensure this one can use set_table_cache() methods.
  */
  LEX_STRING table_cache_key;
  LEX_STRING db;                        /* Pointer to db */
  LEX_STRING table_name;                /* Table name (for open) */
  LEX_STRING path;                	/* Path to .frm file (from datadir) */
  LEX_STRING normalized_path;		/* unpack_filename(path) */
  LEX_STRING connect_string;

  /* 
     Set of keys in use, implemented as a Bitmap.
     Excludes keys disabled by ALTER TABLE ... DISABLE KEYS.
  */
  key_map keys_in_use;
  key_map keys_for_keyread;
  ha_rows min_rows, max_rows;		/* create information */
  ulong   avg_row_length;		/* create information */
  ulong   raid_chunksize;
  ulong   version, mysql_version;
  ulong   timestamp_offset;		/* Set to offset+1 of record */
  ulong   reclength;			/* Recordlength */

  plugin_ref db_plugin;			/* storage engine plugin */
  inline handlerton *db_type() const	/* table_type for handler */
  { 
    // DBUG_ASSERT(db_plugin);
    return db_plugin ? plugin_data(db_plugin, handlerton*) : NULL;
  }
  enum row_type row_type;		/* How rows are stored */
  enum tmp_table_type tmp_table;
  enum enum_ha_unused unused1;
  enum enum_ha_unused unused2;

  uint ref_count;                       /* How many TABLE objects uses this */
  uint open_count;			/* Number of tables in open list */
  uint blob_ptr_size;			/* 4 or 8 */
  uint key_block_size;			/* create key_block_size, if used */
  uint null_bytes, last_null_bit_pos;
  uint fields;				/* Number of fields */
  uint rec_buff_length;                 /* Size of table->record[] buffer */
  uint keys, key_parts;
  uint max_key_length, max_unique_length, total_key_length;
  uint uniques;                         /* Number of UNIQUE index */
  uint null_fields;			/* number of null fields */
  uint blob_fields;			/* number of blob fields */
  uint timestamp_field_offset;		/* Field number for timestamp field */
  uint varchar_fields;                  /* number of varchar fields */
  uint db_create_options;		/* Create options from database */
  uint db_options_in_use;		/* Options in use */
  uint db_record_offset;		/* if HA_REC_IN_SEQ */
  uint raid_type, raid_chunks;
  uint rowid_field_offset;		/* Field_nr +1 to rowid field */
  /* Index of auto-updated TIMESTAMP field in field array */
  uint primary_key;
  uint next_number_index;               /* autoincrement key number */
  uint next_number_key_offset;          /* autoinc keypart offset in a key */
  uint next_number_keypart;             /* autoinc keypart number in a key */
  uint error, open_errno, errarg;       /* error from open_table_def() */
  uint column_bitmap_size;
  uchar frm_version;
  bool null_field_first;
  bool system;                          /* Set if system table (one record) */
  bool crypted;                         /* If .frm file is crypted */
  bool db_low_byte_first;		/* Portable row format */
  bool crashed;
  bool is_view;
  bool name_lock, replace_with_name_lock;
  bool waiting_on_cond;                 /* Protection against free */
  ulong table_map_id;                   /* for row-based replication */
  ulonglong table_map_version;

  /*
    Cache for row-based replication table share checks that does not
    need to be repeated. Possible values are: -1 when cache value is
    not calculated yet, 0 when table *shall not* be replicated, 1 when
    table *may* be replicated.
  */
  int cached_row_logging_check;

#ifdef WITH_PARTITION_STORAGE_ENGINE
  /** @todo: Move into *ha_data for partitioning */
  bool auto_partitioned;
  const char *partition_info;
  uint  partition_info_len;
  uint  partition_info_buffer_size;
  const char *part_state;
  uint part_state_len;
  handlerton *default_part_db_type;
#endif

  /** place to store storage engine specific data */
  void *ha_data;


  /*
    Set share's table cache key and update its db and table name appropriately.

    SYNOPSIS
      set_table_cache_key()
        key_buff    Buffer with already built table cache key to be
                    referenced from share.
        key_length  Key length.

    NOTES
      Since 'key_buff' buffer will be referenced from share it should has same
      life-time as share itself.
      This method automatically ensures that TABLE_SHARE::table_name/db have
      appropriate values by using table cache key as their source.
  */

  void set_table_cache_key(char *key_buff, uint key_length)
  {
    table_cache_key.str= key_buff;
    table_cache_key.length= key_length;
    /*
      Let us use the fact that the key is "db/0/table_name/0" + optional
      part for temporary tables.
    */
    db.str=            table_cache_key.str;
    db.length=         strlen(db.str);
    table_name.str=    db.str + db.length + 1;
    table_name.length= strlen(table_name.str);
  }


  /*
    Set share's table cache key and update its db and table name appropriately.

    SYNOPSIS
      set_table_cache_key()
        key_buff    Buffer to be used as storage for table cache key
                    (should be at least key_length bytes).
        key         Value for table cache key.
        key_length  Key length.

    NOTE
      Since 'key_buff' buffer will be used as storage for table cache key
      it should has same life-time as share itself.
  */

  void set_table_cache_key(char *key_buff, const char *key, uint key_length)
  {
    memcpy(key_buff, key, key_length);
    set_table_cache_key(key_buff, key_length);
  }

  inline bool honor_global_locks()
  {
    return ((table_category == TABLE_CATEGORY_USER)
            || (table_category == TABLE_CATEGORY_SYSTEM));
  }

  inline bool require_write_privileges()
  {
    return (table_category == TABLE_CATEGORY_PERFORMANCE);
  }

  inline ulong get_table_def_version()
  {
    return table_map_id;
  }

  /**
    Convert unrelated members of TABLE_SHARE to one enum
    representing its type.

    @todo perhaps we need to have a member instead of a function.
  */
  enum enum_table_ref_type get_table_ref_type() const
  {
    if (is_view)
      return TABLE_REF_VIEW;
    switch (tmp_table) {
    case NO_TMP_TABLE:
      return TABLE_REF_BASE_TABLE;
    case SYSTEM_TMP_TABLE:
      return TABLE_REF_I_S_TABLE;
    default:
      return TABLE_REF_TMP_TABLE;
    }
  }
  /**
    Return a table metadata version.
     * for base tables, we return table_map_id.
       It is assigned from a global counter incremented for each
       new table loaded into the table definition cache (TDC).
     * for temporary tables it's table_map_id again. But for
       temporary tables table_map_id is assigned from
       thd->query_id. The latter is assigned from a thread local
       counter incremented for every new SQL statement. Since
       temporary tables are thread-local, each temporary table
       gets a unique id.
     * for everything else (views, information schema tables),
       the version id is zero.

   This choice of version id is a large compromise
   to have a working prepared statement validation in 5.1. In
   future version ids will be persistent, as described in WL#4180.

   Let's try to explain why and how this limited solution allows
   to validate prepared statements.

   Firstly, sets (in mathematical sense) of version numbers
   never intersect for different table types. Therefore,
   version id of a temporary table is never compared with
   a version id of a view, and vice versa.

   Secondly, for base tables, we know that each DDL flushes the
   respective share from the TDC. This ensures that whenever
   a table is altered or dropped and recreated, it gets a new
   version id.
   Unfortunately, since elements of the TDC are also flushed on
   LRU basis, this choice of version ids leads to false positives.
   E.g. when the TDC size is too small, we may have a SELECT
   * FROM INFORMATION_SCHEMA.TABLES flush all its elements, which
   in turn will lead to a validation error and a subsequent
   reprepare of all prepared statements.  This is
   considered acceptable, since as long as prepared statements are
   automatically reprepared, spurious invalidation is only
   a performance hit. Besides, no better simple solution exists.

   For temporary tables, using thd->query_id ensures that if
   a temporary table was altered or recreated, a new version id is
   assigned. This suits validation needs very well and will perhaps
   never change.

   Metadata of information schema tables never changes.
   Thus we can safely assume 0 for a good enough version id.

   Views are a special and tricky case. A view is always inlined
   into the parse tree of a prepared statement at prepare.
   Thus, when we execute a prepared statement, the parse tree
   will not get modified even if the view is replaced with another
   view.  Therefore, we can safely choose 0 for version id of
   views and effectively never invalidate a prepared statement
   when a view definition is altered. Note, that this leads to
   wrong binary log in statement-based replication, since we log
   prepared statement execution in form Query_log_events
   containing conventional statements. But since there is no
   metadata locking for views, the very same problem exists for
   conventional statements alone, as reported in Bug#25144. The only
   difference between prepared and conventional execution is,
   effectively, that for prepared statements the race condition
   window is much wider.
   In 6.0 we plan to support view metadata locking (WL#3726) and
   extend table definition cache to cache views (WL#4298).
   When this is done, views will be handled in the same fashion
   as the base tables.

   Finally, by taking into account table type, we always
   track that a change has taken place when a view is replaced
   with a base table, a base table is replaced with a temporary
   table and so on.

   @sa TABLE_LIST::is_table_ref_id_equal()
  */
  ulong get_table_ref_version() const
  {
    return (tmp_table == SYSTEM_TMP_TABLE || is_view) ? 0 : table_map_id;
  }

} TABLE_SHARE;


extern ulong refresh_version;

/* Information for one open table */
enum index_hint_type
{
  INDEX_HINT_IGNORE,
  INDEX_HINT_USE,
  INDEX_HINT_FORCE
};

struct st_table {
  st_table() {}                               /* Remove gcc warning */

  TABLE_SHARE	*s;
  handler	*file;
#ifdef NOT_YET
  struct st_table *used_next, **used_prev;	/* Link to used tables */
  struct st_table *open_next, **open_prev;	/* Link to open tables */
#endif
  struct st_table *next, *prev;

  /* For the below MERGE related members see top comment in ha_myisammrg.cc */
  struct st_table *parent;          /* Set in MERGE child.  Ptr to parent */
  TABLE_LIST      *child_l;         /* Set in MERGE parent. List of children */
  TABLE_LIST      **child_last_l;   /* Set in MERGE parent. End of list */

  THD	*in_use;                        /* Which thread uses this */
  Field **field;			/* Pointer to fields */

  uchar *record[2];			/* Pointer to records */
  uchar *write_row_record;		/* Used as optimisation in
					   THD::write_row */
  uchar *insert_values;                  /* used by INSERT ... UPDATE */
  /* 
    Map of keys that can be used to retrieve all data from this table 
    needed by the query without reading the row.
  */
  key_map covering_keys;
  key_map quick_keys, merge_keys;
  /*
    A set of keys that can be used in the query that references this
    table.

    All indexes disabled on the table's TABLE_SHARE (see TABLE::s) will be 
    subtracted from this set upon instantiation. Thus for any TABLE t it holds
    that t.keys_in_use_for_query is a subset of t.s.keys_in_use. Generally we 
    must not introduce any new keys here (see setup_tables).

    The set is implemented as a bitmap.
  */
  key_map keys_in_use_for_query;
  /* Map of keys that can be used to calculate GROUP BY without sorting */
  key_map keys_in_use_for_group_by;
  /* Map of keys that can be used to calculate ORDER BY without sorting */
  key_map keys_in_use_for_order_by;
  KEY  *key_info;			/* data of keys in database */

  Field *next_number_field;		/* Set if next_number is activated */
  Field *found_next_number_field;	/* Set on open */
  Field_timestamp *timestamp_field;

  /* Table's triggers, 0 if there are no of them */
  Table_triggers_list *triggers;
  TABLE_LIST *pos_in_table_list;/* Element referring to this table */
  ORDER		*group;
  const char	*alias;            	  /* alias or table name */
  uchar		*null_flags;
  my_bitmap_map	*bitmap_init_value;
  MY_BITMAP     def_read_set, def_write_set, tmp_set; /* containers */
  MY_BITMAP     *read_set, *write_set;          /* Active column sets */
  /*
   The ID of the query that opened and is using this table. Has different
   meanings depending on the table type.

   Temporary tables:

   table->query_id is set to thd->query_id for the duration of a statement
   and is reset to 0 once it is closed by the same statement. A non-zero
   table->query_id means that a statement is using the table even if it's
   not the current statement (table is in use by some outer statement).

   Non-temporary tables:

   Under pre-locked or LOCK TABLES mode: query_id is set to thd->query_id
   for the duration of a statement and is reset to 0 once it is closed by
   the same statement. A non-zero query_id is used to control which tables
   in the list of pre-opened and locked tables are actually being used.
  */
  query_id_t	query_id;

  /* 
    For each key that has quick_keys.is_set(key) == TRUE: estimate of #records
    and max #key parts that range access would use.
  */
  ha_rows	quick_rows[MAX_KEY];

  /* Bitmaps of key parts that =const for the entire join. */
  key_part_map  const_key_parts[MAX_KEY];

  uint		quick_key_parts[MAX_KEY];
  uint		quick_n_ranges[MAX_KEY];

  /* 
    Estimate of number of records that satisfy SARGable part of the table
    condition, or table->file->records if no SARGable condition could be
    constructed.
    This value is used by join optimizer as an estimate of number of records
    that will pass the table condition (condition that depends on fields of 
    this table and constants)
  */
  ha_rows       quick_condition_rows;

  /*
    If this table has TIMESTAMP field with auto-set property (pointed by
    timestamp_field member) then this variable indicates during which
    operations (insert only/on update/in both cases) we should set this
    field to current timestamp. If there are no such field in this table
    or we should not automatically set its value during execution of current
    statement then the variable contains TIMESTAMP_NO_AUTO_SET (i.e. 0).

    Value of this variable is set for each statement in open_table() and
    if needed cleared later in statement processing code (see mysql_update()
    as example).
  */
  timestamp_auto_set_type timestamp_field_type;
  table_map	map;                    /* ID bit of table (1,2,4,8,16...) */

  uint          lock_position;          /* Position in MYSQL_LOCK.table */
  uint          lock_data_start;        /* Start pos. in MYSQL_LOCK.locks */
  uint          lock_count;             /* Number of locks */
  uint		tablenr,used_fields;
  uint          temp_pool_slot;		/* Used by intern temp tables */
  uint		status;                 /* What's in record[0] */
  uint		db_stat;		/* mode of file as in handler.h */
  /* number of select if it is derived table */
  uint          derived_select_number;
  int		current_lock;           /* Type of lock on table */
  my_bool copy_blobs;			/* copy_blobs when storing */

  /*
    0 or JOIN_TYPE_{LEFT|RIGHT}. Currently this is only compared to 0.
    If maybe_null !=0, this table is inner w.r.t. some outer join operation,
    and null_row may be true.
  */
  uint maybe_null;
  /*
    If true, the current table row is considered to have all columns set to 
    NULL, including columns declared as "not null" (see maybe_null).
  */
  my_bool null_row;

  /*
    TODO: Each of the following flags take up 8 bits. They can just as easily
    be put into one single unsigned long and instead of taking up 18
    bytes, it would take up 4.
  */
  my_bool force_index;
  my_bool distinct,const_table,no_rows;

  /**
     If set, the optimizer has found that row retrieval should access index 
     tree only.
   */
  my_bool key_read;
  my_bool no_keyread;
  /*
    Placeholder for an open table which prevents other connections
    from taking name-locks on this table. Typically used with
    TABLE_SHARE::version member to take an exclusive name-lock on
    this table name -- a name lock that not only prevents other
    threads from opening the table, but also blocks other name
    locks. This is achieved by:
    - setting open_placeholder to 1 - this will block other name
      locks, as wait_for_locked_table_name will be forced to wait,
      see table_is_used for details.
    - setting version to 0 - this will force other threads to close
      the instance of this table and wait (this is the same approach
      as used for usual name locks).
    An exclusively name-locked table currently can have no handler
    object associated with it (db_stat is always 0), but please do
    not rely on that.
  */
  my_bool open_placeholder;
  my_bool locked_by_logger;
  my_bool no_replicate;
  my_bool locked_by_name;
  my_bool fulltext_searched;
  my_bool no_cache;
  /* To signal that the table is associated with a HANDLER statement */
  my_bool open_by_handler;
  /*
    To indicate that a non-null value of the auto_increment field
    was provided by the user or retrieved from the current record.
    Used only in the MODE_NO_AUTO_VALUE_ON_ZERO mode.
  */
  my_bool auto_increment_field_not_null;
  my_bool insert_or_update;             /* Can be used by the handler */
  my_bool alias_name_used;		/* true if table_name is alias */
  my_bool get_fields_in_item_tree;      /* Signal to fix_field */
  /* If MERGE children attached to parent. See top comment in ha_myisammrg.cc */
  my_bool children_attached;

  REGINFO reginfo;			/* field connections */
  MEM_ROOT mem_root;
  GRANT_INFO grant;
  FILESORT_INFO sort;
#ifdef WITH_PARTITION_STORAGE_ENGINE
  partition_info *part_info;            /* Partition related information */
  bool no_partitions_used; /* If true, all partitions have been pruned away */
#endif

  bool fill_item_list(List<Item> *item_list) const;
  void reset_item_list(List<Item> *item_list) const;
  void clear_column_bitmaps(void);
  void prepare_for_position(void);
  void mark_columns_used_by_index_no_reset(uint index, MY_BITMAP *map);
  void mark_columns_used_by_index(uint index);
  void restore_column_maps_after_mark_index();
  void mark_auto_increment_column(void);
  void mark_columns_needed_for_update(void);
  void mark_columns_needed_for_delete(void);
  void mark_columns_needed_for_insert(void);
  inline void column_bitmaps_set(MY_BITMAP *read_set_arg,
                                 MY_BITMAP *write_set_arg)
  {
    read_set= read_set_arg;
    write_set= write_set_arg;
    if (file)
      file->column_bitmaps_signal();
  }
  inline void column_bitmaps_set_no_signal(MY_BITMAP *read_set_arg,
                                           MY_BITMAP *write_set_arg)
  {
    read_set= read_set_arg;
    write_set= write_set_arg;
  }
  inline void use_all_columns()
  {
    column_bitmaps_set(&s->all_set, &s->all_set);
  }
  inline void default_column_bitmaps()
  {
    read_set= &def_read_set;
    write_set= &def_write_set;
  }
  /* Is table open or should be treated as such by name-locking? */
  inline bool is_name_opened() { return db_stat || open_placeholder; }
  /*
    Is this instance of the table should be reopen or represents a name-lock?
  */
  inline bool needs_reopen_or_name_lock()
  { return s->version != refresh_version; }
  bool is_children_attached(void);
};

enum enum_schema_table_state
{ 
  NOT_PROCESSED= 0,
  PROCESSED_BY_CREATE_SORT_INDEX,
  PROCESSED_BY_JOIN_EXEC
};

typedef struct st_foreign_key_info
{
  LEX_STRING *forein_id;
  LEX_STRING *referenced_db;
  LEX_STRING *referenced_table;
  LEX_STRING *update_method;
  LEX_STRING *delete_method;
  LEX_STRING *referenced_key_name;
  List<LEX_STRING> foreign_fields;
  List<LEX_STRING> referenced_fields;
} FOREIGN_KEY_INFO;

/*
  Make sure that the order of schema_tables and enum_schema_tables are the same.
*/

enum enum_schema_tables
{
  SCH_CHARSETS= 0,
  SCH_COLLATIONS,
  SCH_COLLATION_CHARACTER_SET_APPLICABILITY,
  SCH_COLUMNS,
  SCH_COLUMN_PRIVILEGES,
  SCH_ENGINES,
  SCH_EVENTS,
  SCH_FILES,
  SCH_GLOBAL_STATUS,
  SCH_GLOBAL_VARIABLES,
  SCH_KEY_COLUMN_USAGE,
  SCH_OPEN_TABLES,
  SCH_PARTITIONS,
  SCH_PLUGINS,
  SCH_PROCESSLIST,
  SCH_PROFILES,
  SCH_REFERENTIAL_CONSTRAINTS,
  SCH_PROCEDURES,
  SCH_SCHEMATA,
  SCH_SCHEMA_PRIVILEGES,
  SCH_SESSION_STATUS,
  SCH_SESSION_VARIABLES,
  SCH_STATISTICS,
  SCH_STATUS,
  SCH_TABLES,
  SCH_TABLE_CONSTRAINTS,
  SCH_TABLE_NAMES,
  SCH_TABLE_PRIVILEGES,
  SCH_TRIGGERS,
  SCH_USER_PRIVILEGES,
  SCH_VARIABLES,
  SCH_VIEWS
};


#define MY_I_S_MAYBE_NULL 1
#define MY_I_S_UNSIGNED   2


#define SKIP_OPEN_TABLE 0                // do not open table
#define OPEN_FRM_ONLY   1                // open FRM file only
#define OPEN_FULL_TABLE 2                // open FRM,MYD, MYI files

typedef struct st_field_info
{
  /** 
      This is used as column name. 
  */
  const char* field_name;
  /**
     For string-type columns, this is the maximum number of
     characters. Otherwise, it is the 'display-length' for the column.
  */
  uint field_length;
  /**
     This denotes data type for the column. For the most part, there seems to
     be one entry in the enum for each SQL data type, although there seem to
     be a number of additional entries in the enum.
  */
  enum enum_field_types field_type;
  int value;
  /**
     This is used to set column attributes. By default, columns are @c NOT
     @c NULL and @c SIGNED, and you can deviate from the default
     by setting the appopriate flags. You can use either one of the flags
     @c MY_I_S_MAYBE_NULL and @cMY_I_S_UNSIGNED or
     combine them using the bitwise or operator @c |. Both flags are
     defined in table.h.
   */
  uint field_flags;        // Field atributes(maybe_null, signed, unsigned etc.)
  const char* old_name;
  /**
     This should be one of @c SKIP_OPEN_TABLE,
     @c OPEN_FRM_ONLY or @c OPEN_FULL_TABLE.
  */
  uint open_method;
} ST_FIELD_INFO;


struct TABLE_LIST;
typedef class Item COND;

typedef struct st_schema_table
{
  const char* table_name;
  ST_FIELD_INFO *fields_info;
  /* Create information_schema table */
  TABLE *(*create_table)  (THD *thd, TABLE_LIST *table_list);
  /* Fill table with data */
  int (*fill_table) (THD *thd, TABLE_LIST *tables, COND *cond);
  /* Handle fileds for old SHOW */
  int (*old_format) (THD *thd, struct st_schema_table *schema_table);
  int (*process_table) (THD *thd, TABLE_LIST *tables, TABLE *table,
                        bool res, LEX_STRING *db_name, LEX_STRING *table_name);
  int idx_field1, idx_field2; 
  bool hidden;
  uint i_s_requested_object;  /* the object we need to open(TABLE | VIEW) */
} ST_SCHEMA_TABLE;


#define JOIN_TYPE_LEFT	1
#define JOIN_TYPE_RIGHT	2

#define VIEW_ALGORITHM_UNDEFINED        0
#define VIEW_ALGORITHM_TMPTABLE         1
#define VIEW_ALGORITHM_MERGE            2

#define VIEW_SUID_INVOKER               0
#define VIEW_SUID_DEFINER               1
#define VIEW_SUID_DEFAULT               2

/* view WITH CHECK OPTION parameter options */
#define VIEW_CHECK_NONE       0
#define VIEW_CHECK_LOCAL      1
#define VIEW_CHECK_CASCADED   2

/* result of view WITH CHECK OPTION parameter check */
#define VIEW_CHECK_OK         0
#define VIEW_CHECK_ERROR      1
#define VIEW_CHECK_SKIP       2

/** The threshold size a blob field buffer before it is freed */
#define MAX_TDC_BLOB_SIZE 65536

struct st_lex;
class select_union;
class TMP_TABLE_PARAM;

Item *create_view_field(THD *thd, TABLE_LIST *view, Item **field_ref,
                        const char *name);

struct Field_translator
{
  Item *item;
  const char *name;
};


/*
  Column reference of a NATURAL/USING join. Since column references in
  joins can be both from views and stored tables, may point to either a
  Field (for tables), or a Field_translator (for views).
*/

class Natural_join_column: public Sql_alloc
{
public:
  Field_translator *view_field;  /* Column reference of merge view. */
  Item_field       *table_field; /* Column reference of table or temp view. */
  TABLE_LIST *table_ref; /* Original base table/view reference. */
  /*
    True if a common join column of two NATURAL/USING join operands. Notice
    that when we have a hierarchy of nested NATURAL/USING joins, a column can
    be common at some level of nesting but it may not be common at higher
    levels of nesting. Thus this flag may change depending on at which level
    we are looking at some column.
  */
  bool is_common;
public:
  Natural_join_column(Field_translator *field_param, TABLE_LIST *tab);
  Natural_join_column(Item_field *field_param, TABLE_LIST *tab);
  const char *name();
  Item *create_item(THD *thd);
  Field *field();
  const char *table_name();
  const char *db_name();
  GRANT_INFO *grant();
};


/*
  Table reference in the FROM clause.

  These table references can be of several types that correspond to
  different SQL elements. Below we list all types of TABLE_LISTs with
  the necessary conditions to determine when a TABLE_LIST instance
  belongs to a certain type.

  1) table (TABLE_LIST::view == NULL)
     - base table
       (TABLE_LIST::derived == NULL)
     - subquery - TABLE_LIST::table is a temp table
       (TABLE_LIST::derived != NULL)
     - information schema table
       (TABLE_LIST::schema_table != NULL)
       NOTICE: for schema tables TABLE_LIST::field_translation may be != NULL
  2) view (TABLE_LIST::view != NULL)
     - merge    (TABLE_LIST::effective_algorithm == VIEW_ALGORITHM_MERGE)
           also (TABLE_LIST::field_translation != NULL)
     - tmptable (TABLE_LIST::effective_algorithm == VIEW_ALGORITHM_TMPTABLE)
           also (TABLE_LIST::field_translation == NULL)
  3) nested table reference (TABLE_LIST::nested_join != NULL)
     - table sequence - e.g. (t1, t2, t3)
       TODO: how to distinguish from a JOIN?
     - general JOIN
       TODO: how to distinguish from a table sequence?
     - NATURAL JOIN
       (TABLE_LIST::natural_join != NULL)
       - JOIN ... USING
         (TABLE_LIST::join_using_fields != NULL)
*/

class Index_hint;
struct TABLE_LIST
{
  TABLE_LIST() {}                          /* Remove gcc warning */

  /**
    Prepare TABLE_LIST that consists of one table instance to use in
    simple_open_and_lock_tables
  */
  inline void init_one_table(const char *db_name_arg,
                             const char *table_name_arg,
                             enum thr_lock_type lock_type_arg)
  {
    bzero((char*) this, sizeof(*this));
    db= (char*) db_name_arg;
    table_name= alias= (char*) table_name_arg;
    lock_type= lock_type_arg;
  }

  /*
    List of tables local to a subquery (used by SQL_LIST). Considers
    views as leaves (unlike 'next_leaf' below). Created at parse time
    in st_select_lex::add_table_to_list() -> table_list.link_in_list().
  */
  TABLE_LIST *next_local;
  /* link in a global list of all queries tables */
  TABLE_LIST *next_global, **prev_global;
  char		*db, *alias, *table_name, *schema_table_name;
  char          *option;                /* Used by cache index  */
  Item		*on_expr;		/* Used with outer join */
  /*
    The structure of ON expression presented in the member above
    can be changed during certain optimizations. This member
    contains a snapshot of AND-OR structure of the ON expression
    made after permanent transformations of the parse tree, and is
    used to restore ON clause before every reexecution of a prepared
    statement or stored procedure.
  */
  Item          *prep_on_expr;
  COND_EQUAL    *cond_equal;            /* Used with outer join */
  /*
    During parsing - left operand of NATURAL/USING join where 'this' is
    the right operand. After parsing (this->natural_join == this) iff
    'this' represents a NATURAL or USING join operation. Thus after
    parsing 'this' is a NATURAL/USING join iff (natural_join != NULL).
  */
  TABLE_LIST *natural_join;
  /*
    True if 'this' represents a nested join that is a NATURAL JOIN.
    For one of the operands of 'this', the member 'natural_join' points
    to the other operand of 'this'.
  */
  bool is_natural_join;
  /* Field names in a USING clause for JOIN ... USING. */
  List<String> *join_using_fields;
  /*
    Explicitly store the result columns of either a NATURAL/USING join or
    an operand of such a join.
  */
  List<Natural_join_column> *join_columns;
  /* TRUE if join_columns contains all columns of this table reference. */
  bool is_join_columns_complete;

  /*
    List of nodes in a nested join tree, that should be considered as
    leaves with respect to name resolution. The leaves are: views,
    top-most nodes representing NATURAL/USING joins, subqueries, and
    base tables. All of these TABLE_LIST instances contain a
    materialized list of columns. The list is local to a subquery.
  */
  TABLE_LIST *next_name_resolution_table;
  /* Index names in a "... JOIN ... USE/IGNORE INDEX ..." clause. */
  List<Index_hint> *index_hints;
  TABLE        *table;                          /* opened table */
  uint          table_id; /* table id (from binlog) for opened table */
  /*
    select_result for derived table to pass it from table creation to table
    filling procedure
  */
  select_union  *derived_result;
  /*
    Reference from aux_tables to local list entry of main select of
    multi-delete statement:
    delete t1 from t2,t1 where t1.a<'B' and t2.b=t1.b;
    here it will be reference of first occurrence of t1 to second (as you
    can see this lists can't be merged)
  */
  TABLE_LIST	*correspondent_table;
  /**
     @brief Normally, this field is non-null for anonymous derived tables only.

     @details This field is set to non-null for 
     
     - Anonymous derived tables, In this case it points to the SELECT_LEX_UNIT
     representing the derived table. E.g. for a query
     
     @verbatim SELECT * FROM (SELECT a FROM t1) b @endverbatim
     
     For the @c TABLE_LIST representing the derived table @c b, @c derived
     points to the SELECT_LEX_UNIT representing the result of the query within
     parenteses.
     
     - Views. This is set for views with @verbatim ALGORITHM = TEMPTABLE
     @endverbatim by mysql_make_view().
     
     @note Inside views, a subquery in the @c FROM clause is not allowed.
     @note Do not use this field to separate views/base tables/anonymous
     derived tables. Use TABLE_LIST::is_anonymous_derived_table().
  */
  st_select_lex_unit *derived;		/* SELECT_LEX_UNIT of derived table */
  ST_SCHEMA_TABLE *schema_table;        /* Information_schema table */
  st_select_lex	*schema_select_lex;
  /*
    True when the view field translation table is used to convert
    schema table fields for backwards compatibility with SHOW command.
  */
  bool schema_table_reformed;
  TMP_TABLE_PARAM *schema_table_param;
  /* link to select_lex where this table was used */
  st_select_lex	*select_lex;
  st_lex	*view;			/* link on VIEW lex for merging */
  Field_translator *field_translation;	/* array of VIEW fields */
  /* pointer to element after last one in translation table above */
  Field_translator *field_translation_end;
  /*
    List (based on next_local) of underlying tables of this view. I.e. it
    does not include the tables of subqueries used in the view. Is set only
    for merged views.
  */
  TABLE_LIST	*merge_underlying_list;
  /*
    - 0 for base tables
    - in case of the view it is the list of all (not only underlying
    tables but also used in subquery ones) tables of the view.
  */
  List<TABLE_LIST> *view_tables;
  /* most upper view this table belongs to */
  TABLE_LIST	*belong_to_view;
  /*
    The view directly referencing this table
    (non-zero only for merged underlying tables of a view).
  */
  TABLE_LIST	*referencing_view;
  /* Ptr to parent MERGE table list item. See top comment in ha_myisammrg.cc */
  TABLE_LIST    *parent_l;
  /*
    Security  context (non-zero only for tables which belong
    to view with SQL SECURITY DEFINER)
  */
  Security_context *security_ctx;
  /*
    This view security context (non-zero only for views with
    SQL SECURITY DEFINER)
  */
  Security_context *view_sctx;
  /*
    List of all base tables local to a subquery including all view
    tables. Unlike 'next_local', this in this list views are *not*
    leaves. Created in setup_tables() -> make_leaves_list().
  */
  bool allowed_show;
  TABLE_LIST	*next_leaf;
  Item          *where;                 /* VIEW WHERE clause condition */
  Item          *check_option;          /* WITH CHECK OPTION condition */
  LEX_STRING	select_stmt;		/* text of (CREATE/SELECT) statement */
  LEX_STRING	md5;			/* md5 of query text */
  LEX_STRING	source;			/* source of CREATE VIEW */
  LEX_STRING	view_db;		/* saved view database */
  LEX_STRING	view_name;		/* saved view name */
  LEX_STRING	timestamp;		/* GMT time stamp of last operation */
  st_lex_user   definer;                /* definer of view */
  ulonglong	file_version;		/* version of file's field set */
  ulonglong     updatable_view;         /* VIEW can be updated */
  /** 
      @brief The declared algorithm, if this is a view.
      @details One of
      - VIEW_ALGORITHM_UNDEFINED
      - VIEW_ALGORITHM_TMPTABLE
      - VIEW_ALGORITHM_MERGE
      @to do Replace with an enum 
  */
  ulonglong	algorithm;
  ulonglong     view_suid;              /* view is suid (TRUE dy default) */
  ulonglong     with_check;             /* WITH CHECK OPTION */
  /*
    effective value of WITH CHECK OPTION (differ for temporary table
    algorithm)
  */
  uint8         effective_with_check;
  /** 
      @brief The view algorithm that is actually used, if this is a view.
      @details One of
      - VIEW_ALGORITHM_UNDEFINED
      - VIEW_ALGORITHM_TMPTABLE
      - VIEW_ALGORITHM_MERGE
      @to do Replace with an enum 
  */
  uint8         effective_algorithm;
  GRANT_INFO	grant;
  /* data need by some engines in query cache*/
  ulonglong     engine_data;
  /* call back function for asking handler about caching in query cache */
  qc_engine_callback callback_func;
  thr_lock_type lock_type;
  uint		outer_join;		/* Which join type */
  uint		shared;			/* Used in multi-upd */
  size_t        db_length;
  size_t        table_name_length;
  bool          updatable;		/* VIEW/TABLE can be updated now */
  bool		straight;		/* optimize with prev table */
  bool          updating;               /* for replicate-do/ignore table */
  bool		force_index;		/* prefer index over table scan */
  bool          ignore_leaves;          /* preload only non-leaf nodes */
  table_map     dep_tables;             /* tables the table depends on      */
  table_map     on_expr_dep_tables;     /* tables on expression depends on  */
  struct st_nested_join *nested_join;   /* if the element is a nested join  */
  TABLE_LIST *embedding;             /* nested join containing the table */
  List<TABLE_LIST> *join_list;/* join list the table belongs to   */
  bool		cacheable_table;	/* stop PS caching */
  /* used in multi-upd/views privilege check */
  bool		table_in_first_from_clause;
  bool		skip_temporary;		/* this table shouldn't be temporary */
  /* TRUE if this merged view contain auto_increment field */
  bool          contain_auto_increment;
  bool          multitable_view;        /* TRUE iff this is multitable view */
  bool          compact_view_format;    /* Use compact format for SHOW CREATE VIEW */
  /* view where processed */
  bool          where_processed;
  /* TRUE <=> VIEW CHECK OPTION expression has been processed */
  bool          check_option_processed;
  /* FRMTYPE_ERROR if any type is acceptable */
  enum frm_type_enum required_type;
  handlerton	*db_type;		/* table_type for handler */
  char		timestamp_buffer[20];	/* buffer for timestamp (19+1) */
  /*
    This TABLE_LIST object is just placeholder for prelocking, it will be
    used for implicit LOCK TABLES only and won't be used in real statement.
  */
  bool          prelocking_placeholder;
  /*
    This TABLE_LIST object corresponds to the table to be created
    so it is possible that it does not exist (used in CREATE TABLE
    ... SELECT implementation).
  */
  bool          create;
  bool          internal_tmp_table;


  /* View creation context. */

  View_creation_ctx *view_creation_ctx;

  /*
    Attributes to save/load view creation context in/from frm-file.

    Ther are required only to be able to use existing parser to load
    view-definition file. As soon as the parser parsed the file, view
    creation context is initialized and the attributes become redundant.

    These attributes MUST NOT be used for any purposes but the parsing.
  */

  LEX_STRING view_client_cs_name;
  LEX_STRING view_connection_cl_name;

  /*
    View definition (SELECT-statement) in the UTF-form.
  */

  LEX_STRING view_body_utf8;

   /* End of view definition context. */

  /**
    Indicates what triggers we need to pre-load for this TABLE_LIST
    when opening an associated TABLE. This is filled after
    the parsed tree is created.
  */
  uint8 trg_event_map;

  uint i_s_requested_object;
  bool has_db_lookup_value;
  bool has_table_lookup_value;
  uint table_open_method;
  enum enum_schema_table_state schema_table_state;
  void calc_md5(char *buffer);
  void set_underlying_merge();
  int view_check_option(THD *thd, bool ignore_failure);
  bool setup_underlying(THD *thd);
  void cleanup_items();
  bool placeholder()
  {
    return derived || view || schema_table || (create && !table->db_stat) ||
           !table;
  }
  void print(THD *thd, String *str, enum_query_type query_type);
  bool check_single_table(TABLE_LIST **table, table_map map,
                          TABLE_LIST *view);
  bool set_insert_values(MEM_ROOT *mem_root);
  void hide_view_error(THD *thd);
  TABLE_LIST *find_underlying_table(TABLE *table);
  TABLE_LIST *first_leaf_for_name_resolution();
  TABLE_LIST *last_leaf_for_name_resolution();
  bool is_leaf_for_name_resolution();
  inline TABLE_LIST *top_table()
    { return belong_to_view ? belong_to_view : this; }
  inline bool prepare_check_option(THD *thd)
  {
    bool res= FALSE;
    if (effective_with_check)
      res= prep_check_option(thd, effective_with_check);
    return res;
  }
  inline bool prepare_where(THD *thd, Item **conds,
                            bool no_where_clause)
  {
    if (effective_algorithm == VIEW_ALGORITHM_MERGE)
      return prep_where(thd, conds, no_where_clause);
    return FALSE;
  }

  void register_want_access(ulong want_access);
  bool prepare_security(THD *thd);
#ifndef NO_EMBEDDED_ACCESS_CHECKS
  Security_context *find_view_security_context(THD *thd);
  bool prepare_view_securety_context(THD *thd);
#endif
  /*
    Cleanup for re-execution in a prepared statement or a stored
    procedure.
  */
  void reinit_before_use(THD *thd);
  Item_subselect *containing_subselect();

<<<<<<< HEAD
  /* 
    Compiles the tagged hints list and fills up st_table::keys_in_use_for_query,
    st_table::keys_in_use_for_group_by, st_table::keys_in_use_for_order_by,
    st_table::force_index and st_table::covering_keys.
  */
  bool process_index_hints(TABLE *table);

  /* Access MERGE child def version.  See top comment in ha_myisammrg.cc */
  inline ulong get_child_def_version()
  {
    return child_def_version;
  }
  inline void set_child_def_version(ulong version)
  {
    child_def_version= version;
  }
  inline void init_child_def_version()
  {
    child_def_version= ~0UL;
  }

  /**
    Compare the version of metadata from the previous execution
    (if any) with values obtained from the current table
    definition cache element.

    @sa check_and_update_table_version()
  */
  inline
  bool is_table_ref_id_equal(TABLE_SHARE *s) const
  {
    return (m_table_ref_type == s->get_table_ref_type() &&
            m_table_ref_version == s->get_table_ref_version());
  }

  /**
    Record the value of metadata version of the corresponding
    table definition cache element in this parse tree node.

    @sa check_and_update_table_version()
  */
  inline
  void set_table_ref_id(TABLE_SHARE *s)
  {
    m_table_ref_type= s->get_table_ref_type();
    m_table_ref_version= s->get_table_ref_version();
  }

  /**
     @brief True if this TABLE_LIST represents an anonymous derived table,
     i.e.  the result of a subquery.
  */
  bool is_anonymous_derived_table() const { return derived && !view; }

  /**
=======
  /**
     @brief True if this TABLE_LIST represents an not yet materialized 
     derived table, i.e. the result of a subquery or view execution.
  */
  bool is_non_materialized_derived_table() const
  {
    return derived && !derived_result;
  }

  /**
>>>>>>> 06655369
     @brief Returns the name of the database that the referenced table belongs
     to.
  */
  char *get_db_name() { return view != NULL ? view_db.str : db; }

  /**
     @brief Returns the name of the table that this TABLE_LIST represents.

     @details The unqualified table name or view name for a table or view,
     respectively.
   */
  char *get_table_name() { return view != NULL ? view_name.str : table_name; }

private:
  bool prep_check_option(THD *thd, uint8 check_opt_type);
  bool prep_where(THD *thd, Item **conds, bool no_where_clause);
  /*
    Cleanup for re-execution in a prepared statement or a stored
    procedure.
  */

  /* Remembered MERGE child def version.  See top comment in ha_myisammrg.cc */
  ulong         child_def_version;
  /** See comments for set_metadata_id() */
  enum enum_table_ref_type m_table_ref_type;
  /** See comments for set_metadata_id() */
  ulong m_table_ref_version;
};

class Item;

/*
  Iterator over the fields of a generic table reference.
*/

class Field_iterator: public Sql_alloc
{
public:
  Field_iterator() {}                         /* Remove gcc warning */
  virtual ~Field_iterator() {}
  virtual void set(TABLE_LIST *)= 0;
  virtual void next()= 0;
  virtual bool end_of_fields()= 0;              /* Return 1 at end of list */
  virtual const char *name()= 0;
  virtual Item *create_item(THD *)= 0;
  virtual Field *field()= 0;
};


/* 
  Iterator over the fields of a base table, view with temporary
  table, or subquery.
*/

class Field_iterator_table: public Field_iterator
{
  Field **ptr;
public:
  Field_iterator_table() :ptr(0) {}
  void set(TABLE_LIST *table) { ptr= table->table->field; }
  void set_table(TABLE *table) { ptr= table->field; }
  void next() { ptr++; }
  bool end_of_fields() { return *ptr == 0; }
  const char *name();
  Item *create_item(THD *thd);
  Field *field() { return *ptr; }
};


/* Iterator over the fields of a merge view. */

class Field_iterator_view: public Field_iterator
{
  Field_translator *ptr, *array_end;
  TABLE_LIST *view;
public:
  Field_iterator_view() :ptr(0), array_end(0) {}
  void set(TABLE_LIST *table);
  void next() { ptr++; }
  bool end_of_fields() { return ptr == array_end; }
  const char *name();
  Item *create_item(THD *thd);
  Item **item_ptr() {return &ptr->item; }
  Field *field() { return 0; }
  inline Item *item() { return ptr->item; }
  Field_translator *field_translator() { return ptr; }
};


/*
  Field_iterator interface to the list of materialized fields of a
  NATURAL/USING join.
*/

class Field_iterator_natural_join: public Field_iterator
{
  List_iterator_fast<Natural_join_column> column_ref_it;
  Natural_join_column *cur_column_ref;
public:
  Field_iterator_natural_join() :cur_column_ref(NULL) {}
  ~Field_iterator_natural_join() {}
  void set(TABLE_LIST *table);
  void next();
  bool end_of_fields() { return !cur_column_ref; }
  const char *name() { return cur_column_ref->name(); }
  Item *create_item(THD *thd) { return cur_column_ref->create_item(thd); }
  Field *field() { return cur_column_ref->field(); }
  Natural_join_column *column_ref() { return cur_column_ref; }
};


/*
  Generic iterator over the fields of an arbitrary table reference.

  DESCRIPTION
    This class unifies the various ways of iterating over the columns
    of a table reference depending on the type of SQL entity it
    represents. If such an entity represents a nested table reference,
    this iterator encapsulates the iteration over the columns of the
    members of the table reference.

  IMPLEMENTATION
    The implementation assumes that all underlying NATURAL/USING table
    references already contain their result columns and are linked into
    the list TABLE_LIST::next_name_resolution_table.
*/

class Field_iterator_table_ref: public Field_iterator
{
  TABLE_LIST *table_ref, *first_leaf, *last_leaf;
  Field_iterator_table        table_field_it;
  Field_iterator_view         view_field_it;
  Field_iterator_natural_join natural_join_it;
  Field_iterator *field_it;
  void set_field_iterator();
public:
  Field_iterator_table_ref() :field_it(NULL) {}
  void set(TABLE_LIST *table);
  void next();
  bool end_of_fields()
  { return (table_ref == last_leaf && field_it->end_of_fields()); }
  const char *name() { return field_it->name(); }
  const char *get_table_name();
  const char *get_db_name();
  GRANT_INFO *grant();
  Item *create_item(THD *thd) { return field_it->create_item(thd); }
  Field *field() { return field_it->field(); }
  Natural_join_column *get_or_create_column_ref(THD *thd, TABLE_LIST *parent_table_ref);
  Natural_join_column *get_natural_column_ref();
};


typedef struct st_nested_join
{
  List<TABLE_LIST>  join_list;       /* list of elements in the nested join */
  table_map         used_tables;     /* bitmap of tables in the nested join */
  table_map         not_null_tables; /* tables that rejects nulls           */
  struct st_join_table *first_nested;/* the first nested table in the plan  */
  /* 
    Used to count tables in the nested join in 2 isolated places:
    1. In make_outerjoin_info(). 
    2. check_interleaving_with_nj/restore_prev_nj_state (these are called
       by the join optimizer. 
    Before each use the counters are zeroed by reset_nj_counters.
  */
  uint              counter;
  nested_join_map   nj_map;          /* Bit used to identify this nested join*/
} NESTED_JOIN;


typedef struct st_changed_table_list
{
  struct	st_changed_table_list *next;
  char		*key;
  uint32        key_length;
} CHANGED_TABLE_LIST;


typedef struct st_open_table_list{
  struct st_open_table_list *next;
  char	*db,*table;
  uint32 in_use,locked;
} OPEN_TABLE_LIST;

typedef struct st_table_field_w_type
{
  LEX_STRING name;
  LEX_STRING type;
  LEX_STRING cset;
} TABLE_FIELD_W_TYPE;


my_bool
table_check_intact(TABLE *table, const uint table_f_count,
                   const TABLE_FIELD_W_TYPE *table_def);

static inline my_bitmap_map *tmp_use_all_columns(TABLE *table,
                                                 MY_BITMAP *bitmap)
{
  my_bitmap_map *old= bitmap->bitmap;
  bitmap->bitmap= table->s->all_set.bitmap;
  return old;
}


static inline void tmp_restore_column_map(MY_BITMAP *bitmap,
                                          my_bitmap_map *old)
{
  bitmap->bitmap= old;
}

/* The following is only needed for debugging */

static inline my_bitmap_map *dbug_tmp_use_all_columns(TABLE *table,
                                                      MY_BITMAP *bitmap)
{
#ifndef DBUG_OFF
  return tmp_use_all_columns(table, bitmap);
#else
  return 0;
#endif
}

static inline void dbug_tmp_restore_column_map(MY_BITMAP *bitmap,
                                               my_bitmap_map *old)
{
#ifndef DBUG_OFF
  tmp_restore_column_map(bitmap, old);
#endif
}


/* 
  Variant of the above : handle both read and write sets.
  Provide for the possiblity of the read set being the same as the write set
*/
static inline void dbug_tmp_use_all_columns(TABLE *table,
                                            my_bitmap_map **save,
                                            MY_BITMAP *read_set,
                                            MY_BITMAP *write_set)
{
#ifndef DBUG_OFF
  save[0]= read_set->bitmap;
  save[1]= write_set->bitmap;
  (void) tmp_use_all_columns(table, read_set);
  (void) tmp_use_all_columns(table, write_set);
#endif
}


static inline void dbug_tmp_restore_column_maps(MY_BITMAP *read_set,
                                                MY_BITMAP *write_set,
                                                my_bitmap_map **old)
{
#ifndef DBUG_OFF
  tmp_restore_column_map(read_set, old[0]);
  tmp_restore_column_map(write_set, old[1]);
#endif
}


size_t max_row_length(TABLE *table, const uchar *data);
<|MERGE_RESOLUTION|>--- conflicted
+++ resolved
@@ -1411,7 +1411,6 @@
   void reinit_before_use(THD *thd);
   Item_subselect *containing_subselect();
 
-<<<<<<< HEAD
   /* 
     Compiles the tagged hints list and fills up st_table::keys_in_use_for_query,
     st_table::keys_in_use_for_group_by, st_table::keys_in_use_for_order_by,
@@ -1467,8 +1466,6 @@
   bool is_anonymous_derived_table() const { return derived && !view; }
 
   /**
-=======
-  /**
      @brief True if this TABLE_LIST represents an not yet materialized 
      derived table, i.e. the result of a subquery or view execution.
   */
@@ -1478,7 +1475,6 @@
   }
 
   /**
->>>>>>> 06655369
      @brief Returns the name of the database that the referenced table belongs
      to.
   */
