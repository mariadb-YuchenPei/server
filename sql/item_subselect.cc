--- conflicted
+++ resolved
@@ -3929,7 +3929,7 @@
   if (!(tmp_table_ref= (TABLE_LIST*) thd->alloc(sizeof(TABLE_LIST))))
     DBUG_RETURN(TRUE);
 
-  tmp_table_ref->init_one_table("", tmp_table->alias, TL_READ);
+  tmp_table_ref->init_one_table("", tmp_table->alias.c_ptr(), TL_READ);
   tmp_table_ref->table= tmp_table;
 
   context= new Name_resolution_context;
@@ -3992,35 +3992,9 @@
   if (!(tab= (JOIN_TAB*) thd->alloc(sizeof(JOIN_TAB))))
     DBUG_RETURN(NULL);
 
-<<<<<<< HEAD
   tab->table= tmp_table;
   tab->ref.tmp_table_index_lookup_init(thd, tmp_key, it, FALSE);
-=======
-  KEY_PART_INFO *cur_key_part= tmp_key->key_part;
-  store_key **ref_key= tab->ref.key_copy;
-  uchar *cur_ref_buff= tab->ref.key_buff;
-  
-  for (uint i= 0; i < tmp_key_parts; i++, cur_key_part++, ref_key++)
-  {
-    tab->ref.items[i]= item_in->left_expr->element_index(i);
-    int null_count= test(cur_key_part->field->real_maybe_null());
-    *ref_key= new store_key_item(thd, cur_key_part->field,
-                                 /* TIMOUR:
-                                    the NULL byte is taken into account in
-                                    cur_key_part->store_length, so instead of
-                                    cur_ref_buff + test(maybe_null), we could
-                                    use that information instead.
-                                 */
-
-                                 cur_ref_buff + null_count,
-                                 null_count ? cur_ref_buff : 0,
-                                 cur_key_part->length, tab->ref.items[i]);
-    cur_ref_buff+= cur_key_part->store_length;
-  }
-  *ref_key= NULL; /* End marker. */
-  tab->ref.key_err= 1;
-  tab->ref.key_parts= tmp_key_parts;
->>>>>>> 8127e0a6
+
 
   DBUG_RETURN(new subselect_uniquesubquery_engine(thd, tab, item,
                                                   semi_join_conds));
