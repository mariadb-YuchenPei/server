/* Copyright (C) 2000-2003 MySQL AB

   This program is free software; you can redistribute it and/or modify
   it under the terms of the GNU General Public License as published by
   the Free Software Foundation; version 2 of the License.

   This program is distributed in the hope that it will be useful,
   but WITHOUT ANY WARRANTY; without even the implied warranty of
   MERCHANTABILITY or FITNESS FOR A PARTICULAR PURPOSE.  See the
   GNU General Public License for more details.

   You should have received a copy of the GNU General Public License
   along with this program; if not, write to the Free Software
   Foundation, Inc., 59 Temple Place, Suite 330, Boston, MA  02111-1307  USA */


/* This file defines all spatial functions */

#ifdef HAVE_SPATIAL

#ifdef USE_PRAGMA_INTERFACE
#pragma interface			/* gcc class implementation */
#endif

class Item_geometry_func: public Item_str_func
{
public:
  Item_geometry_func() :Item_str_func() {}
  Item_geometry_func(Item *a) :Item_str_func(a) {}
  Item_geometry_func(Item *a,Item *b) :Item_str_func(a,b) {}
  Item_geometry_func(Item *a,Item *b,Item *c) :Item_str_func(a,b,c) {}
  Item_geometry_func(List<Item> &list) :Item_str_func(list) {}
  void fix_length_and_dec();
  enum_field_types field_type() const  { return MYSQL_TYPE_GEOMETRY; }
<<<<<<< HEAD
  Field *tmp_table_field(TABLE *t_arg);
  virtual int get_geometry_type() const;
=======
  bool is_null() { (void) val_int(); return null_value; }
>>>>>>> cbb38476
};

class Item_func_geometry_from_text: public Item_geometry_func
{
public:
  Item_func_geometry_from_text(Item *a) :Item_geometry_func(a) {}
  Item_func_geometry_from_text(Item *a, Item *srid) :Item_geometry_func(a, srid) {}
  const char *func_name() const { return "geometryfromtext"; }
  String *val_str(String *);
};

class Item_func_geometry_from_wkb: public Item_geometry_func
{
public:
  Item_func_geometry_from_wkb(Item *a): Item_geometry_func(a) {}
  Item_func_geometry_from_wkb(Item *a, Item *srid): Item_geometry_func(a, srid) {}
  const char *func_name() const { return "geometryfromwkb"; }
  String *val_str(String *);
};

class Item_func_as_wkt: public Item_str_func
{
public:
  Item_func_as_wkt(Item *a): Item_str_func(a) {}
  const char *func_name() const { return "astext"; }
  String *val_str(String *);
  void fix_length_and_dec();
};

class Item_func_as_wkb: public Item_geometry_func
{
public:
  Item_func_as_wkb(Item *a): Item_geometry_func(a) {}
  const char *func_name() const { return "aswkb"; }
  String *val_str(String *);
  enum_field_types field_type() const  { return MYSQL_TYPE_BLOB; }
};

class Item_func_geometry_type: public Item_str_func
{
public:
  Item_func_geometry_type(Item *a): Item_str_func(a) {}
  String *val_str(String *);
  const char *func_name() const { return "geometrytype"; }
  void fix_length_and_dec() 
  {
     max_length=20; // "GeometryCollection" is the most long
     maybe_null= 1;
  };
};

class Item_func_centroid: public Item_geometry_func
{
public:
  Item_func_centroid(Item *a): Item_geometry_func(a) {}
  const char *func_name() const { return "centroid"; }
  String *val_str(String *);
  int get_geometry_type() const;
};

class Item_func_envelope: public Item_geometry_func
{
public:
  Item_func_envelope(Item *a): Item_geometry_func(a) {}
  const char *func_name() const { return "envelope"; }
  String *val_str(String *);
  int get_geometry_type() const;
};

class Item_func_point: public Item_geometry_func
{
public:
  Item_func_point(Item *a, Item *b): Item_geometry_func(a, b) {}
  Item_func_point(Item *a, Item *b, Item *srid): Item_geometry_func(a, b, srid) {}
  const char *func_name() const { return "point"; }
  String *val_str(String *);
  int get_geometry_type() const;
};

class Item_func_spatial_decomp: public Item_geometry_func
{
  enum Functype decomp_func;
public:
  Item_func_spatial_decomp(Item *a, Item_func::Functype ft) :
  	Item_geometry_func(a) { decomp_func = ft; }
  const char *func_name() const 
  { 
    switch (decomp_func)
    {
      case SP_STARTPOINT:
        return "startpoint";
      case SP_ENDPOINT:
        return "endpoint";
      case SP_EXTERIORRING:
        return "exteriorring";
      default:
	DBUG_ASSERT(0);  // Should never happened
        return "spatial_decomp_unknown"; 
    }
  }
  String *val_str(String *);
};

class Item_func_spatial_decomp_n: public Item_geometry_func
{
  enum Functype decomp_func_n;
public:
  Item_func_spatial_decomp_n(Item *a, Item *b, Item_func::Functype ft):
  	Item_geometry_func(a, b) { decomp_func_n = ft; }
  const char *func_name() const 
  { 
    switch (decomp_func_n)
    {
      case SP_POINTN:
        return "pointn";
      case SP_GEOMETRYN:
        return "geometryn";
      case SP_INTERIORRINGN:
        return "interiorringn";
      default:
	DBUG_ASSERT(0);  // Should never happened
        return "spatial_decomp_n_unknown"; 
    }
  }
  String *val_str(String *);
};

class Item_func_spatial_collection: public Item_geometry_func
{
  String tmp_value;
  enum Geometry::wkbType coll_type; 
  enum Geometry::wkbType item_type;
public:
  Item_func_spatial_collection(
     List<Item> &list, enum Geometry::wkbType ct, enum Geometry::wkbType it):
  Item_geometry_func(list)
  {
    coll_type=ct;
    item_type=it;
  }
  String *val_str(String *);
  const char *func_name() const { return "multipoint"; }
};

/*
  Spatial relations
*/

class Item_func_spatial_rel: public Item_bool_func2
{
  enum Functype spatial_rel;
public:
  Item_func_spatial_rel(Item *a,Item *b, enum Functype sp_rel) :
    Item_bool_func2(a,b) { spatial_rel = sp_rel; }
  longlong val_int();
  enum Functype functype() const 
  { 
    switch (spatial_rel) {
    case SP_CONTAINS_FUNC:
      return SP_WITHIN_FUNC;
    case SP_WITHIN_FUNC:
      return SP_CONTAINS_FUNC;
    default:
      return spatial_rel;
    }
  }
  enum Functype rev_functype() const { return spatial_rel; }
  const char *func_name() const 
  { 
    switch (spatial_rel) {
    case SP_CONTAINS_FUNC:
      return "contains";
    case SP_WITHIN_FUNC:
      return "within";
    case SP_EQUALS_FUNC:
      return "equals";
    case SP_DISJOINT_FUNC:
      return "disjoint";
    case SP_INTERSECTS_FUNC:
      return "intersects";
    case SP_TOUCHES_FUNC:
      return "touches";
    case SP_CROSSES_FUNC:
      return "crosses";
    case SP_OVERLAPS_FUNC:
      return "overlaps";
    default:
      DBUG_ASSERT(0);  // Should never happened
      return "sp_unknown"; 
    }
    }
  void print(String *str) { Item_func::print(str); }
  void fix_length_and_dec() { maybe_null= 1; }
  bool is_null() { (void) val_int(); return null_value; }
};

class Item_func_isempty: public Item_bool_func
{
public:
  Item_func_isempty(Item *a): Item_bool_func(a) {}
  longlong val_int();
  optimize_type select_optimize() const { return OPTIMIZE_NONE; }
  const char *func_name() const { return "isempty"; }
  void fix_length_and_dec() { maybe_null= 1; }
};

class Item_func_issimple: public Item_bool_func
{
public:
  Item_func_issimple(Item *a): Item_bool_func(a) {}
  longlong val_int();
  optimize_type select_optimize() const { return OPTIMIZE_NONE; }
  const char *func_name() const { return "issimple"; }
  void fix_length_and_dec() { maybe_null= 1; }
};

class Item_func_isclosed: public Item_bool_func
{
public:
  Item_func_isclosed(Item *a): Item_bool_func(a) {}
  longlong val_int();
  optimize_type select_optimize() const { return OPTIMIZE_NONE; }
  const char *func_name() const { return "isclosed"; }
  void fix_length_and_dec() { maybe_null= 1; }
};

class Item_func_dimension: public Item_int_func
{
  String value;
public:
  Item_func_dimension(Item *a): Item_int_func(a) {}
  longlong val_int();
  const char *func_name() const { return "dimension"; }
  void fix_length_and_dec() { max_length= 10; maybe_null= 1; }
};

class Item_func_x: public Item_real_func
{
  String value;
public:
  Item_func_x(Item *a): Item_real_func(a) {}
  double val_real();
  const char *func_name() const { return "x"; }
  void fix_length_and_dec() 
  { 
    Item_real_func::fix_length_and_dec();
    maybe_null= 1; 
  }
};


class Item_func_y: public Item_real_func
{
  String value;
public:
  Item_func_y(Item *a): Item_real_func(a) {}
  double val_real();
  const char *func_name() const { return "y"; }
  void fix_length_and_dec() 
  { 
    Item_real_func::fix_length_and_dec();
    maybe_null= 1; 
  }
};


class Item_func_numgeometries: public Item_int_func
{
  String value;
public:
  Item_func_numgeometries(Item *a): Item_int_func(a) {}
  longlong val_int();
  const char *func_name() const { return "numgeometries"; }
  void fix_length_and_dec() { max_length= 10; maybe_null= 1; }
};


class Item_func_numinteriorring: public Item_int_func
{
  String value;
public:
  Item_func_numinteriorring(Item *a): Item_int_func(a) {}
  longlong val_int();
  const char *func_name() const { return "numinteriorrings"; }
  void fix_length_and_dec() { max_length= 10; maybe_null= 1; }
};


class Item_func_numpoints: public Item_int_func
{
  String value;
public:
  Item_func_numpoints(Item *a): Item_int_func(a) {}
  longlong val_int();
  const char *func_name() const { return "numpoints"; }
  void fix_length_and_dec() { max_length= 10; maybe_null= 1; }
};


class Item_func_area: public Item_real_func
{
  String value;
public:
  Item_func_area(Item *a): Item_real_func(a) {}
  double val_real();
  const char *func_name() const { return "area"; }
  void fix_length_and_dec() 
  { 
    Item_real_func::fix_length_and_dec();
    maybe_null= 1; 
  }
};


class Item_func_glength: public Item_real_func
{
  String value;
public:
  Item_func_glength(Item *a): Item_real_func(a) {}
  double val_real();
  const char *func_name() const { return "glength"; }
  void fix_length_and_dec() 
  { 
    Item_real_func::fix_length_and_dec();
    maybe_null= 1; 
  }
};


class Item_func_srid: public Item_int_func
{
  String value;
public:
  Item_func_srid(Item *a): Item_int_func(a) {}
  longlong val_int();
  const char *func_name() const { return "srid"; }
  void fix_length_and_dec() { max_length= 10; maybe_null= 1; }
};

#define GEOM_NEW(obj_constructor) new obj_constructor

#else /*HAVE_SPATIAL*/

#define GEOM_NEW(obj_constructor) NULL

#endif
<|MERGE_RESOLUTION|>--- conflicted
+++ resolved
@@ -32,12 +32,9 @@
   Item_geometry_func(List<Item> &list) :Item_str_func(list) {}
   void fix_length_and_dec();
   enum_field_types field_type() const  { return MYSQL_TYPE_GEOMETRY; }
-<<<<<<< HEAD
   Field *tmp_table_field(TABLE *t_arg);
   virtual int get_geometry_type() const;
-=======
   bool is_null() { (void) val_int(); return null_value; }
->>>>>>> cbb38476
 };
 
 class Item_func_geometry_from_text: public Item_geometry_func
