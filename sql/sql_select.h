--- conflicted
+++ resolved
@@ -58,21 +58,13 @@
 typedef struct st_table_ref
 {
   bool		key_err;
-<<<<<<< HEAD
+  /** True if something was read into buffer in join_read_key.  */
+  bool          has_record;
   uint          key_parts;                ///< num of ...
   uint          key_length;               ///< length of key_buff
   int           key;                      ///< key no
   uchar         *key_buff;                ///< value to look for with key
   uchar         *key_buff2;               ///< key_buff+key_length
-=======
-  /** True if something was read into buffer in join_read_key.  */
-  bool          has_record;
-  uint          key_parts;                // num of ...
-  uint          key_length;               // length of key_buff
-  int           key;                      // key no
-  byte          *key_buff;                // value to look for with key
-  byte          *key_buff2;               // key_buff+key_length
->>>>>>> 37501b07
   store_key     **key_copy;               //
   Item          **items;                  ///< val()'s for each keypart
   /*  
@@ -92,19 +84,14 @@
     rows will be produced if items[i] IS NULL (see add_not_null_conds())
   */
   key_part_map  null_rejecting;
-<<<<<<< HEAD
   table_map	depend_map;		  ///< Table depends on these tables.
   /* null byte position in the key_buf. Used for REF_OR_NULL optimization */
   uchar          *null_ref_key;
-=======
-  table_map	depend_map;		  // Table depends on these tables.
-  byte          *null_ref_key;		  // null byte position in the key_buf.
   /*
     The number of times the record associated with this key was used
     in the join.
   */
   ha_rows       use_count;
->>>>>>> 37501b07
 } TABLE_REF;
 
 
