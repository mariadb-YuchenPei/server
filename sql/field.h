--- conflicted
+++ resolved
@@ -795,31 +795,21 @@
 	       enum utype unireg_check_arg, const char *field_name_arg,
 	       uint8 dec_arg,bool zero_arg,bool unsigned_arg)
     :Field_real(ptr_arg, len_arg, null_ptr_arg, null_bit_arg,
-<<<<<<< HEAD
                 unireg_check_arg, field_name_arg,
-                dec_arg, zero_arg, unsigned_arg)
+                dec_arg, zero_arg, unsigned_arg),
+     not_fixed(dec_arg >= NOT_FIXED_DEC)
     {}
   Field_double(uint32 len_arg, bool maybe_null_arg, const char *field_name_arg,
 	       uint8 dec_arg)
-    :Field_real((char*) 0, len_arg, maybe_null_arg ? (uchar*) "": 0, (uint) 0,
-                NONE, field_name_arg, dec_arg, 0, 0)
-=======
-                unireg_check_arg, field_name_arg, table_arg,
-                dec_arg, zero_arg, unsigned_arg),
+    :Field_real((char*) 0, len_arg, maybe_null_arg ? (uchar*) "" : 0, (uint) 0,
+                NONE, field_name_arg, dec_arg, 0, 0),
      not_fixed(dec_arg >= NOT_FIXED_DEC)
     {}
   Field_double(uint32 len_arg, bool maybe_null_arg, const char *field_name_arg,
-	       struct st_table *table_arg, uint8 dec_arg)
+	       uint8 dec_arg, my_bool not_fixed_srg)
     :Field_real((char*) 0, len_arg, maybe_null_arg ? (uchar*) "" : 0, (uint) 0,
-                NONE, field_name_arg, table_arg, dec_arg, 0, 0),
-     not_fixed(dec_arg >= NOT_FIXED_DEC)
-    {}
-  Field_double(uint32 len_arg, bool maybe_null_arg, const char *field_name_arg,
-	       struct st_table *table_arg, uint8 dec_arg, my_bool not_fixed_srg)
-    :Field_real((char*) 0, len_arg, maybe_null_arg ? (uchar*) "" : 0, (uint) 0,
-	        NONE, field_name_arg, table_arg, dec_arg, 0, 0), 
-    not_fixed(not_fixed_srg)
->>>>>>> f5eb04bd
+                NONE, field_name_arg, dec_arg, 0, 0),
+     not_fixed(not_fixed_srg)
     {}
   enum_field_types type() const { return MYSQL_TYPE_DOUBLE;}
   enum ha_base_keytype key_type() const { return HA_KEYTYPE_DOUBLE; }
