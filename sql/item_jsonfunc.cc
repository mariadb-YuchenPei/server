/* Copyright (c) 2016, 2022, MariaDB Corporation.

   This program is free software; you can redistribute it and/or modify
   it under the terms of the GNU General Public License as published by
   the Free Software Foundation; version 2 of the License.

   This program is distributed in the hope that it will be useful,
   but WITHOUT ANY WARRANTY; without even the implied warranty of
   MERCHANTABILITY or FITNESS FOR A PARTICULAR PURPOSE.  See the
   GNU General Public License for more details.

   You should have received a copy of the GNU General Public License
   along with this program; if not, write to the Free Software
   Foundation, Inc., 51 Franklin St, Fifth Floor, Boston, MA  02110-1301  USA */


#include "mariadb.h"
#include "sql_priv.h"
#include "sql_class.h"
#include "item.h"
#include "sql_parse.h" // For check_stack_overrun

/*
  Allocating memory and *also* using it (reading and
  writing from it) because some build instructions cause
  compiler to optimize out stack_used_up. Since alloca()
  here depends on stack_used_up, it doesnt get executed
  correctly and causes json_debug_nonembedded to fail
  ( --error ER_STACK_OVERRUN_NEED_MORE does not occur).
*/
#define ALLOCATE_MEM_ON_STACK(A) do \
                              { \
                                uchar *array= (uchar*)alloca(A); \
                                bzero(array, A); \
                                my_checksum(0, array, A); \
                              } while(0)

/*
  Compare ASCII string against the string with the specified
  character set.
  Only compares the equality, case insensitive.
*/
static bool eq_ascii_string(const CHARSET_INFO *cs,
                            const char *ascii,
                            const char *s,  uint32 s_len)
{
  const char *s_end= s + s_len;

  while (*ascii && s < s_end)
  {
    my_wc_t wc;
    int wc_len;

    wc_len= cs->mb_wc(&wc, (uchar *) s, (uchar *) s_end);
    if (wc_len <= 0 || (wc | 0x20) != (my_wc_t) *ascii)
      return 0;

    ascii++;
    s+= wc_len;
  }

  return *ascii == 0 && s >= s_end;
}


static bool append_simple(String *s, const char *a, size_t a_len)
{
  if (!s->realloc_with_extra_if_needed(s->length() + a_len))
  {
    s->q_append(a, a_len);
    return FALSE;
  }

  return TRUE;
}


static inline bool append_simple(String *s, const uchar *a, size_t a_len)
{
  return append_simple(s, (const char *) a, a_len);
}


/*
  Appends JSON string to the String object taking charsets in
  consideration.
*/
static int st_append_json(String *s,
             CHARSET_INFO *json_cs, const uchar *js, uint js_len)
{
  int str_len= js_len * s->charset()->mbmaxlen;

  if (!s->reserve(str_len, 1024) &&
      (str_len= json_unescape(json_cs, js, js + js_len,
         s->charset(), (uchar *) s->end(), (uchar *) s->end() + str_len)) > 0)
  {
    s->length(s->length() + str_len);
    return 0;
  }

  return str_len;
}


/*
  Appends arbitrary String to the JSON string taking charsets in
  consideration.
*/
static int st_append_escaped(String *s, const String *a)
{
  /*
    In the worst case one character from the 'a' string
    turns into '\uXXXX\uXXXX' which is 12.
  */
  int str_len= a->length() * 12 * s->charset()->mbmaxlen /
               a->charset()->mbminlen;
  if (!s->reserve(str_len, 1024) &&
      (str_len=
         json_escape(a->charset(), (uchar *) a->ptr(), (uchar *)a->end(),
                     s->charset(),
                     (uchar *) s->end(), (uchar *)s->end() + str_len)) > 0)
  {
    s->length(s->length() + str_len);
    return 0;
  }

  return a->length();
}


static const int TAB_SIZE_LIMIT= 8;
static const char tab_arr[TAB_SIZE_LIMIT+1]= "        ";

static int append_tab(String *js, int depth, int tab_size)
{
  if (js->append('\n'))
    return 1;
  for (int i=0; i<depth; i++)
  {
    if (js->append(tab_arr, tab_size))
      return 1;
  }
  return 0;
}

int json_path_parts_compare(
    const json_path_step_t *a, const json_path_step_t *a_end,
    const json_path_step_t *b, const json_path_step_t *b_end,
    enum json_value_types vt, const int *array_sizes)
{
  int res, res2;
<<<<<<< HEAD
  const json_path_step_t *temp_b= b;
=======

  DBUG_EXECUTE_IF("json_check_min_stack_requirement",
                  {
                    long arbitrary_var;
                    long stack_used_up= (available_stack_size(current_thd->thread_stack, &arbitrary_var));
                    ALLOCATE_MEM_ON_STACK(my_thread_stack_size-stack_used_up-STACK_MIN_SIZE);
                  });
  if (check_stack_overrun(current_thd, STACK_MIN_SIZE , NULL))
    return 1;
>>>>>>> 75d631f3

  while (a <= a_end)
  {
    if (b > b_end)
    {
      while (vt != JSON_VALUE_ARRAY &&
             (a->type & JSON_PATH_ARRAY_WILD) == JSON_PATH_ARRAY &&
             a->n_item == 0)
      {
        if (++a > a_end)
          return 0;
      }
      return -2;
    }

    DBUG_ASSERT((b->type & (JSON_PATH_WILD | JSON_PATH_DOUBLE_WILD)) == 0);

    if (a->type & JSON_PATH_ARRAY)
    {
      if (b->type & JSON_PATH_ARRAY)
      {
        int res= 0, corrected_n_item_a= 0;
        if (array_sizes)
          corrected_n_item_a= a->n_item < 0 ?
                                array_sizes[b-temp_b] + a->n_item : a->n_item;
        if (a->type & JSON_PATH_ARRAY_RANGE)
        {
          int corrected_n_item_end_a= 0;
          if (array_sizes)
            corrected_n_item_end_a= a->n_item_end < 0 ?
                                    array_sizes[b-temp_b] + a->n_item_end :
                                    a->n_item_end;
          res= b->n_item >= corrected_n_item_a &&
                b->n_item <= corrected_n_item_end_a;
        }
        else
         res= corrected_n_item_a == b->n_item;

        if ((a->type & JSON_PATH_WILD) || res)
          goto step_fits;
        goto step_failed;
      }
      if ((a->type & JSON_PATH_WILD) == 0 && a->n_item == 0)
        goto step_fits_autowrap;
      goto step_failed;
    }
    else /* JSON_PATH_KEY */
    {
      if (!(b->type & JSON_PATH_KEY))
        goto step_failed;

      if (!(a->type & JSON_PATH_WILD) &&
          (a->key_end - a->key != b->key_end - b->key ||
           memcmp(a->key, b->key, a->key_end - a->key) != 0))
        goto step_failed;

      goto step_fits;
    }
step_failed:
    if (!(a->type & JSON_PATH_DOUBLE_WILD))
      return -1;
    b++;
    continue;

step_fits:
    b++;
    if (!(a->type & JSON_PATH_DOUBLE_WILD))
    {
      a++;
      continue;
    }

    /* Double wild handling needs recursions. */
    res= json_path_parts_compare(a+1, a_end, b, b_end, vt,
                                 array_sizes ? array_sizes + (b - temp_b) :
                                               NULL);
    if (res == 0)
      return 0;

    res2= json_path_parts_compare(a, a_end, b, b_end, vt,
                                  array_sizes ? array_sizes + (b - temp_b) :
                                                NULL);

    return (res2 >= 0) ? res2 : res;

step_fits_autowrap:
    if (!(a->type & JSON_PATH_DOUBLE_WILD))
    {
      a++;
      continue;
    }

    /* Double wild handling needs recursions. */
    res= json_path_parts_compare(a+1, a_end, b+1, b_end, vt,
                                 array_sizes ? array_sizes + (b - temp_b) :
                                               NULL);
    if (res == 0)
      return 0;

    res2= json_path_parts_compare(a, a_end, b+1, b_end, vt,
                                  array_sizes ? array_sizes + (b - temp_b) :
                                                NULL);

    return (res2 >= 0) ? res2 : res;

  }

  return b <= b_end;
}


int json_path_compare(const json_path_t *a, const json_path_t *b,
                      enum json_value_types vt, const int *array_size)
{
  return json_path_parts_compare(a->steps+1, a->last_step,
                                 b->steps+1, b->last_step, vt, array_size);
}


static int json_nice(json_engine_t *je, String *nice_js,
                     Item_func_json_format::formats mode, int tab_size=4)
{
  int depth= 0;
  static const char *comma= ", ", *colon= "\": ";
  uint comma_len, colon_len;
  int first_value= 1;

  nice_js->length(0);
  nice_js->set_charset(je->s.cs);
  nice_js->alloc(je->s.str_end - je->s.c_str + 32);

  DBUG_ASSERT(mode != Item_func_json_format::DETAILED ||
              (tab_size >= 0 && tab_size <= TAB_SIZE_LIMIT));

  if (mode == Item_func_json_format::LOOSE)
  {
    comma_len= 2;
    colon_len= 3;
  }
  else if (mode == Item_func_json_format::DETAILED)
  {
    comma_len= 1;
    colon_len= 3;
  }
  else
  {
    comma_len= 1;
    colon_len= 2;
  }

  do
  {
    switch (je->state)
    {
    case JST_KEY:
      {
        const uchar *key_start= je->s.c_str;
        const uchar *key_end;

        do
        {
          key_end= je->s.c_str;
        } while (json_read_keyname_chr(je) == 0);
        
        if (unlikely(je->s.error))
          goto error;

        if (!first_value)
          nice_js->append(comma, comma_len);

        if (mode == Item_func_json_format::DETAILED &&
            append_tab(nice_js, depth, tab_size))
          goto error;

        nice_js->append('"');
        append_simple(nice_js, key_start, key_end - key_start);
        nice_js->append(colon, colon_len);
      }
      /* now we have key value to handle, so no 'break'. */
      DBUG_ASSERT(je->state == JST_VALUE);
      goto handle_value;

    case JST_VALUE:
      if (!first_value)
        nice_js->append(comma, comma_len);

      if (mode == Item_func_json_format::DETAILED &&
          depth > 0 &&
          append_tab(nice_js, depth, tab_size))
        goto error;

handle_value:
      if (json_read_value(je))
        goto error;
      if (json_value_scalar(je))
      {
        if (append_simple(nice_js, je->value_begin,
                          je->value_end - je->value_begin))
          goto error;

        first_value= 0;
      }
      else
      {
        if (mode == Item_func_json_format::DETAILED &&
            depth > 0 &&
            append_tab(nice_js, depth, tab_size))
          goto error;
        nice_js->append((je->value_type == JSON_VALUE_OBJECT) ? "{" : "[", 1);
        first_value= 1;
        depth++;
      }

      break;

    case JST_OBJ_END:
    case JST_ARRAY_END:
      depth--;
      if (mode == Item_func_json_format::DETAILED &&
          append_tab(nice_js, depth, tab_size))
        goto error;
      nice_js->append((je->state == JST_OBJ_END) ? "}": "]", 1);
      first_value= 0;
      break;

    default:
      break;
    };
  } while (json_scan_next(je) == 0);

  return je->s.error || *je->killed_ptr;

error:
  return 1;
}


#define report_json_error(js, je, n_param) \
  report_json_error_ex(js->ptr(), je, func_name(), n_param, \
      Sql_condition::WARN_LEVEL_WARN)

void report_json_error_ex(const char *js, json_engine_t *je,
                          const char *fname, int n_param,
                          Sql_condition::enum_warning_level lv)
{
  THD *thd= current_thd;
  int position= (int)((const char *) je->s.c_str - js);
  uint code;

  n_param++;

  switch (je->s.error)
  {
  case JE_BAD_CHR:
    code= ER_JSON_BAD_CHR;
    break;

  case JE_NOT_JSON_CHR:
    code= ER_JSON_NOT_JSON_CHR;
    break;

  case JE_EOS:
    code= ER_JSON_EOS;
    break;

  case JE_SYN:
  case JE_STRING_CONST:
    code= ER_JSON_SYNTAX;
    break;

  case JE_ESCAPING:
    code= ER_JSON_ESCAPING;
    break;

  case JE_DEPTH:
    code= ER_JSON_DEPTH;
    if (lv == Sql_condition::WARN_LEVEL_ERROR)
      my_error(code, MYF(0), JSON_DEPTH_LIMIT, n_param, fname, position);
    else
      push_warning_printf(thd, lv, code, ER_THD(thd, code), JSON_DEPTH_LIMIT,
                          n_param, fname, position);
    return;

  default:
    return;
  }

  if (lv == Sql_condition::WARN_LEVEL_ERROR)
    my_error(code, MYF(0), n_param, fname, position);
  else
    push_warning_printf(thd, lv, code, ER_THD(thd, code),
                        n_param, fname, position);
}



#define NO_WILDCARD_ALLOWED 1
#define SHOULD_END_WITH_ARRAY 2
#define TRIVIAL_PATH_NOT_ALLOWED 3

#define report_path_error(js, je, n_param) \
  report_path_error_ex(js->ptr(), je, func_name(), n_param,\
      Sql_condition::WARN_LEVEL_WARN)

void report_path_error_ex(const char *ps, json_path_t *p,
                          const char *fname, int n_param,
                          Sql_condition::enum_warning_level lv)
{
  THD *thd= current_thd;
  int position= (int)((const char *) p->s.c_str - ps + 1);
  uint code;

  n_param++;

  switch (p->s.error)
  {
  case JE_BAD_CHR:
  case JE_NOT_JSON_CHR:
  case JE_SYN:
    code= ER_JSON_PATH_SYNTAX;
    break;

  case JE_EOS:
    code= ER_JSON_PATH_EOS;
    break;

  case JE_DEPTH:
    code= ER_JSON_PATH_DEPTH;
    if (lv == Sql_condition::WARN_LEVEL_ERROR)
      my_error(code, MYF(0), JSON_DEPTH_LIMIT, n_param, fname, position);
    else
      push_warning_printf(thd, lv, code, ER_THD(thd, code),
                          JSON_DEPTH_LIMIT, n_param, fname, position);
    return;

  case NO_WILDCARD_ALLOWED:
    code= ER_JSON_PATH_NO_WILDCARD;
    break;

  case TRIVIAL_PATH_NOT_ALLOWED:
    code= ER_JSON_PATH_EMPTY;
    break;


  default:
    return;
  }
  if (lv == Sql_condition::WARN_LEVEL_ERROR)
    my_error(code, MYF(0), n_param, fname, position);
  else
    push_warning_printf(thd, lv, code, ER_THD(thd, code),
                        n_param, fname, position);
}


/*
  Checks if the path has '.*' '[*]' or '**' constructions
  and sets the NO_WILDCARD_ALLOWED error if the case.
*/
static int path_setup_nwc(json_path_t *p, CHARSET_INFO *i_cs,
                          const uchar *str, const uchar *end)
{
  if (!json_path_setup(p, i_cs, str, end))
  {
    if ((p->types_used & (JSON_PATH_WILD | JSON_PATH_DOUBLE_WILD |
                          JSON_PATH_ARRAY_RANGE)) == 0)
      return 0;
    p->s.error= NO_WILDCARD_ALLOWED;
  }

  return 1;
}


longlong Item_func_json_valid::val_int()
{
  String *js= args[0]->val_json(&tmp_value);

  if ((null_value= args[0]->null_value))
    return 0;

  return json_valid(js->ptr(), js->length(), js->charset());
}


bool Item_func_json_equals::fix_length_and_dec(THD *thd)
{
  if (Item_bool_func::fix_length_and_dec(thd))
    return TRUE;
  set_maybe_null();
  return FALSE;
}


longlong Item_func_json_equals::val_int()
{
  longlong result= 0;

  String a_tmp, b_tmp;

  String *a= args[0]->val_json(&a_tmp);
  String *b= args[1]->val_json(&b_tmp);

  DYNAMIC_STRING a_res;
  if (init_dynamic_string(&a_res, NULL, 0, 0))
  {
    null_value= 1;
    return 1;
  }

  DYNAMIC_STRING b_res;
  if (init_dynamic_string(&b_res, NULL, 0, 0))
  {
    dynstr_free(&a_res);
    null_value= 1;
    return 1;
  }

  if ((null_value= args[0]->null_value || args[1]->null_value))
  {
    null_value= 1;
    goto end;
  }

  if (json_normalize(&a_res, a->ptr(), a->length(), a->charset()))
  {
    null_value= 1;
    goto end;
  }

  if (json_normalize(&b_res, b->ptr(), b->length(), b->charset()))
  {
    null_value= 1;
    goto end;
  }

  result= strcmp(a_res.str, b_res.str) ? 0 : 1;

end:
  dynstr_free(&b_res);
  dynstr_free(&a_res);
  return result;
}


bool Item_func_json_exists::fix_length_and_dec(THD *thd)
{
  if (Item_bool_func::fix_length_and_dec(thd))
    return TRUE;
  set_maybe_null();
  path.set_constant_flag(args[1]->const_item());
  return FALSE;
}


longlong Item_func_json_exists::val_int()
{
  json_engine_t je;
  int array_counters[JSON_DEPTH_LIMIT];

  String *js= args[0]->val_json(&tmp_js);

  if (!path.parsed)
  {
    String *s_p= args[1]->val_str(&tmp_path);
    if (s_p &&
        json_path_setup(&path.p, s_p->charset(), (const uchar *) s_p->ptr(),
                        (const uchar *) s_p->ptr() + s_p->length()))
      goto err_return;
    path.parsed= path.constant;
  }

  if ((null_value= args[0]->null_value || args[1]->null_value))
  {
    null_value= 1;
    return 0;
  }

  null_value= 0;
  json_scan_start(&je, js->charset(),(const uchar *) js->ptr(),
                  (const uchar *) js->ptr() + js->length());

  path.cur_step= path.p.steps;
  if (json_find_path(&je, &path.p, &path.cur_step, array_counters))
  {
    if (je.s.error)
      goto err_return;
    return 0;
  }

  return 1;

err_return:
  null_value= 1;
  return 0;
}


bool Item_func_json_value::fix_length_and_dec(THD *thd)
{
  collation.set(args[0]->collation);
  max_length= args[0]->max_length;
  set_constant_flag(args[1]->const_item());
  set_maybe_null();
  return FALSE;
}


bool Item_func_json_query::fix_length_and_dec(THD *thd)
{
  collation.set(args[0]->collation);
  max_length= args[0]->max_length;
  set_constant_flag(args[1]->const_item());
  set_maybe_null();
  return FALSE;
}


/*
  Returns NULL, not an error if the found value
  is not a scalar.
*/
bool Json_path_extractor::extract(String *str, Item *item_js, Item *item_jp,
                                  CHARSET_INFO *cs)
{
  String *js= item_js->val_json(&tmp_js);
  int error= 0;
  int array_counters[JSON_DEPTH_LIMIT];

  if (!parsed)
  {
    String *s_p= item_jp->val_str(&tmp_path);
    if (s_p &&
        json_path_setup(&p, s_p->charset(), (const uchar *) s_p->ptr(),
                        (const uchar *) s_p->ptr() + s_p->length()))
      return true;
    parsed= constant;
  }

  if (item_js->null_value || item_jp->null_value)
    return true;

  Json_engine_scan je(*js);
  str->length(0);
  str->set_charset(cs);

  cur_step= p.steps;
continue_search:
  if (json_find_path(&je, &p, &cur_step, array_counters))
    return true;

  if (json_read_value(&je))
    return true;

  if (unlikely(check_and_get_value(&je, str, &error)))
  {
    if (error)
      return true;
    goto continue_search;
  }

  return false;
}


bool Json_engine_scan::check_and_get_value_scalar(String *res, int *error)
{
  CHARSET_INFO *json_cs;
  const uchar *js;
  uint js_len;

  if (!json_value_scalar(this))
  {
    /* We only look for scalar values! */
    if (json_skip_level(this) || json_scan_next(this))
      *error= 1;
    return true;
  }

  if (value_type == JSON_VALUE_TRUE ||
      value_type == JSON_VALUE_FALSE)
  {
    json_cs= &my_charset_utf8mb4_bin;
    js= (const uchar *) ((value_type == JSON_VALUE_TRUE) ? "1" : "0");
    js_len= 1;
  }
  else
  {
    json_cs= s.cs;
    js= value;
    js_len= value_len;
  }


  return st_append_json(res, json_cs, js, js_len);
}


bool Json_engine_scan::check_and_get_value_complex(String *res, int *error)
{
  if (json_value_scalar(this))
  {
    /* We skip scalar values. */
    if (json_scan_next(this))
      *error= 1;
    return true;
  }

  const uchar *tmp_value= value;
  if (json_skip_level(this))
  {
    *error= 1;
    return true;
  }

  res->set((const char *) value, (uint32)(s.c_str - tmp_value), s.cs);
  return false;
}


bool Item_func_json_quote::fix_length_and_dec(THD *thd)
{
  collation.set(&my_charset_utf8mb4_bin);
  /*
    Odd but realistic worst case is when all characters
    of the argument turn into '\uXXXX\uXXXX', which is 12.
  */
  fix_char_length_ulonglong((ulonglong) args[0]->max_char_length() * 12 + 2);
  return FALSE;
}


String *Item_func_json_quote::val_str(String *str)
{
  String *s= args[0]->val_str(&tmp_s);

  if ((null_value= (args[0]->null_value ||
                    args[0]->result_type() != STRING_RESULT)))
    return NULL;

  str->length(0);
  str->set_charset(&my_charset_utf8mb4_bin);

  if (str->append('"') ||
      st_append_escaped(str, s) ||
      str->append('"'))
  {
    /* Report an error. */
    null_value= 1;
    return 0;
  }

  return str;
}


bool Item_func_json_unquote::fix_length_and_dec(THD *thd)
{
  collation.set(&my_charset_utf8mb3_general_ci,
                DERIVATION_COERCIBLE, MY_REPERTOIRE_ASCII);
  max_length= args[0]->max_length;
  set_maybe_null();
  return FALSE;
}


String *Item_func_json_unquote::read_json(json_engine_t *je)
{
  String *js= args[0]->val_json(&tmp_s);

  if ((null_value= args[0]->null_value))
    return 0;

  json_scan_start(je, js->charset(),(const uchar *) js->ptr(),
                  (const uchar *) js->ptr() + js->length());

  if (json_read_value(je))
    goto error;

  return js;

error:
  if (je->value_type == JSON_VALUE_STRING)
    report_json_error(js, je, 0);
  return js;
}


String *Item_func_json_unquote::val_str(String *str)
{
  json_engine_t je;
  int c_len;
  String *js;

  if (!(js= read_json(&je)))
    return NULL;

  if (unlikely(je.s.error) || je.value_type != JSON_VALUE_STRING)
    return js;

  str->length(0);
  str->set_charset(&my_charset_utf8mb3_general_ci);

  if (str->realloc_with_extra_if_needed(je.value_len) ||
      (c_len= json_unescape(js->charset(),
        je.value, je.value + je.value_len,
        &my_charset_utf8mb3_general_ci,
        (uchar *) str->ptr(), (uchar *) (str->ptr() + je.value_len))) < 0)
    goto error;

  str->length(c_len);
  return str;

error:
  report_json_error(js, &je, 0);
  return js;
}


static int alloc_tmp_paths(THD *thd, uint n_paths,
                           json_path_with_flags **paths, String **tmp_paths)
{
  if (n_paths > 0)
  {
    if (*tmp_paths == 0)
    {
      MEM_ROOT *root= thd->stmt_arena->mem_root;

      *paths= (json_path_with_flags *) alloc_root(root,
          sizeof(json_path_with_flags) * n_paths);

      *tmp_paths= new (root) String[n_paths];
      if (*paths == 0 || *tmp_paths == 0)
        return 1;

      for (uint c_path=0; c_path < n_paths; c_path++)
        (*tmp_paths)[c_path].set_charset(&my_charset_utf8mb3_general_ci);
    }

    return 0;
  }

  /* n_paths == 0 */
  *paths= 0;
  *tmp_paths= 0;
  return 0;
}


static void mark_constant_paths(json_path_with_flags *p,
                                Item** args, uint n_args)
{
  uint n;
  for (n= 0; n < n_args; n++)
    p[n].set_constant_flag(args[n]->const_item());
}


bool Item_json_str_multipath::fix_fields(THD *thd, Item **ref)
{
  return alloc_tmp_paths(thd, get_n_paths(), &paths, &tmp_paths) ||
         Item_str_func::fix_fields(thd, ref);
}


void Item_json_str_multipath::cleanup()
{
  if (tmp_paths)
  {
    for (uint i= get_n_paths(); i>0; i--)
      tmp_paths[i-1].free();
  }
  Item_str_func::cleanup();
}


bool Item_func_json_extract::fix_length_and_dec(THD *thd)
{
  collation.set(args[0]->collation);
  max_length= args[0]->max_length * (arg_count - 1);

  mark_constant_paths(paths, args+1, arg_count-1);
  set_maybe_null();
  return FALSE;
}


static bool path_exact(const json_path_with_flags *paths_list, int n_paths,
                       const json_path_t *p, json_value_types vt,
                       const int *array_size_counter)
{
  for (; n_paths > 0; n_paths--, paths_list++)
  {
    if (json_path_compare(&paths_list->p, p, vt, array_size_counter) == 0)
      return TRUE;
  }
  return FALSE;
}


static bool path_ok(const json_path_with_flags *paths_list, int n_paths,
                    const json_path_t *p, json_value_types vt,
                    const int *array_size_counter)
{
  for (; n_paths > 0; n_paths--, paths_list++)
  {
    if (json_path_compare(&paths_list->p, p, vt, array_size_counter) >= 0)
      return TRUE;
  }
  return FALSE;
}


String *Item_func_json_extract::read_json(String *str,
                                          json_value_types *type,
                                          char **out_val, int *value_len)
{
  String *js= args[0]->val_json(&tmp_js);
  json_engine_t je, sav_je;
  json_path_t p;
  const uchar *value;
  int not_first_value= 0;
  uint n_arg;
  size_t v_len;
  int possible_multiple_values;
  int array_size_counter[JSON_DEPTH_LIMIT];
  uint has_negative_path= 0;

  if ((null_value= args[0]->null_value))
    return 0;

  for (n_arg=1; n_arg < arg_count; n_arg++)
  {
    json_path_with_flags *c_path= paths + n_arg - 1;
    c_path->p.types_used= JSON_PATH_KEY_NULL;
    if (!c_path->parsed)
    {
      String *s_p= args[n_arg]->val_str(tmp_paths + (n_arg-1));
      if (s_p)
      {
       if (json_path_setup(&c_path->p,s_p->charset(),(const uchar *) s_p->ptr(),
                          (const uchar *) s_p->ptr() + s_p->length()))
       {
         report_path_error(s_p, &c_path->p, n_arg);
         goto return_null;
       }
       c_path->parsed= c_path->constant;
       has_negative_path|= c_path->p.types_used & JSON_PATH_NEGATIVE_INDEX;
      }
    }

    if (args[n_arg]->null_value)
      goto return_null;
  }

  possible_multiple_values= arg_count > 2 ||
    (paths[0].p.types_used & (JSON_PATH_WILD | JSON_PATH_DOUBLE_WILD |
                              JSON_PATH_ARRAY_RANGE));

  *type= possible_multiple_values ? JSON_VALUE_ARRAY : JSON_VALUE_NULL;

  if (str)
  {
    str->set_charset(js->charset());
    str->length(0);

    if (possible_multiple_values && str->append('['))
      goto error;
  }

  json_get_path_start(&je, js->charset(),(const uchar *) js->ptr(),
                      (const uchar *) js->ptr() + js->length(), &p);

  while (json_get_path_next(&je, &p) == 0)
  {
    if (has_negative_path && je.value_type == JSON_VALUE_ARRAY &&
        json_skip_array_and_count(&je,
                                  array_size_counter + (p.last_step - p.steps)))
      goto error;

    if (!path_exact(paths, arg_count-1, &p, je.value_type, array_size_counter))
      continue;

    value= je.value_begin;

    if (*type == JSON_VALUE_NULL)
    {
      *type= je.value_type;
      *out_val= (char *) je.value;
      *value_len= je.value_len;
    }
    if (!str)
    {
      /* If str is NULL, we only care about the first found value. */
      goto return_ok;
    }

    if (json_value_scalar(&je))
      v_len= je.value_end - value;
    else
    {
      if (possible_multiple_values)
        sav_je= je;
      if (json_skip_level(&je))
        goto error;
      v_len= je.s.c_str - value;
      if (possible_multiple_values)
        je= sav_je;
    }

    if ((not_first_value && str->append(", ", 2)) ||
        str->append((const char *) value, v_len))
      goto error; /* Out of memory. */

    not_first_value= 1;

    if (!possible_multiple_values)
    {
      /* Loop to the end of the JSON just to make sure it's valid. */
      while (json_get_path_next(&je, &p) == 0) {}
      break;
    }
  }

  if (unlikely(je.s.error))
    goto error;

  if (!not_first_value)
  {
    /* Nothing was found. */
    goto return_null;
  }

  if (possible_multiple_values && str->append(']'))
    goto error; /* Out of memory. */

  js= str;
  json_scan_start(&je, js->charset(),(const uchar *) js->ptr(),
                  (const uchar *) js->ptr() + js->length());
  if (json_nice(&je, &tmp_js, Item_func_json_format::LOOSE))
    goto error;

return_ok:
  return &tmp_js;

error:
  report_json_error(js, &je, 0);
return_null:
  null_value= 1;
  return 0;
}


String *Item_func_json_extract::val_str(String *str)
{
  json_value_types type;
  char *value;
  int value_len;
  return read_json(str, &type, &value, &value_len);
}


longlong Item_func_json_extract::val_int()
{
  json_value_types type;
  char *value;
  int value_len;
  longlong i= 0;

  if (read_json(NULL, &type, &value, &value_len) != NULL)
  {
    switch (type)
    {
      case JSON_VALUE_NUMBER:
      case JSON_VALUE_STRING:
      {
        char *end;
        int err;
        i= collation.collation->strntoll(value, value_len, 10, &end, &err);
        break;
      }
      case JSON_VALUE_TRUE:
        i= 1;
        break;
      default:
        i= 0;
        break;
    };
  }
  return i;
}


double Item_func_json_extract::val_real()
{
  json_value_types type;
  char *value;
  int value_len;
  double d= 0.0;

  if (read_json(NULL, &type, &value, &value_len) != NULL)
  {
    switch (type)
    {
      case JSON_VALUE_STRING:
      case JSON_VALUE_NUMBER:
      {
        char *end;
        int err;
        d= collation.collation->strntod(value, value_len, &end, &err);
        break;
      }
      case JSON_VALUE_TRUE:
        d= 1.0;
        break;
      default:
        break;
    };
  }

  return d;
}


my_decimal *Item_func_json_extract::val_decimal(my_decimal *to)
{
  json_value_types type;
  char *value;
  int value_len;

  if (read_json(NULL, &type, &value, &value_len) != NULL)
  {
    switch (type)
    {
      case JSON_VALUE_STRING:
      case JSON_VALUE_NUMBER:
      {
        my_decimal *res= decimal_from_string_with_check(to, collation.collation,
                                                        value,
                                                        value + value_len);
        null_value= res == NULL;
        return res;
      }
      case JSON_VALUE_TRUE:
        int2my_decimal(E_DEC_FATAL_ERROR, 1, false/*unsigned_flag*/, to);
        return to;
      case JSON_VALUE_OBJECT:
      case JSON_VALUE_ARRAY:
      case JSON_VALUE_FALSE:
      case JSON_VALUE_UNINITIALIZED:
      // TODO: fix: NULL should be NULL
      case JSON_VALUE_NULL:
        int2my_decimal(E_DEC_FATAL_ERROR, 0, false/*unsigned_flag*/, to);
        return to;
    };
  }
  DBUG_ASSERT(null_value);
  return 0;
}



bool Item_func_json_contains::fix_length_and_dec(THD *thd)
{
  a2_constant= args[1]->const_item();
  a2_parsed= FALSE;
  set_maybe_null();
  if (arg_count > 2)
    path.set_constant_flag(args[2]->const_item());
  return Item_bool_func::fix_length_and_dec(thd);
}


static int find_key_in_object(json_engine_t *j, json_string_t *key)
{
  const uchar *c_str= key->c_str;

  while (json_scan_next(j) == 0 && j->state != JST_OBJ_END)
  {
    DBUG_ASSERT(j->state == JST_KEY);
    if (json_key_matches(j, key))
      return TRUE;
    if (json_skip_key(j))
      return FALSE;
    key->c_str= c_str;
  }

  return FALSE;
}


static int check_contains(json_engine_t *js, json_engine_t *value)
{
  json_engine_t loc_js;
  bool set_js;
  DBUG_EXECUTE_IF("json_check_min_stack_requirement",
                  {
                    long arbitrary_var;
                    long stack_used_up= (available_stack_size(current_thd->thread_stack, &arbitrary_var));
                    ALLOCATE_MEM_ON_STACK(my_thread_stack_size-stack_used_up-STACK_MIN_SIZE);
                  });
  if (check_stack_overrun(current_thd, STACK_MIN_SIZE , NULL))
    return 1;

  switch (js->value_type)
  {
  case JSON_VALUE_OBJECT:
  {
    json_string_t key_name;

    if (value->value_type != JSON_VALUE_OBJECT)
      return FALSE;

    loc_js= *js;
    set_js= FALSE;
    json_string_set_cs(&key_name, value->s.cs);
    while (json_scan_next(value) == 0 && value->state != JST_OBJ_END)
    {
      const uchar *k_start, *k_end;

      DBUG_ASSERT(value->state == JST_KEY);
      k_start= value->s.c_str;
      do
      {
        k_end= value->s.c_str;
      } while (json_read_keyname_chr(value) == 0);

      if (unlikely(value->s.error) || json_read_value(value))
        return FALSE;

      if (set_js)
        *js= loc_js;
      else
        set_js= TRUE;

      json_string_set_str(&key_name, k_start, k_end);
      if (!find_key_in_object(js, &key_name) ||
          json_read_value(js) ||
          !check_contains(js, value))
        return FALSE;
    }

    return value->state == JST_OBJ_END && !json_skip_level(js);
  }
  case JSON_VALUE_ARRAY:
    if (value->value_type != JSON_VALUE_ARRAY)
    {
      loc_js= *value;
      set_js= FALSE;
      while (json_scan_next(js) == 0 && js->state != JST_ARRAY_END)
      {
        int c_level, v_scalar;
        DBUG_ASSERT(js->state == JST_VALUE);
        if (json_read_value(js))
          return FALSE;

        if (!(v_scalar= json_value_scalar(js)))
          c_level= json_get_level(js);

        if (set_js)
          *value= loc_js;
        else
          set_js= TRUE;

        if (check_contains(js, value))
        {
          if (json_skip_level(js))
            return FALSE;
          return TRUE;
        }
        if (unlikely(value->s.error) || unlikely(js->s.error) ||
            (!v_scalar && json_skip_to_level(js, c_level)))
          return FALSE;
      }
      return FALSE;
    }
    /* else */
    loc_js= *js;
    set_js= FALSE;
    while (json_scan_next(value) == 0 && value->state != JST_ARRAY_END)
    {
      DBUG_ASSERT(value->state == JST_VALUE);
      if (json_read_value(value))
        return FALSE;

      if (set_js)
        *js= loc_js;
      else
        set_js= TRUE;
      if (!check_contains(js, value))
        return FALSE;
    }

    return value->state == JST_ARRAY_END;

  case JSON_VALUE_STRING:
    if (value->value_type != JSON_VALUE_STRING)
      return FALSE;
    /*
       TODO: make proper json-json comparison here that takes excipient
             into account.
     */
    return value->value_len == js->value_len &&
           memcmp(value->value, js->value, value->value_len) == 0;
  case JSON_VALUE_NUMBER:
    if (value->value_type == JSON_VALUE_NUMBER)
    {
      double d_j, d_v;
      char *end;
      int err;

      d_j= js->s.cs->strntod((char *) js->value, js->value_len, &end, &err);;
      d_v= value->s.cs->strntod((char *) value->value, value->value_len, &end, &err);;

      return (fabs(d_j - d_v) < 1e-12);
    }
    else
      return FALSE;

  default:
    break;
  }

  /*
    We have these not mentioned in the 'switch' above:

    case JSON_VALUE_TRUE:
    case JSON_VALUE_FALSE:
    case JSON_VALUE_NULL:
  */
  return value->value_type == js->value_type;
}


longlong Item_func_json_contains::val_int()
{
  String *js= args[0]->val_json(&tmp_js);
  json_engine_t je, ve;
  int result;

  if ((null_value= args[0]->null_value))
    return 0;

  if (!a2_parsed)
  {
    val= args[1]->val_json(&tmp_val);
    a2_parsed= a2_constant;
  }

  if (val == 0)
  {
    null_value= 1;
    return 0;
  }

  json_scan_start(&je, js->charset(),(const uchar *) js->ptr(),
                  (const uchar *) js->ptr() + js->length());

  if (arg_count>2) /* Path specified. */
  {
    int array_counters[JSON_DEPTH_LIMIT];
    if (!path.parsed)
    {
      String *s_p= args[2]->val_str(&tmp_path);
      if (s_p &&
          path_setup_nwc(&path.p,s_p->charset(),(const uchar *) s_p->ptr(),
                         (const uchar *) s_p->end()))
      {
        report_path_error(s_p, &path.p, 2);
        goto return_null;
      }
      path.parsed= path.constant;
    }
    if (args[2]->null_value)
      goto return_null;

    path.cur_step= path.p.steps;
    if (json_find_path(&je, &path.p, &path.cur_step, array_counters))
    {
      if (je.s.error)
      {
        ve.s.error= 0;
        goto error;
      }

      return FALSE;
    }
  }

  json_scan_start(&ve, val->charset(),(const uchar *) val->ptr(),
                  (const uchar *) val->end());

  if (json_read_value(&je) || json_read_value(&ve))
    goto error;

  result= check_contains(&je, &ve);
  if (unlikely(je.s.error || ve.s.error))
    goto error;

  return result;

error:
  if (je.s.error)
    report_json_error(js, &je, 0);
  if (ve.s.error)
    report_json_error(val, &ve, 1);
return_null:
  null_value= 1;
  return 0;
}


bool Item_func_json_contains_path::fix_fields(THD *thd, Item **ref)
{
  return alloc_tmp_paths(thd, arg_count-2, &paths, &tmp_paths) ||
         (p_found= (bool *) alloc_root(thd->mem_root,
                                       (arg_count-2)*sizeof(bool))) == NULL ||
         Item_int_func::fix_fields(thd, ref);
}


bool Item_func_json_contains_path::fix_length_and_dec(THD *thd)
{
  ooa_constant= args[1]->const_item();
  ooa_parsed= FALSE;
  set_maybe_null();
  mark_constant_paths(paths, args+2, arg_count-2);
  return Item_bool_func::fix_length_and_dec(thd);
}


void Item_func_json_contains_path::cleanup()
{
  if (tmp_paths)
  {
    for (uint i= arg_count-2; i>0; i--)
      tmp_paths[i-1].free();
    tmp_paths= 0;
  }
  Item_int_func::cleanup();
}


static int parse_one_or_all(const Item_func *f, Item *ooa_arg,
                            bool *ooa_parsed, bool ooa_constant, bool *mode_one)
{
  if (!*ooa_parsed)
  {
    char buff[20];
    String *res, tmp(buff, sizeof(buff), &my_charset_bin);
    if ((res= ooa_arg->val_str(&tmp)) == NULL)
      return TRUE;

    *mode_one=eq_ascii_string(res->charset(), "one",
                             res->ptr(), res->length());
    if (!*mode_one)
    {
      if (!eq_ascii_string(res->charset(), "all", res->ptr(), res->length()))
      {
        THD *thd= current_thd;
        push_warning_printf(thd, Sql_condition::WARN_LEVEL_WARN,
                            ER_JSON_ONE_OR_ALL, ER_THD(thd, ER_JSON_ONE_OR_ALL),
                            f->func_name());
        *mode_one= TRUE;
        return TRUE;
      }
    }
    *ooa_parsed= ooa_constant;
  }
  return FALSE;
}


#ifdef DUMMY
longlong Item_func_json_contains_path::val_int()
{
  String *js= args[0]->val_json(&tmp_js);
  json_engine_t je;
  uint n_arg;
  longlong result;

  if ((null_value= args[0]->null_value))
    return 0;

  if (parse_one_or_all(this, args[1], &ooa_parsed, ooa_constant, &mode_one))
    goto return_null;

  result= !mode_one;
  for (n_arg=2; n_arg < arg_count; n_arg++)
  {
    int array_counters[JSON_DEPTH_LIMIT];
    json_path_with_flags *c_path= paths + n_arg - 2;
    if (!c_path->parsed)
    {
      String *s_p= args[n_arg]->val_str(tmp_paths + (n_arg-2));
      if (s_p)
      {
       if (json_path_setup(&c_path->p,s_p->charset(),(const uchar *) s_p->ptr(),
                          (const uchar *) s_p->ptr() + s_p->length()))
       {
         report_path_error(s_p, &c_path->p, n_arg);
         goto null_return;
       }
       c_path->parsed= c_path->constant;
       has_negative_path|= c_path->p.types_used & JSON_PATH_NEGATIVE_INDEX;
      }
    }

    if (args[n_arg]->null_value)
      goto return_null;

    json_scan_start(&je, js->charset(),(const uchar *) js->ptr(),
                    (const uchar *) js->ptr() + js->length());

    c_path->cur_step= c_path->p.steps;
    if (json_find_path(&je, &c_path->p, &c_path->cur_step, array_counters))
    {
      /* Path wasn't found. */
      if (je.s.error)
        goto js_error;

      if (!mode_one)
      {
        result= 0;
        break;
      }
    }
    else if (mode_one)
    {
      result= 1;
      break;
    }
  }


  return result;

js_error:
  report_json_error(js, &je, 0);
return_null:
  null_value= 1;
  return 0;
}
#endif /*DUMMY*/

longlong Item_func_json_contains_path::val_int()
{
  String *js= args[0]->val_json(&tmp_js);
  json_engine_t je;
  uint n_arg;
  longlong result;
  json_path_t p;
  int n_found;
  LINT_INIT(n_found);
  int array_sizes[JSON_DEPTH_LIMIT];
  uint has_negative_path= 0;

  if ((null_value= args[0]->null_value))
    return 0;

  if (parse_one_or_all(this, args[1], &ooa_parsed, ooa_constant, &mode_one))
    goto null_return;;

  for (n_arg=2; n_arg < arg_count; n_arg++)
  {
    json_path_with_flags *c_path= paths + n_arg - 2;
    c_path->p.types_used= JSON_PATH_KEY_NULL;
    if (!c_path->parsed)
    {
      String *s_p= args[n_arg]->val_str(tmp_paths + (n_arg-2));
      if (s_p)
      {
       if (json_path_setup(&c_path->p,s_p->charset(),(const uchar *) s_p->ptr(),
                          (const uchar *) s_p->ptr() + s_p->length()))
       {
         report_path_error(s_p, &c_path->p, n_arg);
         goto null_return;
       }
       c_path->parsed= c_path->constant;
       has_negative_path|= c_path->p.types_used & JSON_PATH_NEGATIVE_INDEX;
      }
    }
    if (args[n_arg]->null_value)
      goto null_return;
  }

  json_get_path_start(&je, js->charset(),(const uchar *) js->ptr(),
                      (const uchar *) js->ptr() + js->length(), &p);


  if (!mode_one)
  {
    bzero(p_found, (arg_count-2) * sizeof(bool));
    n_found= arg_count - 2;
  }
  else
    n_found= 0; /* Just to prevent 'uninitialized value' warnings */

  result= 0;
  while (json_get_path_next(&je, &p) == 0)
  {
    int n_path= arg_count - 2;
    if (has_negative_path && je.value_type == JSON_VALUE_ARRAY &&
        json_skip_array_and_count(&je, array_sizes + (p.last_step - p.steps)))
    {
      result= 1;
      break;
    }

    json_path_with_flags *c_path= paths;
    for (; n_path > 0; n_path--, c_path++)
    {
      if (json_path_compare(&c_path->p, &p, je.value_type, array_sizes) >= 0)
      {
        if (mode_one)
        {
          result= 1;
          break;
        }
        /* mode_all */
        if (p_found[n_path-1])
          continue; /* already found */
        if (--n_found == 0)
        {
          result= 1;
          break;
        }
        p_found[n_path-1]= TRUE;
      }
    }
  }

  if (likely(je.s.error == 0))
    return result;

  report_json_error(js, &je, 0);
null_return:
  null_value= 1;
  return 0;
}


/*
  This reproduces behavior according to the former
  Item_func_conv_charset::is_json_type() which returned args[0]->is_json_type().
  JSON functions with multiple string input with different character sets
  wrap some arguments into Item_func_conv_charset. So the former
  Item_func_conv_charset::is_json_type() took the JSON propery from args[0],
  i.e. from the original argument before the conversion.
  This is probably not always correct because an *explicit*
  `CONVERT(arg USING charset)` is actually a general purpose string
  expression, not a JSON expression.
*/
bool is_json_type(const Item *item)
{
  for ( ; ; )
  {
    if (Type_handler_json_common::is_json_type_handler(item->type_handler()))
      return true;
    const Item_func_conv_charset *func;
    if (!(func= dynamic_cast<const Item_func_conv_charset*>(item)))
      return false;
    item= func->arguments()[0];
  }
  return false;
}


static int append_json_value(String *str, Item *item, String *tmp_val)
{
  if (item->type_handler()->is_bool_type())
  {
    longlong v_int= item->val_int();
    const char *t_f;
    int t_f_len;

    if (item->null_value)
      goto append_null;

    if (v_int)
    {
      t_f= "true";
      t_f_len= 4;
    }
    else
    {
      t_f= "false";
      t_f_len= 5;
    }

    return str->append(t_f, t_f_len);
  }
  {
    String *sv= item->val_json(tmp_val);
    if (item->null_value)
      goto append_null;
    if (is_json_type(item))
      return str->append(sv->ptr(), sv->length());

    if (item->result_type() == STRING_RESULT)
    {
      return str->append('"') ||
             st_append_escaped(str, sv) ||
             str->append('"');
    }
    return st_append_escaped(str, sv);
  }

append_null:
  return str->append(STRING_WITH_LEN("null"));
}


static int append_json_value_from_field(String *str,
  Item *i, Field *f, const uchar *key, size_t offset, String *tmp_val)
{
  if (i->type_handler()->is_bool_type())
  {
    longlong v_int= f->val_int(key + offset);
    const char *t_f;
    int t_f_len;

    if (f->is_null_in_record(key))
      goto append_null;

    if (v_int)
    {
      t_f= "true";
      t_f_len= 4;
    }
    else
    {
      t_f= "false";
      t_f_len= 5;
    }

    return str->append(t_f, t_f_len);
  }
  {
    String *sv= f->val_str(tmp_val, key + offset);
    if (f->is_null_in_record(key))
      goto append_null;
    if (is_json_type(i))
      return str->append(sv->ptr(), sv->length());

    if (i->result_type() == STRING_RESULT)
    {
      return str->append('"') ||
             st_append_escaped(str, sv) ||
             str->append('"');
    }
    return st_append_escaped(str, sv);
  }

append_null:
  return str->append(STRING_WITH_LEN("null"));
}


static int append_json_keyname(String *str, Item *item, String *tmp_val)
{
  String *sv= item->val_str(tmp_val);
  if (item->null_value)
    goto append_null;

  return str->append('"') ||
         st_append_escaped(str, sv) ||
         str->append("\": ", 3);

append_null:
  return str->append("\"\": ", 4);
}


bool Item_func_json_array::fix_length_and_dec(THD *thd)
{
  ulonglong char_length= 2;
  uint n_arg;

  result_limit= 0;

  if (arg_count == 0)
  {
    THD* thd= current_thd;
    collation.set(thd->variables.collation_connection,
                  DERIVATION_COERCIBLE, MY_REPERTOIRE_ASCII);
    tmp_val.set_charset(thd->variables.collation_connection);
    max_length= 2;
    return FALSE;
  }

  if (agg_arg_charsets_for_string_result(collation, args, arg_count))
    return TRUE;

  for (n_arg=0 ; n_arg < arg_count ; n_arg++)
    char_length+= args[n_arg]->max_char_length() + 4;

  fix_char_length_ulonglong(char_length);
  tmp_val.set_charset(collation.collation);
  return FALSE;
}


String *Item_func_json_array::val_str(String *str)
{
  DBUG_ASSERT(fixed());
  uint n_arg;

  str->length(0);
  str->set_charset(collation.collation);

  if (str->append('[') ||
      ((arg_count > 0) && append_json_value(str, args[0], &tmp_val)))
    goto err_return;

  for (n_arg=1; n_arg < arg_count; n_arg++)
  {
    if (str->append(", ", 2) ||
        append_json_value(str, args[n_arg], &tmp_val))
      goto err_return;
  }

  if (str->append(']'))
    goto err_return;

  if (result_limit == 0)
    result_limit= current_thd->variables.max_allowed_packet;

  if (str->length() <= result_limit)
    return str;

  push_warning_printf(current_thd, Sql_condition::WARN_LEVEL_WARN,
      ER_WARN_ALLOWED_PACKET_OVERFLOWED,
      ER_THD(current_thd, ER_WARN_ALLOWED_PACKET_OVERFLOWED),
      func_name(), result_limit);

err_return:
  /*TODO: Launch out of memory error. */
  null_value= 1;
  return NULL;
}


bool Item_func_json_array_append::fix_length_and_dec(THD *thd)
{
  uint n_arg;
  ulonglong char_length;

  collation.set(args[0]->collation);
  char_length= args[0]->max_char_length();

  for (n_arg= 1; n_arg < arg_count; n_arg+= 2)
  {
    paths[n_arg/2].set_constant_flag(args[n_arg]->const_item());
    char_length+= args[n_arg/2+1]->max_char_length() + 4;
  }

  fix_char_length_ulonglong(char_length);
  set_maybe_null();
  return FALSE;
}


String *Item_func_json_array_append::val_str(String *str)
{
  json_engine_t je;
  String *js= args[0]->val_json(&tmp_js);
  uint n_arg, n_path;
  size_t str_rest_len;
  const uchar *ar_end;
  THD *thd= current_thd;

  DBUG_ASSERT(fixed());

  if ((null_value= args[0]->null_value))
    return 0;

  for (n_arg=1, n_path=0; n_arg < arg_count; n_arg+=2, n_path++)
  {
    int array_counters[JSON_DEPTH_LIMIT];
    json_path_with_flags *c_path= paths + n_path;
    if (!c_path->parsed)
    {
      String *s_p= args[n_arg]->val_str(tmp_paths+n_path);
      if (s_p &&
          path_setup_nwc(&c_path->p,s_p->charset(),(const uchar *) s_p->ptr(),
                         (const uchar *) s_p->ptr() + s_p->length()))
      {
        report_path_error(s_p, &c_path->p, n_arg);
        goto return_null;
      }
      c_path->parsed= c_path->constant;
    }
    if (args[n_arg]->null_value)
      goto return_null;

    json_scan_start(&je, js->charset(),(const uchar *) js->ptr(),
                    (const uchar *) js->ptr() + js->length());
    je.killed_ptr= (uchar*)&thd->killed;

    c_path->cur_step= c_path->p.steps;

    if (json_find_path(&je, &c_path->p, &c_path->cur_step, array_counters))
    {
      if (je.s.error)
        goto js_error;

      goto return_null;
    }

    if (json_read_value(&je))
      goto js_error;

    str->length(0);
    str->set_charset(js->charset());
    if (str->reserve(js->length() + 8, 1024))
      goto return_null; /* Out of memory. */

    if (je.value_type == JSON_VALUE_ARRAY)
    {
      int n_items;
      if (json_skip_level_and_count(&je, &n_items))
        goto js_error;

      ar_end= je.s.c_str - je.sav_c_len;
      str_rest_len= js->length() - (ar_end - (const uchar *) js->ptr());
      str->q_append(js->ptr(), ar_end-(const uchar *) js->ptr());
      if (n_items)
        str->append(", ", 2);
      if (append_json_value(str, args[n_arg+1], &tmp_val))
        goto return_null; /* Out of memory. */

      if (str->reserve(str_rest_len, 1024))
        goto return_null; /* Out of memory. */
      str->q_append((const char *) ar_end, str_rest_len);
    }
    else
    {
      const uchar *c_from, *c_to;

      /* Wrap as an array. */
      str->q_append(js->ptr(), (const char *) je.value_begin - js->ptr());
      c_from= je.value_begin;

      if (je.value_type == JSON_VALUE_OBJECT)
      {
        if (json_skip_level(&je))
          goto js_error;
        c_to= je.s.c_str;
      }
      else
        c_to= je.value_end;

      if (str->append('[') ||
          str->append((const char *) c_from, c_to - c_from) ||
          str->append(", ", 2) ||
          append_json_value(str, args[n_arg+1], &tmp_val) ||
          str->append(']') ||
          str->append((const char *) je.s.c_str,
                      js->end() - (const char *) je.s.c_str))
        goto return_null; /* Out of memory. */
    }
    {
      /* Swap str and js. */
      if (str == &tmp_js)
      {
        str= js;
        js= &tmp_js;
      }
      else
      {
        js= str;
        str= &tmp_js;
      }
    }
  }

  json_scan_start(&je, js->charset(),(const uchar *) js->ptr(),
                  (const uchar *) js->ptr() + js->length());
  je.killed_ptr= (uchar*)&thd->killed;
  if (json_nice(&je, str, Item_func_json_format::LOOSE))
    goto js_error;

  return str;

js_error:
  report_json_error(js, &je, 0);

return_null:
  thd->check_killed(); // to get the error message right
  null_value= 1;
  return 0;
}


String *Item_func_json_array_insert::val_str(String *str)
{
  json_engine_t je;
  String *js= args[0]->val_json(&tmp_js);
  uint n_arg, n_path;
  THD *thd= current_thd;

  DBUG_ASSERT(fixed());

  if ((null_value= args[0]->null_value))
    return 0;

  for (n_arg=1, n_path=0; n_arg < arg_count; n_arg+=2, n_path++)
  {
    int array_counters[JSON_DEPTH_LIMIT];
    json_path_with_flags *c_path= paths + n_path;
    const char *item_pos;
    int n_item, corrected_n_item;

    if (!c_path->parsed)
    {
      String *s_p= args[n_arg]->val_str(tmp_paths+n_path);
      if (s_p &&
          (path_setup_nwc(&c_path->p,s_p->charset(),(const uchar *) s_p->ptr(),
                          (const uchar *) s_p->ptr() + s_p->length()) ||
           c_path->p.last_step - 1 < c_path->p.steps ||
           c_path->p.last_step->type != JSON_PATH_ARRAY))
      {
        if (c_path->p.s.error == 0)
          c_path->p.s.error= SHOULD_END_WITH_ARRAY;
        
        report_path_error(s_p, &c_path->p, n_arg);

        goto return_null;
      }
      c_path->parsed= c_path->constant;
      c_path->p.last_step--;
    }
    if (args[n_arg]->null_value)
      goto return_null;

    json_scan_start(&je, js->charset(),(const uchar *) js->ptr(),
                    (const uchar *) js->ptr() + js->length());
    je.killed_ptr= (uchar*)&thd->killed;

    c_path->cur_step= c_path->p.steps;

    if (json_find_path(&je, &c_path->p, &c_path->cur_step, array_counters))
    {
      if (je.s.error)
        goto js_error;

      /* Can't find the array to insert. */
      continue;
    }

    if (json_read_value(&je))
      goto js_error;

    if (je.value_type != JSON_VALUE_ARRAY)
    {
      /* Must be an array. */
      continue;
    }

    item_pos= 0;
    n_item= 0;
    corrected_n_item= c_path->p.last_step[1].n_item;
    if (corrected_n_item < 0)
    {
      int array_size;
      if (json_skip_array_and_count(&je, &array_size))
        goto js_error;
      corrected_n_item+= array_size + 1;
    }

    while (json_scan_next(&je) == 0 && je.state != JST_ARRAY_END)
    {
      DBUG_ASSERT(je.state == JST_VALUE);

      if (n_item == corrected_n_item)
      {
        item_pos= (const char *) je.s.c_str;
        break;
      }
      n_item++;

      if (json_read_value(&je) ||
          (!json_value_scalar(&je) && json_skip_level(&je)))
        goto js_error;
    }

    if (unlikely(je.s.error || *je.killed_ptr))
      goto js_error;

    str->length(0);
    str->set_charset(js->charset());
    if (item_pos)
    {
      if (append_simple(str, js->ptr(), item_pos - js->ptr()) ||
          (n_item > 0  && str->append(" ", 1)) ||
          append_json_value(str, args[n_arg+1], &tmp_val) ||
          str->append(",", 1) ||
          (n_item == 0  && str->append(" ", 1)) ||
          append_simple(str, item_pos, js->end() - item_pos))
        goto return_null; /* Out of memory. */
    }
    else
    {
      /* Insert position wasn't found - append to the array. */
      DBUG_ASSERT(je.state == JST_ARRAY_END);
      item_pos= (const char *) (je.s.c_str - je.sav_c_len);
      if (append_simple(str, js->ptr(), item_pos - js->ptr()) ||
          (n_item > 0  && str->append(", ", 2)) ||
          append_json_value(str, args[n_arg+1], &tmp_val) ||
          append_simple(str, item_pos, js->end() - item_pos))
        goto return_null; /* Out of memory. */
    }

    {
      /* Swap str and js. */
      if (str == &tmp_js)
      {
        str= js;
        js= &tmp_js;
      }
      else
      {
        js= str;
        str= &tmp_js;
      }
    }
  }

  json_scan_start(&je, js->charset(),(const uchar *) js->ptr(),
                  (const uchar *) js->ptr() + js->length());
  je.killed_ptr= (uchar*)&thd->killed;
  if (json_nice(&je, str, Item_func_json_format::LOOSE))
    goto js_error;

  return str;

js_error:
  report_json_error(js, &je, 0);
return_null:
  thd->check_killed(); // to get the error message right
  null_value= 1;
  return 0;
}


String *Item_func_json_object::val_str(String *str)
{
  DBUG_ASSERT(fixed());
  uint n_arg;

  str->length(0);
  str->set_charset(collation.collation);

  if (str->append('{') ||
      (arg_count > 0 &&
       (append_json_keyname(str, args[0], &tmp_val) ||
        append_json_value(str, args[1], &tmp_val))))
    goto err_return;

  for (n_arg=2; n_arg < arg_count; n_arg+=2)
  {
    if (str->append(", ", 2) ||
        append_json_keyname(str, args[n_arg], &tmp_val) ||
        append_json_value(str, args[n_arg+1], &tmp_val))
      goto err_return;
  }

  if (str->append('}'))
    goto err_return;

  if (result_limit == 0)
    result_limit= current_thd->variables.max_allowed_packet;

  if (str->length() <= result_limit)
    return str;

  push_warning_printf(current_thd, Sql_condition::WARN_LEVEL_WARN,
      ER_WARN_ALLOWED_PACKET_OVERFLOWED,
      ER_THD(current_thd, ER_WARN_ALLOWED_PACKET_OVERFLOWED),
      func_name(), result_limit);

err_return:
  /*TODO: Launch out of memory error. */
  null_value= 1;
  return NULL;
}


static int do_merge(String *str, json_engine_t *je1, json_engine_t *je2)
{

  DBUG_EXECUTE_IF("json_check_min_stack_requirement",
                  {
                    long arbitrary_var;
                    long stack_used_up= (available_stack_size(current_thd->thread_stack, &arbitrary_var));
                    ALLOCATE_MEM_ON_STACK(my_thread_stack_size-stack_used_up-STACK_MIN_SIZE);
                  });
  if (check_stack_overrun(current_thd, STACK_MIN_SIZE , NULL))
    return 1;

  if (json_read_value(je1) || json_read_value(je2))
    return 1;

  if (je1->value_type == JSON_VALUE_OBJECT &&
      je2->value_type == JSON_VALUE_OBJECT)
  {
    json_engine_t sav_je1= *je1;
    json_engine_t sav_je2= *je2;

    int first_key= 1;
    json_string_t key_name;
  
    json_string_set_cs(&key_name, je1->s.cs);

    if (str->append('{'))
      return 3;
    while (json_scan_next(je1) == 0 &&
           je1->state != JST_OBJ_END)
    {
      const uchar *key_start, *key_end;
      /* Loop through the Json_1 keys and compare with the Json_2 keys. */
      DBUG_ASSERT(je1->state == JST_KEY);
      key_start= je1->s.c_str;
      do
      {
        key_end= je1->s.c_str;
      } while (json_read_keyname_chr(je1) == 0);

      if (unlikely(je1->s.error))
        return 1;

      if (first_key)
        first_key= 0;
      else
      {
        if (str->append(", ", 2))
          return 3;
        *je2= sav_je2;
      }

      if (str->append('"') ||
          append_simple(str, key_start, key_end - key_start) ||
          str->append("\":", 2))
        return 3;

      while (json_scan_next(je2) == 0 &&
          je2->state != JST_OBJ_END)
      {
        int ires;
        DBUG_ASSERT(je2->state == JST_KEY);
        json_string_set_str(&key_name, key_start, key_end);
        if (!json_key_matches(je2, &key_name))
        {
          if (je2->s.error || json_skip_key(je2))
            return 2;
          continue;
        }

        /* Json_2 has same key as Json_1. Merge them. */
        if ((ires= do_merge(str, je1, je2)))
          return ires;
        goto merged_j1;
      }
      if (unlikely(je2->s.error))
        return 2;

      key_start= je1->s.c_str;
      /* Just append the Json_1 key value. */
      if (json_skip_key(je1))
        return 1;
      if (append_simple(str, key_start, je1->s.c_str - key_start))
        return 3;

merged_j1:
      continue;
    }

    *je2= sav_je2;
    /*
      Now loop through the Json_2 keys.
      Skip if there is same key in Json_1
    */
    while (json_scan_next(je2) == 0 &&
           je2->state != JST_OBJ_END)
    {
      const uchar *key_start, *key_end;
      DBUG_ASSERT(je2->state == JST_KEY);
      key_start= je2->s.c_str;
      do
      {
        key_end= je2->s.c_str;
      } while (json_read_keyname_chr(je2) == 0);

      if (unlikely(je2->s.error))
        return 1;

      *je1= sav_je1;
      while (json_scan_next(je1) == 0 &&
             je1->state != JST_OBJ_END)
      {
        DBUG_ASSERT(je1->state == JST_KEY);
        json_string_set_str(&key_name, key_start, key_end);
        if (!json_key_matches(je1, &key_name))
        {
          if (unlikely(je1->s.error || json_skip_key(je1)))
            return 2;
          continue;
        }
        if (json_skip_key(je2) || json_skip_level(je1))
          return 1;
        goto continue_j2;
      }

      if (unlikely(je1->s.error))
        return 2;

      if (first_key)
        first_key= 0;
      else if (str->append(", ", 2))
        return 3;

      if (json_skip_key(je2))
        return 1;

      if (str->append('"') ||
          append_simple(str, key_start, je2->s.c_str - key_start))
        return 3;

continue_j2:
      continue;
    }

    if (str->append('}'))
      return 3;
  }
  else
  {
    const uchar *end1, *beg1, *end2, *beg2;
    int n_items1=1, n_items2= 1;

    beg1= je1->value_begin;

    /* Merge as a single array. */
    if (je1->value_type == JSON_VALUE_ARRAY)
    {
      if (json_skip_level_and_count(je1, &n_items1))
        return 1;

      end1= je1->s.c_str - je1->sav_c_len;
    }
    else
    {
      if (str->append('['))
        return 3;
      if (je1->value_type == JSON_VALUE_OBJECT)
      {
        if (json_skip_level(je1))
          return 1;
        end1= je1->s.c_str;
      }
      else
        end1= je1->value_end;
    }

    if (str->append((const char*) beg1, end1 - beg1))
      return 3;

    if (json_value_scalar(je2))
    {
      beg2= je2->value_begin;
      end2= je2->value_end;
    }
    else
    {
      if (je2->value_type == JSON_VALUE_OBJECT)
      {
        beg2= je2->value_begin;
        if (json_skip_level(je2))
          return 2;
      }
      else
      {
        beg2= je2->s.c_str;
        if (json_skip_level_and_count(je2, &n_items2))
          return 2;
      }
      end2= je2->s.c_str;
    }

    if ((n_items1 && n_items2 && str->append(", ", 2)) ||
        str->append((const char*) beg2, end2 - beg2))
      return 3;

    if (je2->value_type != JSON_VALUE_ARRAY &&
        str->append(']'))
      return 3;
  }

  return 0;
}


String *Item_func_json_merge::val_str(String *str)
{
  DBUG_ASSERT(fixed());
  json_engine_t je1, je2;
  String *js1= args[0]->val_json(&tmp_js1), *js2=NULL;
  uint n_arg;
  THD *thd= current_thd;
  LINT_INIT(js2);

  if (args[0]->null_value)
    goto null_return;

  for (n_arg=1; n_arg < arg_count; n_arg++)
  {
    str->set_charset(js1->charset());
    str->length(0);

    js2= args[n_arg]->val_json(&tmp_js2);
    if (args[n_arg]->null_value)
      goto null_return;

    json_scan_start(&je1, js1->charset(),(const uchar *) js1->ptr(),
                    (const uchar *) js1->ptr() + js1->length());
    je1.killed_ptr= (uchar*)&thd->killed;

    json_scan_start(&je2, js2->charset(),(const uchar *) js2->ptr(),
                    (const uchar *) js2->ptr() + js2->length());
    je2.killed_ptr= (uchar*)&thd->killed;

    if (do_merge(str, &je1, &je2))
      goto error_return;

    {
      /* Swap str and js1. */
      if (str == &tmp_js1)
      {
        str= js1;
        js1= &tmp_js1;
      }
      else
      {
        js1= str;
        str= &tmp_js1;
      }
    }
  }

  json_scan_start(&je1, js1->charset(),(const uchar *) js1->ptr(),
                  (const uchar *) js1->ptr() + js1->length());
  je1.killed_ptr= (uchar*)&thd->killed;
  if (json_nice(&je1, str, Item_func_json_format::LOOSE))
    goto error_return;

  null_value= 0;
  return str;

error_return:
  if (je1.s.error)
    report_json_error(js1, &je1, 0);
  if (je2.s.error)
    report_json_error(js2, &je2, n_arg);
  thd->check_killed(); // to get the error message right
null_return:
  null_value= 1;
  return NULL;
}


static int copy_value_patch(String *str, json_engine_t *je)
{
  int first_key= 1;

  if (je->value_type != JSON_VALUE_OBJECT)
  {
    const uchar *beg, *end;

    beg= je->value_begin;

    if (!json_value_scalar(je))
    {
      if (json_skip_level(je))
        return 1;
      end= je->s.c_str;
    }
    else
      end= je->value_end;

    if (append_simple(str, beg, end-beg))
      return 1;

    return 0;
  }
  /* JSON_VALUE_OBJECT */

  if (str->append('{'))
    return 1;
  while (json_scan_next(je) == 0 && je->state != JST_OBJ_END)
  {
    const uchar *key_start;
    /* Loop through the Json_1 keys and compare with the Json_2 keys. */
    DBUG_ASSERT(je->state == JST_KEY);
    key_start= je->s.c_str;

    if (json_read_value(je))
      return 1;

    if (je->value_type == JSON_VALUE_NULL)
      continue;

    if (!first_key)
    {
      if (str->append(", ", 2))
        return 3;
    }
    else
      first_key= 0;

    if (str->append('"') ||
        append_simple(str, key_start, je->value_begin - key_start) ||
        copy_value_patch(str, je))
      return 1;
  }
  if (str->append('}'))
    return 1;

  return 0;
}


static int do_merge_patch(String *str, json_engine_t *je1, json_engine_t *je2,
                          bool *empty_result)
{
  DBUG_EXECUTE_IF("json_check_min_stack_requirement",
                  {
                    long arbitrary_var;
                    long stack_used_up= (available_stack_size(current_thd->thread_stack, &arbitrary_var));
                    ALLOCATE_MEM_ON_STACK(my_thread_stack_size-stack_used_up-STACK_MIN_SIZE);
                  });
  if (check_stack_overrun(current_thd, STACK_MIN_SIZE , NULL))
    return 1;

  if (json_read_value(je1) || json_read_value(je2))
    return 1;

  if (je1->value_type == JSON_VALUE_OBJECT &&
      je2->value_type == JSON_VALUE_OBJECT)
  {
    json_engine_t sav_je1= *je1;
    json_engine_t sav_je2= *je2;

    int first_key= 1;
    json_string_t key_name;
    size_t sav_len;
    bool mrg_empty;

    *empty_result= FALSE;
    json_string_set_cs(&key_name, je1->s.cs);

    if (str->append('{'))
      return 3;
    while (json_scan_next(je1) == 0 &&
           je1->state != JST_OBJ_END)
    {
      const uchar *key_start, *key_end;
      /* Loop through the Json_1 keys and compare with the Json_2 keys. */
      DBUG_ASSERT(je1->state == JST_KEY);
      key_start= je1->s.c_str;
      do
      {
        key_end= je1->s.c_str;
      } while (json_read_keyname_chr(je1) == 0);

      if (je1->s.error)
        return 1;

      sav_len= str->length();

      if (!first_key)
      {
        if (str->append(", ", 2))
          return 3;
        *je2= sav_je2;
      }

      if (str->append('"') ||
          append_simple(str, key_start, key_end - key_start) ||
          str->append("\":", 2))
        return 3;

      while (json_scan_next(je2) == 0 &&
          je2->state != JST_OBJ_END)
      {
        int ires;
        DBUG_ASSERT(je2->state == JST_KEY);
        json_string_set_str(&key_name, key_start, key_end);
        if (!json_key_matches(je2, &key_name))
        {
          if (je2->s.error || json_skip_key(je2))
            return 2;
          continue;
        }

        /* Json_2 has same key as Json_1. Merge them. */
        if ((ires= do_merge_patch(str, je1, je2, &mrg_empty)))
          return ires;

        if (mrg_empty)
          str->length(sav_len);
        else
          first_key= 0;

        goto merged_j1;
      }

      if (je2->s.error)
        return 2;

      key_start= je1->s.c_str;
      /* Just append the Json_1 key value. */
      if (json_skip_key(je1))
        return 1;
      if (append_simple(str, key_start, je1->s.c_str - key_start))
        return 3;
      first_key= 0;

merged_j1:
      continue;
    }

    *je2= sav_je2;
    /*
      Now loop through the Json_2 keys.
      Skip if there is same key in Json_1
    */
    while (json_scan_next(je2) == 0 &&
           je2->state != JST_OBJ_END)
    {
      const uchar *key_start, *key_end;
      DBUG_ASSERT(je2->state == JST_KEY);
      key_start= je2->s.c_str;
      do
      {
        key_end= je2->s.c_str;
      } while (json_read_keyname_chr(je2) == 0);

      if (je2->s.error)
        return 1;

      *je1= sav_je1;
      while (json_scan_next(je1) == 0 &&
             je1->state != JST_OBJ_END)
      {
        DBUG_ASSERT(je1->state == JST_KEY);
        json_string_set_str(&key_name, key_start, key_end);
        if (!json_key_matches(je1, &key_name))
        {
          if (je1->s.error || json_skip_key(je1))
            return 2;
          continue;
        }
        if (json_skip_key(je2) ||
            json_skip_level(je1))
          return 1;
        goto continue_j2;
      }

      if (je1->s.error)
        return 2;


      sav_len= str->length();

      if (!first_key && str->append(", ", 2))
        return 3;

      if (str->append('"') ||
          append_simple(str, key_start, key_end - key_start) ||
          str->append("\":", 2))
        return 3;

      if (json_read_value(je2))
        return 1;

      if (je2->value_type == JSON_VALUE_NULL)
        str->length(sav_len);
      else
      {
        if (copy_value_patch(str, je2))
          return 1;
        first_key= 0;
      }

continue_j2:
      continue;
    }

    if (str->append('}'))
      return 3;
  }
  else
  {
    if (!json_value_scalar(je1) && json_skip_level(je1))
      return 1;

    *empty_result= je2->value_type == JSON_VALUE_NULL;
    if (!(*empty_result) && copy_value_patch(str, je2))
      return 1;
  }

  return 0;
}


String *Item_func_json_merge_patch::val_str(String *str)
{
  DBUG_ASSERT(fixed());
  json_engine_t je1, je2;
  String *js1= args[0]->val_json(&tmp_js1), *js2=NULL;
  uint n_arg;
  bool empty_result, merge_to_null;
  THD *thd= current_thd;

  /* To report errors properly if some JSON is invalid. */
  je1.s.error= je2.s.error= 0;
  merge_to_null= args[0]->null_value;

  for (n_arg=1; n_arg < arg_count; n_arg++)
  {
    js2= args[n_arg]->val_json(&tmp_js2);
    if (args[n_arg]->null_value)
    {
      merge_to_null= true;
      goto cont_point;
    }

    json_scan_start(&je2, js2->charset(),(const uchar *) js2->ptr(),
                    (const uchar *) js2->ptr() + js2->length());
    je2.killed_ptr= (uchar*)&thd->killed;

    if (merge_to_null)
    {
      if (json_read_value(&je2))
        goto error_return;
      if (je2.value_type == JSON_VALUE_OBJECT)
      {
        merge_to_null= true;
        goto cont_point;
      }
      merge_to_null= false;
      str->set(js2->ptr(), js2->length(), js2->charset());
      goto cont_point;
    }

    str->set_charset(js1->charset());
    str->length(0);


    json_scan_start(&je1, js1->charset(),(const uchar *) js1->ptr(),
                    (const uchar *) js1->ptr() + js1->length());
    je1.killed_ptr= (uchar*)&thd->killed;

    if (do_merge_patch(str, &je1, &je2, &empty_result))
      goto error_return;

    if (empty_result)
      str->append(STRING_WITH_LEN("null"));

cont_point:
    {
      /* Swap str and js1. */
      if (str == &tmp_js1)
      {
        str= js1;
        js1= &tmp_js1;
      }
      else
      {
        js1= str;
        str= &tmp_js1;
      }
    }
  }

  if (merge_to_null)
    goto null_return;

  json_scan_start(&je1, js1->charset(),(const uchar *) js1->ptr(),
                  (const uchar *) js1->ptr() + js1->length());
  je1.killed_ptr= (uchar*)&thd->killed;
  if (json_nice(&je1, str, Item_func_json_format::LOOSE))
    goto error_return;

  null_value= 0;
  return str;

error_return:
  if (je1.s.error)
    report_json_error(js1, &je1, 0);
  if (je2.s.error)
    report_json_error(js2, &je2, n_arg);
  thd->check_killed(); // to get the error message right
null_return:
  null_value= 1;
  return NULL;
}


bool Item_func_json_length::fix_length_and_dec(THD *thd)
{
  if (arg_count > 1)
    path.set_constant_flag(args[1]->const_item());
  set_maybe_null();
  max_length= 10;
  return FALSE;
}


longlong Item_func_json_length::val_int()
{
  String *js= args[0]->val_json(&tmp_js);
  json_engine_t je;
  uint length= 0;
  int array_counters[JSON_DEPTH_LIMIT];
  int err;

  if ((null_value= args[0]->null_value))
    return 0;

  json_scan_start(&je, js->charset(),(const uchar *) js->ptr(),
                  (const uchar *) js->ptr() + js->length());

  if (arg_count > 1)
  {
    /* Path specified - let's apply it. */
    if (!path.parsed)
    {
      String *s_p= args[1]->val_str(&tmp_path);
      if (s_p &&
          path_setup_nwc(&path.p, s_p->charset(), (const uchar *) s_p->ptr(),
                         (const uchar *) s_p->ptr() + s_p->length()))
      {
        report_path_error(s_p, &path.p, 1);
        goto null_return;
      }
      path.parsed= path.constant;
    }
    if (args[1]->null_value)
      goto null_return;

    path.cur_step= path.p.steps;
    if (json_find_path(&je, &path.p, &path.cur_step, array_counters))
    {
      if (je.s.error)
        goto err_return;
      goto null_return;
    }
  }
  

  if (json_read_value(&je))
    goto err_return;

  if (json_value_scalar(&je))
    return 1;

  while (!(err= json_scan_next(&je)) &&
         je.state != JST_OBJ_END && je.state != JST_ARRAY_END)
  {
    switch (je.state)
    {
    case JST_VALUE:
    case JST_KEY:
      length++;
      break;
    case JST_OBJ_START:
    case JST_ARRAY_START:
      if (json_skip_level(&je))
        goto err_return;
      break;
    default:
      break;
    };
  }

  if (!err)
  {
    /* Parse to the end of the JSON just to check it's valid. */
    while (json_scan_next(&je) == 0) {}
  }

  if (likely(!je.s.error))
    return length;

err_return:
  report_json_error(js, &je, 0);
null_return:
  null_value= 1;
  return 0;
}


longlong Item_func_json_depth::val_int()
{
  String *js= args[0]->val_json(&tmp_js);
  json_engine_t je;
  uint depth= 0, c_depth= 0;
  bool inc_depth= TRUE;

  if ((null_value= args[0]->null_value))
    return 0;


  json_scan_start(&je, js->charset(),(const uchar *) js->ptr(),
                  (const uchar *) js->ptr() + js->length());

  do
  {
    switch (je.state)
    {
    case JST_VALUE:
    case JST_KEY:
      if (inc_depth)
      {
        c_depth++;
        inc_depth= FALSE;
        if (c_depth > depth)
          depth= c_depth;
      }
      break;
    case JST_OBJ_START:
    case JST_ARRAY_START:
      inc_depth= TRUE;
      break;
    case JST_OBJ_END:
    case JST_ARRAY_END:
      if (!inc_depth)
        c_depth--;
      inc_depth= FALSE;
      break;
    default:
      break;
    }
  } while (json_scan_next(&je) == 0);

  if (likely(!je.s.error))
    return depth;

  report_json_error(js, &je, 0);
  null_value= 1;
  return 0;
}


bool Item_func_json_type::fix_length_and_dec(THD *thd)
{
  collation.set(&my_charset_utf8mb3_general_ci);
  max_length= 12 * collation.collation->mbmaxlen;
  set_maybe_null();
  return FALSE;
}


String *Item_func_json_type::val_str(String *str)
{
  String *js= args[0]->val_json(&tmp_js);
  json_engine_t je;
  const char *type;

  if ((null_value= args[0]->null_value))
    return 0;


  json_scan_start(&je, js->charset(),(const uchar *) js->ptr(),
                  (const uchar *) js->ptr() + js->length());

  if (json_read_value(&je))
    goto error;

  switch (je.value_type)
  {
  case JSON_VALUE_OBJECT:
    type= "OBJECT";
    break;
  case JSON_VALUE_ARRAY:
    type= "ARRAY";
    break;
  case JSON_VALUE_STRING:
    type= "STRING";
    break;
  case JSON_VALUE_NUMBER:
    type= (je.num_flags & JSON_NUM_FRAC_PART) ?  "DOUBLE" : "INTEGER";
    break;
  case JSON_VALUE_TRUE:
  case JSON_VALUE_FALSE:
    type= "BOOLEAN";
    break;
  default:
    type= "NULL";
    break;
  }

  str->set(type, strlen(type), &my_charset_utf8mb3_general_ci);
  return str;

error:
  report_json_error(js, &je, 0);
  null_value= 1;
  return 0;
}


bool Item_func_json_insert::fix_length_and_dec(THD *thd)
{
  uint n_arg;
  ulonglong char_length;

  collation.set(args[0]->collation);
  char_length= args[0]->max_char_length();

  for (n_arg= 1; n_arg < arg_count; n_arg+= 2)
  {
    paths[n_arg/2].set_constant_flag(args[n_arg]->const_item());
    char_length+= args[n_arg/2+1]->max_char_length() + 4;
  }

  fix_char_length_ulonglong(char_length);
  set_maybe_null();
  return FALSE;
}


String *Item_func_json_insert::val_str(String *str)
{
  json_engine_t je;
  String *js= args[0]->val_json(&tmp_js);
  uint n_arg, n_path;
  json_string_t key_name;
  THD *thd= current_thd;

  DBUG_ASSERT(fixed());

  if ((null_value= args[0]->null_value))
    return 0;

  str->set_charset(collation.collation);
  tmp_js.set_charset(collation.collation);
  json_string_set_cs(&key_name, collation.collation);

  for (n_arg=1, n_path=0; n_arg < arg_count; n_arg+=2, n_path++)
  {
    int array_counters[JSON_DEPTH_LIMIT];
    json_path_with_flags *c_path= paths + n_path;
    const char *v_to;
    json_path_step_t *lp;
    int corrected_n_item;

    if (!c_path->parsed)
    {
      String *s_p= args[n_arg]->val_str(tmp_paths+n_path);
      if (s_p)
      {
        if (path_setup_nwc(&c_path->p,s_p->charset(),
                           (const uchar *) s_p->ptr(),
                           (const uchar *) s_p->ptr() + s_p->length()))
        {
          report_path_error(s_p, &c_path->p, n_arg);
          goto return_null;
        }

        /* We search to the last step. */
        c_path->p.last_step--;
      }
      c_path->parsed= c_path->constant;
    }
    if (args[n_arg]->null_value)
      goto return_null;

    json_scan_start(&je, js->charset(),(const uchar *) js->ptr(),
                    (const uchar *) js->ptr() + js->length());
    je.killed_ptr= (uchar*)&thd->killed;

    if (c_path->p.last_step < c_path->p.steps)
      goto v_found;

    c_path->cur_step= c_path->p.steps;

    if (c_path->p.last_step >= c_path->p.steps &&
        json_find_path(&je, &c_path->p, &c_path->cur_step, array_counters))
    {
      if (je.s.error)
        goto js_error;
      continue;
    }

    if (json_read_value(&je))
      goto js_error;

    lp= c_path->p.last_step+1;
    if (lp->type & JSON_PATH_ARRAY)
    {
      int n_item= 0;

      if (je.value_type != JSON_VALUE_ARRAY)
      {
        const uchar *v_from= je.value_begin;
        int do_array_autowrap;

        if (mode_insert)
        {
          if (mode_replace)
            do_array_autowrap= lp->n_item > 0;
          else
          {
            if (lp->n_item == 0)
              continue;
            do_array_autowrap= 1;
          }
        }
        else
        {
          if (lp->n_item)
            continue;
          do_array_autowrap= 0;
        }


        str->length(0);
        /* Wrap the value as an array. */
        if (append_simple(str, js->ptr(), (const char *) v_from - js->ptr()) ||
            (do_array_autowrap && str->append('[')))
          goto js_error; /* Out of memory. */

        if (je.value_type == JSON_VALUE_OBJECT)
        {
          if (json_skip_level(&je))
            goto js_error;
        }

        if ((do_array_autowrap &&
             (append_simple(str, v_from, je.s.c_str - v_from) ||
              str->append(", ", 2))) ||
            append_json_value(str, args[n_arg+1], &tmp_val) ||
            (do_array_autowrap && str->append(']')) ||
            append_simple(str, je.s.c_str, js->end()-(const char *) je.s.c_str))
          goto js_error; /* Out of memory. */

        goto continue_point;
      }
      corrected_n_item= lp->n_item;
      if (corrected_n_item < 0)
      {
        int array_size;
        if (json_skip_array_and_count(&je, &array_size))
          goto js_error;
        corrected_n_item+= array_size;
      }

      while (json_scan_next(&je) == 0 && je.state != JST_ARRAY_END)
      {
        switch (je.state)
        {
        case JST_VALUE:
          if (n_item == corrected_n_item)
            goto v_found;
          n_item++;
          if (json_skip_array_item(&je))
            goto js_error;
          break;
        default:
          break;
        }
      }

      if (unlikely(je.s.error))
        goto js_error;

      if (!mode_insert)
        continue;

      v_to= (const char *) (je.s.c_str - je.sav_c_len);
      str->length(0);
      if (append_simple(str, js->ptr(), v_to - js->ptr()) ||
          (n_item > 0 && str->append(", ", 2)) ||
          append_json_value(str, args[n_arg+1], &tmp_val) ||
          append_simple(str, v_to, js->end() - v_to))
        goto js_error; /* Out of memory. */
    }
    else /*JSON_PATH_KEY*/
    {
      uint n_key= 0;

      if (je.value_type != JSON_VALUE_OBJECT)
        continue;

      while (json_scan_next(&je) == 0 && je.state != JST_OBJ_END)
      {
        switch (je.state)
        {
        case JST_KEY:
          json_string_set_str(&key_name, lp->key, lp->key_end);
          if (json_key_matches(&je, &key_name))
            goto v_found;
          n_key++;
          if (json_skip_key(&je))
            goto js_error;
          break;
        default:
          break;
        }
      }

      if (unlikely(je.s.error))
        goto js_error;

      if (!mode_insert)
        continue;

      v_to= (const char *) (je.s.c_str - je.sav_c_len);
      str->length(0);
      if (append_simple(str, js->ptr(), v_to - js->ptr()) ||
          (n_key > 0 && str->append(", ", 2)) ||
          str->append('"') ||
          append_simple(str, lp->key, lp->key_end - lp->key) ||
          str->append("\":", 2) ||
          append_json_value(str, args[n_arg+1], &tmp_val) ||
          append_simple(str, v_to, js->end() - v_to))
        goto js_error; /* Out of memory. */
    }

    goto continue_point;

v_found:

    if (!mode_replace)
      continue;

    if (json_read_value(&je))
      goto js_error;

    v_to= (const char *) je.value_begin;
    str->length(0);
    if (!json_value_scalar(&je))
    {
      if (json_skip_level(&je))
        goto js_error;
    }

    if (append_simple(str, js->ptr(), v_to - js->ptr()) ||
        append_json_value(str, args[n_arg+1], &tmp_val) ||
        append_simple(str, je.s.c_str, js->end()-(const char *) je.s.c_str))
      goto js_error; /* Out of memory. */
continue_point:
    {
      /* Swap str and js. */
      if (str == &tmp_js)
      {
        str= js;
        js= &tmp_js;
      }
      else
      {
        js= str;
        str= &tmp_js;
      }
    }
  }

  json_scan_start(&je, js->charset(),(const uchar *) js->ptr(),
                  (const uchar *) js->ptr() + js->length());
  je.killed_ptr= (uchar*)&thd->killed;
  if (json_nice(&je, str, Item_func_json_format::LOOSE))
    goto js_error;

  return str;

js_error:
  report_json_error(js, &je, 0);
  thd->check_killed(); // to get the error message right
return_null:
  null_value= 1;
  return 0;
}


bool Item_func_json_remove::fix_length_and_dec(THD *thd)
{
  collation.set(args[0]->collation);
  max_length= args[0]->max_length;

  mark_constant_paths(paths, args+1, arg_count-1);
  set_maybe_null();
  return FALSE;
}


String *Item_func_json_remove::val_str(String *str)
{
  json_engine_t je;
  String *js= args[0]->val_json(&tmp_js);
  uint n_arg, n_path;
  json_string_t key_name;
  THD *thd= current_thd;

  DBUG_ASSERT(fixed());

  if (args[0]->null_value)
    goto null_return;

  str->set_charset(js->charset());
  json_string_set_cs(&key_name, js->charset());

  for (n_arg=1, n_path=0; n_arg < arg_count; n_arg++, n_path++)
  {
    int array_counters[JSON_DEPTH_LIMIT];
    json_path_with_flags *c_path= paths + n_path;
    const char *rem_start= 0, *rem_end;
    json_path_step_t *lp;
    int n_item= 0;

    if (!c_path->parsed)
    {
      String *s_p= args[n_arg]->val_str(tmp_paths+n_path);
      if (s_p)
      {
        if (path_setup_nwc(&c_path->p,s_p->charset(),
                           (const uchar *) s_p->ptr(),
                           (const uchar *) s_p->ptr() + s_p->length()))
        {
          report_path_error(s_p, &c_path->p, n_arg);
          goto null_return;
        }

        /* We search to the last step. */
        c_path->p.last_step--;
        if (c_path->p.last_step < c_path->p.steps)
        {
          c_path->p.s.error= TRIVIAL_PATH_NOT_ALLOWED;
          report_path_error(s_p, &c_path->p, n_arg);
          goto null_return;
        }
      }
      c_path->parsed= c_path->constant;
    }
    if (args[n_arg]->null_value)
      goto null_return;

    json_scan_start(&je, js->charset(),(const uchar *) js->ptr(),
                    (const uchar *) js->ptr() + js->length());
    je.killed_ptr= (uchar*)&thd->killed;

    c_path->cur_step= c_path->p.steps;

    if (json_find_path(&je, &c_path->p, &c_path->cur_step, array_counters))
    {
      if (je.s.error)
        goto js_error;
    }

    if (json_read_value(&je))
      goto js_error;

    lp= c_path->p.last_step+1;

    if (lp->type & JSON_PATH_ARRAY)
    {
      int corrected_n_item;
      if (je.value_type != JSON_VALUE_ARRAY)
        continue;

      corrected_n_item= lp->n_item;
      if (corrected_n_item < 0)
      {
        int array_size;
        if (json_skip_array_and_count(&je, &array_size))
          goto js_error;
        corrected_n_item+= array_size;
      }

      while (json_scan_next(&je) == 0 && je.state != JST_ARRAY_END)
      {
        switch (je.state)
        {
        case JST_VALUE:
          if (n_item == corrected_n_item)
          {
            rem_start= (const char *) (je.s.c_str -
                         (n_item ? je.sav_c_len : 0));
            goto v_found;
          }
          n_item++;
          if (json_skip_array_item(&je))
            goto js_error;
          break;
        default:
          break;
        }
      }

      if (unlikely(je.s.error))
        goto js_error;

      continue;
    }
    else /*JSON_PATH_KEY*/
    {
      if (je.value_type != JSON_VALUE_OBJECT)
        continue;

      while (json_scan_next(&je) == 0 && je.state != JST_OBJ_END)
      {
        switch (je.state)
        {
        case JST_KEY:
          if (n_item == 0)
            rem_start= (const char *) (je.s.c_str - je.sav_c_len);
          json_string_set_str(&key_name, lp->key, lp->key_end);
          if (json_key_matches(&je, &key_name))
            goto v_found;

          if (json_skip_key(&je))
            goto js_error;

          rem_start= (const char *) je.s.c_str;
          n_item++;
          break;
        default:
          break;
        }
      }

      if (unlikely(je.s.error))
        goto js_error;

      continue;
    }

v_found:

    if (json_skip_key(&je) || json_scan_next(&je))
      goto js_error;

    rem_end= (je.state == JST_VALUE && n_item == 0) ? 
      (const char *) je.s.c_str : (const char *) (je.s.c_str - je.sav_c_len);

    str->length(0);

    if (append_simple(str, js->ptr(), rem_start - js->ptr()) ||
        (je.state == JST_KEY && n_item > 0 && str->append(",", 1)) ||
        append_simple(str, rem_end, js->end() - rem_end))
          goto js_error; /* Out of memory. */

    {
      /* Swap str and js. */
      if (str == &tmp_js)
      {
        str= js;
        js= &tmp_js;
      }
      else
      {
        js= str;
        str= &tmp_js;
      }
    }
  }

  json_scan_start(&je, js->charset(),(const uchar *) js->ptr(),
                  (const uchar *) js->ptr() + js->length());
  je.killed_ptr= (uchar*)&thd->killed;
  if (json_nice(&je, str, Item_func_json_format::LOOSE))
    goto js_error;

  null_value= 0;
  return str;

js_error:
  thd->check_killed(); // to get the error message right
  report_json_error(js, &je, 0);
null_return:
  null_value= 1;
  return 0;
}


bool Item_func_json_keys::fix_length_and_dec(THD *thd)
{
  collation.set(args[0]->collation);
  max_length= args[0]->max_length;
  set_maybe_null();
  if (arg_count > 1)
    path.set_constant_flag(args[1]->const_item());
  return FALSE;
}


/*
  That function is for Item_func_json_keys::val_str exclusively.
  It utilizes the fact the resulting string is in specific format:
        ["key1", "key2"...]
*/
static int check_key_in_list(String *res,
                             const uchar *key, int key_len)
{
  const uchar *c= (const uchar *) res->ptr() + 2; /* beginning '["' */
  const uchar *end= (const uchar *) res->end() - 1; /* ending '"' */

  while (c < end)
  {
    int n_char;
    for (n_char=0; c[n_char] != '"' && n_char < key_len; n_char++)
    {
      if (c[n_char] != key[n_char])
        break;
    }
    if (c[n_char] == '"')
    {
      if (n_char == key_len)
        return 1;
    }
    else
    {
      while (c[n_char] != '"')
        n_char++;
    }
    c+= n_char + 4; /* skip ', "' */
  }
  return 0;
}


String *Item_func_json_keys::val_str(String *str)
{
  json_engine_t je;
  String *js= args[0]->val_json(&tmp_js);
  uint n_keys= 0;
  int array_counters[JSON_DEPTH_LIMIT];

  if ((args[0]->null_value))
    goto null_return;

  json_scan_start(&je, js->charset(),(const uchar *) js->ptr(),
                  (const uchar *) js->ptr() + js->length());

  if (arg_count < 2)
    goto skip_search;

  if (!path.parsed)
  {
    String *s_p= args[1]->val_str(&tmp_path);
    if (s_p &&
        path_setup_nwc(&path.p, s_p->charset(), (const uchar *) s_p->ptr(),
                       (const uchar *) s_p->ptr() + s_p->length()))
      {
        report_path_error(s_p, &path.p, 1);
        goto null_return;
      }
    path.parsed= path.constant;
  }

  if (args[1]->null_value)
    goto null_return;

  path.cur_step= path.p.steps;

  if (json_find_path(&je, &path.p, &path.cur_step, array_counters))
  {
    if (je.s.error)
      goto err_return;

    goto null_return;
  }

skip_search:
  if (json_read_value(&je))
    goto err_return;

  if (je.value_type != JSON_VALUE_OBJECT)
    goto null_return;
  
  str->length(0);
  if (str->append('['))
    goto err_return; /* Out of memory. */
  /* Parse the OBJECT collecting the keys. */
  while (json_scan_next(&je) == 0 && je.state != JST_OBJ_END)
  {
    const uchar *key_start, *key_end;
    int key_len;

    switch (je.state)
    {
    case JST_KEY:
      key_start= je.s.c_str;
      do
      {
        key_end= je.s.c_str;
      } while (json_read_keyname_chr(&je) == 0);
      if (unlikely(je.s.error))
        goto err_return;
      key_len= (int)(key_end - key_start);

      if (!check_key_in_list(str, key_start, key_len))
      { 
        if ((n_keys > 0 && str->append(", ", 2)) ||
          str->append('"') ||
          append_simple(str, key_start, key_len) ||
          str->append('"'))
        goto err_return;
        n_keys++;
      }
      break;
    case JST_OBJ_START:
    case JST_ARRAY_START:
      if (json_skip_level(&je))
        break;
      break;
    default:
      break;
    }
  }

  if (unlikely(je.s.error || str->append(']')))
    goto err_return;

  null_value= 0;
  return str;

err_return:
  report_json_error(js, &je, 0);
null_return:
  null_value= 1;
  return 0;
}


bool Item_func_json_search::fix_fields(THD *thd, Item **ref)
{
  if (Item_json_str_multipath::fix_fields(thd, ref))
    return TRUE;

  if (arg_count < 4)
  {
    escape= '\\';
    return FALSE;
  }

  return fix_escape_item(thd, args[3], &tmp_js, true,
                         args[0]->collation.collation, &escape);
}


static const uint SQR_MAX_BLOB_WIDTH= (uint) sqrt(MAX_BLOB_WIDTH);

bool Item_func_json_search::fix_length_and_dec(THD *thd)
{
  collation.set(args[0]->collation);

  /*
    It's rather difficult to estimate the length of the result.
    I believe arglen^2 is the reasonable upper limit.
  */
  if (args[0]->max_length > SQR_MAX_BLOB_WIDTH)
    max_length= MAX_BLOB_WIDTH;
  else
  {
    max_length= args[0]->max_length;
    max_length*= max_length;
  }

  ooa_constant= args[1]->const_item();
  ooa_parsed= FALSE;

  if (arg_count > 4)
    mark_constant_paths(paths, args+4, arg_count-4);
  set_maybe_null();
  return FALSE;
}


int Item_func_json_search::compare_json_value_wild(json_engine_t *je,
                                                   const String *cmp_str)
{
  if (je->value_type != JSON_VALUE_STRING || !je->value_escaped)
    return collation.collation->wildcmp(
        (const char *) je->value, (const char *) (je->value + je->value_len),
        cmp_str->ptr(), cmp_str->end(), escape, wild_one, wild_many) ? 0 : 1;

  {
    int esc_len;
    if (esc_value.alloced_length() < (uint) je->value_len &&
        esc_value.alloc((je->value_len / 1024 + 1) * 1024))
      return 0;

    esc_len= json_unescape(je->s.cs, je->value, je->value + je->value_len,
                           je->s.cs, (uchar *) esc_value.ptr(),
                           (uchar *) (esc_value.ptr() + 
                                      esc_value.alloced_length()));
    if (esc_len <= 0)
      return 0;

    return collation.collation->wildcmp(
        esc_value.ptr(), esc_value.ptr() + esc_len,
        cmp_str->ptr(), cmp_str->end(), escape, wild_one, wild_many) ? 0 : 1;
  }
}


static int append_json_path(String *str, const json_path_t *p)
{
  const json_path_step_t *c;

  if (str->append("\"$", 2))
    return TRUE;

  for (c= p->steps+1; c <= p->last_step; c++)
  {
    if (c->type & JSON_PATH_KEY)
    {
      if (str->append(".", 1) ||
          append_simple(str, c->key, c->key_end-c->key))
        return TRUE;
    }
    else /*JSON_PATH_ARRAY*/
    {

      if (str->append('[') ||
          str->append_ulonglong(c->n_item) ||
          str->append(']'))
        return TRUE;
    }
  }

  return str->append('"');
}


String *Item_func_json_search::val_str(String *str)
{
  String *js= args[0]->val_json(&tmp_js);
  String *s_str= args[2]->val_str(&tmp_path);
  json_engine_t je;
  json_path_t p, sav_path;
  uint n_arg;
  int array_sizes[JSON_DEPTH_LIMIT];
  uint has_negative_path= 0;

  if (args[0]->null_value || args[2]->null_value)
    goto null_return;

  if (parse_one_or_all(this, args[1], &ooa_parsed, ooa_constant, &mode_one))
    goto null_return;

  n_path_found= 0;
  str->set_charset(js->charset());
  str->length(0);

  for (n_arg=4; n_arg < arg_count; n_arg++)
  {
    json_path_with_flags *c_path= paths + n_arg - 4;
    c_path->p.types_used= JSON_PATH_KEY_NULL;
    if (!c_path->parsed)
    {
      String *s_p= args[n_arg]->val_str(tmp_paths + (n_arg-4));
      if (s_p)
      {
       if (json_path_setup(&c_path->p,s_p->charset(),(const uchar *) s_p->ptr(),
                          (const uchar *) s_p->ptr() + s_p->length()))
       {
         report_path_error(s_p, &c_path->p, n_arg);
         goto null_return;
       }
       c_path->parsed= c_path->constant;
       has_negative_path|= c_path->p.types_used & JSON_PATH_NEGATIVE_INDEX;
      }
    }
    if (args[n_arg]->null_value)
      goto null_return;
  }

  json_get_path_start(&je, js->charset(),(const uchar *) js->ptr(),
                      (const uchar *) js->ptr() + js->length(), &p);

  while (json_get_path_next(&je, &p) == 0)
  {
    if (has_negative_path && je.value_type == JSON_VALUE_ARRAY &&
        json_skip_array_and_count(&je, array_sizes + (p.last_step - p.steps)))
      goto js_error;

    if (json_value_scalar(&je))
    {
      if ((arg_count < 5 ||
           path_ok(paths, arg_count - 4, &p, je.value_type, array_sizes)) &&
          compare_json_value_wild(&je, s_str) != 0)
      {
        ++n_path_found;
        if (n_path_found == 1)
        {
          sav_path= p;
          sav_path.last_step= sav_path.steps + (p.last_step - p.steps);
        }
        else
        {
          if (n_path_found == 2)
          {
            if (str->append('[') ||
                append_json_path(str, &sav_path))
                goto js_error;
          }
          if (str->append(", ", 2) || append_json_path(str, &p))
            goto js_error;
        }
        if (mode_one)
          goto end;
      }
    }
  }

  if (unlikely(je.s.error))
    goto js_error;

end:
  if (n_path_found == 0)
    goto null_return;
  if (n_path_found == 1)
  {
    if (append_json_path(str, &sav_path))
      goto js_error;
  }
  else
  {
    if (str->append(']'))
      goto js_error;
  }

  null_value= 0;
  return str;


js_error:
  report_json_error(js, &je, 0);
null_return:
  null_value= 1;
  return 0;
}


LEX_CSTRING Item_func_json_format::func_name_cstring() const
{
  switch (fmt)
  {
  case COMPACT:
    return { STRING_WITH_LEN("json_compact") };
  case LOOSE:
    return { STRING_WITH_LEN("json_loose") };
  case DETAILED:
    return { STRING_WITH_LEN("json_detailed") };
  default:
    DBUG_ASSERT(0);
  };

  return NULL_clex_str;
}


bool Item_func_json_format::fix_length_and_dec(THD *thd)
{
  decimals= 0;
  collation.set(args[0]->collation);
  max_length= args[0]->max_length;
  set_maybe_null();
  return FALSE;
}


String *Item_func_json_format::val_str(String *str)
{
  String *js= args[0]->val_json(&tmp_js);
  json_engine_t je;
  int tab_size= 4;
  THD *thd= current_thd;

  if ((null_value= args[0]->null_value))
    return 0;

  if (fmt == DETAILED)
  {
    if (arg_count > 1)
    {
      tab_size= (int)args[1]->val_int();
      if (args[1]->null_value)
      {
        null_value= 1;
        return 0;
      }
    }
    if (tab_size < 0)
      tab_size= 0;
    else if (tab_size > TAB_SIZE_LIMIT)
      tab_size= TAB_SIZE_LIMIT;
  }

  json_scan_start(&je, js->charset(), (const uchar *) js->ptr(),
                  (const uchar *) js->ptr()+js->length());
  je.killed_ptr= (uchar*)&thd->killed;

  if (json_nice(&je, str, fmt, tab_size))
  {
    null_value= 1;
    report_json_error(js, &je, 0);
    thd->check_killed(); // to get the error message right
    return 0;
  }

  return str;
}


String *Item_func_json_format::val_json(String *str)
{
  String *js= args[0]->val_json(&tmp_js);
  if ((null_value= args[0]->null_value))
    return 0;
  return js;
}

int Arg_comparator::compare_json_str_basic(Item *j, Item *s)
{
  String *js,*str;
  int c_len;
  json_engine_t je;

  if ((js= j->val_str(&value1)))
  {
    json_scan_start(&je, js->charset(), (const uchar *) js->ptr(),
                    (const uchar *) js->ptr()+js->length());
     if (json_read_value(&je))
       goto error;
     if (je.value_type == JSON_VALUE_STRING)
     {
       if (value2.realloc_with_extra_if_needed(je.value_len) ||
         (c_len= json_unescape(js->charset(), je.value,
                               je.value + je.value_len,
                               &my_charset_utf8mb3_general_ci,
                               (uchar *) value2.ptr(),
                               (uchar *) (value2.ptr() + je.value_len))) < 0)
         goto error;

       value2.length(c_len);
       js= &value2;
       str= &value1;
     }
     else
     {
       str= &value2;
     }


     if ((str= s->val_str(str)))
     {
       if (set_null)
         owner->null_value= 0;
       return sortcmp(js, str, compare_collation());
     }
  }

error:
  if (set_null)
    owner->null_value= 1;
  return -1;
}


int Arg_comparator::compare_e_json_str_basic(Item *j, Item *s)
{
  String *res1,*res2;
  json_value_types type;
  char *value;
  int value_len, c_len;
  Item_func_json_extract *e= (Item_func_json_extract *) j;

  res1= e->read_json(&value1, &type, &value, &value_len);
  res2= s->val_str(&value2);

  if (!res1 || !res2)
    return MY_TEST(res1 == res2);

  if (type == JSON_VALUE_STRING)
  {
    if (value1.realloc_with_extra_if_needed(value_len) ||
        (c_len= json_unescape(value1.charset(), (uchar *) value,
                              (uchar *) value+value_len,
                              &my_charset_utf8mb3_general_ci,
                              (uchar *) value1.ptr(),
                              (uchar *) (value1.ptr() + value_len))) < 0)
      return 1;
    value1.length(c_len);
    res1= &value1;
  }

  return MY_TEST(sortcmp(res1, res2, compare_collation()) == 0);
}


String *Item_func_json_arrayagg::get_str_from_item(Item *i, String *tmp)
{
  m_tmp_json.length(0);
  if (append_json_value(&m_tmp_json, i, tmp))
    return NULL;
  return &m_tmp_json;
}


String *Item_func_json_arrayagg::get_str_from_field(Item *i,Field *f,
    String *tmp, const uchar *key, size_t offset)
{
  m_tmp_json.length(0);

  if (append_json_value_from_field(&m_tmp_json, i, f, key, offset, tmp))
    return NULL;

  return &m_tmp_json;

}


void Item_func_json_arrayagg::cut_max_length(String *result,
       uint old_length, uint max_length) const
{
  if (result->length() == 0)
    return;

  if (result->ptr()[result->length() - 1] != '"' ||
      max_length == 0)
  {
    Item_func_group_concat::cut_max_length(result, old_length, max_length);
    return;
  }

  Item_func_group_concat::cut_max_length(result, old_length, max_length-1);
  result->append('"');
}


Item *Item_func_json_arrayagg::copy_or_same(THD* thd)
{
   return new (thd->mem_root) Item_func_json_arrayagg(thd, this);
}


String* Item_func_json_arrayagg::val_str(String *str)
{
  if ((str= Item_func_group_concat::val_str(str)))
  {
    String s;
    s.append('[');
    s.swap(*str);
    str->append(s);
    str->append(']');
  }
  return str;
}


Item_func_json_objectagg::
Item_func_json_objectagg(THD *thd, Item_func_json_objectagg *item)
  :Item_sum(thd, item)
{
  quick_group= FALSE;
  result.set_charset(collation.collation);
  result.append('{');
}


bool
Item_func_json_objectagg::fix_fields(THD *thd, Item **ref)
{
  uint i;                       /* for loop variable */
  DBUG_ASSERT(fixed() == 0);

  memcpy(orig_args, args, sizeof(Item*) * arg_count);

  if (init_sum_func_check(thd))
    return TRUE;

  set_maybe_null();

  /*
    Fix fields for select list and ORDER clause
  */

  for (i=0 ; i < arg_count ; i++)
  {
    if (args[i]->fix_fields_if_needed_for_scalar(thd, &args[i]))
      return TRUE;
    with_flags|= args[i]->with_flags;
  }

  /* skip charset aggregation for order columns */
  if (agg_arg_charsets_for_string_result(collation, args, arg_count))
    return 1;

  result.set_charset(collation.collation);
  result_field= 0;
  null_value= 1;
  max_length= (uint32)(thd->variables.group_concat_max_len
              / collation.collation->mbminlen
              * collation.collation->mbmaxlen);

  if (check_sum_func(thd, ref))
    return TRUE;

  base_flags|= item_base_t::FIXED;
  return FALSE;
}


void Item_func_json_objectagg::cleanup()
{
  DBUG_ENTER("Item_func_json_objectagg::cleanup");
  Item_sum::cleanup();

  result.length(1);
  DBUG_VOID_RETURN;
}


Item *Item_func_json_objectagg::copy_or_same(THD* thd)
{
  return new (thd->mem_root) Item_func_json_objectagg(thd, this);
}


void Item_func_json_objectagg::clear()
{
  result.length(1);
  null_value= 1;
}


bool Item_func_json_objectagg::add()
{
  StringBuffer<MAX_FIELD_WIDTH> buf;
  String *key;

  key= args[0]->val_str(&buf);
  if (args[0]->is_null())
    return 0;

  null_value= 0;
  if (result.length() > 1)
    result.append(STRING_WITH_LEN(", "));

  result.append('"');
  result.append(*key);
  result.append(STRING_WITH_LEN("\":"));

  buf.length(0);
  append_json_value(&result, args[1], &buf);

  return 0;
}


String* Item_func_json_objectagg::val_str(String* str)
{
  DBUG_ASSERT(fixed());
  if (null_value)
    return 0;

  result.append('}');
  return &result;
}


String *Item_func_json_normalize::val_str(String *buf)
{
  String tmp;
  String *raw_json= args[0]->val_str(&tmp);

  DYNAMIC_STRING normalized_json;
  if (init_dynamic_string(&normalized_json, NULL, 0, 0))
  {
    null_value= 1;
    return NULL;
  }

  null_value= args[0]->null_value;
  if (null_value)
    goto end;

  if (json_normalize(&normalized_json,
                     raw_json->ptr(), raw_json->length(),
                     raw_json->charset()))
  {
    null_value= 1;
    goto end;
  }

  buf->length(0);
  if (buf->append(normalized_json.str, normalized_json.length))
  {
    null_value= 1;
    goto end;
  }

end:
  dynstr_free(&normalized_json);
  return null_value ? NULL : buf;
}


bool Item_func_json_normalize::fix_length_and_dec(THD *thd)
{
  collation.set(&my_charset_utf8mb4_bin);
  /* 0 becomes 0.0E0, thus one character becomes 5 chars */
  fix_char_length_ulonglong((ulonglong) args[0]->max_char_length() * 5);
  set_maybe_null();
  return FALSE;
}


/*
  When the two values match or don't match we need to return true or false.
  But we can have some more elements in the array left or some more keys
  left in the object that we no longer want to compare. In this case,
  we want to skip the current item.
*/
void json_skip_current_level(json_engine_t *js, json_engine_t *value)
{
  json_skip_level(js);
  json_skip_level(value);
}


/* At least one of the two arguments is a scalar. */
bool json_find_overlap_with_scalar(json_engine_t *js, json_engine_t *value)
{
  if (json_value_scalar(value))
  {
    if (js->value_type == value->value_type)
    {
      if (js->value_type == JSON_VALUE_NUMBER)
      {
        double d_j, d_v;
        char *end;
        int err;

        d_j= js->s.cs->strntod((char *) js->value, js->value_len, &end, &err);
        d_v= value->s.cs->strntod((char *) value->value, value->value_len,
                                   &end, &err);

        return (fabs(d_j - d_v) < 1e-12);
      }
      else if (js->value_type == JSON_VALUE_STRING)
      {
        return value->value_len == js->value_len &&
               memcmp(value->value, js->value, value->value_len) == 0;
      }
    }
    return value->value_type == js->value_type;
  }
  else if (value->value_type == JSON_VALUE_ARRAY)
  {
    while (json_scan_next(value) == 0 && value->state == JST_VALUE)
    {
      if (json_read_value(value))
        return FALSE;
      if (js->value_type == value->value_type)
      {
        int res1= json_find_overlap_with_scalar(js, value);
        if (res1)
          return TRUE;
      }
      if (!json_value_scalar(value))
        json_skip_level(value);
    }
  }
  return FALSE;
}


/*
  Compare when one is object and other is array. This means we are looking
  for the object in the array. Hence, when value type of an element of the
  array is object, then compare the two objects entirely. If they are
  equal return true else return false.
*/
bool json_compare_arr_and_obj(json_engine_t *js, json_engine_t *value)
{
  st_json_engine_t loc_val= *value;
  while (json_scan_next(js) == 0 && js->state == JST_VALUE)
  {
    if (json_read_value(js))
      return FALSE;
    if (js->value_type == JSON_VALUE_OBJECT)
    {
      int res1= json_find_overlap_with_object(js, value, true);
      if (res1)
        return TRUE;
      *value= loc_val;
    }
    if (!json_value_scalar(js))
      json_skip_level(js);
  }
  return FALSE;
}


bool json_compare_arrays_in_order(json_engine_t *js, json_engine_t *value)
{
  bool res= false;
  while (json_scan_next(js) == 0 && json_scan_next(value) == 0 &&
         js->state == JST_VALUE && value->state == JST_VALUE)
  {
    if (json_read_value(js) || json_read_value(value))
      return FALSE;
    if (js->value_type != value->value_type)
    {
      json_skip_current_level(js, value);
      return FALSE;
    }
    res= check_overlaps(js, value, true);
    if (!res)
    {
      json_skip_current_level(js, value);
      return FALSE;
    }
  }
  res= (value->state == JST_ARRAY_END || value->state == JST_OBJ_END ?
        TRUE : FALSE);
  json_skip_current_level(js, value);
  return res;
}


int json_find_overlap_with_array(json_engine_t *js, json_engine_t *value,
                                 bool compare_whole)
{
  if (value->value_type == JSON_VALUE_ARRAY)
  {
    if (compare_whole)
      return json_compare_arrays_in_order(js, value);

    json_engine_t loc_value= *value, current_js= *js;

    while (json_scan_next(js) == 0 && js->state == JST_VALUE)
    {
      if (json_read_value(js))
        return FALSE;
      current_js= *js;
      while (json_scan_next(value) == 0 && value->state == JST_VALUE)
      {
        if (json_read_value(value))
          return FALSE;
        if (js->value_type == value->value_type)
        {
          int res1= check_overlaps(js, value, true);
          if (res1)
            return TRUE;
        }
        else
        {
          if (!json_value_scalar(value))
            json_skip_level(value);
        }
        *js= current_js;
      }
      *value= loc_value;
      if (!json_value_scalar(js))
        json_skip_level(js);
    }
    return FALSE;
  }
  else if (value->value_type == JSON_VALUE_OBJECT)
  {
    if (compare_whole)
    {
      json_skip_current_level(js, value);
      return FALSE;
    }
    return json_compare_arr_and_obj(js, value);
  }
  else
    return json_find_overlap_with_scalar(value, js);
}


int json_find_overlap_with_object(json_engine_t *js, json_engine_t *value,
                                  bool compare_whole)
{
  if (value->value_type == JSON_VALUE_OBJECT)
  {
    /* Find at least one common key-value pair */
    json_string_t key_name;
    bool found_key= false, found_value= false;
    json_engine_t loc_js= *js;
    const uchar *k_start, *k_end;

    json_string_set_cs(&key_name, value->s.cs);

    while (json_scan_next(value) == 0 && value->state == JST_KEY)
    {
      k_start= value->s.c_str;
      do
      {
        k_end= value->s.c_str;
      } while (json_read_keyname_chr(value) == 0);

      if (unlikely(value->s.error))
        return FALSE;

      json_string_set_str(&key_name, k_start, k_end);
      found_key= find_key_in_object(js, &key_name);
      found_value= 0;

      if (found_key)
      {
        if (json_read_value(js) || json_read_value(value))
          return FALSE;

        /*
          The value of key-value pair can be an be anything. If it is an object
          then we need to compare the whole value and if it is an array then
          we need to compare the elements in that order. So set compare_whole
          to true.
        */
        if (js->value_type == value->value_type)
          found_value= check_overlaps(js, value, true);
        if (found_value)
        {
          if (!compare_whole)
            return TRUE;
          *js= loc_js;
        }
        else
        {
          if (compare_whole)
          {
            json_skip_current_level(js, value);
            return FALSE;
          }
          *js= loc_js;
        }
      }
      else
      {
        if (compare_whole)
        {
          json_skip_current_level(js, value);
          return FALSE;
        }
        json_skip_key(value);
        *js= loc_js;
      }
    }
    json_skip_current_level(js, value);
    return compare_whole ? TRUE : FALSE;
  }
  else if (value->value_type == JSON_VALUE_ARRAY)
  {
    if (compare_whole)
    {
      json_skip_current_level(js, value);
      return FALSE;
    }
    return json_compare_arr_and_obj(value, js);
  }
  return FALSE;
}


/*
  Find if two json documents overlap

  SYNOPSIS
    check_overlaps()
    js     - json document
    value  - value
    compare_whole - If true then find full overlap with the document in case of
                    object and comparing in-order in case of array.
                    Else find at least one match between two objects or array.

  IMPLEMENTATION
  We can compare two json datatypes if they are of same type to check if
  they are equal. When comparing between a json document and json value,
  there can be following cases:
  1) When at least one of the two json documents is of scalar type:
     1.a) If value and json document both are scalar, then return true
          if they have same type and value.
     1.b) If json document is scalar but other is array (or vice versa),
          then return true if array has at least one element of same type
          and value as scalar.
     1.c) If one is scalar and other is object, then return false because
          it can't be compared.

  2) When both arguments are of non-scalar type:
      2.a) If both arguments are arrays:
           Iterate over the value and json document. If there exists at least
           one element in other array of same type and value as that of
           element in value, then return true else return false.
      2.b) If both arguments are objects:
           Iterate over value and json document and if there exists at least
           one key-value pair common between two objects, then return true,
           else return false.
      2.c) If either of json document or value is array and other is object:
           Iterate over the array, if an element of type object is found,
           then compare it with the object (which is the other arguemnt).
           If the entire object matches i.e all they key value pairs match,
           then return true else return false.

  When we are comparing an object which is nested in other object or nested
  in an array, we need to compare all the key-value pairs, irrespective of
  what order they are in as opposed to non-nested where we return true if
  at least one match is found. However, if we have an array nested in another
  array, then we compare two arrays in that order i.e we compare
  i-th element of array 1 with i-th element of array 2.

  RETURN
    FALSE - If two json documents do not overlap
    TRUE  - if two json documents overlap
*/
int check_overlaps(json_engine_t *js, json_engine_t *value, bool compare_whole)
{
  DBUG_EXECUTE_IF("json_check_min_stack_requirement",
                  {
                    long arbitrary_var;
                    long stack_used_up= (available_stack_size(current_thd->thread_stack, &arbitrary_var));
                    ALLOCATE_MEM_ON_STACK(my_thread_stack_size-stack_used_up-STACK_MIN_SIZE);
                  });
  if (check_stack_overrun(current_thd, STACK_MIN_SIZE , NULL))
    return 1;

  switch (js->value_type)
  {
  case JSON_VALUE_OBJECT:
    return json_find_overlap_with_object(js, value, compare_whole);
  case JSON_VALUE_ARRAY:
    return json_find_overlap_with_array(js, value, compare_whole);
  default:
    return json_find_overlap_with_scalar(js, value);
  }
}

longlong Item_func_json_overlaps::val_int()
{
  String *js= args[0]->val_json(&tmp_js);
  json_engine_t je, ve;
  int result;

  if ((null_value= args[0]->null_value))
    return 0;

  if (!a2_parsed)
  {
    val= args[1]->val_json(&tmp_val);
    a2_parsed= a2_constant;
  }

  if (val == 0)
  {
    null_value= 1;
    return 0;
  }

  json_scan_start(&je, js->charset(), (const uchar *) js->ptr(),
                  (const uchar *) js->ptr() + js->length());

  json_scan_start(&ve, val->charset(), (const uchar *) val->ptr(),
                  (const uchar *) val->end());

  if (json_read_value(&je) || json_read_value(&ve))
    goto error;

  result= check_overlaps(&je, &ve, false);
  if (unlikely(je.s.error || ve.s.error))
    goto error;

  return result;

error:
  if (je.s.error)
    report_json_error(js, &je, 0);
  if (ve.s.error)
    report_json_error(val, &ve, 1);
  return 0;
}

bool Item_func_json_overlaps::fix_length_and_dec(THD *thd)
{
  a2_constant= args[1]->const_item();
  a2_parsed= FALSE;
  set_maybe_null();

  return Item_bool_func::fix_length_and_dec(thd);
}<|MERGE_RESOLUTION|>--- conflicted
+++ resolved
@@ -149,9 +149,7 @@
     enum json_value_types vt, const int *array_sizes)
 {
   int res, res2;
-<<<<<<< HEAD
   const json_path_step_t *temp_b= b;
-=======
 
   DBUG_EXECUTE_IF("json_check_min_stack_requirement",
                   {
@@ -161,7 +159,6 @@
                   });
   if (check_stack_overrun(current_thd, STACK_MIN_SIZE , NULL))
     return 1;
->>>>>>> 75d631f3
 
   while (a <= a_end)
   {
