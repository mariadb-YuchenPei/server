/*
<<<<<<< HEAD
   Copyright (c) 2016,2019 MariaDB
=======
   Copyright (c) 2016, 2020, MariaDB
>>>>>>> ced3ec4c

   This program is free software; you can redistribute it and/or modify
   it under the terms of the GNU General Public License as published by
   the Free Software Foundation; version 2 of the License.

   This program is distributed in the hope that it will be useful,
   but WITHOUT ANY WARRANTY; without even the implied warranty of
   MERCHANTABILITY or FITNESS FOR A PARTICULAR PURPOSE.  See the
   GNU General Public License for more details.

   You should have received a copy of the GNU General Public License
   along with this program; if not, write to the Free Software
   Foundation, Inc., 51 Franklin St, Fifth Floor, Boston, MA 02110-1301  USA */

#ifndef ITEM_WINDOWFUNC_INCLUDED
#define ITEM_WINDOWFUNC_INCLUDED

#include "item.h"

class Window_spec;


int test_if_group_changed(List<Cached_item> &list);


/* A wrapper around test_if_group_changed */
class Group_bound_tracker
{
public:

  Group_bound_tracker(THD *thd, SQL_I_List<ORDER> *list)
  {
    for (ORDER *curr = list->first; curr; curr=curr->next)
    {
        Cached_item *tmp= new_Cached_item(thd, curr->item[0], TRUE);
        group_fields.push_back(tmp);
    }
  }

  void init()
  {
    first_check= true;
  }

  /*
    Check if the current row is in a different group than the previous row
    this function was called for.
    XXX: Side-effect: The new row's group becomes the current row's group.

    Returns true if there is a change between the current_group and the cached
    value, or if it is the first check after a call to init.
  */
  bool check_if_next_group()
  {
    if (test_if_group_changed(group_fields) > -1 || first_check)
    {
      first_check= false;
      return true;
    }
    return false;
  }

  /*
    Check if the current row is in a different group than the previous row
    check_if_next_group was called for.

    Compares the groups without the additional side effect of updating the
    current cached values.
  */
  int compare_with_cache()
  {
    List_iterator<Cached_item> li(group_fields);
    Cached_item *ptr;
    int res;
    while ((ptr= li++))
    {
      if ((res= ptr->cmp_read_only()))
        return res;
    }
    return 0;
  }
  ~Group_bound_tracker()
  {
    group_fields.delete_elements();
  }

private:
  List<Cached_item> group_fields;
  /*
    During the first check_if_next_group, the list of cached_items is not
    initialized. The compare function will return that the items match if
    the field's value is the same as the Cached_item's default value (0).
    This flag makes sure that we always return true during the first check.

    XXX This is better to be implemented within test_if_group_changed, but
    since it is used in other parts of the codebase, we keep it here for now.
  */
   bool first_check;
};

/*
  ROW_NUMBER() OVER (...)

  @detail
  - This is a Window function (not just an aggregate)
  - It can be computed by doing one pass over select output, provided 
    the output is sorted according to the window definition.
*/

class Item_sum_row_number: public Item_sum_int
{
  longlong count;

public:

  Item_sum_row_number(THD *thd)
    : Item_sum_int(thd),  count(0) {}

  const Type_handler *type_handler() const { return &type_handler_slonglong; }

  void clear()
  {
    count= 0;
  }

  bool add()
  {
    count++;
    return false;
  }

  void reset_field() { DBUG_ASSERT(0); }
  void update_field() {}

  enum Sumfunctype sum_func() const
  {
    return ROW_NUMBER_FUNC;
  }

  longlong val_int()
  {
    return count;
  }
  const char*func_name() const
  {
    return "row_number";
  }

  Item *get_copy(THD *thd)
  { return get_item_copy<Item_sum_row_number>(thd, this); }
};


/*
  RANK() OVER (...) Windowing function

  @detail
  - This is a Window function (not just an aggregate)
  - It can be computed by doing one pass over select output, provided 
    the output is sorted according to the window definition.

  The function is defined as:

  "The rank of row R is defined as 1 (one) plus the number of rows that 
  precede R and are not peers of R"

  "This implies that if two or more rows are not distinct with respect to 
  the window ordering, then there will be one or more"
*/

class Item_sum_rank: public Item_sum_int
{
protected:
  longlong row_number; // just ROW_NUMBER()
  longlong cur_rank;   // current value

  Group_bound_tracker *peer_tracker;
public:

  Item_sum_rank(THD *thd) : Item_sum_int(thd), peer_tracker(NULL) {}

  const Type_handler *type_handler() const { return &type_handler_slonglong; }

  void clear()
  {
    /* This is called on partition start */
    cur_rank= 1;
    row_number= 0;
  }

  bool add();

  longlong val_int()
  {
    return cur_rank;
  }

  void reset_field() { DBUG_ASSERT(0); }
  void update_field() {}

  enum Sumfunctype sum_func () const
  {
    return RANK_FUNC;
  }

  const char*func_name() const
  {
    return "rank";
  }

  void setup_window_func(THD *thd, Window_spec *window_spec);

  void cleanup()
  {
    if (peer_tracker)
    {
      delete peer_tracker;
      peer_tracker= NULL;
    }
    Item_sum_int::cleanup();
  }
  Item *get_copy(THD *thd)
  { return get_item_copy<Item_sum_rank>(thd, this); }
};


/*
  DENSE_RANK() OVER (...) Windowing function

  @detail
  - This is a Window function (not just an aggregate)
  - It can be computed by doing one pass over select output, provided 
    the output is sorted according to the window definition.

  The function is defined as:

  "If DENSE_RANK is specified, then the rank of row R is defined as the 
  number of rows preceding and including R that are distinct with respect 
  to the window ordering"

  "This implies that there are no gaps in the sequential rank numbering of
  rows in each window partition."
*/


class Item_sum_dense_rank: public Item_sum_int
{
  longlong dense_rank;
  bool first_add;
  Group_bound_tracker *peer_tracker;
 public:
  /*
     XXX(cvicentiu) This class could potentially be implemented in the rank
     class, with a switch for the DENSE case.
  */
  void clear()
  {
    dense_rank= 0;
    first_add= true;
  }
  bool add();
  void reset_field() { DBUG_ASSERT(0); }
  void update_field() {}
  longlong val_int()
  {
    return dense_rank;
  }

  Item_sum_dense_rank(THD *thd)
    : Item_sum_int(thd), dense_rank(0), first_add(true), peer_tracker(NULL) {}
  const Type_handler *type_handler() const { return &type_handler_slonglong; }
  enum Sumfunctype sum_func () const
  {
    return DENSE_RANK_FUNC;
  }

  const char*func_name() const
  {
    return "dense_rank";
  }

  void setup_window_func(THD *thd, Window_spec *window_spec);

  void cleanup()
  {
    if (peer_tracker)
    {
      delete peer_tracker;
      peer_tracker= NULL;
    }
    Item_sum_int::cleanup();
  }
  Item *get_copy(THD *thd)
  { return get_item_copy<Item_sum_dense_rank>(thd, this); }
};

class Item_sum_hybrid_simple : public Item_sum_hybrid
{
 public:
  Item_sum_hybrid_simple(THD *thd, Item *arg):
   Item_sum_hybrid(thd, arg),
   value(NULL)
  { }

  Item_sum_hybrid_simple(THD *thd, Item *arg1, Item *arg2):
   Item_sum_hybrid(thd, arg1, arg2),
   value(NULL)
  { }

  bool add();
  bool fix_fields(THD *, Item **);
  bool fix_length_and_dec();
  void setup_hybrid(THD *thd, Item *item);
  double val_real();
  longlong val_int();
  my_decimal *val_decimal(my_decimal *);
  void reset_field();
  String *val_str(String *);
  bool val_native(THD *thd, Native *to);
  bool get_date(THD *thd, MYSQL_TIME *ltime, date_mode_t fuzzydate);
  const Type_handler *type_handler() const
  { return Type_handler_hybrid_field_type::type_handler(); }
  void update_field();
  Field *create_tmp_field(MEM_ROOT *root, bool group, TABLE *table);
  void clear()
  {
    value->clear();
    null_value= 1;
  }

 private:
  Item_cache *value;
};

/*
   This item will remember the first value added to it. It will not update
   the value unless it is cleared.
*/
class Item_sum_first_value : public Item_sum_hybrid_simple
{
 public:
  Item_sum_first_value(THD* thd, Item* arg_expr) :
    Item_sum_hybrid_simple(thd, arg_expr) {}


  enum Sumfunctype sum_func () const
  {
    return FIRST_VALUE_FUNC;
  }

  const char*func_name() const
  {
    return "first_value";
  }

  Item *get_copy(THD *thd)
  { return get_item_copy<Item_sum_first_value>(thd, this); }
};

/*
   This item will remember the last value added to it.

   This item does not support removal, and can be cleared only by calling
   clear().
*/
class Item_sum_last_value : public Item_sum_hybrid_simple
{
 public:
  Item_sum_last_value(THD* thd, Item* arg_expr) :
    Item_sum_hybrid_simple(thd, arg_expr) {}

  enum Sumfunctype sum_func() const
  {
    return LAST_VALUE_FUNC;
  }

  const char*func_name() const
  {
    return "last_value";
  }

  Item *get_copy(THD *thd)
  { return get_item_copy<Item_sum_last_value>(thd, this); }
};

class Item_sum_nth_value : public Item_sum_hybrid_simple
{
 public:
  Item_sum_nth_value(THD *thd, Item *arg_expr, Item* offset_expr) :
    Item_sum_hybrid_simple(thd, arg_expr, offset_expr) {}

  enum Sumfunctype sum_func() const
  {
    return NTH_VALUE_FUNC;
  }

  const char*func_name() const
  {
    return "nth_value";
  }

  Item *get_copy(THD *thd)
  { return get_item_copy<Item_sum_nth_value>(thd, this); }
};

class Item_sum_lead : public Item_sum_hybrid_simple
{
 public:
  Item_sum_lead(THD *thd, Item *arg_expr, Item* offset_expr) :
    Item_sum_hybrid_simple(thd, arg_expr, offset_expr) {}

  enum Sumfunctype sum_func() const
  {
    return LEAD_FUNC;
  }

  const char*func_name() const
  {
    return "lead";
  }

  Item *get_copy(THD *thd)
  { return get_item_copy<Item_sum_lead>(thd, this); }
};

class Item_sum_lag : public Item_sum_hybrid_simple
{
 public:
  Item_sum_lag(THD *thd, Item *arg_expr, Item* offset_expr) :
    Item_sum_hybrid_simple(thd, arg_expr, offset_expr) {}

  enum Sumfunctype sum_func() const
  {
    return LAG_FUNC;
  }

  const char*func_name() const
  {
    return "lag";
  }

  Item *get_copy(THD *thd)
  { return get_item_copy<Item_sum_lag>(thd, this); }
};


class Partition_row_count
{
public:
  Partition_row_count() :partition_row_count_(0) { }
  void set_partition_row_count(ulonglong count)
  {
    partition_row_count_ = count;
  }
  double calc_val_real(bool *null_value,
                       ulonglong current_row_count)
  {
    if ((*null_value= (partition_row_count_ == 0)))
      return 0;
    return static_cast<double>(current_row_count) / partition_row_count_;
  }
protected:
  longlong get_row_count() { return partition_row_count_; }
  ulonglong partition_row_count_;
};


class Current_row_count
{
public:
  Current_row_count() :current_row_count_(0) { }
protected:
  ulonglong get_row_number() { return current_row_count_ ; }
  ulonglong current_row_count_;
};


/*
  @detail
  "The relative rank of a row R is defined as (RK-1)/(NR-1), where RK is 
  defined to be the RANK of R and NR is defined to be the number of rows in
  the window partition of R."

  Computation of this function requires two passes:
  - First pass to find #rows in the partition
    This is held within the row_count context.
  - Second pass to compute rank of current row and the value of the function
*/
class Item_sum_percent_rank: public Item_sum_double,
                             public Partition_row_count
{
 public:
  Item_sum_percent_rank(THD *thd)
    : Item_sum_double(thd), cur_rank(1), peer_tracker(NULL) {}

  longlong val_int()
  {
   /*
      Percent rank is a real value so calling the integer value should never
      happen. It makes no sense as it gets truncated to either 0 or 1.
   */
    DBUG_ASSERT(0);
    return 0;
  }

  double val_real()
  {
   /*
     We can not get the real value without knowing the number of rows
     in the partition. Don't divide by 0.
   */
   ulonglong partition_rows = get_row_count();
   null_value= partition_rows > 0 ? false : true;

   return partition_rows > 1 ?
             static_cast<double>(cur_rank - 1) / (partition_rows - 1) : 0;
  }

  enum Sumfunctype sum_func () const
  {
    return PERCENT_RANK_FUNC;
  }

  const char*func_name() const
  {
    return "percent_rank";
  }

  void update_field() {}

  void clear()
  {
    cur_rank= 1;
    row_number= 0;
  }
  bool add();
  const Type_handler *type_handler() const { return &type_handler_double; }

  bool fix_length_and_dec()
  {
    decimals = 10;  // TODO-cvicentiu find out how many decimals the standard
                    // requires.
    return FALSE;
  }

  void setup_window_func(THD *thd, Window_spec *window_spec);

  void reset_field() { DBUG_ASSERT(0); }

  void set_partition_row_count(ulonglong count)
  {
    Partition_row_count::set_partition_row_count(count);
  }

  Item *get_copy(THD *thd)
  { return get_item_copy<Item_sum_percent_rank>(thd, this); }

 private:
  longlong cur_rank;   // Current rank of the current row.
  longlong row_number; // Value if this were ROW_NUMBER() function.

  Group_bound_tracker *peer_tracker;

  void cleanup()
  {
    if (peer_tracker)
    {
      delete peer_tracker;
      peer_tracker= NULL;
    }
    Item_sum_num::cleanup();
  }
};




/*
  @detail
  "The relative rank of a row R is defined as NP/NR, where 
  - NP is defined to be the number of rows preceding or peer with R in the 
    window ordering of the window partition of R
  - NR is defined to be the number of rows in the window partition of R.

  Just like with Item_sum_percent_rank, computation of this function requires
  two passes.
*/

class Item_sum_cume_dist: public Item_sum_double,
                          public Partition_row_count,
                          public Current_row_count
{
 public:
  Item_sum_cume_dist(THD *thd) :Item_sum_double(thd) { }
  Item_sum_cume_dist(THD *thd, Item *arg) :Item_sum_double(thd, arg) { }

  double val_real()
  {
    return calc_val_real(&null_value, current_row_count_);
  }

  bool add()
  {
    current_row_count_++;
    return false;
  }

  enum Sumfunctype sum_func() const
  {
    return CUME_DIST_FUNC;
  }

  void clear()
  {
    current_row_count_= 0;
    partition_row_count_= 0;
  }

  const char*func_name() const
  {
    return "cume_dist";
  }

  void update_field() {}
  const Type_handler *type_handler() const { return &type_handler_double; }

  bool fix_length_and_dec()
  {
    decimals = 10;  // TODO-cvicentiu find out how many decimals the standard
                    // requires.
    return FALSE;
  }
  
  void reset_field() { DBUG_ASSERT(0); }

  void set_partition_row_count(ulonglong count)
  {
    Partition_row_count::set_partition_row_count(count);
  }

  Item *get_copy(THD *thd)
  { return get_item_copy<Item_sum_cume_dist>(thd, this); }

};

class Item_sum_ntile : public Item_sum_int,
                       public Partition_row_count,
                       public Current_row_count
{
 public:
  Item_sum_ntile(THD* thd, Item* num_quantiles_expr) :
    Item_sum_int(thd, num_quantiles_expr)
  { }

  longlong val_int()
  {
    if (get_row_count() == 0)
    {
      null_value= true;
      return 0;
    }

    longlong num_quantiles= get_num_quantiles();

    if (num_quantiles <= 0) {
      my_error(ER_INVALID_NTILE_ARGUMENT, MYF(0));
      return true;
    }

    null_value= false;
    ulonglong quantile_size = get_row_count() / num_quantiles;
    ulonglong extra_rows = get_row_count() - quantile_size * num_quantiles;

    if (current_row_count_ <= extra_rows * (quantile_size + 1))
      return (current_row_count_ - 1) / (quantile_size + 1) + 1;

    return (current_row_count_ - 1 - extra_rows) / quantile_size + 1;
  }

  bool add()
  {
    current_row_count_++;
    return false;
  }

  enum Sumfunctype sum_func() const
  {
    return NTILE_FUNC;
  }

  void clear()
  {
    current_row_count_= 0;
    partition_row_count_= 0;
  }

  const char*func_name() const
  {
    return "ntile";
  }

  void update_field() {}

  const Type_handler *type_handler() const { return &type_handler_slonglong; }

  void reset_field() { DBUG_ASSERT(0); }

  void set_partition_row_count(ulonglong count)
  {
    Partition_row_count::set_partition_row_count(count);
  }

  Item *get_copy(THD *thd)
  { return get_item_copy<Item_sum_ntile>(thd, this); }

 private:
  longlong get_num_quantiles() { return args[0]->val_int(); }
};

class Item_sum_percentile_disc : public Item_sum_num,
                                 public Type_handler_hybrid_field_type,
                                 public Partition_row_count,
                                 public Current_row_count
{
public:
  Item_sum_percentile_disc(THD *thd, Item* arg) : Item_sum_num(thd, arg),
                           Type_handler_hybrid_field_type(&type_handler_slonglong),
                           value(NULL), val_calculated(FALSE), first_call(TRUE),
                           prev_value(0), order_item(NULL){}

  double val_real()
  {
    if (get_row_count() == 0 || get_arg(0)->is_null())
    {
      null_value= true;
      return 0;
    }
    null_value= false;
    return value->val_real();
  }

  longlong val_int()
  {
    if (get_row_count() == 0 || get_arg(0)->is_null())
    {
      null_value= true;
      return 0;
    }
    null_value= false;
    return value->val_int();
  }

  my_decimal* val_decimal(my_decimal* dec)
  {
    if (get_row_count() == 0 || get_arg(0)->is_null())
    {
      null_value= true;
      return 0;
    }
    null_value= false;
    return value->val_decimal(dec);
  }

  String* val_str(String *str)
  {
    if (get_row_count() == 0 || get_arg(0)->is_null())
    {
      null_value= true;
      return 0;
    }
    null_value= false;
    return value->val_str(str);
  }

  bool get_date(THD *thd, MYSQL_TIME *ltime, date_mode_t fuzzydate)
  {
    if (get_row_count() == 0 || get_arg(0)->is_null())
    {
      null_value= true;
      return true;
    }
    null_value= false;
    return value->get_date(thd, ltime, fuzzydate);
  }

  bool val_native(THD *thd, Native *to)
  {
    if (get_row_count() == 0 || get_arg(0)->is_null())
    {
      null_value= true;
      return true;
    }
    null_value= false;
    return value->val_native(thd, to);
  }

  bool add()
  {
    Item *arg= get_arg(0);
    if (arg->is_null())
      return false;

    if (first_call)
    {
      prev_value= arg->val_real();
      if (prev_value > 1 || prev_value < 0)
      {
        my_error(ER_ARGUMENT_OUT_OF_RANGE, MYF(0), func_name());
        return true;
      }
      first_call= false;
    }

    double arg_val= arg->val_real();

    if (prev_value != arg_val)
    {
      my_error(ER_ARGUMENT_NOT_CONSTANT, MYF(0), func_name());
      return true;
    }

    if (val_calculated)
      return false;

    value->store(order_item);
    value->cache_value();
    if (value->null_value)
      return false;

    current_row_count_++;
    double val= calc_val_real(&null_value, current_row_count_);

    if (val >= prev_value && !val_calculated)
      val_calculated= true;
    return false;
  }

  enum Sumfunctype sum_func() const
  {
    return PERCENTILE_DISC_FUNC;
  }

  void clear()
  {
    val_calculated= false;
    first_call= true;
    value->clear();
    partition_row_count_= 0;
    current_row_count_= 0;
  }

  const char*func_name() const
  {
    return "percentile_disc";
  }

  void update_field() {}
  const Type_handler *type_handler() const
  {return Type_handler_hybrid_field_type::type_handler();}

  bool fix_length_and_dec()
  {
    decimals = 10;  // TODO-cvicentiu find out how many decimals the standard
                    // requires.
    return FALSE;
  }

  void reset_field() { DBUG_ASSERT(0); }

  void set_partition_row_count(ulonglong count)
  {
    Partition_row_count::set_partition_row_count(count);
  }

  Item *get_copy(THD *thd)
  { return get_item_copy<Item_sum_percentile_disc>(thd, this); }
  void setup_window_func(THD *thd, Window_spec *window_spec);
  void setup_hybrid(THD *thd, Item *item);
  bool fix_fields(THD *thd, Item **ref);

private:
  Item_cache *value;
  bool val_calculated;
  bool first_call;
  double prev_value;
  Item *order_item;
};

class Item_sum_percentile_cont : public Item_sum_double,
                                 public Partition_row_count,
                                 public Current_row_count
{
public:
  Item_sum_percentile_cont(THD *thd, Item* arg) : Item_sum_double(thd, arg),
                           floor_value(NULL), ceil_value(NULL), first_call(TRUE),prev_value(0),
                           ceil_val_calculated(FALSE), floor_val_calculated(FALSE), order_item(NULL){}

  double val_real()
  {
    if (get_row_count() == 0 || get_arg(0)->is_null())
    {
      null_value= true;
      return 0;
    }
    null_value= false;
    double val= 1 + prev_value * (get_row_count()-1);

    /*
      Applying the formula to get the value
      If (CRN = FRN = RN) then the result is (value of expression from row at RN)
      Otherwise the result is
      (CRN - RN) * (value of expression for row at FRN) +
      (RN - FRN) * (value of expression for row at CRN)
    */

    if(ceil(val) == floor(val))
      return floor_value->val_real();

    double ret_val=  ((val - floor(val)) * ceil_value->val_real()) +
                  ((ceil(val) - val) * floor_value->val_real());

    return ret_val;
  }

  bool add()
  {
    Item *arg= get_arg(0);
    if (arg->is_null())
      return false;

    if (first_call)
    {
      first_call= false;
      prev_value= arg->val_real();
      if (prev_value > 1 || prev_value < 0)
      {
        my_error(ER_ARGUMENT_OUT_OF_RANGE, MYF(0), func_name());
        return true;
      }
    }

    double arg_val= arg->val_real();
    if (prev_value != arg_val)
    {
      my_error(ER_ARGUMENT_NOT_CONSTANT, MYF(0), func_name());
      return true;
    }

    if (!floor_val_calculated)
    {
      floor_value->store(order_item);
      floor_value->cache_value();
      if (floor_value->null_value)
        return false;
    }
    if (floor_val_calculated && !ceil_val_calculated)
    {
      ceil_value->store(order_item);
      ceil_value->cache_value();
      if (ceil_value->null_value)
        return false;
    }

    current_row_count_++;
    double val= 1 + prev_value * (get_row_count()-1);

    if (!floor_val_calculated && get_row_number() == floor(val))
      floor_val_calculated= true;

    if (!ceil_val_calculated && get_row_number() == ceil(val))
      ceil_val_calculated= true;
    return false;
  }

  enum Sumfunctype sum_func() const
  {
    return PERCENTILE_CONT_FUNC;
  }

  void clear()
  {
    first_call= true;
    floor_value->clear();
    ceil_value->clear();
    floor_val_calculated= false;
    ceil_val_calculated= false;
    partition_row_count_= 0;
    current_row_count_= 0;
  }

  const char*func_name() const
  {
    return "percentile_cont";
  }
  void update_field() {}

  bool fix_length_and_dec()
  {
    decimals = 10;  // TODO-cvicentiu find out how many decimals the standard
                    // requires.
    return FALSE;
  }

  void reset_field() { DBUG_ASSERT(0); }

  void set_partition_row_count(ulonglong count)
  {
    Partition_row_count::set_partition_row_count(count);
  }

  Item *get_copy(THD *thd)
  { return get_item_copy<Item_sum_percentile_cont>(thd, this); }
  void setup_window_func(THD *thd, Window_spec *window_spec);
  void setup_hybrid(THD *thd, Item *item);
  bool fix_fields(THD *thd, Item **ref);

private:
  Item_cache *floor_value;
  Item_cache *ceil_value;
  bool first_call;
  double prev_value;
  bool ceil_val_calculated;
  bool floor_val_calculated;
  Item *order_item;
};




class Item_window_func : public Item_func_or_sum
{
  /* Window function parameters as we've got them from the parser */
public:
  LEX_CSTRING *window_name;
public:
  Window_spec *window_spec;
  
public:
  Item_window_func(THD *thd, Item_sum *win_func, LEX_CSTRING *win_name)
    : Item_func_or_sum(thd, (Item *) win_func),
      window_name(win_name), window_spec(NULL), 
      force_return_blank(true),
      read_value_from_result_field(false) {}

  Item_window_func(THD *thd, Item_sum *win_func, Window_spec *win_spec)
    : Item_func_or_sum(thd, (Item *) win_func), 
      window_name(NULL), window_spec(win_spec), 
      force_return_blank(true),
      read_value_from_result_field(false) {}

  Item_sum *window_func() const { return (Item_sum *) args[0]; }

  void update_used_tables();

  /*
    This is used by filesort to mark the columns it needs to read (because they
    participate in the sort criteria and/or row retrieval. Window functions can
    only be used in sort criteria).

    Sorting by window function value is only done after the window functions
    have been computed. In that case, window function will need to read its
    temp.table field. In order to allow that, mark that field in the read_set.
  */
  bool register_field_in_read_map(void *arg)
  {
    TABLE *table= (TABLE*) arg;
    if (result_field && (result_field->table == table || !table))
    {
      bitmap_set_bit(result_field->table->read_set, result_field->field_index);
    }
    return 0;
  }

  bool is_frame_prohibited() const
  {
    switch (window_func()->sum_func()) {
    case Item_sum::ROW_NUMBER_FUNC:
    case Item_sum::RANK_FUNC:
    case Item_sum::DENSE_RANK_FUNC:
    case Item_sum::PERCENT_RANK_FUNC:
    case Item_sum::CUME_DIST_FUNC:
    case Item_sum::NTILE_FUNC:
    case Item_sum::PERCENTILE_CONT_FUNC:
    case Item_sum::PERCENTILE_DISC_FUNC:
      return true;
    default: 
      return false;
    }
  }

  bool requires_special_cursors() const
  {
    switch (window_func()->sum_func()) {
    case Item_sum::FIRST_VALUE_FUNC:
    case Item_sum::LAST_VALUE_FUNC:
    case Item_sum::NTH_VALUE_FUNC:
    case Item_sum::LAG_FUNC:
    case Item_sum::LEAD_FUNC:
      return true;
    default:
      return false;
    }
  }

  bool requires_partition_size() const
  {
    switch (window_func()->sum_func()) {
    case Item_sum::PERCENT_RANK_FUNC:
    case Item_sum::CUME_DIST_FUNC:
    case Item_sum::NTILE_FUNC:
    case Item_sum::PERCENTILE_CONT_FUNC:
    case Item_sum::PERCENTILE_DISC_FUNC:
      return true;
    default:
      return false;
    }
  }

  bool requires_peer_size() const
  {
    switch (window_func()->sum_func()) {
    case Item_sum::CUME_DIST_FUNC:
      return true;
    default:
      return false;
    }
  }

  bool is_order_list_mandatory() const
  {
    switch (window_func()->sum_func()) {
    case Item_sum::RANK_FUNC:
    case Item_sum::DENSE_RANK_FUNC:
    case Item_sum::PERCENT_RANK_FUNC:
    case Item_sum::CUME_DIST_FUNC:
    case Item_sum::LAG_FUNC:
    case Item_sum::LEAD_FUNC:
    case Item_sum::PERCENTILE_CONT_FUNC:
    case Item_sum::PERCENTILE_DISC_FUNC:
      return true;
    default: 
      return false;
    }
  }  

  bool only_single_element_order_list() const
  {
    switch (window_func()->sum_func()){
    case Item_sum::PERCENTILE_CONT_FUNC:
    case Item_sum::PERCENTILE_DISC_FUNC:
      return true;
    default:
      return false;
    }
  }

  bool check_result_type_of_order_item();



  /*
    Computation functions.
    TODO: consoder merging these with class Group_bound_tracker.
  */
  void setup_partition_border_check(THD *thd);

  const Type_handler *type_handler() const
  {
    return ((Item_sum *) args[0])->type_handler();
  }
  enum Item::Type type() const { return Item::WINDOW_FUNC_ITEM; }

private:
  /* 
    Window functions are very special functions, so val_() methods have
    special meaning for them:

    - Phase#1, "Initial" we run the join and put its result into temporary 
      table. For window functions, we write the default value (NULL?) as 
      a placeholder.
      
    - Phase#2: "Computation": executor does the scan in {PARTITION, ORDER BY} 
      order of this window function. It calls appropriate methods to inform 
      the window function about rows entering/leaving the window. 
      It calls window_func()->val_int() so that current window function value
      can be saved and stored in the temp.table.

    - Phase#3: "Retrieval" the temporary table is read and passed to query 
      output. However, Item_window_func still remains in the select list,
      so item_windowfunc->val_int() will be called.
      During Phase#3, read_value_from_result_field= true.
  */
  bool force_return_blank;
  bool read_value_from_result_field;
  void print_for_percentile_functions(String *str, enum_query_type query_type);

public:
  void set_phase_to_initial()
  {
    force_return_blank= true;
    read_value_from_result_field= false;
  }
  void set_phase_to_computation()
  {
    force_return_blank= false;
    read_value_from_result_field= false;
  }
  void set_phase_to_retrieval()
  {
    force_return_blank= false;
    read_value_from_result_field= true;
  }

  bool is_null()
  {
    if (force_return_blank)
      return true;

    if (read_value_from_result_field)
      return result_field->is_null();

    return window_func()->is_null();
  }

  double val_real() 
  {
    double res;
    if (force_return_blank)
    {
      res= 0.0;
      null_value= true;
    }
    else if (read_value_from_result_field)
    {
      res= result_field->val_real();
      null_value= result_field->is_null();
    }
    else
    {
      res= window_func()->val_real();
      null_value= window_func()->null_value;
    }
    return res;
  }

  longlong val_int()
  {
    longlong res;
    if (force_return_blank)
    {
      res= 0;
      null_value= true;
    }
    else if (read_value_from_result_field)
    {
      res= result_field->val_int();
      null_value= result_field->is_null();
    }
    else
    {
      res= window_func()->val_int();
      null_value= window_func()->null_value;
    }
    return res;
  }

  String* val_str(String* str)
  {
    String *res;
    if (force_return_blank)
    {
      null_value= true;
      res= NULL;
    }
    else if (read_value_from_result_field)
    {
      if ((null_value= result_field->is_null()))
        res= NULL;
      else
        res= result_field->val_str(str);
    }
    else
    {
      res= window_func()->val_str(str);
      null_value= window_func()->null_value;
    }
    return res;
  }

  bool val_native(THD *thd, Native *to)
  {
    if (force_return_blank)
      return null_value= true;
    if (read_value_from_result_field)
      return val_native_from_field(result_field, to);
    return val_native_from_item(thd, window_func(), to);
  }

  my_decimal* val_decimal(my_decimal* dec)
  {
    my_decimal *res;
    if (force_return_blank)
    {
      null_value= true;
      res= NULL;
    }
    else if (read_value_from_result_field)
    {
      if ((null_value= result_field->is_null()))
        res= NULL;
      else
        res= result_field->val_decimal(dec);
    }
    else
    {
      res= window_func()->val_decimal(dec);
      null_value= window_func()->null_value;
    }
    return res;
  }

  bool get_date(THD *thd, MYSQL_TIME *ltime, date_mode_t fuzzydate)
  {
    bool res;
    if (force_return_blank)
    {
      null_value= true;
      res= true;
    }
    else if (read_value_from_result_field)
    {
      if ((null_value= result_field->is_null()))
        res= true;
      else
        res= result_field->get_date(ltime, fuzzydate);
    }
    else
    {
      res= window_func()->get_date(thd, ltime, fuzzydate);
      null_value= window_func()->null_value;
    }
    return res;
  }

  void split_sum_func(THD *thd, Ref_ptr_array ref_pointer_array,
                              List<Item> &fields, uint flags);

  bool fix_length_and_dec()
  {
    Type_std_attributes::set(window_func());
    return FALSE;
  }

  const char* func_name() const { return "WF"; }

  bool fix_fields(THD *thd, Item **ref);

  bool resolve_window_name(THD *thd);
  
  void print(String *str, enum_query_type query_type);

 Item *get_copy(THD *thd) { return 0; }

};

#endif /* ITEM_WINDOWFUNC_INCLUDED */<|MERGE_RESOLUTION|>--- conflicted
+++ resolved
@@ -1,9 +1,5 @@
 /*
-<<<<<<< HEAD
-   Copyright (c) 2016,2019 MariaDB
-=======
    Copyright (c) 2016, 2020, MariaDB
->>>>>>> ced3ec4c
 
    This program is free software; you can redistribute it and/or modify
    it under the terms of the GNU General Public License as published by
