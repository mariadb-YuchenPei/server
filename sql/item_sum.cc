<<<<<<< HEAD
/* Copyright (c) 2000, 2011, Oracle and/or its affiliates.
   Copyright (c) 2008, 2013 Monty Program Ab
=======
/* Copyright (c) 2000, 2013  Oracle and/or its affiliates. All
   rights reserved.
>>>>>>> c0c9b92e

   This program is free software; you can redistribute it and/or modify
   it under the terms of the GNU General Public License as published by
   the Free Software Foundation; version 2 of the License.

   This program is distributed in the hope that it will be useful,
   but WITHOUT ANY WARRANTY; without even the implied warranty of
   MERCHANTABILITY or FITNESS FOR A PARTICULAR PURPOSE.  See the
   GNU General Public License for more details.

   You should have received a copy of the GNU General Public License
   along with this program; if not, write to the Free Software
   Foundation, Inc., 51 Franklin St, Fifth Floor, Boston, MA 02110-1301  USA */


/**
  @file

  @brief
  Sum functions (COUNT, MIN...)
*/

#ifdef USE_PRAGMA_IMPLEMENTATION
#pragma implementation				// gcc: Class implementation
#endif

#include "sql_priv.h"
#include "sql_select.h"

/**
  Calculate the affordable RAM limit for structures like TREE or Unique
  used in Item_sum_*
*/

ulonglong Item_sum::ram_limitation(THD *thd)
{
  return min(thd->variables.tmp_table_size,
      thd->variables.max_heap_table_size);
}


/**
  Prepare an aggregate function item for checking context conditions.

    The function initializes the members of the Item_sum object created
    for a set function that are used to check validity of the set function
    occurrence.
    If the set function is not allowed in any subquery where it occurs
    an error is reported immediately.

  @param thd      reference to the thread context info

  @note
    This function is to be called for any item created for a set function
    object when the traversal of trees built for expressions used in the query
    is performed at the phase of context analysis. This function is to
    be invoked at the descent of this traversal.
  @retval
    TRUE   if an error is reported
  @retval
    FALSE  otherwise
*/
 
bool Item_sum::init_sum_func_check(THD *thd)
{
  SELECT_LEX *curr_sel= thd->lex->current_select;
  if (!curr_sel->name_visibility_map)
  {
    for (SELECT_LEX *sl= curr_sel; sl; sl= sl->context.outer_select())
    {
      curr_sel->name_visibility_map|= (1 << sl-> nest_level);
    }
  }
  if (!(thd->lex->allow_sum_func & curr_sel->name_visibility_map))
  {
    my_message(ER_INVALID_GROUP_FUNC_USE, ER(ER_INVALID_GROUP_FUNC_USE),
               MYF(0));
    return TRUE;
  }
  /* Set a reference to the nesting set function if there is  any */
  in_sum_func= thd->lex->in_sum_func;
  /* Save a pointer to object to be used in items for nested set functions */
  thd->lex->in_sum_func= this;
  nest_level= thd->lex->current_select->nest_level;
  ref_by= 0;
  aggr_level= -1;
  aggr_sel= NULL;
  max_arg_level= -1;
  max_sum_func_level= -1;
  outer_fields.empty();
  return FALSE;
}

/**
  Check constraints imposed on a usage of a set function.

    The method verifies whether context conditions imposed on a usage
    of any set function are met for this occurrence.
    It checks whether the set function occurs in the position where it
    can be aggregated and, when it happens to occur in argument of another
    set function, the method checks that these two functions are aggregated in
    different subqueries.
    If the context conditions are not met the method reports an error.
    If the set function is aggregated in some outer subquery the method
    adds it to the chain of items for such set functions that is attached
    to the the st_select_lex structure for this subquery.

    A number of designated members of the object are used to check the
    conditions. They are specified in the comment before the Item_sum
    class declaration.
    Additionally a bitmap variable called allow_sum_func is employed.
    It is included into the thd->lex structure.
    The bitmap contains 1 at n-th position if the set function happens
    to occur under a construct of the n-th level subquery where usage
    of set functions are allowed (i.e either in the SELECT list or
    in the HAVING clause of the corresponding subquery)
    Consider the query:
    @code
       SELECT SUM(t1.b) FROM t1 GROUP BY t1.a
         HAVING t1.a IN (SELECT t2.c FROM t2 WHERE AVG(t1.b) > 20) AND
                t1.a > (SELECT MIN(t2.d) FROM t2);
    @endcode
    allow_sum_func will contain: 
    - for SUM(t1.b) - 1 at the first position 
    - for AVG(t1.b) - 1 at the first position, 0 at the second position
    - for MIN(t2.d) - 1 at the first position, 1 at the second position.

  @param thd  reference to the thread context info
  @param ref  location of the pointer to this item in the embedding expression

  @note
    This function is to be called for any item created for a set function
    object when the traversal of trees built for expressions used in the query
    is performed at the phase of context analysis. This function is to
    be invoked at the ascent of this traversal.

  @retval
    TRUE   if an error is reported
  @retval
    FALSE  otherwise
*/
 
bool Item_sum::check_sum_func(THD *thd, Item **ref)
{
  SELECT_LEX *curr_sel= thd->lex->current_select;
  nesting_map allow_sum_func= (thd->lex->allow_sum_func &
                               curr_sel->name_visibility_map);
  bool invalid= FALSE;
  DBUG_ASSERT(curr_sel->name_visibility_map); // should be set already
  /*  
    The value of max_arg_level is updated if an argument of the set function
    contains a column reference resolved  against a subquery whose level is
    greater than the current value of max_arg_level.
    max_arg_level cannot be greater than nest level.
    nest level is always >= 0  
  */ 
  if (nest_level == max_arg_level)
  {
    /*
      The function must be aggregated in the current subquery, 
      If it is there under a construct where it is not allowed 
      we report an error. 
    */ 
    invalid= !(allow_sum_func & ((nesting_map)1 << max_arg_level));
  }
  else if (max_arg_level >= 0 ||
           !(allow_sum_func & ((nesting_map)1 << nest_level)))
  {
    /*
      The set function can be aggregated only in outer subqueries.
      Try to find a subquery where it can be aggregated;
      If we fail to find such a subquery report an error.
    */
    if (register_sum_func(thd, ref))
      return TRUE;
    invalid= aggr_level < 0 &&
             !(allow_sum_func & ((nesting_map)1 << nest_level));
    if (!invalid && thd->variables.sql_mode & MODE_ANSI)
      invalid= aggr_level < 0 && max_arg_level < nest_level;
  }
  if (!invalid && aggr_level < 0)
  {
    aggr_level= nest_level;
    aggr_sel= curr_sel;
  }
  /*
    By this moment we either found a subquery where the set function is
    to be aggregated  and assigned a value that is  >= 0 to aggr_level,
    or set the value of 'invalid' to TRUE to report later an error. 
  */
  /* 
    Additionally we have to check whether possible nested set functions
    are acceptable here: they are not, if the level of aggregation of
    some of them is less than aggr_level.
  */
  if (!invalid) 
    invalid= aggr_level <= max_sum_func_level;
  if (invalid)  
  {
    my_message(ER_INVALID_GROUP_FUNC_USE, ER(ER_INVALID_GROUP_FUNC_USE),
               MYF(0));
    return TRUE;
  }

  if (in_sum_func)
  {
    /*
      If the set function is nested adjust the value of
      max_sum_func_level for the nesting set function.
      We take into account only enclosed set functions that are to be 
      aggregated on the same level or above of the nest level of 
      the enclosing set function.
      But we must always pass up the max_sum_func_level because it is
      the maximum nested level of all directly and indirectly enclosed
      set functions. We must do that even for set functions that are
      aggregated inside of their enclosing set function's nest level
      because the enclosing function may contain another enclosing
      function that is to be aggregated outside or on the same level
      as its parent's nest level.
    */
    if (in_sum_func->nest_level >= aggr_level)
      set_if_bigger(in_sum_func->max_sum_func_level, aggr_level);
    set_if_bigger(in_sum_func->max_sum_func_level, max_sum_func_level);
  }

  /*
    Check that non-aggregated fields and sum functions aren't mixed in the
    same select in the ONLY_FULL_GROUP_BY mode.
  */
  if (outer_fields.elements)
  {
    Item_field *field;
    /*
      Here we compare the nesting level of the select to which an outer field
      belongs to with the aggregation level of the sum function. All fields in
      the outer_fields list are checked.

      If the nesting level is equal to the aggregation level then the field is
        aggregated by this sum function.
      If the nesting level is less than the aggregation level then the field
        belongs to an outer select. In this case if there is an embedding sum
        function add current field to functions outer_fields list. If there is
        no embedding function then the current field treated as non aggregated
        and the select it belongs to is marked accordingly.
      If the nesting level is greater than the aggregation level then it means
        that this field was added by an inner sum function.
        Consider an example:

          select avg ( <-- we are here, checking outer.f1
            select (
              select sum(outer.f1 + inner.f1) from inner
            ) from outer)
          from most_outer;

        In this case we check that no aggregate functions are used in the
        select the field belongs to. If there are some then an error is
        raised.
    */
    List_iterator<Item_field> of(outer_fields);
    while ((field= of++))
    {
      SELECT_LEX *sel= field->cached_table->select_lex;
      if (sel->nest_level < aggr_level)
      {
        if (in_sum_func)
        {
          /*
            Let upper function decide whether this field is a non
            aggregated one.
          */
          in_sum_func->outer_fields.push_back(field);
        }
        else
          sel->set_non_agg_field_used(true);
      }
      if (sel->nest_level > aggr_level &&
          (sel->agg_func_used()) &&
          !sel->group_list.elements)
      {
        my_message(ER_MIX_OF_GROUP_FUNC_AND_FIELDS,
                   ER(ER_MIX_OF_GROUP_FUNC_AND_FIELDS), MYF(0));
        return TRUE;
      }
    }
  }
  aggr_sel->set_agg_func_used(true);
  update_used_tables();
  thd->lex->in_sum_func= in_sum_func;
  return FALSE;
}

/**
  Attach a set function to the subquery where it must be aggregated.

    The function looks for an outer subquery where the set function must be
    aggregated. If it finds such a subquery then aggr_level is set to
    the nest level of this subquery and the item for the set function
    is added to the list of set functions used in nested subqueries
    inner_sum_func_list defined for each subquery. When the item is placed 
    there the field 'ref_by' is set to ref.

  @note
    Now we 'register' only set functions that are aggregated in outer
    subqueries. Actually it makes sense to link all set function for
    a subquery in one chain. It would simplify the process of 'splitting'
    for set functions.

  @param thd  reference to the thread context info
  @param ref  location of the pointer to this item in the embedding expression

  @retval
    FALSE  if the executes without failures (currently always)
  @retval
    TRUE   otherwise
*/  

bool Item_sum::register_sum_func(THD *thd, Item **ref)
{
  SELECT_LEX *sl;
  nesting_map allow_sum_func= thd->lex->allow_sum_func;
  for (sl= thd->lex->current_select->context.outer_select() ;
       sl && sl->nest_level > max_arg_level;
       sl= sl->context.outer_select())
  {
    if (aggr_level < 0 &&
        (allow_sum_func & ((nesting_map)1 << sl->nest_level)))
    {
      /* Found the most nested subquery where the function can be aggregated */
      aggr_level= sl->nest_level;
      aggr_sel= sl;
    }
  }
  if (sl && (allow_sum_func & ((nesting_map)1 << sl->nest_level)))
  {
    /* 
      We reached the subquery of level max_arg_level and checked
      that the function can be aggregated here. 
      The set function will be aggregated in this subquery.
    */   
    aggr_level= sl->nest_level;
    aggr_sel= sl;

  }
  if (aggr_level >= 0)
  {
    ref_by= ref;
    /* Add the object to the list of registered objects assigned to aggr_sel */
    if (!aggr_sel->inner_sum_func_list)
      next= this;
    else
    {
      next= aggr_sel->inner_sum_func_list->next;
      aggr_sel->inner_sum_func_list->next= this;
    }
    aggr_sel->inner_sum_func_list= this;
    aggr_sel->with_sum_func= 1;

    /* 
      Mark Item_subselect(s) as containing aggregate function all the way up
      to aggregate function's calculation context.
      Note that we must not mark the Item of calculation context itself
      because with_sum_func on the calculation context st_select_lex is
      already set above.

      with_sum_func being set for an Item means that this Item refers 
      (somewhere in it, e.g. one of its arguments if it's a function) directly
      or through intermediate items to an aggregate function that is calculated
      in a context "outside" of the Item (e.g. in the current or outer select).

      with_sum_func being set for an st_select_lex means that this st_select_lex
      has aggregate functions directly referenced (i.e. not through a sub-select).
    */
    for (sl= thd->lex->current_select; 
         sl && sl != aggr_sel && sl->master_unit()->item;
         sl= sl->master_unit()->outer_select() )
      sl->master_unit()->item->with_sum_func= 1;
  }
  thd->lex->current_select->mark_as_dependent(thd, aggr_sel, NULL);
  return FALSE;
}


bool Item_sum::collect_outer_ref_processor(uchar *param)
{
  Collect_deps_prm *prm= (Collect_deps_prm *)param;
  SELECT_LEX *ds;
  if ((ds= depended_from()) &&
      ds->nest_level_base == prm->nest_level_base &&
      ds->nest_level < prm->nest_level)
    prm->parameters->add_unique(this, &cmp_items);
  return FALSE;
}


Item_sum::Item_sum(List<Item> &list) :arg_count(list.elements), 
  forced_const(FALSE)
{
  if ((args=(Item**) sql_alloc(sizeof(Item*)*arg_count)))
  {
    uint i=0;
    List_iterator_fast<Item> li(list);
    Item *item;

    while ((item=li++))
    {
      args[i++]= item;
    }
  }
  if (!(orig_args= (Item **) sql_alloc(sizeof(Item *) * arg_count)))
  {
    args= NULL;
  }
  mark_as_sum_func();
  init_aggregator();
  list.empty();					// Fields are used
}


/**
  Constructor used in processing select with temporary tebles.
*/

Item_sum::Item_sum(THD *thd, Item_sum *item):
  Item_result_field(thd, item),
  aggr_sel(item->aggr_sel),
  nest_level(item->nest_level), aggr_level(item->aggr_level),
  quick_group(item->quick_group),
  arg_count(item->arg_count), orig_args(NULL),
  used_tables_cache(item->used_tables_cache),
  forced_const(item->forced_const) 
{
  if (arg_count <= 2)
  {
    args=tmp_args;
    orig_args=tmp_orig_args;
  }
  else
  {
    if (!(args= (Item**) thd->alloc(sizeof(Item*)*arg_count)))
      return;
    if (!(orig_args= (Item**) thd->alloc(sizeof(Item*)*arg_count)))
      return;
  }
  memcpy(args, item->args, sizeof(Item*)*arg_count);
  memcpy(orig_args, item->orig_args, sizeof(Item*)*arg_count);
  init_aggregator();
  with_distinct= item->with_distinct;
  if (item->aggr)
    set_aggregator(item->aggr->Aggrtype());
}


void Item_sum::mark_as_sum_func()
{
  SELECT_LEX *cur_select= current_thd->lex->current_select;
  cur_select->n_sum_items++;
  cur_select->with_sum_func= 1;
  with_sum_func= 1;
  with_field= 0;
}


void Item_sum::print(String *str, enum_query_type query_type)
{
  /* orig_args is not filled with valid values until fix_fields() */
  Item **pargs= fixed ? orig_args : args;
  str->append(func_name());
  for (uint i=0 ; i < arg_count ; i++)
  {
    if (i)
      str->append(',');
    pargs[i]->print(str, query_type);
  }
  str->append(')');
}

void Item_sum::fix_num_length_and_dec()
{
  decimals=0;
  for (uint i=0 ; i < arg_count ; i++)
    set_if_bigger(decimals,args[i]->decimals);
  max_length=float_length(decimals);
}

Item *Item_sum::get_tmp_table_item(THD *thd)
{
  Item_sum* sum_item= (Item_sum *) copy_or_same(thd);
  if (sum_item && sum_item->result_field)	   // If not a const sum func
  {
    Field *result_field_tmp= sum_item->result_field;
    for (uint i=0 ; i < sum_item->arg_count ; i++)
    {
      Item *arg= sum_item->args[i];
      if (!arg->const_item())
      {
	if (arg->type() == Item::FIELD_ITEM)
	  ((Item_field*) arg)->field= result_field_tmp++;
	else
	  sum_item->args[i]= new Item_field(result_field_tmp++);
      }
    }
  }
  return sum_item;
}


bool Item_sum::walk (Item_processor processor, bool walk_subquery,
                     uchar *argument)
{
  if (arg_count)
  {
    Item **arg,**arg_end;
    for (arg= args, arg_end= args+arg_count; arg != arg_end; arg++)
    {
      if ((*arg)->walk(processor, walk_subquery, argument))
	return 1;
    }
  }
  return (this->*processor)(argument);
}


Field *Item_sum::create_tmp_field(bool group, TABLE *table,
                                  uint convert_blob_length)
{
  Field *UNINIT_VAR(field);
  switch (result_type()) {
  case REAL_RESULT:
    field= new Field_double(max_length, maybe_null, name, decimals, TRUE);
    break;
  case INT_RESULT:
    field= new Field_longlong(max_length, maybe_null, name, unsigned_flag);
    break;
  case STRING_RESULT:
    if (max_length/collation.collation->mbmaxlen <= 255 ||
        convert_blob_length > Field_varstring::MAX_SIZE ||
        !convert_blob_length)
      return make_string_field(table);
    field= new Field_varstring(convert_blob_length, maybe_null,
                               name, table->s, collation.collation);
    break;
  case DECIMAL_RESULT:
    field= Field_new_decimal::create_from_item(this);
    break;
  case ROW_RESULT:
  case TIME_RESULT:
  case IMPOSSIBLE_RESULT:
    // This case should never be choosen
    DBUG_ASSERT(0);
    return 0;
  }
  if (field)
    field->init(table);
  return field;
}


void Item_sum::update_used_tables ()
{
  if (!forced_const)
  {
    used_tables_cache= 0;
    for (uint i=0 ; i < arg_count ; i++)
    {
      args[i]->update_used_tables();
      used_tables_cache|= args[i]->used_tables();
    }
    /*
      MariaDB: don't run the following {
      
      used_tables_cache&= PSEUDO_TABLE_BITS;

      // the aggregate function is aggregated into its local context
      used_tables_cache|= ((table_map)1 << aggr_sel->join->tables) - 1;
      
      } because if we do it, table elimination will assume that
        - constructs like "COUNT(*)" use columns from all tables
        - so, it is not possible to eliminate any table
      our solution for COUNT(*) is that it has
        item->used_tables() == 0 && !item->const_item()
    */
  }
}


Item *Item_sum::set_arg(uint i, THD *thd, Item *new_val) 
{
  thd->change_item_tree(args + i, new_val);
  return new_val;
}


int Item_sum::set_aggregator(Aggregator::Aggregator_type aggregator)
{
  /*
    Dependent subselects may be executed multiple times, making
    set_aggregator to be called multiple times. The aggregator type
    will be the same, but it needs to be reset so that it is
    reevaluated with the new dependent data.
    This function may also be called multiple times during query optimization.
    In this case, the type may change, so we delete the old aggregator,
    and create a new one.
  */
  if (aggr && aggregator == aggr->Aggrtype())
  {
    aggr->clear();
    return FALSE;
  }

  delete aggr;
  switch (aggregator)
  {
  case Aggregator::DISTINCT_AGGREGATOR:
    aggr= new Aggregator_distinct(this);
    break;
  case Aggregator::SIMPLE_AGGREGATOR:
    aggr= new Aggregator_simple(this);
    break;
  };
  return aggr ? FALSE : TRUE;
}


void Item_sum::cleanup()
{
  if (aggr)
  {
    delete aggr;
    aggr= NULL;
  }
  Item_result_field::cleanup();
  forced_const= FALSE; 
}


/**
  Compare keys consisting of single field that cannot be compared as binary.
 
  Used by the Unique class to compare keys. Will do correct comparisons
  for all field types.

  @param    arg     Pointer to the relevant Field class instance
  @param    key1    left key image
  @param    key2    right key image
  @return   comparison result
    @retval < 0       if key1 < key2
    @retval = 0       if key1 = key2
    @retval > 0       if key1 > key2
*/

static int simple_str_key_cmp(void* arg, uchar* key1, uchar* key2)
{
  Field *f= (Field*) arg;
  return f->cmp(key1, key2);
}


/**
  Correctly compare composite keys.
 
  Used by the Unique class to compare keys. Will do correct comparisons
  for composite keys with various field types.

  @param arg     Pointer to the relevant Aggregator_distinct instance
  @param key1    left key image
  @param key2    right key image
  @return        comparison result
    @retval <0       if key1 < key2
    @retval =0       if key1 = key2
    @retval >0       if key1 > key2
*/

int Aggregator_distinct::composite_key_cmp(void* arg, uchar* key1, uchar* key2)
{
  Aggregator_distinct *aggr= (Aggregator_distinct *) arg;
  Field **field    = aggr->table->field;
  Field **field_end= field + aggr->table->s->fields;
  uint32 *lengths=aggr->field_lengths;
  for (; field < field_end; ++field)
  {
    Field* f = *field;
    int len = *lengths++;
    int res = f->cmp(key1, key2);
    if (res)
      return res;
    key1 += len;
    key2 += len;
  }
  return 0;
}


static enum enum_field_types 
calc_tmp_field_type(enum enum_field_types table_field_type, 
                    Item_result result_type)
{
  /* Adjust tmp table type according to the chosen aggregation type */
  switch (result_type) {
  case STRING_RESULT:
  case REAL_RESULT:
    if (table_field_type != MYSQL_TYPE_FLOAT)
      table_field_type= MYSQL_TYPE_DOUBLE;
    break;
  case INT_RESULT:
    table_field_type= MYSQL_TYPE_LONGLONG;
    /* fallthrough */
  case DECIMAL_RESULT:
    if (table_field_type != MYSQL_TYPE_LONGLONG)
      table_field_type= MYSQL_TYPE_NEWDECIMAL;
    break;
  case ROW_RESULT:
  default:
    DBUG_ASSERT(0);
  }
  return table_field_type;
}


/***************************************************************************/

C_MODE_START

/* Declarations for auxilary C-callbacks */

static int simple_raw_key_cmp(void* arg, const void* key1, const void* key2)
{
    return memcmp(key1, key2, *(uint *) arg);
}


static int item_sum_distinct_walk_for_count(void *element, 
                                            element_count num_of_dups,
                                            void *item)
{
  return ((Aggregator_distinct*) (item))->unique_walk_function_for_count(element);
}
 

static int item_sum_distinct_walk(void *element, element_count num_of_dups,
                                  void *item)
{
  return ((Aggregator_distinct*) (item))->unique_walk_function(element);
}

C_MODE_END

/***************************************************************************/
/**
  Called before feeding the first row. Used to allocate/setup
  the internal structures used for aggregation.
 
  @param thd Thread descriptor
  @return status
    @retval FALSE success
    @retval TRUE  faliure  

    Prepares Aggregator_distinct to process the incoming stream.
    Creates the temporary table and the Unique class if needed.
    Called by Item_sum::aggregator_setup()
*/

bool Aggregator_distinct::setup(THD *thd)
{
  endup_done= FALSE;
  /*
    Setup can be called twice for ROLLUP items. This is a bug.
    Please add DBUG_ASSERT(tree == 0) here when it's fixed.
  */
  if (tree || table || tmp_table_param)
    return FALSE;

  if (item_sum->setup(thd))
    return TRUE;
  if (item_sum->sum_func() == Item_sum::COUNT_FUNC || 
      item_sum->sum_func() == Item_sum::COUNT_DISTINCT_FUNC)
  {
    List<Item> list;
    SELECT_LEX *select_lex= thd->lex->current_select;

    if (!(tmp_table_param= new TMP_TABLE_PARAM))
      return TRUE;

    /* Create a table with an unique key over all parameters */
    for (uint i=0; i < item_sum->get_arg_count() ; i++)
    {
      Item *item=item_sum->get_arg(i);
      if (list.push_back(item))
        return TRUE;                              // End of memory
      if (item->const_item() && item->is_null())
        always_null= true;
    }
    if (always_null)
      return FALSE;
    count_field_types(select_lex, tmp_table_param, list, 0);
    tmp_table_param->force_copy_fields= item_sum->has_force_copy_fields();
    DBUG_ASSERT(table == 0);
    /*
      Make create_tmp_table() convert BIT columns to BIGINT.
      This is needed because BIT fields store parts of their data in table's
      null bits, and we don't have methods to compare two table records, which
      is needed by Unique which is used when HEAP table is used.
    */
    {
      List_iterator_fast<Item> li(list);
      Item *item;
      while ((item= li++))
      {    
        if (item->type() == Item::FIELD_ITEM &&
            ((Item_field*)item)->field->type() == FIELD_TYPE_BIT)
          item->marker=4;
      }    
    }    
    if (!(table= create_tmp_table(thd, tmp_table_param, list, (ORDER*) 0, 1,
                                  0,
                                  (select_lex->options | thd->variables.option_bits),
                                  HA_POS_ERROR, const_cast<char*>(""))))
      return TRUE;
    table->file->extra(HA_EXTRA_NO_ROWS);		// Don't update rows
    table->no_rows=1;

    if (table->s->db_type() == heap_hton)
    {
      /*
        No blobs, otherwise it would have been MyISAM: set up a compare
        function and its arguments to use with Unique.
      */
      qsort_cmp2 compare_key;
      void* cmp_arg;
      Field **field= table->field;
      Field **field_end= field + table->s->fields;
      bool all_binary= TRUE;

      for (tree_key_length= 0; field < field_end; ++field)
      {
        Field *f= *field;
        enum enum_field_types type= f->type();
        tree_key_length+= f->pack_length();
        if ((type == MYSQL_TYPE_VARCHAR) ||
            (!f->binary() && (type == MYSQL_TYPE_STRING ||
                             type == MYSQL_TYPE_VAR_STRING)))
        {
          all_binary= FALSE;
          break;
        }
      }
      if (all_binary)
      {
        cmp_arg= (void*) &tree_key_length;
        compare_key= (qsort_cmp2) simple_raw_key_cmp;
      }
      else
      {
        if (table->s->fields == 1)
        {
          /*
            If we have only one field, which is the most common use of
            count(distinct), it is much faster to use a simpler key
            compare method that can take advantage of not having to worry
            about other fields.
          */
          compare_key= (qsort_cmp2) simple_str_key_cmp;
          cmp_arg= (void*) table->field[0];
          /* tree_key_length has been set already */
        }
        else
        {
          uint32 *length;
          compare_key= (qsort_cmp2) composite_key_cmp;
          cmp_arg= (void*) this;
          field_lengths= (uint32*) thd->alloc(table->s->fields * sizeof(uint32));
          for (tree_key_length= 0, length= field_lengths, field= table->field;
               field < field_end; ++field, ++length)
          {
            *length= (*field)->pack_length();
            tree_key_length+= *length;
          }
        }
      }
      DBUG_ASSERT(tree == 0);
      tree= new Unique(compare_key, cmp_arg, tree_key_length,
                       item_sum->ram_limitation(thd));
      /*
        The only time tree_key_length could be 0 is if someone does
        count(distinct) on a char(0) field - stupid thing to do,
        but this has to be handled - otherwise someone can crash
        the server with a DoS attack
      */
      if (! tree)
        return TRUE;
    }
    return FALSE;
  }
  else
  {
    List<Create_field> field_list;
    Create_field field_def;                              /* field definition */
    Item *arg;
    DBUG_ENTER("Aggregator_distinct::setup");
    /* It's legal to call setup() more than once when in a subquery */
    if (tree)
      DBUG_RETURN(FALSE);

    /*
      Virtual table and the tree are created anew on each re-execution of
      PS/SP. Hence all further allocations are performed in the runtime
      mem_root.
    */
    if (field_list.push_back(&field_def))
      DBUG_RETURN(TRUE);

    item_sum->null_value= item_sum->maybe_null= 1;
    item_sum->quick_group= 0;

    DBUG_ASSERT(item_sum->get_arg(0)->fixed);

    arg= item_sum->get_arg(0);
    if (arg->const_item())
    {
      (void) arg->val_int();
      if (arg->null_value)
        always_null= true;
    }

    if (always_null)
      DBUG_RETURN(FALSE);

    enum enum_field_types field_type;

    field_type= calc_tmp_field_type(arg->field_type(),
                              arg->result_type());
    field_def.init_for_tmp_table(field_type, 
                                 arg->max_length,
                                 arg->decimals, 
                                 arg->maybe_null,
                                 arg->unsigned_flag);

    if (! (table= create_virtual_tmp_table(thd, field_list)))
      DBUG_RETURN(TRUE);

    /* XXX: check that the case of CHAR(0) works OK */
    tree_key_length= table->s->reclength - table->s->null_bytes;

    /*
      Unique handles all unique elements in a tree until they can't fit
      in.  Then the tree is dumped to the temporary file. We can use
      simple_raw_key_cmp because the table contains numbers only; decimals
      are converted to binary representation as well.
    */
    tree= new Unique(simple_raw_key_cmp, &tree_key_length, tree_key_length,
                     item_sum->ram_limitation(thd));

    DBUG_RETURN(tree == 0);
  }
}


/**
  Invalidate calculated value and clear the distinct rows.
 
  Frees space used by the internal data structures.
  Removes the accumulated distinct rows. Invalidates the calculated result.
*/

void Aggregator_distinct::clear()
{
  endup_done= FALSE;
  item_sum->clear();
  if (tree)
    tree->reset();
  /* tree and table can be both null only if always_null */
  if (item_sum->sum_func() == Item_sum::COUNT_FUNC || 
      item_sum->sum_func() == Item_sum::COUNT_DISTINCT_FUNC)
  {
    if (!tree && table)
    {
      table->file->extra(HA_EXTRA_NO_CACHE);
      table->file->ha_delete_all_rows();
      table->file->extra(HA_EXTRA_WRITE_CACHE);
    }
  }
  else
  {
    item_sum->null_value= 1;
  }
}


/**
  Process incoming row. 
  
  Add it to Unique/temp hash table if it's unique. Skip the row if 
  not unique.
  Prepare Aggregator_distinct to process the incoming stream.
  Create the temporary table and the Unique class if needed.
  Called by Item_sum::aggregator_add().
  To actually get the result value in item_sum's buffers 
  Aggregator_distinct::endup() must be called.

  @return status
    @retval FALSE     success
    @retval TRUE      failure
*/

bool Aggregator_distinct::add()
{
  if (always_null)
    return 0;

  if (item_sum->sum_func() == Item_sum::COUNT_FUNC || 
      item_sum->sum_func() == Item_sum::COUNT_DISTINCT_FUNC)
  {
    int error;
    copy_fields(tmp_table_param);
    if (copy_funcs(tmp_table_param->items_to_copy, table->in_use))
      return TRUE;

    for (Field **field=table->field ; *field ; field++)
      if ((*field)->is_real_null(0))
        return 0;					// Don't count NULL

    if (tree)
    {
      /*
        The first few bytes of record (at least one) are just markers
        for deleted and NULLs. We want to skip them since they will
        bloat the tree without providing any valuable info. Besides,
        key_length used to initialize the tree didn't include space for them.
      */
      return tree->unique_add(table->record[0] + table->s->null_bytes);
    }
    if ((error= table->file->ha_write_tmp_row(table->record[0])) &&
        table->file->is_fatal_error(error, HA_CHECK_DUP))
      return TRUE;
    return FALSE;
  }
  else
  {
    item_sum->get_arg(0)->save_in_field(table->field[0], FALSE);
    if (table->field[0]->is_null())
      return 0;
    DBUG_ASSERT(tree);
    item_sum->null_value= 0;
    /*
      '0' values are also stored in the tree. This doesn't matter
      for SUM(DISTINCT), but is important for AVG(DISTINCT)
    */
    return tree->unique_add(table->field[0]->ptr);
  }
}


/**
  Calculate the aggregate function value.
 
  Since Distinct_aggregator::add() just collects the distinct rows,
  we must go over the distinct rows and feed them to the aggregation
  function before returning its value.
  This is what endup () does. It also sets the result validity flag
  endup_done to TRUE so it will not recalculate the aggregate value
  again if the Item_sum hasn't been reset.
*/

void Aggregator_distinct::endup()
{
  /* prevent consecutive recalculations */
  if (endup_done)
    return;

  /* we are going to calculate the aggregate value afresh */
  item_sum->clear();

  /* The result will definitely be null : no more calculations needed */
  if (always_null)
    return;

  if (item_sum->sum_func() == Item_sum::COUNT_FUNC || 
      item_sum->sum_func() == Item_sum::COUNT_DISTINCT_FUNC)
  {
    DBUG_ASSERT(item_sum->fixed == 1);
    Item_sum_count *sum= (Item_sum_count *)item_sum;
    if (tree && tree->elements == 0)
    {
      /* everything fits in memory */
      sum->count= (longlong) tree->elements_in_tree();
      endup_done= TRUE;
    }
    if (!tree)
    {
      /* there were blobs */
      table->file->info(HA_STATUS_VARIABLE | HA_STATUS_NO_LOCK);
      sum->count= table->file->stats.records;
      endup_done= TRUE;
    }
  }
  else
  {
    /*
      We don't have a tree only if 'setup()' hasn't been called;
      this is the case of sql_select.cc:return_zero_rows.
    */
    if (tree)
      table->field[0]->set_notnull();
  }

  if (tree && !endup_done)
  {
    /* go over the tree of distinct keys and calculate the aggregate value */
    use_distinct_values= TRUE;
    tree_walk_action func;
    if (item_sum->sum_func() == Item_sum::COUNT_DISTINCT_FUNC)
      func= item_sum_distinct_walk_for_count;
    else
      func= item_sum_distinct_walk;
    tree->walk(table, func, (void*) this);
    use_distinct_values= FALSE;
  }
  /* prevent consecutive recalculations */
  endup_done= TRUE;
}


String *
Item_sum_num::val_str(String *str)
{
  return val_string_from_real(str);
}


my_decimal *Item_sum_num::val_decimal(my_decimal *decimal_value)
{
  return val_decimal_from_real(decimal_value);
}


String *
Item_sum_int::val_str(String *str)
{
  return val_string_from_int(str);
}


my_decimal *Item_sum_int::val_decimal(my_decimal *decimal_value)
{
  return val_decimal_from_int(decimal_value);
}


bool
Item_sum_num::fix_fields(THD *thd, Item **ref)
{
  DBUG_ASSERT(fixed == 0);

  if (init_sum_func_check(thd))
    return TRUE;

  decimals=0;
  maybe_null= sum_func() != COUNT_FUNC;
  for (uint i=0 ; i < arg_count ; i++)
  {
    if (args[i]->fix_fields(thd, args + i) || args[i]->check_cols(1))
      return TRUE;
    set_if_bigger(decimals, args[i]->decimals);
    with_subselect|= args[i]->with_subselect;
  }
  result_field=0;
  max_length=float_length(decimals);
  null_value=1;
  fix_length_and_dec();

  if (check_sum_func(thd, ref))
    return TRUE;

  memcpy (orig_args, args, sizeof (Item *) * arg_count);
  fixed= 1;
  return FALSE;
}


bool
Item_sum_hybrid::fix_fields(THD *thd, Item **ref)
{
  DBUG_ASSERT(fixed == 0);

  Item *item= args[0];

  if (init_sum_func_check(thd))
    return TRUE;

  // 'item' can be changed during fix_fields
  if ((!item->fixed && item->fix_fields(thd, args)) ||
      (item= args[0])->check_cols(1))
    return TRUE;
  decimals=item->decimals;
  with_subselect= args[0]->with_subselect;

  switch (hybrid_type= item->result_type()) {
  case INT_RESULT:
  case DECIMAL_RESULT:
  case STRING_RESULT:
    max_length= item->max_length;
    break;
  case REAL_RESULT:
    max_length= float_length(decimals);
    break;
  case ROW_RESULT:
  case TIME_RESULT:
  case IMPOSSIBLE_RESULT:
    DBUG_ASSERT(0);
  };
  setup_hybrid(args[0], NULL);
  /* MIN/MAX can return NULL for empty set indepedent of the used column */
  maybe_null= 1;
  unsigned_flag=item->unsigned_flag;
  result_field=0;
  null_value=1;
  fix_length_and_dec();
  item= item->real_item();
  if (item->type() == Item::FIELD_ITEM)
    hybrid_field_type= ((Item_field*) item)->field->type();
  else
    hybrid_field_type= Item::field_type();

  if (check_sum_func(thd, ref))
    return TRUE;

  orig_args[0]= args[0];
  fixed= 1;
  return FALSE;
}


/**
  MIN/MAX function setup.

  @param item       argument of MIN/MAX function
  @param value_arg  calculated value of MIN/MAX function

  @details
    Setup cache/comparator of MIN/MAX functions. When called by the
    copy_or_same function value_arg parameter contains calculated value
    of the original MIN/MAX object and it is saved in this object's cache.

    We mark the value and arg_cache with 'RAND_TABLE_BIT' to ensure
    that Arg_comparator::compare_datetime() doesn't allocate new
    item inside of Arg_comparator.  This would cause compare_datetime()
    and Item_sum_min::add() to use different values!
*/

void Item_sum_hybrid::setup_hybrid(Item *item, Item *value_arg)
{
  if (!(value= Item_cache::get_cache(item)))
    return;
  value->setup(item);
  value->store(value_arg);
  /* Don't cache value, as it will change */
  if (!item->const_item())
    value->set_used_tables(RAND_TABLE_BIT);
  if (!(arg_cache= Item_cache::get_cache(item, item->cmp_type())))
    return;
  arg_cache->setup(item);
  /* Don't cache value, as it will change */
  if (!item->const_item())
    arg_cache->set_used_tables(RAND_TABLE_BIT);
  cmp= new Arg_comparator();
  if (cmp)
    cmp->set_cmp_func(this, (Item**)&arg_cache, (Item**)&value, FALSE);
  collation.set(item->collation);
}


Field *Item_sum_hybrid::create_tmp_field(bool group, TABLE *table,
					 uint convert_blob_length)
{
  Field *field;
  if (args[0]->type() == Item::FIELD_ITEM)
  {
    field= ((Item_field*) args[0])->field;
    
    if ((field= create_tmp_field_from_field(current_thd, field, name, table,
					    NULL, convert_blob_length)))
      field->flags&= ~NOT_NULL_FLAG;
    return field;
  }
  /*
    DATE/TIME fields have STRING_RESULT result types.
    In order to preserve field type, it's needed to handle DATE/TIME
    fields creations separately.
  */
  switch (args[0]->field_type()) {
  case MYSQL_TYPE_DATE:
    field= new Field_newdate(0, maybe_null ? (uchar*)"" : 0, 0, Field::NONE,
                             name, collation.collation);
    break;
  case MYSQL_TYPE_TIME:
    field= new_Field_time(0, maybe_null ? (uchar*)"" : 0, 0, Field::NONE,
                          name, decimals, collation.collation);
    break;
  case MYSQL_TYPE_TIMESTAMP:
  case MYSQL_TYPE_DATETIME:
    field= new_Field_datetime(0, maybe_null ? (uchar*)"" : 0, 0, Field::NONE,
                              name, decimals, collation.collation);
    break;
  default:
    return Item_sum::create_tmp_field(group, table, convert_blob_length);
  }
  if (field)
    field->init(table);
  return field;
}


/***********************************************************************
** reset and add of sum_func
***********************************************************************/

/**
  @todo
  check if the following assignments are really needed
*/
Item_sum_sum::Item_sum_sum(THD *thd, Item_sum_sum *item) 
  :Item_sum_num(thd, item), hybrid_type(item->hybrid_type),
   curr_dec_buff(item->curr_dec_buff)
{
  /* TODO: check if the following assignments are really needed */
  if (hybrid_type == DECIMAL_RESULT)
  {
    my_decimal2decimal(item->dec_buffs, dec_buffs);
    my_decimal2decimal(item->dec_buffs + 1, dec_buffs + 1);
  }
  else
    sum= item->sum;
}

Item *Item_sum_sum::copy_or_same(THD* thd)
{
  return new (thd->mem_root) Item_sum_sum(thd, this);
}


void Item_sum_sum::clear()
{
  DBUG_ENTER("Item_sum_sum::clear");
  null_value=1;
  if (hybrid_type == DECIMAL_RESULT)
  {
    curr_dec_buff= 0;
    my_decimal_set_zero(dec_buffs);
  }
  else
    sum= 0.0;
  DBUG_VOID_RETURN;
}


void Item_sum_sum::fix_length_and_dec()
{
  DBUG_ENTER("Item_sum_sum::fix_length_and_dec");
  maybe_null=null_value=1;
  decimals= args[0]->decimals;
  switch (args[0]->cast_to_int_type()) {
  case REAL_RESULT:
  case STRING_RESULT:
    hybrid_type= REAL_RESULT;
    sum= 0.0;
    break;
  case INT_RESULT:
  case TIME_RESULT:
  case DECIMAL_RESULT:
  {
    /* SUM result can't be longer than length(arg) + length(MAX_ROWS) */
    int precision= args[0]->decimal_precision() + DECIMAL_LONGLONG_DIGITS;
    max_length= my_decimal_precision_to_length_no_truncation(precision,
                                                             decimals,
                                                             unsigned_flag);
    curr_dec_buff= 0;
    hybrid_type= DECIMAL_RESULT;
    my_decimal_set_zero(dec_buffs);
    break;
  }
  case ROW_RESULT:
  case IMPOSSIBLE_RESULT:
    DBUG_ASSERT(0);
  }
  DBUG_PRINT("info", ("Type: %s (%d, %d)",
                      (hybrid_type == REAL_RESULT ? "REAL_RESULT" :
                       hybrid_type == DECIMAL_RESULT ? "DECIMAL_RESULT" :
                       hybrid_type == INT_RESULT ? "INT_RESULT" :
                       "--ILLEGAL!!!--"),
                      max_length,
                      (int)decimals));
  DBUG_VOID_RETURN;
}


bool Item_sum_sum::add()
{
  DBUG_ENTER("Item_sum_sum::add");
  if (hybrid_type == DECIMAL_RESULT)
  {
    my_decimal value;
    const my_decimal *val= aggr->arg_val_decimal(&value);
    if (!aggr->arg_is_null())
    {
      my_decimal_add(E_DEC_FATAL_ERROR, dec_buffs + (curr_dec_buff^1),
                     val, dec_buffs + curr_dec_buff);
      curr_dec_buff^= 1;
      null_value= 0;
    }
  }
  else
  {
    sum+= aggr->arg_val_real();
    if (!aggr->arg_is_null())
      null_value= 0;
  }
  DBUG_RETURN(0);
}


longlong Item_sum_sum::val_int()
{
  DBUG_ASSERT(fixed == 1);
  if (aggr)
    aggr->endup();
  if (hybrid_type == DECIMAL_RESULT)
  {
    longlong result;
    my_decimal2int(E_DEC_FATAL_ERROR, dec_buffs + curr_dec_buff, unsigned_flag,
                   &result);
    return result;
  }
  return (longlong) rint(val_real());
}


double Item_sum_sum::val_real()
{
  DBUG_ASSERT(fixed == 1);
  if (aggr)
    aggr->endup();
  if (hybrid_type == DECIMAL_RESULT)
    my_decimal2double(E_DEC_FATAL_ERROR, dec_buffs + curr_dec_buff, &sum);
  return sum;
}


String *Item_sum_sum::val_str(String *str)
{
  if (aggr)
    aggr->endup();
  if (hybrid_type == DECIMAL_RESULT)
    return val_string_from_decimal(str);
  return val_string_from_real(str);
}


my_decimal *Item_sum_sum::val_decimal(my_decimal *val)
{
  if (aggr)
    aggr->endup();
  if (hybrid_type == DECIMAL_RESULT)
    return (dec_buffs + curr_dec_buff);
  return val_decimal_from_real(val);
}

/**
  Aggregate a distinct row from the distinct hash table.
 
  Called for each row into the hash table 'Aggregator_distinct::table'.
  Includes the current distinct row into the calculation of the 
  aggregate value. Uses the Field classes to get the value from the row.
  This function is used for AVG/SUM(DISTINCT). For COUNT(DISTINCT) 
  it's called only when there are no blob arguments and the data don't
  fit into memory (so Unique makes persisted trees on disk). 

  @param element     pointer to the row data.
  
  @return status
    @retval FALSE     success
    @retval TRUE      failure
*/
  
bool Aggregator_distinct::unique_walk_function(void *element)
{
  memcpy(table->field[0]->ptr, element, tree_key_length);
  item_sum->add();
  return 0;
}


/*
  A variant of unique_walk_function() that is to be used with Item_sum_count.

  COUNT is a special aggregate function: it doesn't need the values, it only
  needs to count them. COUNT needs to know the values are not NULLs, but NULL
  values are not put into the Unique, so we don't need to check for NULLs here.
*/

bool Aggregator_distinct::unique_walk_function_for_count(void *element)
{
  Item_sum_count *sum= (Item_sum_count *)item_sum;
  sum->count++;
  return 0;
}


Aggregator_distinct::~Aggregator_distinct()
{
  if (tree)
  {
    delete tree;
    tree= NULL;
  }
  if (table)
  {
    free_tmp_table(table->in_use, table);
    table=NULL;
  }
  if (tmp_table_param)
  {
    delete tmp_table_param;
    tmp_table_param= NULL;
  }
}


my_decimal *Aggregator_simple::arg_val_decimal(my_decimal *value)
{
  return item_sum->args[0]->val_decimal(value);
}


double Aggregator_simple::arg_val_real()
{
  return item_sum->args[0]->val_real();
}


bool Aggregator_simple::arg_is_null()
{
  return item_sum->args[0]->null_value;
}


my_decimal *Aggregator_distinct::arg_val_decimal(my_decimal * value)
{
  return use_distinct_values ? table->field[0]->val_decimal(value) :
    item_sum->args[0]->val_decimal(value);
}


double Aggregator_distinct::arg_val_real()
{
  return use_distinct_values ? table->field[0]->val_real() :
    item_sum->args[0]->val_real();
}


bool Aggregator_distinct::arg_is_null()
{
  return use_distinct_values ? table->field[0]->is_null() :
    item_sum->args[0]->null_value;
}


Item *Item_sum_count::copy_or_same(THD* thd)
{
  return new (thd->mem_root) Item_sum_count(thd, this);
}


void Item_sum_count::clear()
{
  count= 0;
}


bool Item_sum_count::add()
{
  if (!args[0]->maybe_null || !args[0]->is_null())
    count++;
  return 0;
}

longlong Item_sum_count::val_int()
{
  DBUG_ASSERT(fixed == 1);
  if (aggr)
    aggr->endup();
  return (longlong) count;
}


void Item_sum_count::cleanup()
{
  DBUG_ENTER("Item_sum_count::cleanup");
  count= 0;
  Item_sum_int::cleanup();
  DBUG_VOID_RETURN;
}


/*
  Avgerage
*/
void Item_sum_avg::fix_length_and_dec()
{
  Item_sum_sum::fix_length_and_dec();
  maybe_null=null_value=1;
  prec_increment= current_thd->variables.div_precincrement;
  if (hybrid_type == DECIMAL_RESULT)
  {
    int precision= args[0]->decimal_precision() + prec_increment;
    decimals= min(args[0]->decimals + prec_increment, DECIMAL_MAX_SCALE);
    max_length= my_decimal_precision_to_length_no_truncation(precision,
                                                             decimals,
                                                             unsigned_flag);
    f_precision= min(precision+DECIMAL_LONGLONG_DIGITS, DECIMAL_MAX_PRECISION);
    f_scale=  args[0]->decimals;
    dec_bin_size= my_decimal_get_binary_size(f_precision, f_scale);
  }
  else
  {
    decimals= min(args[0]->decimals + prec_increment, NOT_FIXED_DEC);
    max_length= min(args[0]->max_length + prec_increment, float_length(decimals));
  }
}


Item *Item_sum_avg::copy_or_same(THD* thd)
{
  return new (thd->mem_root) Item_sum_avg(thd, this);
}


Field *Item_sum_avg::create_tmp_field(bool group, TABLE *table,
                                      uint convert_blob_len)
{
  Field *field;
  if (group)
  {
    /*
      We must store both value and counter in the temporary table in one field.
      The easiest way is to do this is to store both value in a string
      and unpack on access.
    */
    field= new Field_string(((hybrid_type == DECIMAL_RESULT) ?
                             dec_bin_size : sizeof(double)) + sizeof(longlong),
                            0, name, &my_charset_bin);
  }
  else if (hybrid_type == DECIMAL_RESULT)
    field= Field_new_decimal::create_from_item(this);
  else
    field= new Field_double(max_length, maybe_null, name, decimals, TRUE);
  if (field)
    field->init(table);
  return field;
}


void Item_sum_avg::clear()
{
  Item_sum_sum::clear();
  count=0;
}


bool Item_sum_avg::add()
{
  if (Item_sum_sum::add())
    return TRUE;
  if (!aggr->arg_is_null())
    count++;
  return FALSE;
}

double Item_sum_avg::val_real()
{
  DBUG_ASSERT(fixed == 1);
  if (aggr)
    aggr->endup();
  if (!count)
  {
    null_value=1;
    return 0.0;
  }
  return Item_sum_sum::val_real() / ulonglong2double(count);
}


my_decimal *Item_sum_avg::val_decimal(my_decimal *val)
{
  my_decimal cnt;
  const my_decimal *sum_dec;
  DBUG_ASSERT(fixed == 1);
  if (aggr)
    aggr->endup();
  if (!count)
  {
    null_value=1;
    return NULL;
  }

  /*
    For non-DECIMAL hybrid_type the division will be done in
    Item_sum_avg::val_real().
  */
  if (hybrid_type != DECIMAL_RESULT)
    return val_decimal_from_real(val);

  sum_dec= dec_buffs + curr_dec_buff;
  int2my_decimal(E_DEC_FATAL_ERROR, count, 0, &cnt);
  my_decimal_div(E_DEC_FATAL_ERROR, val, sum_dec, &cnt, prec_increment);
  return val;
}


String *Item_sum_avg::val_str(String *str)
{
  if (aggr)
    aggr->endup();
  if (hybrid_type == DECIMAL_RESULT)
    return val_string_from_decimal(str);
  return val_string_from_real(str);
}


/*
  Standard deviation
*/

double Item_sum_std::val_real()
{
  DBUG_ASSERT(fixed == 1);
  double nr= Item_sum_variance::val_real();
  DBUG_ASSERT(nr >= 0.0);
  return sqrt(nr);
}

Item *Item_sum_std::copy_or_same(THD* thd)
{
  return new (thd->mem_root) Item_sum_std(thd, this);
}


/*
  Variance
*/


/**
  Variance implementation for floating-point implementations, without
  catastrophic cancellation, from Knuth's _TAoCP_, 3rd ed, volume 2, pg232.
  This alters the value at m, s, and increments count.
*/

/*
  These two functions are used by the Item_sum_variance and the
  Item_variance_field classes, which are unrelated, and each need to calculate
  variance.  The difference between the two classes is that the first is used
  for a mundane SELECT, while the latter is used in a GROUPing SELECT.
*/
static void variance_fp_recurrence_next(double *m, double *s, ulonglong *count, double nr)
{
  *count += 1;

  if (*count == 1) 
  {
    *m= nr;
    *s= 0;
  }
  else
  {
    double m_kminusone= *m;
    *m= m_kminusone + (nr - m_kminusone) / (double) *count;
    *s= *s + (nr - m_kminusone) * (nr - *m);
  }
}


static double variance_fp_recurrence_result(double s, ulonglong count, bool is_sample_variance)
{
  if (count == 1)
    return 0.0;

  if (is_sample_variance)
    return s / (count - 1);

  /* else, is a population variance */
  return s / count;
}


Item_sum_variance::Item_sum_variance(THD *thd, Item_sum_variance *item):
  Item_sum_num(thd, item), hybrid_type(item->hybrid_type),
    count(item->count), sample(item->sample),
    prec_increment(item->prec_increment)
{
  recurrence_m= item->recurrence_m;
  recurrence_s= item->recurrence_s;
}


void Item_sum_variance::fix_length_and_dec()
{
  DBUG_ENTER("Item_sum_variance::fix_length_and_dec");
  maybe_null= null_value= 1;
  prec_increment= current_thd->variables.div_precincrement;

  /*
    According to the SQL2003 standard (Part 2, Foundations; sec 10.9,
    aggregate function; paragraph 7h of Syntax Rules), "the declared 
    type of the result is an implementation-defined aproximate numeric
    type.
  */
  hybrid_type= REAL_RESULT;

  switch (args[0]->result_type()) {
  case REAL_RESULT:
  case STRING_RESULT:
    decimals= min(args[0]->decimals + 4, NOT_FIXED_DEC);
    break;
  case INT_RESULT:
  case DECIMAL_RESULT:
  {
    int precision= args[0]->decimal_precision()*2 + prec_increment;
    decimals= min(args[0]->decimals + prec_increment, DECIMAL_MAX_SCALE);
    max_length= my_decimal_precision_to_length_no_truncation(precision,
                                                             decimals,
                                                             unsigned_flag);

    break;
  }
  case ROW_RESULT:
  case TIME_RESULT:
  case IMPOSSIBLE_RESULT:
    DBUG_ASSERT(0);
  }
  DBUG_PRINT("info", ("Type: REAL_RESULT (%d, %d)", max_length, (int)decimals));
  DBUG_VOID_RETURN;
}


Item *Item_sum_variance::copy_or_same(THD* thd)
{
  return new (thd->mem_root) Item_sum_variance(thd, this);
}


/**
  Create a new field to match the type of value we're expected to yield.
  If we're grouping, then we need some space to serialize variables into, to
  pass around.
*/
Field *Item_sum_variance::create_tmp_field(bool group, TABLE *table,
                                           uint convert_blob_len)
{
  Field *field;
  if (group)
  {
    /*
      We must store both value and counter in the temporary table in one field.
      The easiest way is to do this is to store both value in a string
      and unpack on access.
    */
    field= new Field_string(sizeof(double)*2 + sizeof(longlong), 0, name, &my_charset_bin);
  }
  else
    field= new Field_double(max_length, maybe_null, name, decimals, TRUE);

  if (field != NULL)
    field->init(table);

  return field;
}


void Item_sum_variance::clear()
{
  count= 0; 
}

bool Item_sum_variance::add()
{
  /* 
    Why use a temporary variable?  We don't know if it is null until we
    evaluate it, which has the side-effect of setting null_value .
  */
  double nr= args[0]->val_real();
  
  if (!args[0]->null_value)
    variance_fp_recurrence_next(&recurrence_m, &recurrence_s, &count, nr);
  return 0;
}

double Item_sum_variance::val_real()
{
  DBUG_ASSERT(fixed == 1);

  /*
    'sample' is a 1/0 boolean value.  If it is 1/true, id est this is a sample
    variance call, then we should set nullness when the count of the items
    is one or zero.  If it's zero, i.e. a population variance, then we only
    set nullness when the count is zero.

    Another way to read it is that 'sample' is the numerical threshhold, at and
    below which a 'count' number of items is called NULL.
  */
  DBUG_ASSERT((sample == 0) || (sample == 1));
  if (count <= sample)
  {
    null_value=1;
    return 0.0;
  }

  null_value=0;
  return variance_fp_recurrence_result(recurrence_s, count, sample);
}


my_decimal *Item_sum_variance::val_decimal(my_decimal *dec_buf)
{
  DBUG_ASSERT(fixed == 1);
  return val_decimal_from_real(dec_buf);
}


void Item_sum_variance::reset_field()
{
  double nr;
  uchar *res= result_field->ptr;

  nr= args[0]->val_real();              /* sets null_value as side-effect */

  if (args[0]->null_value)
    bzero(res,sizeof(double)*2+sizeof(longlong));
  else
  {
    /* Serialize format is (double)m, (double)s, (longlong)count */
    ulonglong tmp_count;
    double tmp_s;
    float8store(res, nr);               /* recurrence variable m */
    tmp_s= 0.0;
    float8store(res + sizeof(double), tmp_s);
    tmp_count= 1;
    int8store(res + sizeof(double)*2, tmp_count);
  }
}


void Item_sum_variance::update_field()
{
  ulonglong field_count;
  uchar *res=result_field->ptr;

  double nr= args[0]->val_real();       /* sets null_value as side-effect */

  if (args[0]->null_value)
    return;

  /* Serialize format is (double)m, (double)s, (longlong)count */
  double field_recurrence_m, field_recurrence_s;
  float8get(field_recurrence_m, res);
  float8get(field_recurrence_s, res + sizeof(double));
  field_count=sint8korr(res+sizeof(double)*2);

  variance_fp_recurrence_next(&field_recurrence_m, &field_recurrence_s, &field_count, nr);

  float8store(res, field_recurrence_m);
  float8store(res + sizeof(double), field_recurrence_s);
  res+= sizeof(double)*2;
  int8store(res,field_count);
}


/* min & max */

void Item_sum_hybrid::clear()
{
  value->clear();
  null_value= 1;
}

double Item_sum_hybrid::val_real()
{
  DBUG_ASSERT(fixed == 1);
  if (null_value)
    return 0.0;
  double retval= value->val_real();
  if ((null_value= value->null_value))
    DBUG_ASSERT(retval == 0.0);
  return retval;
}

longlong Item_sum_hybrid::val_int()
{
  DBUG_ASSERT(fixed == 1);
  if (null_value)
    return 0;
  longlong retval= value->val_int();
  if ((null_value= value->null_value))
    DBUG_ASSERT(retval == 0);
  return retval;
}


my_decimal *Item_sum_hybrid::val_decimal(my_decimal *val)
{
  DBUG_ASSERT(fixed == 1);
  if (null_value)
    return 0;
  my_decimal *retval= value->val_decimal(val);
  if ((null_value= value->null_value))
    DBUG_ASSERT(retval == NULL);
  return retval;
}


String *
Item_sum_hybrid::val_str(String *str)
{
  DBUG_ASSERT(fixed == 1);
  if (null_value)
    return 0;
  String *retval= value->val_str(str);
  if ((null_value= value->null_value))
    DBUG_ASSERT(retval == NULL);
  return retval;
}


void Item_sum_hybrid::cleanup()
{
  DBUG_ENTER("Item_sum_hybrid::cleanup");
  Item_sum::cleanup();
  forced_const= FALSE;
  if (cmp)
    delete cmp;
  cmp= 0;
  /*
    by default it is TRUE to avoid TRUE reporting by
    Item_func_not_all/Item_func_nop_all if this item was never called.

    no_rows_in_result() set it to FALSE if was not results found.
    If some results found it will be left unchanged.
  */
  was_values= TRUE;
  DBUG_VOID_RETURN;
}

void Item_sum_hybrid::no_rows_in_result()
{
  /* We may be called here twice in case of ref field in function */
  if (was_values)
  {
    was_values= FALSE;
    was_null_value= value->null_value;
    clear();
  }
}

void Item_sum_hybrid::restore_to_before_no_rows_in_result()
{
  if (!was_values)
  {
    was_values= TRUE;
    null_value= value->null_value= was_null_value;
  }
}


Item *Item_sum_min::copy_or_same(THD* thd)
{
  Item_sum_min *item= new (thd->mem_root) Item_sum_min(thd, this);
  item->setup_hybrid(args[0], value);
  return item;
}


bool Item_sum_min::add()
{
  /* args[0] < value */
  arg_cache->cache_value();
  if (!arg_cache->null_value &&
      (null_value || cmp->compare() < 0))
  {
    value->store(arg_cache);
    value->cache_value();
    null_value= 0;
  }
  return 0;
}


Item *Item_sum_max::copy_or_same(THD* thd)
{
  Item_sum_max *item= new (thd->mem_root) Item_sum_max(thd, this);
  item->setup_hybrid(args[0], value);
  return item;
}


bool Item_sum_max::add()
{
  /* args[0] > value */
  arg_cache->cache_value();
  if (!arg_cache->null_value &&
      (null_value || cmp->compare() > 0))
  {
    value->store(arg_cache);
    value->cache_value();
    null_value= 0;
  }
  return 0;
}


/* bit_or and bit_and */

longlong Item_sum_bit::val_int()
{
  DBUG_ASSERT(fixed == 1);
  return (longlong) bits;
}


void Item_sum_bit::clear()
{
  bits= reset_bits;
}

Item *Item_sum_or::copy_or_same(THD* thd)
{
  return new (thd->mem_root) Item_sum_or(thd, this);
}


bool Item_sum_or::add()
{
  ulonglong value= (ulonglong) args[0]->val_int();
  if (!args[0]->null_value)
    bits|=value;
  return 0;
}

Item *Item_sum_xor::copy_or_same(THD* thd)
{
  return new (thd->mem_root) Item_sum_xor(thd, this);
}


bool Item_sum_xor::add()
{
  ulonglong value= (ulonglong) args[0]->val_int();
  if (!args[0]->null_value)
    bits^=value;
  return 0;
}

Item *Item_sum_and::copy_or_same(THD* thd)
{
  return new (thd->mem_root) Item_sum_and(thd, this);
}


bool Item_sum_and::add()
{
  ulonglong value= (ulonglong) args[0]->val_int();
  if (!args[0]->null_value)
    bits&=value;
  return 0;
}

/************************************************************************
** reset result of a Item_sum with is saved in a tmp_table
*************************************************************************/

void Item_sum_num::reset_field()
{
  double nr= args[0]->val_real();
  uchar *res=result_field->ptr;

  if (maybe_null)
  {
    if (args[0]->null_value)
    {
      nr=0.0;
      result_field->set_null();
    }
    else
      result_field->set_notnull();
  }
  float8store(res,nr);
}


void Item_sum_hybrid::reset_field()
{
  switch(hybrid_type) {
  case STRING_RESULT:
  {
    char buff[MAX_FIELD_WIDTH];
    String tmp(buff,sizeof(buff),result_field->charset()),*res;

    res=args[0]->val_str(&tmp);
    if (args[0]->null_value)
    {
      result_field->set_null();
      result_field->reset();
    }
    else
    {
      result_field->set_notnull();
      result_field->store(res->ptr(),res->length(),tmp.charset());
    }
    break;
  }
  case INT_RESULT:
  {
    longlong nr=args[0]->val_int();

    if (maybe_null)
    {
      if (args[0]->null_value)
      {
	nr=0;
	result_field->set_null();
      }
      else
	result_field->set_notnull();
    }
    result_field->store(nr, unsigned_flag);
    break;
  }
  case REAL_RESULT:
  {
    double nr= args[0]->val_real();

    if (maybe_null)
    {
      if (args[0]->null_value)
      {
	nr=0.0;
	result_field->set_null();
      }
      else
	result_field->set_notnull();
    }
    result_field->store(nr);
    break;
  }
  case DECIMAL_RESULT:
  {
    my_decimal value_buff, *arg_dec= args[0]->val_decimal(&value_buff);

    if (maybe_null)
    {
      if (args[0]->null_value)
        result_field->set_null();
      else
        result_field->set_notnull();
    }
    /*
      We must store zero in the field as we will use the field value in
      add()
    */
    if (!arg_dec)                               // Null
      arg_dec= &decimal_zero;
    result_field->store_decimal(arg_dec);
    break;
  }
  case ROW_RESULT:
  case TIME_RESULT:
  case IMPOSSIBLE_RESULT:
    DBUG_ASSERT(0);
  }
}


void Item_sum_sum::reset_field()
{
  DBUG_ASSERT (aggr->Aggrtype() != Aggregator::DISTINCT_AGGREGATOR);
  if (hybrid_type == DECIMAL_RESULT)
  {
    my_decimal value, *arg_val= args[0]->val_decimal(&value);
    if (!arg_val)                               // Null
      arg_val= &decimal_zero;
    result_field->store_decimal(arg_val);
  }
  else
  {
    DBUG_ASSERT(hybrid_type == REAL_RESULT);
    double nr= args[0]->val_real();			// Nulls also return 0
    float8store(result_field->ptr, nr);
  }
  if (args[0]->null_value)
    result_field->set_null();
  else
    result_field->set_notnull();
}


void Item_sum_count::reset_field()
{
  uchar *res=result_field->ptr;
  longlong nr=0;
  DBUG_ASSERT (aggr->Aggrtype() != Aggregator::DISTINCT_AGGREGATOR);

  if (!args[0]->maybe_null || !args[0]->is_null())
    nr=1;
  int8store(res,nr);
}


void Item_sum_avg::reset_field()
{
  uchar *res=result_field->ptr;
  DBUG_ASSERT (aggr->Aggrtype() != Aggregator::DISTINCT_AGGREGATOR);
  if (hybrid_type == DECIMAL_RESULT)
  {
    longlong tmp;
    my_decimal value, *arg_dec= args[0]->val_decimal(&value);
    if (args[0]->null_value)
    {
      arg_dec= &decimal_zero;
      tmp= 0;
    }
    else
      tmp= 1;
    my_decimal2binary(E_DEC_FATAL_ERROR, arg_dec, res, f_precision, f_scale);
    res+= dec_bin_size;
    int8store(res, tmp);
  }
  else
  {
    double nr= args[0]->val_real();

    if (args[0]->null_value)
      bzero(res,sizeof(double)+sizeof(longlong));
    else
    {
      longlong tmp= 1;
      float8store(res,nr);
      res+=sizeof(double);
      int8store(res,tmp);
    }
  }
}


void Item_sum_bit::reset_field()
{
  reset_and_add();
  int8store(result_field->ptr, bits);
}

void Item_sum_bit::update_field()
{
  uchar *res=result_field->ptr;
  bits= uint8korr(res);
  add();
  int8store(res, bits);
}


/**
  calc next value and merge it with field_value.
*/

void Item_sum_sum::update_field()
{
  DBUG_ASSERT (aggr->Aggrtype() != Aggregator::DISTINCT_AGGREGATOR);
  if (hybrid_type == DECIMAL_RESULT)
  {
    my_decimal value, *arg_val= args[0]->val_decimal(&value);
    if (!args[0]->null_value)
    {
      if (!result_field->is_null())
      {
        my_decimal field_value,
                   *field_val= result_field->val_decimal(&field_value);
        my_decimal_add(E_DEC_FATAL_ERROR, dec_buffs, arg_val, field_val);
        result_field->store_decimal(dec_buffs);
      }
      else
      {
        result_field->store_decimal(arg_val);
        result_field->set_notnull();
      }
    }
  }
  else
  {
    double old_nr,nr;
    uchar *res=result_field->ptr;

    float8get(old_nr,res);
    nr= args[0]->val_real();
    if (!args[0]->null_value)
    {
      old_nr+=nr;
      result_field->set_notnull();
    }
    float8store(res,old_nr);
  }
}


void Item_sum_count::update_field()
{
  longlong nr;
  uchar *res=result_field->ptr;

  nr=sint8korr(res);
  if (!args[0]->maybe_null || !args[0]->is_null())
    nr++;
  int8store(res,nr);
}


void Item_sum_avg::update_field()
{
  longlong field_count;
  uchar *res=result_field->ptr;

  DBUG_ASSERT (aggr->Aggrtype() != Aggregator::DISTINCT_AGGREGATOR);

  if (hybrid_type == DECIMAL_RESULT)
  {
    my_decimal value, *arg_val= args[0]->val_decimal(&value);
    if (!args[0]->null_value)
    {
      binary2my_decimal(E_DEC_FATAL_ERROR, res,
                        dec_buffs + 1, f_precision, f_scale);
      field_count= sint8korr(res + dec_bin_size);
      my_decimal_add(E_DEC_FATAL_ERROR, dec_buffs, arg_val, dec_buffs + 1);
      my_decimal2binary(E_DEC_FATAL_ERROR, dec_buffs,
                        res, f_precision, f_scale);
      res+= dec_bin_size;
      field_count++;
      int8store(res, field_count);
    }
  }
  else
  {
    double nr;

    nr= args[0]->val_real();
    if (!args[0]->null_value)
    {
      double old_nr;
      float8get(old_nr, res);
      field_count= sint8korr(res + sizeof(double));
      old_nr+= nr;
      float8store(res,old_nr);
      res+= sizeof(double);
      field_count++;
      int8store(res, field_count);
    }
  }
}


void Item_sum_hybrid::update_field()
{
  switch (hybrid_type) {
  case STRING_RESULT:
    min_max_update_str_field();
    break;
  case INT_RESULT:
    min_max_update_int_field();
    break;
  case DECIMAL_RESULT:
    min_max_update_decimal_field();
    break;
  default:
    min_max_update_real_field();
  }
}


void
Item_sum_hybrid::min_max_update_str_field()
{
  DBUG_ASSERT(cmp);
  String *res_str=args[0]->val_str(&cmp->value1);

  if (!args[0]->null_value)
  {
    result_field->val_str(&cmp->value2);

    if (result_field->is_null() ||
	(cmp_sign * sortcmp(res_str,&cmp->value2,collation.collation)) < 0)
      result_field->store(res_str->ptr(),res_str->length(),res_str->charset());
    result_field->set_notnull();
  }
}


void
Item_sum_hybrid::min_max_update_real_field()
{
  double nr,old_nr;

  old_nr=result_field->val_real();
  nr= args[0]->val_real();
  if (!args[0]->null_value)
  {
    if (result_field->is_null(0) ||
	(cmp_sign > 0 ? old_nr > nr : old_nr < nr))
      old_nr=nr;
    result_field->set_notnull();
  }
  else if (result_field->is_null(0))
    result_field->set_null();
  result_field->store(old_nr);
}


void
Item_sum_hybrid::min_max_update_int_field()
{
  longlong nr,old_nr;

  old_nr=result_field->val_int();
  nr=args[0]->val_int();
  if (!args[0]->null_value)
  {
    if (result_field->is_null(0))
      old_nr=nr;
    else
    {
      bool res=(unsigned_flag ?
		(ulonglong) old_nr > (ulonglong) nr :
		old_nr > nr);
      /* (cmp_sign > 0 && res) || (!(cmp_sign > 0) && !res) */
      if ((cmp_sign > 0) ^ (!res))
	old_nr=nr;
    }
    result_field->set_notnull();
  }
  else if (result_field->is_null(0))
    result_field->set_null();
  result_field->store(old_nr, unsigned_flag);
}


/**
  @todo
  optimize: do not get result_field in case of args[0] is NULL
*/
void
Item_sum_hybrid::min_max_update_decimal_field()
{
  my_decimal old_val, nr_val;
  const my_decimal *old_nr;
  const my_decimal *nr= args[0]->val_decimal(&nr_val);
  if (!args[0]->null_value)
  {
    if (result_field->is_null(0))
      old_nr=nr;
    else
    {
      old_nr= result_field->val_decimal(&old_val);
      bool res= my_decimal_cmp(old_nr, nr) > 0;
      /* (cmp_sign > 0 && res) || (!(cmp_sign > 0) && !res) */
      if ((cmp_sign > 0) ^ (!res))
        old_nr=nr;
    }
    result_field->set_notnull();
    result_field->store_decimal(old_nr);
  }
  else if (result_field->is_null(0))
    result_field->set_null();
}


Item_avg_field::Item_avg_field(Item_result res_type, Item_sum_avg *item)
{
  name=item->name;
  decimals=item->decimals;
  max_length= item->max_length;
  unsigned_flag= item->unsigned_flag;
  field=item->result_field;
  maybe_null=1;
  hybrid_type= res_type;
  prec_increment= item->prec_increment;
  if (hybrid_type == DECIMAL_RESULT)
  {
    f_scale= item->f_scale;
    f_precision= item->f_precision;
    dec_bin_size= item->dec_bin_size;
  }
}

double Item_avg_field::val_real()
{
  // fix_fields() never calls for this Item
  double nr;
  longlong count;
  uchar *res;

  if (hybrid_type == DECIMAL_RESULT)
    return val_real_from_decimal();

  float8get(nr,field->ptr);
  res= (field->ptr+sizeof(double));
  count= sint8korr(res);

  if ((null_value= !count))
    return 0.0;
  return nr/(double) count;
}


longlong Item_avg_field::val_int()
{
  return (longlong) rint(val_real());
}


my_decimal *Item_avg_field::val_decimal(my_decimal *dec_buf)
{
  // fix_fields() never calls for this Item
  if (hybrid_type == REAL_RESULT)
    return val_decimal_from_real(dec_buf);

  longlong count= sint8korr(field->ptr + dec_bin_size);
  if ((null_value= !count))
    return 0;

  my_decimal dec_count, dec_field;
  binary2my_decimal(E_DEC_FATAL_ERROR,
                    field->ptr, &dec_field, f_precision, f_scale);
  int2my_decimal(E_DEC_FATAL_ERROR, count, 0, &dec_count);
  my_decimal_div(E_DEC_FATAL_ERROR, dec_buf,
                 &dec_field, &dec_count, prec_increment);
  return dec_buf;
}


String *Item_avg_field::val_str(String *str)
{
  // fix_fields() never calls for this Item
  if (hybrid_type == DECIMAL_RESULT)
    return val_string_from_decimal(str);
  return val_string_from_real(str);
}


Item_std_field::Item_std_field(Item_sum_std *item)
  : Item_variance_field(item)
{
}


double Item_std_field::val_real()
{
  double nr;
  // fix_fields() never calls for this Item
  nr= Item_variance_field::val_real();
  DBUG_ASSERT(nr >= 0.0);
  return sqrt(nr);
}


my_decimal *Item_std_field::val_decimal(my_decimal *dec_buf)
{
  /*
    We can't call val_decimal_from_real() for DECIMAL_RESULT as
    Item_variance_field::val_real() would cause an infinite loop
  */
  my_decimal tmp_dec, *dec;
  double nr;
  if (hybrid_type == REAL_RESULT)
    return val_decimal_from_real(dec_buf);

  dec= Item_variance_field::val_decimal(dec_buf);
  if (!dec)
    return 0;
  my_decimal2double(E_DEC_FATAL_ERROR, dec, &nr);
  DBUG_ASSERT(nr >= 0.0);
  nr= sqrt(nr);
  double2my_decimal(E_DEC_FATAL_ERROR, nr, &tmp_dec);
  my_decimal_round(E_DEC_FATAL_ERROR, &tmp_dec, decimals, FALSE, dec_buf);
  return dec_buf;
}


Item_variance_field::Item_variance_field(Item_sum_variance *item)
{
  name=item->name;
  decimals=item->decimals;
  max_length=item->max_length;
  unsigned_flag= item->unsigned_flag;
  field=item->result_field;
  maybe_null=1;
  sample= item->sample;
  prec_increment= item->prec_increment;
  if ((hybrid_type= item->hybrid_type) == DECIMAL_RESULT)
  {
    f_scale0= item->f_scale0;
    f_precision0= item->f_precision0;
    dec_bin_size0= item->dec_bin_size0;
    f_scale1= item->f_scale1;
    f_precision1= item->f_precision1;
    dec_bin_size1= item->dec_bin_size1;
  }
}


double Item_variance_field::val_real()
{
  // fix_fields() never calls for this Item
  if (hybrid_type == DECIMAL_RESULT)
    return val_real_from_decimal();

  double recurrence_s;
  ulonglong count;
  float8get(recurrence_s, (field->ptr + sizeof(double)));
  count=sint8korr(field->ptr+sizeof(double)*2);

  if ((null_value= (count <= sample)))
    return 0.0;

  return variance_fp_recurrence_result(recurrence_s, count, sample);
}


/****************************************************************************
** Functions to handle dynamic loadable aggregates
** Original source by: Alexis Mikhailov <root@medinf.chuvashia.su>
** Adapted for UDAs by: Andreas F. Bobak <bobak@relog.ch>.
** Rewritten by: Monty.
****************************************************************************/

#ifdef HAVE_DLOPEN

void Item_udf_sum::clear()
{
  DBUG_ENTER("Item_udf_sum::clear");
  udf.clear();
  DBUG_VOID_RETURN;
}

bool Item_udf_sum::add()
{
  my_bool tmp_null_value;
  DBUG_ENTER("Item_udf_sum::add");
  udf.add(&tmp_null_value);
  null_value= tmp_null_value;
  DBUG_RETURN(0);
}

void Item_udf_sum::cleanup()
{
  /*
    udf_handler::cleanup() nicely handles case when we have not
    original item but one created by copy_or_same() method.
  */
  udf.cleanup();
  Item_sum::cleanup();
}


void Item_udf_sum::print(String *str, enum_query_type query_type)
{
  str->append(func_name());
  str->append('(');
  for (uint i=0 ; i < arg_count ; i++)
  {
    if (i)
      str->append(',');
    args[i]->print(str, query_type);
  }
  str->append(')');
}


Item *Item_sum_udf_float::copy_or_same(THD* thd)
{
  return new (thd->mem_root) Item_sum_udf_float(thd, this);
}

double Item_sum_udf_float::val_real()
{
  my_bool tmp_null_value;
  double res;
  DBUG_ASSERT(fixed == 1);
  DBUG_ENTER("Item_sum_udf_float::val");
  DBUG_PRINT("info",("result_type: %d  arg_count: %d",
		     args[0]->result_type(), arg_count));
  res= udf.val(&tmp_null_value);
  null_value= tmp_null_value;
  DBUG_RETURN(res);
}


String *Item_sum_udf_float::val_str(String *str)
{
  return val_string_from_real(str);
}


my_decimal *Item_sum_udf_float::val_decimal(my_decimal *dec)
{
  return val_decimal_from_real(dec);
}


String *Item_sum_udf_decimal::val_str(String *str)
{
  return val_string_from_decimal(str);
}


double Item_sum_udf_decimal::val_real()
{
  return val_real_from_decimal();
}


longlong Item_sum_udf_decimal::val_int()
{
  return val_int_from_decimal();
}


my_decimal *Item_sum_udf_decimal::val_decimal(my_decimal *dec_buf)
{
  my_decimal *res;
  my_bool tmp_null_value;
  DBUG_ASSERT(fixed == 1);
  DBUG_ENTER("Item_func_udf_decimal::val_decimal");
  DBUG_PRINT("info",("result_type: %d  arg_count: %d",
                     args[0]->result_type(), arg_count));

  res= udf.val_decimal(&tmp_null_value, dec_buf);
  null_value= tmp_null_value;
  DBUG_RETURN(res);
}


Item *Item_sum_udf_decimal::copy_or_same(THD* thd)
{
  return new (thd->mem_root) Item_sum_udf_decimal(thd, this);
}


Item *Item_sum_udf_int::copy_or_same(THD* thd)
{
  return new (thd->mem_root) Item_sum_udf_int(thd, this);
}

longlong Item_sum_udf_int::val_int()
{
  my_bool tmp_null_value;
  longlong res;
  DBUG_ASSERT(fixed == 1);
  DBUG_ENTER("Item_sum_udf_int::val_int");
  DBUG_PRINT("info",("result_type: %d  arg_count: %d",
		     args[0]->result_type(), arg_count));
  res= udf.val_int(&tmp_null_value);
  null_value= tmp_null_value;
  DBUG_RETURN(res);
}


String *Item_sum_udf_int::val_str(String *str)
{
  return val_string_from_int(str);
}

my_decimal *Item_sum_udf_int::val_decimal(my_decimal *dec)
{
  return val_decimal_from_int(dec);
}


/** Default max_length is max argument length. */

void Item_sum_udf_str::fix_length_and_dec()
{
  DBUG_ENTER("Item_sum_udf_str::fix_length_and_dec");
  max_length=0;
  for (uint i = 0; i < arg_count; i++)
    set_if_bigger(max_length,args[i]->max_length);
  DBUG_VOID_RETURN;
}


Item *Item_sum_udf_str::copy_or_same(THD* thd)
{
  return new (thd->mem_root) Item_sum_udf_str(thd, this);
}


my_decimal *Item_sum_udf_str::val_decimal(my_decimal *dec)
{
  return val_decimal_from_string(dec);
}

String *Item_sum_udf_str::val_str(String *str)
{
  DBUG_ASSERT(fixed == 1);
  DBUG_ENTER("Item_sum_udf_str::str");
  String *res=udf.val_str(str,&str_value);
  null_value = !res;
  DBUG_RETURN(res);
}

#endif /* HAVE_DLOPEN */


/*****************************************************************************
 GROUP_CONCAT function

 SQL SYNTAX:
  GROUP_CONCAT([DISTINCT] expr,... [ORDER BY col [ASC|DESC],...]
    [SEPARATOR str_const])

 concat of values from "group by" operation

 BUGS
   Blobs doesn't work with DISTINCT or ORDER BY
*****************************************************************************/



/** 
  Compares the values for fields in expr list of GROUP_CONCAT.
  @note
       
     GROUP_CONCAT([DISTINCT] expr [,expr ...]
              [ORDER BY {unsigned_integer | col_name | expr}
                  [ASC | DESC] [,col_name ...]]
              [SEPARATOR str_val])
 
  @return
  @retval -1 : key1 < key2 
  @retval  0 : key1 = key2
  @retval  1 : key1 > key2 
*/

extern "C"
int group_concat_key_cmp_with_distinct(void* arg, const void* key1, 
                                       const void* key2)
{
  Item_func_group_concat *item_func= (Item_func_group_concat*)arg;

  for (uint i= 0; i < item_func->arg_count_field; i++)
  {
    Item *item= item_func->args[i];
<<<<<<< HEAD
    /* 
      If field_item is a const item then either get_tmp_table_field returns 0
      or it is an item over a const table. 
=======
    /*
      If item is a const item then either get_tmp_table_field returns 0
      or it is an item over a const table.
>>>>>>> c0c9b92e
    */
    if (item->const_item())
      continue;
    /*
      We have to use get_tmp_table_field() instead of
      real_item()->get_tmp_table_field() because we want the field in
      the temporary table, not the original field
    */
    Field *field= item->get_tmp_table_field();
<<<<<<< HEAD
    int res;
    uint offset= (field->offset(field->table->record[0]) -
                  field->table->s->null_bytes);
    if((res= field->cmp((uchar*)key1 + offset, (uchar*)key2 + offset)))
=======

    if (!field)
      continue;

    uint offset= field->offset(field->table->record[0])-table->s->null_bytes;
    int res= field->cmp((uchar*)key1 + offset, (uchar*)key2 + offset);
    if (res)
>>>>>>> c0c9b92e
      return res;
  }
  return 0;
}


/**
  function of sort for syntax: GROUP_CONCAT(expr,... ORDER BY col,... )
*/

extern "C"
int group_concat_key_cmp_with_order(void* arg, const void* key1, 
                                    const void* key2)
{
  Item_func_group_concat* grp_item= (Item_func_group_concat*) arg;
  ORDER **order_item, **end;

  for (order_item= grp_item->order, end=order_item+ grp_item->arg_count_order;
       order_item < end;
       order_item++)
  {
    Item *item= *(*order_item)->item;
    /* 
      If field_item is a const item then either get_tmp_table_field returns 0
      or it is an item over a const table. 
    */
    if (item->const_item())
      continue;
    /*
      If item is a const item then either get_tmp_table_field returns 0
      or it is an item over a const table.
    */
    if (item->const_item())
      continue;
    /*
      We have to use get_tmp_table_field() instead of
      real_item()->get_tmp_table_field() because we want the field in
      the temporary table, not the original field
<<<<<<< HEAD

      Note that for the case of ROLLUP, field may point to another table
      tham grp_item->table. This is howver ok as the table definitions are
      the same.
    */
    Field *field= item->get_tmp_table_field();
    /* 
      If item is a const item then either get_tmp_table_field returns 0
      or it is an item over a const table. 
    */
    if (field)
    {
      int res;
      uint offset= (field->offset(field->table->record[0]) -
                    field->table->s->null_bytes);
      if ((res= field->cmp((uchar*)key1 + offset, (uchar*)key2 + offset)))
        return (*order_item)->asc ? res : -res;
    }
=======
     */
    Field *field= item->get_tmp_table_field();
    if (!field)
      continue;

    uint offset= (field->offset(field->table->record[0]) -
                  table->s->null_bytes);
    int res= field->cmp((uchar*)key1 + offset, (uchar*)key2 + offset);
    if (res)
      return (*order_item)->asc ? res : -res;
>>>>>>> c0c9b92e
  }
  /*
    We can't return 0 because in that case the tree class would remove this
    item as double value. This would cause problems for case-changes and
    if the returned values are not the same we do the sort on.
  */
  return 1;
}


/**
  Append data from current leaf to item->result.
*/

extern "C"
int dump_leaf_key(void* key_arg, element_count count __attribute__((unused)),
                  void* item_arg)
{
  Item_func_group_concat *item= (Item_func_group_concat *) item_arg;
  TABLE *table= item->table;
  uint max_length= table->in_use->variables.group_concat_max_len;
  String tmp((char *)table->record[1], table->s->reclength,
             default_charset_info);
  String tmp2;
  uchar *key= (uchar *) key_arg;
  String *result= &item->result;
  Item **arg= item->args, **arg_end= item->args + item->arg_count_field;
  uint old_length= result->length();

  if (item->no_appended)
    item->no_appended= FALSE;
  else
    result->append(*item->separator);

  tmp.length(0);

  for (; arg < arg_end; arg++)
  {
    String *res;
    /*
      We have to use get_tmp_table_field() instead of
      real_item()->get_tmp_table_field() because we want the field in
      the temporary table, not the original field
      We also can't use table->field array to access the fields
      because it contains both order and arg list fields.
     */
    if ((*arg)->const_item())
      res= (*arg)->val_str(&tmp);
    else
    {
      Field *field= (*arg)->get_tmp_table_field();
      if (field)
      {
        uint offset= (field->offset(field->table->record[0]) -
                      table->s->null_bytes);
        DBUG_ASSERT(offset < table->s->reclength);
        res= field->val_str(&tmp, key + offset);
      }
      else
        res= (*arg)->val_str(&tmp);
    }
    if (res)
      result->append(*res);
  }

  item->row_count++;

  /* stop if length of result more than max_length */
  if (result->length() > max_length)
  {
    int well_formed_error;
    CHARSET_INFO *cs= item->collation.collation;
    const char *ptr= result->ptr();
    uint add_length;
    /*
      It's ok to use item->result.length() as the fourth argument
      as this is never used to limit the length of the data.
      Cut is done with the third argument.
    */
    add_length= cs->cset->well_formed_len(cs,
                                          ptr + old_length,
                                          ptr + max_length,
                                          result->length(),
                                          &well_formed_error);
    result->length(old_length + add_length);
    item->warning_for_row= TRUE;
    push_warning_printf(current_thd, MYSQL_ERROR::WARN_LEVEL_WARN,
                        ER_CUT_VALUE_GROUP_CONCAT, ER(ER_CUT_VALUE_GROUP_CONCAT),
                        item->row_count);

    return 1;
  }
  return 0;
}


/**
  Constructor of Item_func_group_concat.

  @param distinct_arg   distinct
  @param select_list    list of expression for show values
  @param order_list     list of sort columns
  @param separator_arg  string value of separator.
*/

Item_func_group_concat::
Item_func_group_concat(Name_resolution_context *context_arg,
                       bool distinct_arg, List<Item> *select_list,
                       const SQL_I_List<ORDER> &order_list,
                       String *separator_arg)
  :tmp_table_param(0), separator(separator_arg), tree(0),
   unique_filter(NULL), table(0),
   order(0), context(context_arg),
   arg_count_order(order_list.elements),
   arg_count_field(select_list->elements),
   row_count(0),
   distinct(distinct_arg),
   warning_for_row(FALSE),
   force_copy_fields(0), original(0)
{
  Item *item_select;
  Item **arg_ptr;

  quick_group= FALSE;
  arg_count= arg_count_field + arg_count_order;

  /*
    We need to allocate:
    args - arg_count_field+arg_count_order
           (for possible order items in temporare tables)
    order - arg_count_order
  */
  if (!(args= (Item**) sql_alloc(sizeof(Item*) * arg_count +
                                 sizeof(ORDER*)*arg_count_order)))
    return;

  if (!(orig_args= (Item **) sql_alloc(sizeof(Item *) * arg_count)))
  {
    args= NULL;
    return;
  }

  order= (ORDER**)(args + arg_count);

  /* fill args items of show and sort */
  List_iterator_fast<Item> li(*select_list);

  for (arg_ptr=args ; (item_select= li++) ; arg_ptr++)
    *arg_ptr= item_select;

  if (arg_count_order)
  {
    ORDER **order_ptr= order;
    for (ORDER *order_item= order_list.first;
         order_item != NULL;
         order_item= order_item->next)
    {
      (*order_ptr++)= order_item;
      *arg_ptr= *order_item->item;
      order_item->item= arg_ptr++;
    }
  }
  memcpy(orig_args, args, sizeof(Item*) * arg_count);
}


Item_func_group_concat::Item_func_group_concat(THD *thd,
                                               Item_func_group_concat *item)
  :Item_sum(thd, item),
  tmp_table_param(item->tmp_table_param),
  separator(item->separator),
  tree(item->tree),
  unique_filter(item->unique_filter),
  table(item->table),
  context(item->context),
  arg_count_order(item->arg_count_order),
  arg_count_field(item->arg_count_field),
  row_count(item->row_count),
  distinct(item->distinct),
  warning_for_row(item->warning_for_row),
  always_null(item->always_null),
  force_copy_fields(item->force_copy_fields),
  original(item)
{
  quick_group= item->quick_group;
  result.set_charset(collation.collation);

  /*
    Since the ORDER structures pointed to by the elements of the 'order' array
    may be modified in find_order_in_list() called from
    Item_func_group_concat::setup(), create a copy of those structures so that
    such modifications done in this object would not have any effect on the
    object being copied.
  */
  ORDER *tmp;
  if (!(tmp= (ORDER *) thd->alloc(sizeof(ORDER *) * arg_count_order +
                                  sizeof(ORDER) * arg_count_order)))
    return;
  order= (ORDER **)(tmp + arg_count_order);
  for (uint i= 0; i < arg_count_order; i++, tmp++)
  {
<<<<<<< HEAD
    memcpy(tmp, item->order[i], sizeof(ORDER));
    tmp->next= i == arg_count_order-1 ? 0 : tmp+1;
=======
    /*
      Compiler generated copy constructor is used to
      to copy all the members of ORDER struct.
      It's also necessary to update ORDER::next pointer
      so that it points to new ORDER element.
    */
    new (tmp) st_order(*(item->order[i])); 
    tmp->next= (i + 1 == arg_count_order) ? NULL : (tmp + 1);
>>>>>>> c0c9b92e
    order[i]= tmp;
  }
}


void Item_func_group_concat::cleanup()
{
  DBUG_ENTER("Item_func_group_concat::cleanup");
  Item_sum::cleanup();

  /*
    Free table and tree if they belong to this item (if item have not pointer
    to original item from which was made copy => it own its objects )
  */
  if (!original)
  {
    delete tmp_table_param;
    tmp_table_param= 0;
    if (table)
    {
      THD *thd= table->in_use;
      free_tmp_table(thd, table);
      table= 0;
      if (tree)
      {
        delete_tree(tree);
        tree= 0;
      }
      if (unique_filter)
      {
        delete unique_filter;
        unique_filter= NULL;
      }
    }
    DBUG_ASSERT(tree == 0);
  }
  DBUG_VOID_RETURN;
}


Field *Item_func_group_concat::make_string_field(TABLE *table)
{
  Field *field;
  DBUG_ASSERT(collation.collation);
  if (too_big_for_varchar())
    field= new Field_blob(max_length,
                          maybe_null, name, collation.collation, TRUE);
  else
    field= new Field_varstring(max_length,
                               maybe_null, name, table->s, collation.collation);

  if (field)
    field->init(table);
  return field;
}


Item *Item_func_group_concat::copy_or_same(THD* thd)
{
  return new (thd->mem_root) Item_func_group_concat(thd, this);
}


void Item_func_group_concat::clear()
{
  result.length(0);
  result.copy();
  null_value= TRUE;
  warning_for_row= FALSE;
  no_appended= TRUE;
  if (tree)
    reset_tree(tree);
  if (unique_filter)
    unique_filter->reset();
  /* No need to reset the table as we never call write_row */
}


bool Item_func_group_concat::add()
{
  if (always_null)
    return 0;
  copy_fields(tmp_table_param);
  if (copy_funcs(tmp_table_param->items_to_copy, table->in_use))
    return TRUE;

  for (uint i= 0; i < arg_count_field; i++)
  {
    Item *show_item= args[i];
    if (show_item->const_item())
      continue;

    Field *field= show_item->get_tmp_table_field();
    if (field && field->is_null_in_record((const uchar*) table->record[0]))
        return 0;                               // Skip row if it contains null
  }

  null_value= FALSE;
  bool row_eligible= TRUE;

  if (distinct) 
  {
    /* Filter out duplicate rows. */
    uint count= unique_filter->elements_in_tree();
    unique_filter->unique_add(table->record[0] + table->s->null_bytes);
    if (count == unique_filter->elements_in_tree())
      row_eligible= FALSE;
  }

  TREE_ELEMENT *el= 0;                          // Only for safety
  if (row_eligible && tree)
  {
    DBUG_EXECUTE_IF("trigger_OOM_in_gconcat_add",
                     DBUG_SET("+d,simulate_persistent_out_of_memory"););
    el= tree_insert(tree, table->record[0] + table->s->null_bytes, 0,
                    tree->custom_arg);
    DBUG_EXECUTE_IF("trigger_OOM_in_gconcat_add",
                    DBUG_SET("-d,simulate_persistent_out_of_memory"););
    /* check if there was enough memory to insert the row */
    if (!el)
      return 1;
  }
  /*
    If the row is not a duplicate (el->count == 1)
    we can dump the row here in case of GROUP_CONCAT(DISTINCT...)
    instead of doing tree traverse later.
  */
  if (row_eligible && !warning_for_row &&
      (!tree || (el->count == 1 && distinct && !arg_count_order)))
    dump_leaf_key(table->record[0] + table->s->null_bytes, 1, this);

  return 0;
}


bool
Item_func_group_concat::fix_fields(THD *thd, Item **ref)
{
  uint i;                       /* for loop variable */
  DBUG_ASSERT(fixed == 0);

  if (init_sum_func_check(thd))
    return TRUE;

  maybe_null= 1;

  /*
    Fix fields for select list and ORDER clause
  */

  for (i=0 ; i < arg_count ; i++)
  {
    if ((!args[i]->fixed &&
         args[i]->fix_fields(thd, args + i)) ||
        args[i]->check_cols(1))
      return TRUE;
      with_subselect|= args[i]->with_subselect;
  }

  /* skip charset aggregation for order columns */
  if (agg_item_charsets_for_string_result(collation, func_name(),
                                          args, arg_count - arg_count_order))
    return 1;

  result.set_charset(collation.collation);
  result_field= 0;
  null_value= 1;
  max_length= thd->variables.group_concat_max_len
              / collation.collation->mbminlen
              * collation.collation->mbmaxlen;

  uint32 offset;
  if (separator->needs_conversion(separator->length(), separator->charset(),
                                  collation.collation, &offset))
  {
    uint32 buflen= collation.collation->mbmaxlen * separator->length();
    uint errors, conv_length;
    char *buf;
    String *new_separator;

    if (!(buf= (char*) thd->stmt_arena->alloc(buflen)) ||
        !(new_separator= new(thd->stmt_arena->mem_root)
                           String(buf, buflen, collation.collation)))
      return TRUE;
    
    conv_length= copy_and_convert(buf, buflen, collation.collation,
                                  separator->ptr(), separator->length(),
                                  separator->charset(), &errors);
    new_separator->length(conv_length);
    separator= new_separator;
  }

  if (check_sum_func(thd, ref))
    return TRUE;

  fixed= 1;
  return FALSE;
}


bool Item_func_group_concat::setup(THD *thd)
{
  List<Item> list;
  SELECT_LEX *select_lex= thd->lex->current_select;
  DBUG_ENTER("Item_func_group_concat::setup");

  /*
    Currently setup() can be called twice. Please add
    assertion here when this is fixed.
  */
  if (table || tree)
    DBUG_RETURN(FALSE);

  if (!(tmp_table_param= new TMP_TABLE_PARAM))
    DBUG_RETURN(TRUE);

  /* We'll convert all blobs to varchar fields in the temporary table */
  tmp_table_param->convert_blob_length= max_length *
                                        collation.collation->mbmaxlen;
  /* Push all not constant fields to the list and create a temp table */
  always_null= 0;
  for (uint i= 0; i < arg_count_field; i++)
  {
    Item *item= args[i];
    if (list.push_back(item))
      DBUG_RETURN(TRUE);
    if (item->const_item())
    {
      if (item->is_null())
      {
        always_null= 1;
        DBUG_RETURN(FALSE);
      }
    }
  }

  List<Item> all_fields(list);
  /*
    Try to find every ORDER expression in the list of GROUP_CONCAT
    arguments. If an expression is not found, prepend it to
    "all_fields". The resulting field list is used as input to create
    tmp table columns.
  */
  if (arg_count_order &&
      setup_order(thd, args, context->table_list, list, all_fields, *order))
    DBUG_RETURN(TRUE);

  count_field_types(select_lex, tmp_table_param, all_fields, 0);
  tmp_table_param->force_copy_fields= force_copy_fields;
  DBUG_ASSERT(table == 0);
  if (arg_count_order > 0 || distinct)
  {
    /*
      Currently we have to force conversion of BLOB values to VARCHAR's
      if we are to store them in TREE objects used for ORDER BY and
      DISTINCT. This leads to truncation if the BLOB's size exceeds
      Field_varstring::MAX_SIZE.
    */
    set_if_smaller(tmp_table_param->convert_blob_length, 
                   Field_varstring::MAX_SIZE);

    /*
      Force the create_tmp_table() to convert BIT columns to INT
      as we cannot compare two table records containg BIT fields
      stored in the the tree used for distinct/order by.
      Moreover we don't even save in the tree record null bits 
      where BIT fields store parts of their data.
    */
    List_iterator_fast<Item> li(all_fields);
    Item *item;
    while ((item= li++))
    {
      if (item->type() == Item::FIELD_ITEM && 
          ((Item_field*) item)->field->type() == FIELD_TYPE_BIT)
        item->marker= 4;
    }
  }

  /*
    We have to create a temporary table to get descriptions of fields
    (types, sizes and so on).

    Note that in the table, we first have the ORDER BY fields, then the
    field list.
  */
  if (!(table= create_tmp_table(thd, tmp_table_param, all_fields,
                                (ORDER*) 0, 0, TRUE,
                                (select_lex->options |
                                 thd->variables.option_bits),
                                HA_POS_ERROR, (char*) "")))
    DBUG_RETURN(TRUE);
  table->file->extra(HA_EXTRA_NO_ROWS);
  table->no_rows= 1;

  /*
     Need sorting or uniqueness: init tree and choose a function to sort.
     Don't reserve space for NULLs: if any of gconcat arguments is NULL,
     the row is not added to the result.
  */
  uint tree_key_length= table->s->reclength - table->s->null_bytes;

  if (arg_count_order)
  {
    tree= &tree_base;
    /*
      Create a tree for sorting. The tree is used to sort (according to the
      syntax of this function). If there is no ORDER BY clause, we don't
      create this tree.
    */
    init_tree(tree, (uint) min(thd->variables.max_heap_table_size,
                               thd->variables.sortbuff_size/16), 0,
              tree_key_length, 
              group_concat_key_cmp_with_order , 0, NULL, (void*) this);
  }

  if (distinct)
    unique_filter= new Unique(group_concat_key_cmp_with_distinct,
                              (void*)this,
                              tree_key_length,
                              ram_limitation(thd));
  
  DBUG_RETURN(FALSE);
}


/* This is used by rollup to create a separate usable copy of the function */

void Item_func_group_concat::make_unique()
{
  tmp_table_param= 0;
  table=0;
  original= 0;
  force_copy_fields= 1;
  tree= 0;
}


String* Item_func_group_concat::val_str(String* str)
{
  DBUG_ASSERT(fixed == 1);
  if (null_value)
    return 0;
  if (no_appended && tree)
    /* Tree is used for sorting as in ORDER BY */
    tree_walk(tree, &dump_leaf_key, this, left_root_right);
  return &result;
}


void Item_func_group_concat::print(String *str, enum_query_type query_type)
{
  str->append(STRING_WITH_LEN("group_concat("));
  if (distinct)
    str->append(STRING_WITH_LEN("distinct "));
  for (uint i= 0; i < arg_count_field; i++)
  {
    if (i)
      str->append(',');
    orig_args[i]->print(str, query_type);
  }
  if (arg_count_order)
  {
    str->append(STRING_WITH_LEN(" order by "));
    for (uint i= 0 ; i < arg_count_order ; i++)
    {
      if (i)
        str->append(',');
      orig_args[i + arg_count_field]->print(str, query_type);
      if (order[i]->asc)
        str->append(STRING_WITH_LEN(" ASC"));
      else
        str->append(STRING_WITH_LEN(" DESC"));
    }
  }
  str->append(STRING_WITH_LEN(" separator \'"));
  str->append(*separator);
  str->append(STRING_WITH_LEN("\')"));
}


Item_func_group_concat::~Item_func_group_concat()
{
  if (!original && unique_filter)
    delete unique_filter;    
}<|MERGE_RESOLUTION|>--- conflicted
+++ resolved
@@ -1,10 +1,5 @@
-<<<<<<< HEAD
-/* Copyright (c) 2000, 2011, Oracle and/or its affiliates.
+/* Copyright (c) 2000, 2013, Oracle and/or its affiliates.
    Copyright (c) 2008, 2013 Monty Program Ab
-=======
-/* Copyright (c) 2000, 2013  Oracle and/or its affiliates. All
-   rights reserved.
->>>>>>> c0c9b92e
 
    This program is free software; you can redistribute it and/or modify
    it under the terms of the GNU General Public License as published by
@@ -2958,15 +2953,9 @@
   for (uint i= 0; i < item_func->arg_count_field; i++)
   {
     Item *item= item_func->args[i];
-<<<<<<< HEAD
-    /* 
-      If field_item is a const item then either get_tmp_table_field returns 0
-      or it is an item over a const table. 
-=======
     /*
       If item is a const item then either get_tmp_table_field returns 0
       or it is an item over a const table.
->>>>>>> c0c9b92e
     */
     if (item->const_item())
       continue;
@@ -2976,20 +2965,14 @@
       the temporary table, not the original field
     */
     Field *field= item->get_tmp_table_field();
-<<<<<<< HEAD
-    int res;
+
+    if (!field)
+      continue;
+
     uint offset= (field->offset(field->table->record[0]) -
                   field->table->s->null_bytes);
-    if((res= field->cmp((uchar*)key1 + offset, (uchar*)key2 + offset)))
-=======
-
-    if (!field)
-      continue;
-
-    uint offset= field->offset(field->table->record[0])-table->s->null_bytes;
     int res= field->cmp((uchar*)key1 + offset, (uchar*)key2 + offset);
     if (res)
->>>>>>> c0c9b92e
       return res;
   }
   return 0;
@@ -3028,37 +3011,20 @@
       We have to use get_tmp_table_field() instead of
       real_item()->get_tmp_table_field() because we want the field in
       the temporary table, not the original field
-<<<<<<< HEAD
 
       Note that for the case of ROLLUP, field may point to another table
-      tham grp_item->table. This is howver ok as the table definitions are
+      tham grp_item->table. This is however ok as the table definitions are
       the same.
     */
     Field *field= item->get_tmp_table_field();
-    /* 
-      If item is a const item then either get_tmp_table_field returns 0
-      or it is an item over a const table. 
-    */
-    if (field)
-    {
-      int res;
-      uint offset= (field->offset(field->table->record[0]) -
-                    field->table->s->null_bytes);
-      if ((res= field->cmp((uchar*)key1 + offset, (uchar*)key2 + offset)))
-        return (*order_item)->asc ? res : -res;
-    }
-=======
-     */
-    Field *field= item->get_tmp_table_field();
     if (!field)
       continue;
 
     uint offset= (field->offset(field->table->record[0]) -
-                  table->s->null_bytes);
+                  field->table->s->null_bytes);
     int res= field->cmp((uchar*)key1 + offset, (uchar*)key2 + offset);
     if (res)
       return (*order_item)->asc ? res : -res;
->>>>>>> c0c9b92e
   }
   /*
     We can't return 0 because in that case the tree class would remove this
@@ -3260,10 +3226,6 @@
   order= (ORDER **)(tmp + arg_count_order);
   for (uint i= 0; i < arg_count_order; i++, tmp++)
   {
-<<<<<<< HEAD
-    memcpy(tmp, item->order[i], sizeof(ORDER));
-    tmp->next= i == arg_count_order-1 ? 0 : tmp+1;
-=======
     /*
       Compiler generated copy constructor is used to
       to copy all the members of ORDER struct.
@@ -3272,7 +3234,6 @@
     */
     new (tmp) st_order(*(item->order[i])); 
     tmp->next= (i + 1 == arg_count_order) ? NULL : (tmp + 1);
->>>>>>> c0c9b92e
     order[i]= tmp;
   }
 }
