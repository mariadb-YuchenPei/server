--- conflicted
+++ resolved
@@ -1098,43 +1098,30 @@
   const char *func_name() const { return "match_bool"; }
 };
 
-<<<<<<< HEAD
-=======
+
+class Item_func_bit_xor : public Item_int_func
+{
+public:
+  Item_func_bit_xor(Item *a,Item *b) :Item_int_func(a,b) {}
+  longlong val_int();
+  const char *func_name() const { return "^"; }
+  void fix_length_xor_dec() { unsigned_flag=1; }
+};
+
+class Item_func_is_free_lock :public Item_int_func
+{
+  String value;
+public:
+  Item_func_is_free_lock(Item *a) :Item_int_func(a) {}
+  longlong val_int();
+  const char *func_name() const { return "check_lock"; }
+  void fix_length_and_dec() { decimals=0; max_length=1; maybe_null=1;}
+};
+
 /* For type casts */
 
 enum Item_cast
 {
   ITEM_CAST_BINARY, ITEM_CAST_SIGNED_INT, ITEM_CAST_UNSIGNED_INT,
   ITEM_CAST_DATE, ITEM_CAST_TIME, ITEM_CAST_DATETIME, ITEM_CAST_CHAR
-};
-
-Item *create_func_cast(Item *a, Item_cast cast_type);
-
->>>>>>> 05c732e7
-
-class Item_func_bit_xor : public Item_int_func
-{
-public:
-  Item_func_bit_xor(Item *a,Item *b) :Item_int_func(a,b) {}
-  longlong val_int();
-  const char *func_name() const { return "^"; }
-  void fix_length_xor_dec() { unsigned_flag=1; }
-};
-
-class Item_func_is_free_lock :public Item_int_func
-{
-  String value;
-public:
-  Item_func_is_free_lock(Item *a) :Item_int_func(a) {}
-  longlong val_int();
-  const char *func_name() const { return "check_lock"; }
-  void fix_length_and_dec() { decimals=0; max_length=1; maybe_null=1;}
-};
-
-/* For type casts */
-
-enum Item_cast
-{
-  ITEM_CAST_BINARY, ITEM_CAST_SIGNED_INT, ITEM_CAST_UNSIGNED_INT,
-  ITEM_CAST_DATE, ITEM_CAST_TIME, ITEM_CAST_DATETIME
 };