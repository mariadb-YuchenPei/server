/* Copyright (c) 2000, 2012, Oracle and/or its affiliates. All rights reserved.

   This program is free software; you can redistribute it and/or modify
   it under the terms of the GNU General Public License as published by
   the Free Software Foundation; version 2 of the License.

   This program is distributed in the hope that it will be useful,
   but WITHOUT ANY WARRANTY; without even the implied warranty of
   MERCHANTABILITY or FITNESS FOR A PARTICULAR PURPOSE.  See the
   GNU General Public License for more details.

   You should have received a copy of the GNU General Public License
   along with this program; if not, write to the Free Software
   Foundation, Inc., 51 Franklin St, Fifth Floor, Boston, MA 02110-1301  USA */


/**
  @addtogroup Replication
  @{

  @file

  @brief Code to run the io thread and the sql thread on the
  replication slave.
*/

#include "sql_priv.h"
#include "my_global.h"
#include "slave.h"
#include "sql_parse.h"                         // execute_init_command
#include "sql_table.h"                         // mysql_rm_table
#include "rpl_mi.h"
#include "rpl_rli.h"
#include "sql_repl.h"
#include "rpl_filter.h"
#include "repl_failsafe.h"
#include "transaction.h"
#include <thr_alarm.h>
#include <my_dir.h>
#include <sql_common.h>
#include <errmsg.h>
#include <mysqld_error.h>
#include <mysys_err.h>
#include "rpl_handler.h"
#include <signal.h>
#include <mysql.h>
#include <myisam.h>

#include "sql_base.h"                           // close_thread_tables
#include "tztime.h"                             // struct Time_zone
#include "log_event.h"                          // Rotate_log_event,
                                                // Create_file_log_event,
                                                // Format_description_log_event

#ifdef HAVE_REPLICATION

#include "rpl_tblmap.h"
#include "debug_sync.h"

#define FLAGSTR(V,F) ((V)&(F)?#F" ":"")

#define MAX_SLAVE_RETRY_PAUSE 5
/*
  a parameter of sql_slave_killed() to defer the killed status
*/
#define SLAVE_WAIT_GROUP_DONE 60
bool use_slave_mask = 0;
MY_BITMAP slave_error_mask;
char slave_skip_error_names[SHOW_VAR_FUNC_BUFF_SIZE];

char* slave_load_tmpdir = 0;
Master_info *active_mi= 0;
my_bool replicate_same_server_id;
ulonglong relay_log_space_limit = 0;

/*
  When slave thread exits, we need to remember the temporary tables so we
  can re-use them on slave start.

  TODO: move the vars below under Master_info
*/

int disconnect_slave_event_count = 0, abort_slave_event_count = 0;

static pthread_key(Master_info*, RPL_MASTER_INFO);

enum enum_slave_reconnect_actions
{
  SLAVE_RECON_ACT_REG= 0,
  SLAVE_RECON_ACT_DUMP= 1,
  SLAVE_RECON_ACT_EVENT= 2,
  SLAVE_RECON_ACT_MAX
};

enum enum_slave_reconnect_messages
{
  SLAVE_RECON_MSG_WAIT= 0,
  SLAVE_RECON_MSG_KILLED_WAITING= 1,
  SLAVE_RECON_MSG_AFTER= 2,
  SLAVE_RECON_MSG_FAILED= 3,
  SLAVE_RECON_MSG_COMMAND= 4,
  SLAVE_RECON_MSG_KILLED_AFTER= 5,
  SLAVE_RECON_MSG_MAX
};

static const char *reconnect_messages[SLAVE_RECON_ACT_MAX][SLAVE_RECON_MSG_MAX]=
{
  {
    "Waiting to reconnect after a failed registration on master",
    "Slave I/O thread killed while waitnig to reconnect after a failed \
registration on master",
    "Reconnecting after a failed registration on master",
    "failed registering on master, reconnecting to try again, \
log '%s' at position %s",
    "COM_REGISTER_SLAVE",
    "Slave I/O thread killed during or after reconnect"
  },
  {
    "Waiting to reconnect after a failed binlog dump request",
    "Slave I/O thread killed while retrying master dump",
    "Reconnecting after a failed binlog dump request",
    "failed dump request, reconnecting to try again, log '%s' at position %s",
    "COM_BINLOG_DUMP",
    "Slave I/O thread killed during or after reconnect"
  },
  {
    "Waiting to reconnect after a failed master event read",
    "Slave I/O thread killed while waiting to reconnect after a failed read",
    "Reconnecting after a failed master event read",
    "Slave I/O thread: Failed reading log event, reconnecting to retry, \
log '%s' at position %s",
    "",
    "Slave I/O thread killed during or after a reconnect done to recover from \
failed read"
  }
};
 

typedef enum { SLAVE_THD_IO, SLAVE_THD_SQL} SLAVE_THD_TYPE;

static int process_io_rotate(Master_info* mi, Rotate_log_event* rev);
static int process_io_create_file(Master_info* mi, Create_file_log_event* cev);
static bool wait_for_relay_log_space(Relay_log_info* rli);
static inline bool io_slave_killed(THD* thd,Master_info* mi);
static inline bool sql_slave_killed(THD* thd,Relay_log_info* rli);
static int init_slave_thread(THD* thd, SLAVE_THD_TYPE thd_type);
static void print_slave_skip_errors(void);
static int safe_connect(THD* thd, MYSQL* mysql, Master_info* mi);
static int safe_reconnect(THD* thd, MYSQL* mysql, Master_info* mi,
                          bool suppress_warnings);
static int connect_to_master(THD* thd, MYSQL* mysql, Master_info* mi,
                             bool reconnect, bool suppress_warnings);
static Log_event* next_event(Relay_log_info* rli);
static int queue_event(Master_info* mi,const char* buf,ulong event_len);
static int terminate_slave_thread(THD *thd,
                                  mysql_mutex_t *term_lock,
                                  mysql_cond_t *term_cond,
                                  volatile uint *slave_running,
                                  bool skip_lock);
static bool check_io_slave_killed(THD *thd, Master_info *mi, const char *info);

/*
  Find out which replications threads are running

  SYNOPSIS
    init_thread_mask()
    mask                Return value here
    mi                  master_info for slave
    inverse             If set, returns which threads are not running

  IMPLEMENTATION
    Get a bit mask for which threads are running so that we can later restart
    these threads.

  RETURN
    mask        If inverse == 0, running threads
                If inverse == 1, stopped threads
*/

void init_thread_mask(int* mask,Master_info* mi,bool inverse)
{
  bool set_io = mi->slave_running, set_sql = mi->rli.slave_running;
  register int tmp_mask=0;
  DBUG_ENTER("init_thread_mask");

  if (set_io)
    tmp_mask |= SLAVE_IO;
  if (set_sql)
    tmp_mask |= SLAVE_SQL;
  if (inverse)
    tmp_mask^= (SLAVE_IO | SLAVE_SQL);
  *mask = tmp_mask;
  DBUG_VOID_RETURN;
}


/*
  lock_slave_threads()
*/

void lock_slave_threads(Master_info* mi)
{
  DBUG_ENTER("lock_slave_threads");

  //TODO: see if we can do this without dual mutex
  mysql_mutex_lock(&mi->run_lock);
  mysql_mutex_lock(&mi->rli.run_lock);
  DBUG_VOID_RETURN;
}


/*
  unlock_slave_threads()
*/

void unlock_slave_threads(Master_info* mi)
{
  DBUG_ENTER("unlock_slave_threads");

  //TODO: see if we can do this without dual mutex
  mysql_mutex_unlock(&mi->rli.run_lock);
  mysql_mutex_unlock(&mi->run_lock);
  DBUG_VOID_RETURN;
}

#ifdef HAVE_PSI_INTERFACE
static PSI_thread_key key_thread_slave_io, key_thread_slave_sql;

static PSI_thread_info all_slave_threads[]=
{
  { &key_thread_slave_io, "slave_io", PSI_FLAG_GLOBAL},
  { &key_thread_slave_sql, "slave_sql", PSI_FLAG_GLOBAL}
};

static void init_slave_psi_keys(void)
{
  const char* category= "sql";
  int count;

  if (PSI_server == NULL)
    return;

  count= array_elements(all_slave_threads);
  PSI_server->register_thread(category, all_slave_threads, count);
}
#endif /* HAVE_PSI_INTERFACE */

/* Initialize slave structures */

int init_slave()
{
  DBUG_ENTER("init_slave");
  int error= 0;

#ifdef HAVE_PSI_INTERFACE
  init_slave_psi_keys();
#endif

  /*
    This is called when mysqld starts. Before client connections are
    accepted. However bootstrap may conflict with us if it does START SLAVE.
    So it's safer to take the lock.
  */
  mysql_mutex_lock(&LOCK_active_mi);
  /*
    TODO: re-write this to interate through the list of files
    for multi-master
  */
  active_mi= new Master_info(relay_log_recovery);

  if (pthread_key_create(&RPL_MASTER_INFO, NULL))
    goto err;

  /*
    If --slave-skip-errors=... was not used, the string value for the
    system variable has not been set up yet. Do it now.
  */
  if (!use_slave_mask)
  {
    print_slave_skip_errors();
  }

  /*
    If master_host is not specified, try to read it from the master_info file.
    If master_host is specified, create the master_info file if it doesn't
    exists.
  */
  if (!active_mi)
  {
    sql_print_error("Failed to allocate memory for the master info structure");
    error= 1;
    goto err;
  }

  if (init_master_info(active_mi,master_info_file,relay_log_info_file,
                       1, (SLAVE_IO | SLAVE_SQL)))
  {
    sql_print_error("Failed to initialize the master info structure");
    error= 1;
    goto err;
  }

  /* If server id is not set, start_slave_thread() will say it */

  if (active_mi->host[0] && !opt_skip_slave_start)
  {
    if (start_slave_threads(1 /* need mutex */,
                            0 /* no wait for start*/,
                            active_mi,
                            master_info_file,
                            relay_log_info_file,
                            SLAVE_IO | SLAVE_SQL))
    {
      sql_print_error("Failed to create slave threads");
      error= 1;
      goto err;
    }
  }

err:
  mysql_mutex_unlock(&LOCK_active_mi);
  DBUG_RETURN(error);
}

/*
  Updates the master info based on the information stored in the
  relay info and ignores relay logs previously retrieved by the IO 
  thread, which thus starts fetching again based on to the  
  group_master_log_pos and group_master_log_name. Eventually, the old
  relay logs will be purged by the normal purge mechanism.

  In the feature, we should improve this routine in order to avoid throwing
  away logs that are safely stored in the disk. Note also that this recovery 
  routine relies on the correctness of the relay-log.info and only tolerates 
  coordinate problems in master.info.
  
  In this function, there is no need for a mutex as the caller 
  (i.e. init_slave) already has one acquired.
  
  Specifically, the following structures are updated:
 
  1 - mi->master_log_pos  <-- rli->group_master_log_pos
  2 - mi->master_log_name <-- rli->group_master_log_name
  3 - It moves the relay log to the new relay log file, by
      rli->group_relay_log_pos  <-- BIN_LOG_HEADER_SIZE;
      rli->event_relay_log_pos  <-- BIN_LOG_HEADER_SIZE;
      rli->group_relay_log_name <-- rli->relay_log.get_log_fname();
      rli->event_relay_log_name <-- rli->relay_log.get_log_fname();
  
   If there is an error, it returns (1), otherwise returns (0).
 */
int init_recovery(Master_info* mi, const char** errmsg)
{
  DBUG_ENTER("init_recovery");
 
  Relay_log_info *rli= &mi->rli;
  if (rli->group_master_log_name[0])
  {
    mi->master_log_pos= max(BIN_LOG_HEADER_SIZE,
                             rli->group_master_log_pos);
    strmake(mi->master_log_name, rli->group_master_log_name,
            sizeof(mi->master_log_name)-1);
 
    sql_print_warning("Recovery from master pos %ld and file %s.",
                      (ulong) mi->master_log_pos, mi->master_log_name);
 
    strmake(rli->group_relay_log_name, rli->relay_log.get_log_fname(),
            sizeof(rli->group_relay_log_name)-1);
    strmake(rli->event_relay_log_name, rli->relay_log.get_log_fname(),
            sizeof(mi->rli.event_relay_log_name)-1);
 
    rli->group_relay_log_pos= rli->event_relay_log_pos= BIN_LOG_HEADER_SIZE;
  }

  DBUG_RETURN(0);
}
 
/**
  Convert slave skip errors bitmap into a printable string.
*/

static void print_slave_skip_errors(void)
{
  /*
    To be safe, we want 10 characters of room in the buffer for a number
    plus terminators. Also, we need some space for constant strings.
    10 characters must be sufficient for a number plus {',' | '...'}
    plus a NUL terminator. That is a max 6 digit number.
  */
  const size_t MIN_ROOM= 10;
  DBUG_ENTER("print_slave_skip_errors");
  DBUG_ASSERT(sizeof(slave_skip_error_names) > MIN_ROOM);
  DBUG_ASSERT(MAX_SLAVE_ERROR <= 999999); // 6 digits

  /* Make @@slave_skip_errors show the nice human-readable value.  */
  opt_slave_skip_errors= slave_skip_error_names;

  if (!use_slave_mask || bitmap_is_clear_all(&slave_error_mask))
  {
    /* purecov: begin tested */
    memcpy(slave_skip_error_names, STRING_WITH_LEN("OFF"));
    /* purecov: end */
  }
  else if (bitmap_is_set_all(&slave_error_mask))
  {
    /* purecov: begin tested */
    memcpy(slave_skip_error_names, STRING_WITH_LEN("ALL"));
    /* purecov: end */
  }
  else
  {
    char *buff= slave_skip_error_names;
    char *bend= buff + sizeof(slave_skip_error_names);
    int  errnum;

    for (errnum= 0; errnum < MAX_SLAVE_ERROR; errnum++)
    {
      if (bitmap_is_set(&slave_error_mask, errnum))
      {
        if (buff + MIN_ROOM >= bend)
          break; /* purecov: tested */
        buff= int10_to_str(errnum, buff, 10);
        *buff++= ',';
      }
    }
    if (buff != slave_skip_error_names)
      buff--; // Remove last ','
    if (errnum < MAX_SLAVE_ERROR)
    {
      /* Couldn't show all errors */
      buff= strmov(buff, "..."); /* purecov: tested */
    }
    *buff=0;
  }
  DBUG_PRINT("init", ("error_names: '%s'", slave_skip_error_names));
  DBUG_VOID_RETURN;
}

/*
  Init function to set up array for errors that should be skipped for slave

  SYNOPSIS
    init_slave_skip_errors()
    arg         List of errors numbers to skip, separated with ','

  NOTES
    Called from get_options() in mysqld.cc on start-up
*/

void init_slave_skip_errors(const char* arg)
{
  const char *p;
  DBUG_ENTER("init_slave_skip_errors");

  if (bitmap_init(&slave_error_mask,0,MAX_SLAVE_ERROR,0))
  {
    fprintf(stderr, "Badly out of memory, please check your system status\n");
    exit(1);
  }
  use_slave_mask = 1;
  for (;my_isspace(system_charset_info,*arg);++arg)
    /* empty */;
  if (!my_strnncoll(system_charset_info,(uchar*)arg,4,(const uchar*)"all",4))
  {
    bitmap_set_all(&slave_error_mask);
    print_slave_skip_errors();
    DBUG_VOID_RETURN;
  }
  for (p= arg ; *p; )
  {
    long err_code;
    if (!(p= str2int(p, 10, 0, LONG_MAX, &err_code)))
      break;
    if (err_code < MAX_SLAVE_ERROR)
       bitmap_set_bit(&slave_error_mask,(uint)err_code);
    while (!my_isdigit(system_charset_info,*p) && *p)
      p++;
  }
  /* Convert slave skip errors bitmap into a printable string. */
  print_slave_skip_errors();
  DBUG_VOID_RETURN;
}

static void set_thd_in_use_temporary_tables(Relay_log_info *rli)
{
  TABLE *table;

  for (table= rli->save_temporary_tables ; table ; table= table->next)
    table->in_use= rli->sql_thd;
}

int terminate_slave_threads(Master_info* mi,int thread_mask,bool skip_lock)
{
  DBUG_ENTER("terminate_slave_threads");

  if (!mi->inited)
    DBUG_RETURN(0); /* successfully do nothing */
  int error,force_all = (thread_mask & SLAVE_FORCE_ALL);
  mysql_mutex_t *sql_lock = &mi->rli.run_lock, *io_lock = &mi->run_lock;
  mysql_mutex_t *log_lock= mi->rli.relay_log.get_log_lock();

  if (thread_mask & (SLAVE_SQL|SLAVE_FORCE_ALL))
  {
    DBUG_PRINT("info",("Terminating SQL thread"));
    mi->rli.abort_slave=1;
    if ((error=terminate_slave_thread(mi->rli.sql_thd, sql_lock,
                                      &mi->rli.stop_cond,
                                      &mi->rli.slave_running,
                                      skip_lock)) &&
        !force_all)
      DBUG_RETURN(error);

    mysql_mutex_lock(log_lock);

    DBUG_PRINT("info",("Flushing relay-log info file."));
    if (current_thd)
      thd_proc_info(current_thd, "Flushing relay-log info file.");
    if (flush_relay_log_info(&mi->rli))
      DBUG_RETURN(ER_ERROR_DURING_FLUSH_LOGS);
    
    if (my_sync(mi->rli.info_fd, MYF(MY_WME)))
      DBUG_RETURN(ER_ERROR_DURING_FLUSH_LOGS);

    mysql_mutex_unlock(log_lock);
  }
  if (thread_mask & (SLAVE_IO|SLAVE_FORCE_ALL))
  {
    DBUG_PRINT("info",("Terminating IO thread"));
    mi->abort_slave=1;
    if ((error=terminate_slave_thread(mi->io_thd, io_lock,
                                      &mi->stop_cond,
                                      &mi->slave_running,
                                      skip_lock)) &&
        !force_all)
      DBUG_RETURN(error);

    mysql_mutex_lock(log_lock);

    DBUG_PRINT("info",("Flushing relay log and master info file."));
    if (current_thd)
      thd_proc_info(current_thd, "Flushing relay log and master info files.");
    if (flush_master_info(mi, TRUE, FALSE))
      DBUG_RETURN(ER_ERROR_DURING_FLUSH_LOGS);

    if (mi->rli.relay_log.is_open() &&
        my_sync(mi->rli.relay_log.get_log_file()->file, MYF(MY_WME)))
      DBUG_RETURN(ER_ERROR_DURING_FLUSH_LOGS);

    if (my_sync(mi->fd, MYF(MY_WME)))
      DBUG_RETURN(ER_ERROR_DURING_FLUSH_LOGS);

    mysql_mutex_unlock(log_lock);
  }
  DBUG_RETURN(0); 
}


/**
   Wait for a slave thread to terminate.

   This function is called after requesting the thread to terminate
   (by setting @c abort_slave member of @c Relay_log_info or @c
   Master_info structure to 1). Termination of the thread is
   controlled with the the predicate <code>*slave_running</code>.

   Function will acquire @c term_lock before waiting on the condition
   unless @c skip_lock is true in which case the mutex should be owned
   by the caller of this function and will remain acquired after
   return from the function.

   @param term_lock
          Associated lock to use when waiting for @c term_cond

   @param term_cond
          Condition that is signalled when the thread has terminated

   @param slave_running
          Pointer to predicate to check for slave thread termination

   @param skip_lock
          If @c true the lock will not be acquired before waiting on
          the condition. In this case, it is assumed that the calling
          function acquires the lock before calling this function.

   @retval 0 All OK ER_SLAVE_NOT_RUNNING otherwise.

   @note  If the executing thread has to acquire term_lock (skip_lock
          is false), the negative running status does not represent
          any issue therefore no error is reported.

 */
static int
terminate_slave_thread(THD *thd,
                       mysql_mutex_t *term_lock,
                       mysql_cond_t *term_cond,
                       volatile uint *slave_running,
                       bool skip_lock)
{
  DBUG_ENTER("terminate_slave_thread");
  if (!skip_lock)
  {
    mysql_mutex_lock(term_lock);
  }
  else
  {
    mysql_mutex_assert_owner(term_lock);
  }
  if (!*slave_running)
  {
    if (!skip_lock)
    {
      /*
        if run_lock (term_lock) is acquired locally then either
        slave_running status is fine
      */
      mysql_mutex_unlock(term_lock);
      DBUG_RETURN(0);
    }
    else
    {
      DBUG_RETURN(ER_SLAVE_NOT_RUNNING);
    }
  }
  DBUG_ASSERT(thd != 0);
  THD_CHECK_SENTRY(thd);

  /*
    Is is critical to test if the slave is running. Otherwise, we might
    be referening freed memory trying to kick it
  */

  while (*slave_running)                        // Should always be true
  {
    int error;
    DBUG_PRINT("loop", ("killing slave thread"));

    mysql_mutex_lock(&thd->LOCK_thd_data);
#ifndef DONT_USE_THR_ALARM
    /*
      Error codes from pthread_kill are:
      EINVAL: invalid signal number (can't happen)
      ESRCH: thread already killed (can happen, should be ignored)
    */
    int err __attribute__((unused))= pthread_kill(thd->real_id, thr_client_alarm);
    DBUG_ASSERT(err != EINVAL);
#endif
    thd->awake(THD::NOT_KILLED);
    mysql_mutex_unlock(&thd->LOCK_thd_data);

    /*
      There is a small chance that slave thread might miss the first
      alarm. To protect againts it, resend the signal until it reacts
    */
    struct timespec abstime;
    set_timespec(abstime,2);
    error= mysql_cond_timedwait(term_cond, term_lock, &abstime);
    DBUG_ASSERT(error == ETIMEDOUT || error == 0);
  }

  DBUG_ASSERT(*slave_running == 0);

  if (!skip_lock)
    mysql_mutex_unlock(term_lock);
  DBUG_RETURN(0);
}


int start_slave_thread(
#ifdef HAVE_PSI_INTERFACE
                       PSI_thread_key thread_key,
#endif
                       pthread_handler h_func, mysql_mutex_t *start_lock,
                       mysql_mutex_t *cond_lock,
                       mysql_cond_t *start_cond,
                       volatile uint *slave_running,
                       volatile ulong *slave_run_id,
                       Master_info* mi)
{
  pthread_t th;
  ulong start_id;
  DBUG_ENTER("start_slave_thread");

  DBUG_ASSERT(mi->inited);

  if (start_lock)
    mysql_mutex_lock(start_lock);
  if (!server_id)
  {
    if (start_cond)
      mysql_cond_broadcast(start_cond);
    if (start_lock)
      mysql_mutex_unlock(start_lock);
    sql_print_error("Server id not set, will not start slave");
    DBUG_RETURN(ER_BAD_SLAVE);
  }

  if (*slave_running)
  {
    if (start_cond)
      mysql_cond_broadcast(start_cond);
    if (start_lock)
      mysql_mutex_unlock(start_lock);
    DBUG_RETURN(ER_SLAVE_MUST_STOP);
  }
  start_id= *slave_run_id;
  DBUG_PRINT("info",("Creating new slave thread"));
  if (mysql_thread_create(thread_key,
                          &th, &connection_attrib, h_func, (void*)mi))
  {
    if (start_lock)
      mysql_mutex_unlock(start_lock);
    DBUG_RETURN(ER_SLAVE_THREAD);
  }
  if (start_cond && cond_lock) // caller has cond_lock
  {
    THD* thd = current_thd;
    while (start_id == *slave_run_id)
    {
      DBUG_PRINT("sleep",("Waiting for slave thread to start"));
      const char *old_msg= thd->enter_cond(start_cond, cond_lock,
                                           "Waiting for slave thread to start");
      /*
        It is not sufficient to test this at loop bottom. We must test
        it after registering the mutex in enter_cond(). If the kill
        happens after testing of thd->killed and before the mutex is
        registered, we could otherwise go waiting though thd->killed is
        set.
      */
      if (!thd->killed)
        mysql_cond_wait(start_cond, cond_lock);
      thd->exit_cond(old_msg);
      mysql_mutex_lock(cond_lock); // re-acquire it as exit_cond() released
      if (thd->killed)
      {
        if (start_lock)
          mysql_mutex_unlock(start_lock);
        DBUG_RETURN(thd->killed_errno());
      }
    }
  }
  if (start_lock)
    mysql_mutex_unlock(start_lock);
  DBUG_RETURN(0);
}


/*
  start_slave_threads()

  NOTES
    SLAVE_FORCE_ALL is not implemented here on purpose since it does not make
    sense to do that for starting a slave--we always care if it actually
    started the threads that were not previously running
*/

int start_slave_threads(bool need_slave_mutex, bool wait_for_start,
                        Master_info* mi, const char* master_info_fname,
                        const char* slave_info_fname, int thread_mask)
{
  mysql_mutex_t *lock_io=0, *lock_sql=0, *lock_cond_io=0, *lock_cond_sql=0;
  mysql_cond_t* cond_io=0, *cond_sql=0;
  int error=0;
  DBUG_ENTER("start_slave_threads");

  if (need_slave_mutex)
  {
    lock_io = &mi->run_lock;
    lock_sql = &mi->rli.run_lock;
  }
  if (wait_for_start)
  {
    cond_io = &mi->start_cond;
    cond_sql = &mi->rli.start_cond;
    lock_cond_io = &mi->run_lock;
    lock_cond_sql = &mi->rli.run_lock;
  }

  if (thread_mask & SLAVE_IO)
    error= start_slave_thread(
#ifdef HAVE_PSI_INTERFACE
                              key_thread_slave_io,
#endif
                              handle_slave_io, lock_io, lock_cond_io,
                              cond_io,
                              &mi->slave_running, &mi->slave_run_id,
                              mi);
  if (!error && (thread_mask & SLAVE_SQL))
  {
    error= start_slave_thread(
#ifdef HAVE_PSI_INTERFACE
                              key_thread_slave_sql,
#endif
                              handle_slave_sql, lock_sql, lock_cond_sql,
                              cond_sql,
                              &mi->rli.slave_running, &mi->rli.slave_run_id,
                              mi);
    if (error)
      terminate_slave_threads(mi, thread_mask & SLAVE_IO, !need_slave_mutex);
  }
  DBUG_RETURN(error);
}


/*
  Release slave threads at time of executing shutdown.

  SYNOPSIS
    end_slave()
*/

void end_slave()
{
  DBUG_ENTER("end_slave");

  /*
    This is called when the server terminates, in close_connections().
    It terminates slave threads. However, some CHANGE MASTER etc may still be
    running presently. If a START SLAVE was in progress, the mutex lock below
    will make us wait until slave threads have started, and START SLAVE
    returns, then we terminate them here.
  */
  mysql_mutex_lock(&LOCK_active_mi);
  if (active_mi)
  {
    /*
      TODO: replace the line below with
      list_walk(&master_list, (list_walk_action)end_slave_on_walk,0);
      once multi-master code is ready.
    */
    terminate_slave_threads(active_mi,SLAVE_FORCE_ALL);
  }
  mysql_mutex_unlock(&LOCK_active_mi);
  DBUG_VOID_RETURN;
}

/**
   Free all resources used by slave threads at time of executing shutdown.
   The routine must be called after all possible users of @c active_mi
   have left.

   SYNOPSIS
     close_active_mi()

*/
void close_active_mi()
{
  mysql_mutex_lock(&LOCK_active_mi);
  if (active_mi)
  {
    end_master_info(active_mi);
    delete active_mi;
    active_mi= 0;
  }
  mysql_mutex_unlock(&LOCK_active_mi);
}

static bool io_slave_killed(THD* thd, Master_info* mi)
{
  DBUG_ENTER("io_slave_killed");

  DBUG_ASSERT(mi->io_thd == thd);
  DBUG_ASSERT(mi->slave_running); // tracking buffer overrun
  DBUG_RETURN(mi->abort_slave || abort_loop || thd->killed);
}

/**
   The function analyzes a possible killed status and makes
   a decision whether to accept it or not.
   Normally upon accepting the sql thread goes to shutdown.
   In the event of deffering decision @rli->last_event_start_time waiting
   timer is set to force the killed status be accepted upon its expiration.

   @param thd   pointer to a THD instance
   @param rli   pointer to Relay_log_info instance

   @return TRUE the killed status is recognized, FALSE a possible killed
           status is deferred.
*/
static bool sql_slave_killed(THD* thd, Relay_log_info* rli)
{
  bool ret= FALSE;
  DBUG_ENTER("sql_slave_killed");

  DBUG_ASSERT(rli->sql_thd == thd);
  DBUG_ASSERT(rli->slave_running == 1);// tracking buffer overrun
  if (abort_loop || thd->killed || rli->abort_slave)
  {
    /*
      The transaction should always be binlogged if OPTION_KEEP_LOG is set
      (it implies that something can not be rolled back). And such case
      should be regarded similarly as modifing a non-transactional table
      because retrying of the transaction will lead to an error or inconsistency
      as well.
      Example: OPTION_KEEP_LOG is set if a temporary table is created or dropped.
    */
    if ((thd->transaction.all.modified_non_trans_table ||
         (thd->variables.option_bits & OPTION_KEEP_LOG))
        && rli->is_in_group())
    {
      char msg_stopped[]=
        "... Slave SQL Thread stopped with incomplete event group "
        "having non-transactional changes. "
        "If the group consists solely of row-based events, you can try "
        "to restart the slave with --slave-exec-mode=IDEMPOTENT, which "
        "ignores duplicate key, key not found, and similar errors (see "
        "documentation for details).";

      if (rli->abort_slave)
      {
        DBUG_PRINT("info", ("Request to stop slave SQL Thread received while "
                            "applying a group that has non-transactional "
                            "changes; waiting for completion of the group ... "));

        /*
          Slave sql thread shutdown in face of unfinished group modified 
          Non-trans table is handled via a timer. The slave may eventually
          give out to complete the current group and in that case there
          might be issues at consequent slave restart, see the error message.
          WL#2975 offers a robust solution requiring to store the last exectuted
          event's coordinates along with the group's coordianates
          instead of waiting with @c last_event_start_time the timer.
        */

        if (rli->last_event_start_time == 0)
          rli->last_event_start_time= my_time(0);
        ret= difftime(my_time(0), rli->last_event_start_time) <=
          SLAVE_WAIT_GROUP_DONE ? FALSE : TRUE;

        DBUG_EXECUTE_IF("stop_slave_middle_group", 
                        DBUG_EXECUTE_IF("incomplete_group_in_relay_log",
                                        ret= TRUE;);); // time is over

        if (ret == 0)
        {
          rli->report(WARNING_LEVEL, 0,
                      "Request to stop slave SQL Thread received while "
                      "applying a group that has non-transactional "
                      "changes; waiting for completion of the group ... ");
        }
        else
        {
          rli->report(ERROR_LEVEL, ER_SLAVE_FATAL_ERROR,
                      ER(ER_SLAVE_FATAL_ERROR), msg_stopped);
        }
      }
      else
      {
        ret= TRUE;
        rli->report(ERROR_LEVEL, ER_SLAVE_FATAL_ERROR, ER(ER_SLAVE_FATAL_ERROR),
                    msg_stopped);
      }
    }
    else
    {
      ret= TRUE;
    }
  }
  if (ret)
    rli->last_event_start_time= 0;
  
  DBUG_RETURN(ret);
}


/*
  skip_load_data_infile()

  NOTES
    This is used to tell a 3.23 master to break send_file()
*/

void skip_load_data_infile(NET *net)
{
  DBUG_ENTER("skip_load_data_infile");

  (void)net_request_file(net, "/dev/null");
  (void)my_net_read(net);                               // discard response
  (void)net_write_command(net, 0, (uchar*) "", 0, (uchar*) "", 0); // ok
  DBUG_VOID_RETURN;
}


bool net_request_file(NET* net, const char* fname)
{
  DBUG_ENTER("net_request_file");
  DBUG_RETURN(net_write_command(net, 251, (uchar*) fname, strlen(fname),
                                (uchar*) "", 0));
}

/*
  From other comments and tests in code, it looks like
  sometimes Query_log_event and Load_log_event can have db == 0
  (see rewrite_db() above for example)
  (cases where this happens are unclear; it may be when the master is 3.23).
*/

const char *print_slave_db_safe(const char* db)
{
  DBUG_ENTER("*print_slave_db_safe");

  DBUG_RETURN((db ? db : ""));
}

int init_strvar_from_file(char *var, int max_size, IO_CACHE *f,
                                 const char *default_val)
{
  uint length;
  DBUG_ENTER("init_strvar_from_file");

  if ((length=my_b_gets(f,var, max_size)))
  {
    char* last_p = var + length -1;
    if (*last_p == '\n')
      *last_p = 0; // if we stopped on newline, kill it
    else
    {
      /*
        If we truncated a line or stopped on last char, remove all chars
        up to and including newline.
      */
      int c;
      while (((c=my_b_get(f)) != '\n' && c != my_b_EOF)) ;
    }
    DBUG_RETURN(0);
  }
  else if (default_val)
  {
    strmake(var,  default_val, max_size-1);
    DBUG_RETURN(0);
  }
  DBUG_RETURN(1);
}


int init_intvar_from_file(int* var, IO_CACHE* f, int default_val)
{
  char buf[32];
  DBUG_ENTER("init_intvar_from_file");


  if (my_b_gets(f, buf, sizeof(buf)))
  {
    *var = atoi(buf);
    DBUG_RETURN(0);
  }
  else if (default_val)
  {
    *var = default_val;
    DBUG_RETURN(0);
  }
  DBUG_RETURN(1);
}

int init_floatvar_from_file(float* var, IO_CACHE* f, float default_val)
{
  char buf[16];
  DBUG_ENTER("init_floatvar_from_file");


  if (my_b_gets(f, buf, sizeof(buf)))
  {
    if (sscanf(buf, "%f", var) != 1)
      DBUG_RETURN(1);
    else
      DBUG_RETURN(0);
  }
  else if (default_val != 0.0)
  {
    *var = default_val;
    DBUG_RETURN(0);
  }
  DBUG_RETURN(1);
}


/**
   A master info read method

   This function is called from @c init_master_info() along with
   relatives to restore some of @c active_mi members.
   Particularly, this function is responsible for restoring
   IGNORE_SERVER_IDS list of servers whose events the slave is
   going to ignore (to not log them in the relay log).
   Items being read are supposed to be decimal output of values of a
   type shorter or equal of @c long and separated by the single space.

   @param arr         @c DYNAMIC_ARRAY pointer to storage for servers id
   @param f           @c IO_CACHE pointer to the source file

   @retval 0         All OK
   @retval non-zero  An error
*/

int init_dynarray_intvar_from_file(DYNAMIC_ARRAY* arr, IO_CACHE* f)
{
  int ret= 0;
  char buf[16 * (sizeof(long)*4 + 1)]; // static buffer to use most of times
  char *buf_act= buf; // actual buffer can be dynamic if static is short
  char *token, *last;
  uint num_items;     // number of items of `arr'
  size_t read_size;
  DBUG_ENTER("init_dynarray_intvar_from_file");

  if ((read_size= my_b_gets(f, buf_act, sizeof(buf))) == 0)
  {
    return 0; // no line in master.info
  }
  if (read_size + 1 == sizeof(buf) && buf[sizeof(buf) - 2] != '\n')
  {
    /*
      short read happend; allocate sufficient memory and make the 2nd read
    */
    char buf_work[(sizeof(long)*3 + 1)*16];
    memcpy(buf_work, buf, sizeof(buf_work));
    num_items= atoi(strtok_r(buf_work, " ", &last));
    size_t snd_size;
    /*
      max size lower bound approximate estimation bases on the formula:
      (the items number + items themselves) * 
          (decimal size + space) - 1 + `\n' + '\0'
    */
    size_t max_size= (1 + num_items) * (sizeof(long)*3 + 1) + 1;
    buf_act= (char*) my_malloc(max_size, MYF(MY_WME));
    memcpy(buf_act, buf, read_size);
    snd_size= my_b_gets(f, buf_act + read_size, max_size - read_size);
    if (snd_size == 0 ||
        ((snd_size + 1 == max_size - read_size) &&  buf_act[max_size - 2] != '\n'))
    {
      /*
        failure to make the 2nd read or short read again
      */
      ret= 1;
      goto err;
    }
  }
  token= strtok_r(buf_act, " ", &last);
  if (token == NULL)
  {
    ret= 1;
    goto err;
  }
  num_items= atoi(token);
  for (uint i=0; i < num_items; i++)
  {
    token= strtok_r(NULL, " ", &last);
    if (token == NULL)
    {
      ret= 1;
      goto err;
    }
    else
    {
      ulong val= atol(token);
      insert_dynamic(arr, (uchar *) &val);
    }
  }
err:
  if (buf_act != buf)
    my_free(buf_act);
  DBUG_RETURN(ret);
}


/*
  Check if the error is caused by network.
  @param[in]   errorno   Number of the error.
  RETURNS:
  TRUE         network error
  FALSE        not network error
*/

bool is_network_error(uint errorno)
{ 
  if (errorno == CR_CONNECTION_ERROR || 
      errorno == CR_CONN_HOST_ERROR ||
      errorno == CR_SERVER_GONE_ERROR ||
      errorno == CR_SERVER_LOST ||
      errorno == ER_CON_COUNT_ERROR ||
      errorno == ER_SERVER_SHUTDOWN)
    return TRUE;

  return FALSE;   
}


/*
  Note that we rely on the master's version (3.23, 4.0.14 etc) instead of
  relying on the binlog's version. This is not perfect: imagine an upgrade
  of the master without waiting that all slaves are in sync with the master;
  then a slave could be fooled about the binlog's format. This is what happens
  when people upgrade a 3.23 master to 4.0 without doing RESET MASTER: 4.0
  slaves are fooled. So we do this only to distinguish between 3.23 and more
  recent masters (it's too late to change things for 3.23).

  RETURNS
  0       ok
  1       error
  2       transient network problem, the caller should try to reconnect
*/

static int get_master_version_and_clock(MYSQL* mysql, Master_info* mi)
{
  char err_buff[MAX_SLAVE_ERRMSG];
  const char* errmsg= 0;
  int err_code= 0;
  MYSQL_RES *master_res= 0;
  MYSQL_ROW master_row;
  DBUG_ENTER("get_master_version_and_clock");

  /*
    Free old description_event_for_queue (that is needed if we are in
    a reconnection).
  */
  delete mi->rli.relay_log.description_event_for_queue;
  mi->rli.relay_log.description_event_for_queue= 0;

  if (!my_isdigit(&my_charset_bin,*mysql->server_version))
  {
    errmsg = "Master reported unrecognized MySQL version";
    err_code= ER_SLAVE_FATAL_ERROR;
    sprintf(err_buff, ER(err_code), errmsg);
  }
  else
  {
    /*
      Note the following switch will bug when we have MySQL branch 30 ;)
    */
    switch (*mysql->server_version)
    {
    case '0':
    case '1':
    case '2':
      errmsg = "Master reported unrecognized MySQL version";
      err_code= ER_SLAVE_FATAL_ERROR;
      sprintf(err_buff, ER(err_code), errmsg);
      break;
    case '3':
      mi->rli.relay_log.description_event_for_queue= new
        Format_description_log_event(1, mysql->server_version);
      break;
    case '4':
      mi->rli.relay_log.description_event_for_queue= new
        Format_description_log_event(3, mysql->server_version);
      break;
    default:
      /*
        Master is MySQL >=5.0. Give a default Format_desc event, so that we can
        take the early steps (like tests for "is this a 3.23 master") which we
        have to take before we receive the real master's Format_desc which will
        override this one. Note that the Format_desc we create below is garbage
        (it has the format of the *slave*); it's only good to help know if the
        master is 3.23, 4.0, etc.
      */
      mi->rli.relay_log.description_event_for_queue= new
        Format_description_log_event(4, mysql->server_version);
      break;
    }
  }

  /*
     This does not mean that a 5.0 slave will be able to read a 6.0 master; but
     as we don't know yet, we don't want to forbid this for now. If a 5.0 slave
     can't read a 6.0 master, this will show up when the slave can't read some
     events sent by the master, and there will be error messages.
  */

  if (errmsg)
    goto err;

  /* as we are here, we tried to allocate the event */
  if (!mi->rli.relay_log.description_event_for_queue)
  {
    errmsg= "default Format_description_log_event";
    err_code= ER_SLAVE_CREATE_EVENT_FAILURE;
    sprintf(err_buff, ER(err_code), errmsg);
    goto err;
  }

  /*
    Compare the master and slave's clock. Do not die if master's clock is
    unavailable (very old master not supporting UNIX_TIMESTAMP()?).
  */

  DBUG_EXECUTE_IF("dbug.before_get_UNIX_TIMESTAMP",
                  {
                    const char act[]=
                      "now "
                      "wait_for signal.get_unix_timestamp";
                    DBUG_ASSERT(opt_debug_sync_timeout > 0);
                    DBUG_ASSERT(!debug_sync_set_action(current_thd,
                                                       STRING_WITH_LEN(act)));
                  };);

  master_res= NULL;
  if (!mysql_real_query(mysql, STRING_WITH_LEN("SELECT UNIX_TIMESTAMP()")) &&
      (master_res= mysql_store_result(mysql)) &&
      (master_row= mysql_fetch_row(master_res)))
  {
    mi->clock_diff_with_master=
      (long) (time((time_t*) 0) - strtoul(master_row[0], 0, 10));
  }
  else if (check_io_slave_killed(mi->io_thd, mi, NULL))
    goto slave_killed_err;
  else if (is_network_error(mysql_errno(mysql)))
  {
    mi->report(WARNING_LEVEL, mysql_errno(mysql),
               "Get master clock failed with error: %s", mysql_error(mysql));
    goto network_err;
  }
  else 
  {
    mi->clock_diff_with_master= 0; /* The "most sensible" value */
    sql_print_warning("\"SELECT UNIX_TIMESTAMP()\" failed on master, "
                      "do not trust column Seconds_Behind_Master of SHOW "
                      "SLAVE STATUS. Error: %s (%d)",
                      mysql_error(mysql), mysql_errno(mysql));
  }
  if (master_res)
  {
    mysql_free_result(master_res);
    master_res= NULL;
  }

  /*
    Check that the master's server id and ours are different. Because if they
    are equal (which can result from a simple copy of master's datadir to slave,
    thus copying some my.cnf), replication will work but all events will be
    skipped.
    Do not die if SHOW VARIABLES LIKE 'SERVER_ID' fails on master (very old
    master?).
    Note: we could have put a @@SERVER_ID in the previous SELECT
    UNIX_TIMESTAMP() instead, but this would not have worked on 3.23 masters.
  */
  DBUG_EXECUTE_IF("dbug.before_get_SERVER_ID",
                  {
                    const char act[]=
                      "now "
                      "wait_for signal.get_server_id";
                    DBUG_ASSERT(opt_debug_sync_timeout > 0);
                    DBUG_ASSERT(!debug_sync_set_action(current_thd, 
                                                       STRING_WITH_LEN(act)));
                  };);
  master_res= NULL;
  master_row= NULL;
  if (!mysql_real_query(mysql,
                        STRING_WITH_LEN("SHOW VARIABLES LIKE 'SERVER_ID'")) &&
      (master_res= mysql_store_result(mysql)) &&
      (master_row= mysql_fetch_row(master_res)))
  {
    if ((::server_id == (mi->master_id= strtoul(master_row[1], 0, 10))) &&
        !mi->rli.replicate_same_server_id)
    {
      errmsg= "The slave I/O thread stops because master and slave have equal \
MySQL server ids; these ids must be different for replication to work (or \
the --replicate-same-server-id option must be used on slave but this does \
not always make sense; please check the manual before using it).";
      err_code= ER_SLAVE_FATAL_ERROR;
      sprintf(err_buff, ER(err_code), errmsg);
      goto err;
    }
  }
  else if (mysql_errno(mysql))
  {
    if (check_io_slave_killed(mi->io_thd, mi, NULL))
      goto slave_killed_err;
    else if (is_network_error(mysql_errno(mysql)))
    {
      mi->report(WARNING_LEVEL, mysql_errno(mysql),
                 "Get master SERVER_ID failed with error: %s", mysql_error(mysql));
      goto network_err;
    }
    /* Fatal error */
    errmsg= "The slave I/O thread stops because a fatal error is encountered \
when it try to get the value of SERVER_ID variable from master.";
    err_code= mysql_errno(mysql);
    sprintf(err_buff, "%s Error: %s", errmsg, mysql_error(mysql));
    goto err;
  }
  else if (!master_row && master_res)
  {
    mi->report(WARNING_LEVEL, ER_UNKNOWN_SYSTEM_VARIABLE,
               "Unknown system variable 'SERVER_ID' on master, \
maybe it is a *VERY OLD MASTER*.");
  }
  if (master_res)
  {
    mysql_free_result(master_res);
    master_res= NULL;
  }
  if (mi->master_id == 0 && mi->ignore_server_ids.elements > 0)
  {
    errmsg= "Slave configured with server id filtering could not detect the master server id.";
    err_code= ER_SLAVE_FATAL_ERROR;
    sprintf(err_buff, ER(err_code), errmsg);
    goto err;
  }

  /*
    Check that the master's global character_set_server and ours are the same.
    Not fatal if query fails (old master?).
    Note that we don't check for equality of global character_set_client and
    collation_connection (neither do we prevent their setting in
    set_var.cc). That's because from what I (Guilhem) have tested, the global
    values of these 2 are never used (new connections don't use them).
    We don't test equality of global collation_database either as it's is
    going to be deprecated (made read-only) in 4.1 very soon.
    The test is only relevant if master < 5.0.3 (we'll test only if it's older
    than the 5 branch; < 5.0.3 was alpha...), as >= 5.0.3 master stores
    charset info in each binlog event.
    We don't do it for 3.23 because masters <3.23.50 hang on
    SELECT @@unknown_var (BUG#7965 - see changelog of 3.23.50). So finally we
    test only if master is 4.x.
  */

  /* redundant with rest of code but safer against later additions */
  if (*mysql->server_version == '3')
    goto err;

  if (*mysql->server_version == '4')
  {
    master_res= NULL;
    if (!mysql_real_query(mysql,
                          STRING_WITH_LEN("SELECT @@GLOBAL.COLLATION_SERVER")) &&
        (master_res= mysql_store_result(mysql)) &&
        (master_row= mysql_fetch_row(master_res)))
    {
      if (strcmp(master_row[0], global_system_variables.collation_server->name))
      {
        errmsg= "The slave I/O thread stops because master and slave have \
different values for the COLLATION_SERVER global variable. The values must \
be equal for the Statement-format replication to work";
        err_code= ER_SLAVE_FATAL_ERROR;
        sprintf(err_buff, ER(err_code), errmsg);
        goto err;
      }
    }
    else if (check_io_slave_killed(mi->io_thd, mi, NULL))
      goto slave_killed_err;
    else if (is_network_error(mysql_errno(mysql)))
    {
      mi->report(WARNING_LEVEL, mysql_errno(mysql),
                 "Get master COLLATION_SERVER failed with error: %s", mysql_error(mysql));
      goto network_err;
    }
    else if (mysql_errno(mysql) != ER_UNKNOWN_SYSTEM_VARIABLE)
    {
      /* Fatal error */
      errmsg= "The slave I/O thread stops because a fatal error is encountered \
when it try to get the value of COLLATION_SERVER global variable from master.";
      err_code= mysql_errno(mysql);
      sprintf(err_buff, "%s Error: %s", errmsg, mysql_error(mysql));
      goto err;
    }
    else
      mi->report(WARNING_LEVEL, ER_UNKNOWN_SYSTEM_VARIABLE,
                 "Unknown system variable 'COLLATION_SERVER' on master, \
maybe it is a *VERY OLD MASTER*. *NOTE*: slave may experience \
inconsistency if replicated data deals with collation.");

    if (master_res)
    {
      mysql_free_result(master_res);
      master_res= NULL;
    }
  }

  /*
    Perform analogous check for time zone. Theoretically we also should
    perform check here to verify that SYSTEM time zones are the same on
    slave and master, but we can't rely on value of @@system_time_zone
    variable (it is time zone abbreviation) since it determined at start
    time and so could differ for slave and master even if they are really
    in the same system time zone. So we are omiting this check and just
    relying on documentation. Also according to Monty there are many users
    who are using replication between servers in various time zones. Hence
    such check will broke everything for them. (And now everything will
    work for them because by default both their master and slave will have
    'SYSTEM' time zone).
    This check is only necessary for 4.x masters (and < 5.0.4 masters but
    those were alpha).
  */
  if (*mysql->server_version == '4')
  {
    master_res= NULL;
    if (!mysql_real_query(mysql, STRING_WITH_LEN("SELECT @@GLOBAL.TIME_ZONE")) &&
        (master_res= mysql_store_result(mysql)) &&
        (master_row= mysql_fetch_row(master_res)))
    {
      if (strcmp(master_row[0],
                 global_system_variables.time_zone->get_name()->ptr()))
      {
        errmsg= "The slave I/O thread stops because master and slave have \
different values for the TIME_ZONE global variable. The values must \
be equal for the Statement-format replication to work";
        err_code= ER_SLAVE_FATAL_ERROR;
        sprintf(err_buff, ER(err_code), errmsg);
        goto err;
      }
    }
    else if (check_io_slave_killed(mi->io_thd, mi, NULL))
      goto slave_killed_err;
    else if (is_network_error(mysql_errno(mysql)))
    {
      mi->report(WARNING_LEVEL, mysql_errno(mysql),
                 "Get master TIME_ZONE failed with error: %s", mysql_error(mysql));
      goto network_err;
    } 
    else
    {
      /* Fatal error */
      errmsg= "The slave I/O thread stops because a fatal error is encountered \
when it try to get the value of TIME_ZONE global variable from master.";
      err_code= mysql_errno(mysql);
      sprintf(err_buff, "%s Error: %s", errmsg, mysql_error(mysql));
      goto err;
    }
    if (master_res)
    {
      mysql_free_result(master_res);
      master_res= NULL;
    }
  }

  if (mi->heartbeat_period != 0.0)
  {
    char llbuf[22];
    const char query_format[]= "SET @master_heartbeat_period= %s";
    char query[sizeof(query_format) - 2 + sizeof(llbuf)];
    /* 
       the period is an ulonglong of nano-secs. 
    */
    llstr((ulonglong) (mi->heartbeat_period*1000000000UL), llbuf);
    sprintf(query, query_format, llbuf);

    if (mysql_real_query(mysql, query, strlen(query))
        && !check_io_slave_killed(mi->io_thd, mi, NULL))
    {
      errmsg= "The slave I/O thread stops because SET @master_heartbeat_period "
        "on master failed.";
      err_code= ER_SLAVE_FATAL_ERROR;
      sprintf(err_buff, "%s Error: %s", errmsg, mysql_error(mysql));
      mysql_free_result(mysql_store_result(mysql));
      goto err;
    }
    mysql_free_result(mysql_store_result(mysql));
  }
 

err:
  if (errmsg)
  {
    if (master_res)
      mysql_free_result(master_res);
    DBUG_ASSERT(err_code != 0);
    mi->report(ERROR_LEVEL, err_code, "%s", err_buff);
    DBUG_RETURN(1);
  }

  DBUG_RETURN(0);

network_err:
  if (master_res)
    mysql_free_result(master_res);
  DBUG_RETURN(2);

slave_killed_err:
  if (master_res)
    mysql_free_result(master_res);
  DBUG_RETURN(2);
}

static bool wait_for_relay_log_space(Relay_log_info* rli)
{
  bool slave_killed=0;
  Master_info* mi = rli->mi;
  const char *save_proc_info;
  THD* thd = mi->io_thd;
  DBUG_ENTER("wait_for_relay_log_space");

  mysql_mutex_lock(&rli->log_space_lock);
  save_proc_info= thd->enter_cond(&rli->log_space_cond,
                                  &rli->log_space_lock,
                                  "\
Waiting for the slave SQL thread to free enough relay log space");
  while (rli->log_space_limit < rli->log_space_total &&
         !(slave_killed=io_slave_killed(thd,mi)) &&
         !rli->ignore_log_space_limit)
<<<<<<< HEAD
    mysql_cond_wait(&rli->log_space_cond, &rli->log_space_lock);
=======
    pthread_cond_wait(&rli->log_space_cond, &rli->log_space_lock);

  /* 
    Makes the IO thread read only one event at a time
    until the SQL thread is able to purge the relay 
    logs, freeing some space.

    Therefore, once the SQL thread processes this next 
    event, it goes to sleep (no more events in the queue),
    sets ignore_log_space_limit=true and wakes the IO thread. 
    However, this event may have been enough already for 
    the SQL thread to purge some log files, freeing 
    rli->log_space_total .

    This guarantees that the SQL and IO thread move
    forward only one event at a time (to avoid deadlocks), 
    when the relay space limit is reached. It also 
    guarantees that when the SQL thread is prepared to
    rotate (to be able to purge some logs), the IO thread
    will know about it and will rotate.

    NOTE: The ignore_log_space_limit is only set when the SQL
          thread sleeps waiting for events.

   */
  if (rli->ignore_log_space_limit)
  {
#ifndef DBUG_OFF
    {
      char llbuf1[22], llbuf2[22];
      DBUG_PRINT("info", ("log_space_limit=%s "
                          "log_space_total=%s "
                          "ignore_log_space_limit=%d "
                          "sql_force_rotate_relay=%d", 
                        llstr(rli->log_space_limit,llbuf1),
                        llstr(rli->log_space_total,llbuf2),
                        (int) rli->ignore_log_space_limit,
                        (int) rli->sql_force_rotate_relay));
    }
#endif
    if (rli->sql_force_rotate_relay)
    {
      rotate_relay_log(rli->mi);
      rli->sql_force_rotate_relay= false;
    }

    rli->ignore_log_space_limit= false;
  }

>>>>>>> 28e71956
  thd->exit_cond(save_proc_info);
  DBUG_RETURN(slave_killed);
}


/*
  Builds a Rotate from the ignored events' info and writes it to relay log.

  SYNOPSIS
  write_ignored_events_info_to_relay_log()
    thd             pointer to I/O thread's thd
    mi

  DESCRIPTION
    Slave I/O thread, going to die, must leave a durable trace of the
    ignored events' end position for the use of the slave SQL thread, by
    calling this function. Only that thread can call it (see assertion).
 */
static void write_ignored_events_info_to_relay_log(THD *thd, Master_info *mi)
{
  Relay_log_info *rli= &mi->rli;
  mysql_mutex_t *log_lock= rli->relay_log.get_log_lock();
  DBUG_ENTER("write_ignored_events_info_to_relay_log");

  DBUG_ASSERT(thd == mi->io_thd);
  mysql_mutex_lock(log_lock);
  if (rli->ign_master_log_name_end[0])
  {
    DBUG_PRINT("info",("writing a Rotate event to track down ignored events"));
    Rotate_log_event *ev= new Rotate_log_event(rli->ign_master_log_name_end,
                                               0, rli->ign_master_log_pos_end,
                                               Rotate_log_event::DUP_NAME);
    rli->ign_master_log_name_end[0]= 0;
    /* can unlock before writing as slave SQL thd will soon see our Rotate */
    mysql_mutex_unlock(log_lock);
    if (likely((bool)ev))
    {
      ev->server_id= 0; // don't be ignored by slave SQL thread
      if (unlikely(rli->relay_log.append(ev)))
        mi->report(ERROR_LEVEL, ER_SLAVE_RELAY_LOG_WRITE_FAILURE,
                   ER(ER_SLAVE_RELAY_LOG_WRITE_FAILURE),
                   "failed to write a Rotate event"
                   " to the relay log, SHOW SLAVE STATUS may be"
                   " inaccurate");
      rli->relay_log.harvest_bytes_written(&rli->log_space_total);
      if (flush_master_info(mi, TRUE, TRUE))
        sql_print_error("Failed to flush master info file");
      delete ev;
    }
    else
      mi->report(ERROR_LEVEL, ER_SLAVE_CREATE_EVENT_FAILURE,
                 ER(ER_SLAVE_CREATE_EVENT_FAILURE),
                 "Rotate_event (out of memory?),"
                 " SHOW SLAVE STATUS may be inaccurate");
  }
  else
    mysql_mutex_unlock(log_lock);
  DBUG_VOID_RETURN;
}


int register_slave_on_master(MYSQL* mysql, Master_info *mi,
                             bool *suppress_warnings)
{
  uchar buf[1024], *pos= buf;
  uint report_host_len=0, report_user_len=0, report_password_len=0;
  DBUG_ENTER("register_slave_on_master");

  *suppress_warnings= FALSE;
  if (report_host)
    report_host_len= strlen(report_host);
  if (report_host_len > HOSTNAME_LENGTH)
  {
    sql_print_warning("The length of report_host is %d. "
                      "It is larger than the max length(%d), so this "
                      "slave cannot be registered to the master.",
                      report_host_len, HOSTNAME_LENGTH);
    DBUG_RETURN(0);
  }

  if (report_user)
    report_user_len= strlen(report_user);
  if (report_user_len > USERNAME_LENGTH)
  {
    sql_print_warning("The length of report_user is %d. "
                      "It is larger than the max length(%d), so this "
                      "slave cannot be registered to the master.",
                      report_user_len, USERNAME_LENGTH);
    DBUG_RETURN(0);
  }

  if (report_password)
    report_password_len= strlen(report_password);
  if (report_password_len > MAX_PASSWORD_LENGTH)
  {
    sql_print_warning("The length of report_password is %d. "
                      "It is larger than the max length(%d), so this "
                      "slave cannot be registered to the master.",
                      report_password_len, MAX_PASSWORD_LENGTH);
    DBUG_RETURN(0);
  }

  int4store(pos, server_id); pos+= 4;
  pos= net_store_data(pos, (uchar*) report_host, report_host_len);
  pos= net_store_data(pos, (uchar*) report_user, report_user_len);
  pos= net_store_data(pos, (uchar*) report_password, report_password_len);
  int2store(pos, (uint16) report_port); pos+= 2;
  /* 
    Fake rpl_recovery_rank, which was removed in BUG#13963,
    so that this server can register itself on old servers,
    see BUG#49259.
   */
  int4store(pos, /* rpl_recovery_rank */ 0);    pos+= 4;
  /* The master will fill in master_id */
  int4store(pos, 0);                    pos+= 4;

  if (simple_command(mysql, COM_REGISTER_SLAVE, buf, (size_t) (pos- buf), 0))
  {
    if (mysql_errno(mysql) == ER_NET_READ_INTERRUPTED)
    {
      *suppress_warnings= TRUE;                 // Suppress reconnect warning
    }
    else if (!check_io_slave_killed(mi->io_thd, mi, NULL))
    {
      char buf[256];
      my_snprintf(buf, sizeof(buf), "%s (Errno: %d)", mysql_error(mysql), 
                  mysql_errno(mysql));
      mi->report(ERROR_LEVEL, ER_SLAVE_MASTER_COM_FAILURE,
                 ER(ER_SLAVE_MASTER_COM_FAILURE), "COM_REGISTER_SLAVE", buf);
    }
    DBUG_RETURN(1);
  }
  DBUG_RETURN(0);
}


/**
  Execute a SHOW SLAVE STATUS statement.

  @param thd Pointer to THD object for the client thread executing the
  statement.

  @param mi Pointer to Master_info object for the IO thread.

  @retval FALSE success
  @retval TRUE failure
*/
bool show_master_info(THD* thd, Master_info* mi)
{
  // TODO: fix this for multi-master
  List<Item> field_list;
  Protocol *protocol= thd->protocol;
  DBUG_ENTER("show_master_info");

  field_list.push_back(new Item_empty_string("Slave_IO_State",
                                                     14));
  field_list.push_back(new Item_empty_string("Master_Host",
                                                     sizeof(mi->host)));
  field_list.push_back(new Item_empty_string("Master_User",
                                                     sizeof(mi->user)));
  field_list.push_back(new Item_return_int("Master_Port", 7,
                                           MYSQL_TYPE_LONG));
  field_list.push_back(new Item_return_int("Connect_Retry", 10,
                                           MYSQL_TYPE_LONG));
  field_list.push_back(new Item_empty_string("Master_Log_File",
                                             FN_REFLEN));
  field_list.push_back(new Item_return_int("Read_Master_Log_Pos", 10,
                                           MYSQL_TYPE_LONGLONG));
  field_list.push_back(new Item_empty_string("Relay_Log_File",
                                             FN_REFLEN));
  field_list.push_back(new Item_return_int("Relay_Log_Pos", 10,
                                           MYSQL_TYPE_LONGLONG));
  field_list.push_back(new Item_empty_string("Relay_Master_Log_File",
                                             FN_REFLEN));
  field_list.push_back(new Item_empty_string("Slave_IO_Running", 3));
  field_list.push_back(new Item_empty_string("Slave_SQL_Running", 3));
  field_list.push_back(new Item_empty_string("Replicate_Do_DB", 20));
  field_list.push_back(new Item_empty_string("Replicate_Ignore_DB", 20));
  field_list.push_back(new Item_empty_string("Replicate_Do_Table", 20));
  field_list.push_back(new Item_empty_string("Replicate_Ignore_Table", 23));
  field_list.push_back(new Item_empty_string("Replicate_Wild_Do_Table", 24));
  field_list.push_back(new Item_empty_string("Replicate_Wild_Ignore_Table",
                                             28));
  field_list.push_back(new Item_return_int("Last_Errno", 4, MYSQL_TYPE_LONG));
  field_list.push_back(new Item_empty_string("Last_Error", 20));
  field_list.push_back(new Item_return_int("Skip_Counter", 10,
                                           MYSQL_TYPE_LONG));
  field_list.push_back(new Item_return_int("Exec_Master_Log_Pos", 10,
                                           MYSQL_TYPE_LONGLONG));
  field_list.push_back(new Item_return_int("Relay_Log_Space", 10,
                                           MYSQL_TYPE_LONGLONG));
  field_list.push_back(new Item_empty_string("Until_Condition", 6));
  field_list.push_back(new Item_empty_string("Until_Log_File", FN_REFLEN));
  field_list.push_back(new Item_return_int("Until_Log_Pos", 10,
                                           MYSQL_TYPE_LONGLONG));
  field_list.push_back(new Item_empty_string("Master_SSL_Allowed", 7));
  field_list.push_back(new Item_empty_string("Master_SSL_CA_File",
                                             sizeof(mi->ssl_ca)));
  field_list.push_back(new Item_empty_string("Master_SSL_CA_Path",
                                             sizeof(mi->ssl_capath)));
  field_list.push_back(new Item_empty_string("Master_SSL_Cert",
                                             sizeof(mi->ssl_cert)));
  field_list.push_back(new Item_empty_string("Master_SSL_Cipher",
                                             sizeof(mi->ssl_cipher)));
  field_list.push_back(new Item_empty_string("Master_SSL_Key",
                                             sizeof(mi->ssl_key)));
  field_list.push_back(new Item_return_int("Seconds_Behind_Master", 10,
                                           MYSQL_TYPE_LONGLONG));
  field_list.push_back(new Item_empty_string("Master_SSL_Verify_Server_Cert",
                                             3));
  field_list.push_back(new Item_return_int("Last_IO_Errno", 4, MYSQL_TYPE_LONG));
  field_list.push_back(new Item_empty_string("Last_IO_Error", 20));
  field_list.push_back(new Item_return_int("Last_SQL_Errno", 4, MYSQL_TYPE_LONG));
  field_list.push_back(new Item_empty_string("Last_SQL_Error", 20));
  field_list.push_back(new Item_empty_string("Replicate_Ignore_Server_Ids",
                                             FN_REFLEN));
  field_list.push_back(new Item_return_int("Master_Server_Id", sizeof(ulong),
                                           MYSQL_TYPE_LONG));

  if (protocol->send_result_set_metadata(&field_list,
                            Protocol::SEND_NUM_ROWS | Protocol::SEND_EOF))
    DBUG_RETURN(TRUE);

  if (mi->host[0])
  {
    DBUG_PRINT("info",("host is set: '%s'", mi->host));
    String *packet= &thd->packet;
    protocol->prepare_for_resend();

    /*
      slave_running can be accessed without run_lock but not other
      non-volotile members like mi->io_thd, which is guarded by the mutex.
    */
    mysql_mutex_lock(&mi->run_lock);
    protocol->store(mi->io_thd ? mi->io_thd->proc_info : "", &my_charset_bin);
    mysql_mutex_unlock(&mi->run_lock);

    mysql_mutex_lock(&mi->data_lock);
    mysql_mutex_lock(&mi->rli.data_lock);
    mysql_mutex_lock(&mi->err_lock);
    mysql_mutex_lock(&mi->rli.err_lock);
    protocol->store(mi->host, &my_charset_bin);
    protocol->store(mi->user, &my_charset_bin);
    protocol->store((uint32) mi->port);
    protocol->store((uint32) mi->connect_retry);
    protocol->store(mi->master_log_name, &my_charset_bin);
    protocol->store((ulonglong) mi->master_log_pos);
    protocol->store(mi->rli.group_relay_log_name +
                    dirname_length(mi->rli.group_relay_log_name),
                    &my_charset_bin);
    protocol->store((ulonglong) mi->rli.group_relay_log_pos);
    protocol->store(mi->rli.group_master_log_name, &my_charset_bin);
    protocol->store(mi->slave_running == MYSQL_SLAVE_RUN_CONNECT ?
                    "Yes" : (mi->slave_running == MYSQL_SLAVE_RUN_NOT_CONNECT ?
                             "Connecting" : "No"), &my_charset_bin);
    protocol->store(mi->rli.slave_running ? "Yes":"No", &my_charset_bin);
    protocol->store(rpl_filter->get_do_db());
    protocol->store(rpl_filter->get_ignore_db());

    char buf[256];
    String tmp(buf, sizeof(buf), &my_charset_bin);
    rpl_filter->get_do_table(&tmp);
    protocol->store(&tmp);
    rpl_filter->get_ignore_table(&tmp);
    protocol->store(&tmp);
    rpl_filter->get_wild_do_table(&tmp);
    protocol->store(&tmp);
    rpl_filter->get_wild_ignore_table(&tmp);
    protocol->store(&tmp);

    protocol->store(mi->rli.last_error().number);
    protocol->store(mi->rli.last_error().message, &my_charset_bin);
    protocol->store((uint32) mi->rli.slave_skip_counter);
    protocol->store((ulonglong) mi->rli.group_master_log_pos);
    protocol->store((ulonglong) mi->rli.log_space_total);

    protocol->store(
      mi->rli.until_condition==Relay_log_info::UNTIL_NONE ? "None":
        ( mi->rli.until_condition==Relay_log_info::UNTIL_MASTER_POS? "Master":
          "Relay"), &my_charset_bin);
    protocol->store(mi->rli.until_log_name, &my_charset_bin);
    protocol->store((ulonglong) mi->rli.until_log_pos);

#ifdef HAVE_OPENSSL
    protocol->store(mi->ssl? "Yes":"No", &my_charset_bin);
#else
    protocol->store(mi->ssl? "Ignored":"No", &my_charset_bin);
#endif
    protocol->store(mi->ssl_ca, &my_charset_bin);
    protocol->store(mi->ssl_capath, &my_charset_bin);
    protocol->store(mi->ssl_cert, &my_charset_bin);
    protocol->store(mi->ssl_cipher, &my_charset_bin);
    protocol->store(mi->ssl_key, &my_charset_bin);

    /*
      Seconds_Behind_Master: if SQL thread is running and I/O thread is
      connected, we can compute it otherwise show NULL (i.e. unknown).
    */
    if ((mi->slave_running == MYSQL_SLAVE_RUN_CONNECT) &&
        mi->rli.slave_running)
    {
      long time_diff= ((long)(time(0) - mi->rli.last_master_timestamp)
                       - mi->clock_diff_with_master);
      /*
        Apparently on some systems time_diff can be <0. Here are possible
        reasons related to MySQL:
        - the master is itself a slave of another master whose time is ahead.
        - somebody used an explicit SET TIMESTAMP on the master.
        Possible reason related to granularity-to-second of time functions
        (nothing to do with MySQL), which can explain a value of -1:
        assume the master's and slave's time are perfectly synchronized, and
        that at slave's connection time, when the master's timestamp is read,
        it is at the very end of second 1, and (a very short time later) when
        the slave's timestamp is read it is at the very beginning of second
        2. Then the recorded value for master is 1 and the recorded value for
        slave is 2. At SHOW SLAVE STATUS time, assume that the difference
        between timestamp of slave and rli->last_master_timestamp is 0
        (i.e. they are in the same second), then we get 0-(2-1)=-1 as a result.
        This confuses users, so we don't go below 0: hence the max().

        last_master_timestamp == 0 (an "impossible" timestamp 1970) is a
        special marker to say "consider we have caught up".
      */
      protocol->store((longlong)(mi->rli.last_master_timestamp ?
                                 max(0, time_diff) : 0));
    }
    else
    {
      protocol->store_null();
    }
    protocol->store(mi->ssl_verify_server_cert? "Yes":"No", &my_charset_bin);

    // Last_IO_Errno
    protocol->store(mi->last_error().number);
    // Last_IO_Error
    protocol->store(mi->last_error().message, &my_charset_bin);
    // Last_SQL_Errno
    protocol->store(mi->rli.last_error().number);
    // Last_SQL_Error
    protocol->store(mi->rli.last_error().message, &my_charset_bin);
    // Replicate_Ignore_Server_Ids
    {
      char buff[FN_REFLEN];
      ulong i, cur_len;
      for (i= 0, buff[0]= 0, cur_len= 0;
           i < mi->ignore_server_ids.elements; i++)
      {
        ulong s_id, slen;
        char sbuff[FN_REFLEN];
        get_dynamic(&mi->ignore_server_ids, (uchar*) &s_id, i);
        slen= sprintf(sbuff, (i==0? "%lu" : ", %lu"), s_id);
        if (cur_len + slen + 4 > FN_REFLEN)
        {
          /*
            break the loop whenever remained space could not fit
            ellipses on the next cycle
          */
          sprintf(buff + cur_len, "...");
          break;
        }
        cur_len += sprintf(buff + cur_len, "%s", sbuff);
      }
      protocol->store(buff, &my_charset_bin);
    }
    // Master_Server_id
    protocol->store((uint32) mi->master_id);

    mysql_mutex_unlock(&mi->rli.err_lock);
    mysql_mutex_unlock(&mi->err_lock);
    mysql_mutex_unlock(&mi->rli.data_lock);
    mysql_mutex_unlock(&mi->data_lock);

    if (my_net_write(&thd->net, (uchar*) thd->packet.ptr(), packet->length()))
      DBUG_RETURN(TRUE);
  }
  my_eof(thd);
  DBUG_RETURN(FALSE);
}


void set_slave_thread_options(THD* thd)
{
  DBUG_ENTER("set_slave_thread_options");
  /*
     It's nonsense to constrain the slave threads with max_join_size; if a
     query succeeded on master, we HAVE to execute it. So set
     OPTION_BIG_SELECTS. Setting max_join_size to HA_POS_ERROR is not enough
     (and it's not needed if we have OPTION_BIG_SELECTS) because an INSERT
     SELECT examining more than 4 billion rows would still fail (yes, because
     when max_join_size is 4G, OPTION_BIG_SELECTS is automatically set, but
     only for client threads.
  */
  ulonglong options= thd->variables.option_bits | OPTION_BIG_SELECTS;
  if (opt_log_slave_updates)
    options|= OPTION_BIN_LOG;
  else
    options&= ~OPTION_BIN_LOG;
  thd->variables.option_bits= options;
  thd->variables.completion_type= 0;
  DBUG_VOID_RETURN;
}

void set_slave_thread_default_charset(THD* thd, Relay_log_info const *rli)
{
  DBUG_ENTER("set_slave_thread_default_charset");

  thd->variables.character_set_client=
    global_system_variables.character_set_client;
  thd->variables.collation_connection=
    global_system_variables.collation_connection;
  thd->variables.collation_server=
    global_system_variables.collation_server;
  thd->update_charset();

  /*
    We use a const cast here since the conceptual (and externally
    visible) behavior of the function is to set the default charset of
    the thread.  That the cache has to be invalidated is a secondary
    effect.
   */
  const_cast<Relay_log_info*>(rli)->cached_charset_invalidate();
  DBUG_VOID_RETURN;
}

/*
  init_slave_thread()
*/

static int init_slave_thread(THD* thd, SLAVE_THD_TYPE thd_type)
{
  DBUG_ENTER("init_slave_thread");
#if !defined(DBUG_OFF)
  int simulate_error= 0;
#endif
  thd->system_thread = (thd_type == SLAVE_THD_SQL) ?
    SYSTEM_THREAD_SLAVE_SQL : SYSTEM_THREAD_SLAVE_IO;
  thd->security_ctx->skip_grants();
  my_net_init(&thd->net, 0);
/*
  Adding MAX_LOG_EVENT_HEADER_LEN to the max_allowed_packet on all
  slave threads, since a replication event can become this much larger
  than the corresponding packet (query) sent from client to master.
*/
  thd->variables.max_allowed_packet= global_system_variables.max_allowed_packet
    + MAX_LOG_EVENT_HEADER;  /* note, incr over the global not session var */
  thd->slave_thread = 1;
  thd->enable_slow_log= opt_log_slow_slave_statements;
  set_slave_thread_options(thd);
  thd->client_capabilities = CLIENT_LOCAL_FILES;
  mysql_mutex_lock(&LOCK_thread_count);
  thd->thread_id= thd->variables.pseudo_thread_id= thread_id++;
  mysql_mutex_unlock(&LOCK_thread_count);

  DBUG_EXECUTE_IF("simulate_io_slave_error_on_init",
                  simulate_error|= (1 << SLAVE_THD_IO););
  DBUG_EXECUTE_IF("simulate_sql_slave_error_on_init",
                  simulate_error|= (1 << SLAVE_THD_SQL););
#if !defined(DBUG_OFF)
  if (init_thr_lock() || thd->store_globals() || simulate_error & (1<< thd_type))
#else
  if (init_thr_lock() || thd->store_globals())
#endif
  {
    thd->cleanup();
    DBUG_RETURN(-1);
  }

  if (thd_type == SLAVE_THD_SQL)
    thd_proc_info(thd, "Waiting for the next event in relay log");
  else
    thd_proc_info(thd, "Waiting for master update");
  thd->set_time();
  /* Do not use user-supplied timeout value for system threads. */
  thd->variables.lock_wait_timeout= LONG_TIMEOUT;
  DBUG_RETURN(0);
}

/*
  Sleep for a given amount of time or until killed.

  @param thd        Thread context of the current thread.
  @param seconds    The number of seconds to sleep.
  @param func       Function object to check if the thread has been killed.
  @param info       The Rpl_info object associated with this sleep.

  @retval True if the thread has been killed, false otherwise.
*/
template <typename killed_func, typename rpl_info>
static inline bool slave_sleep(THD *thd, time_t seconds,
                               killed_func func, rpl_info info)
{

  bool ret;
  struct timespec abstime;
  const char *old_proc_info;

  mysql_mutex_t *lock= &info->sleep_lock;
  mysql_cond_t *cond= &info->sleep_cond;

  /* Absolute system time at which the sleep time expires. */
  set_timespec(abstime, seconds);
  mysql_mutex_lock(lock);
  old_proc_info= thd->enter_cond(cond, lock, thd->proc_info);

  while (! (ret= func(thd, info)))
  {
    int error= mysql_cond_timedwait(cond, lock, &abstime);
    if (error == ETIMEDOUT || error == ETIME)
      break;
  }
  /* Implicitly unlocks the mutex. */
  thd->exit_cond(old_proc_info);
  return ret;
}


static int request_dump(THD *thd, MYSQL* mysql, Master_info* mi,
			bool *suppress_warnings)
{
  uchar buf[FN_REFLEN + 10];
  int len;
  ushort binlog_flags = 0; // for now
  char* logname = mi->master_log_name;
  DBUG_ENTER("request_dump");
  
  *suppress_warnings= FALSE;

  if (RUN_HOOK(binlog_relay_io,
               before_request_transmit,
               (thd, mi, binlog_flags)))
    DBUG_RETURN(1);
  
  // TODO if big log files: Change next to int8store()
  int4store(buf, (ulong) mi->master_log_pos);
  int2store(buf + 4, binlog_flags);
  int4store(buf + 6, server_id);
  len = (uint) strlen(logname);
  memcpy(buf + 10, logname,len);
  if (simple_command(mysql, COM_BINLOG_DUMP, buf, len + 10, 1))
  {
    /*
      Something went wrong, so we will just reconnect and retry later
      in the future, we should do a better error analysis, but for
      now we just fill up the error log :-)
    */
    if (mysql_errno(mysql) == ER_NET_READ_INTERRUPTED)
      *suppress_warnings= TRUE;                 // Suppress reconnect warning
    else
      sql_print_error("Error on COM_BINLOG_DUMP: %d  %s, will retry in %d secs",
                      mysql_errno(mysql), mysql_error(mysql),
                      mi->connect_retry);
    DBUG_RETURN(1);
  }

  DBUG_RETURN(0);
}


/*
  Read one event from the master

  SYNOPSIS
    read_event()
    mysql               MySQL connection
    mi                  Master connection information
    suppress_warnings   TRUE when a normal net read timeout has caused us to
                        try a reconnect.  We do not want to print anything to
                        the error log in this case because this a anormal
                        event in an idle server.

    RETURN VALUES
    'packet_error'      Error
    number              Length of packet
*/

static ulong read_event(MYSQL* mysql, Master_info *mi, bool* suppress_warnings)
{
  ulong len;
  DBUG_ENTER("read_event");

  *suppress_warnings= FALSE;
  /*
    my_real_read() will time us out
    We check if we were told to die, and if not, try reading again
  */
#ifndef DBUG_OFF
  if (disconnect_slave_event_count && !(mi->events_till_disconnect--))
    DBUG_RETURN(packet_error);
#endif

  len = cli_safe_read(mysql);
  if (len == packet_error || (long) len < 1)
  {
    if (mysql_errno(mysql) == ER_NET_READ_INTERRUPTED)
    {
      /*
        We are trying a normal reconnect after a read timeout;
        we suppress prints to .err file as long as the reconnect
        happens without problems
      */
      *suppress_warnings= TRUE;
    }
    else
      sql_print_error("Error reading packet from server: %s ( server_errno=%d)",
                      mysql_error(mysql), mysql_errno(mysql));
    DBUG_RETURN(packet_error);
  }

  /* Check if eof packet */
  if (len < 8 && mysql->net.read_pos[0] == 254)
  {
    sql_print_information("Slave: received end packet from server, apparent "
                          "master shutdown: %s",
                     mysql_error(mysql));
     DBUG_RETURN(packet_error);
  }

  DBUG_PRINT("exit", ("len: %lu  net->read_pos[4]: %d",
                      len, mysql->net.read_pos[4]));
  DBUG_RETURN(len - 1);
}

/*
  Check if the current error is of temporary nature of not.
  Some errors are temporary in nature, such as
  ER_LOCK_DEADLOCK and ER_LOCK_WAIT_TIMEOUT.  Ndb also signals
  that the error is temporary by pushing a warning with the error code
  ER_GET_TEMPORARY_ERRMSG, if the originating error is temporary.
*/
static int has_temporary_error(THD *thd)
{
  DBUG_ENTER("has_temporary_error");

  DBUG_EXECUTE_IF("all_errors_are_temporary_errors",
                  if (thd->stmt_da->is_error())
                  {
                    thd->clear_error();
                    my_error(ER_LOCK_DEADLOCK, MYF(0));
                  });

  /*
    If there is no message in THD, we can't say if it's a temporary
    error or not. This is currently the case for Incident_log_event,
    which sets no message. Return FALSE.
  */
  if (!thd->is_error())
    DBUG_RETURN(0);

  /*
    Temporary error codes:
    currently, InnoDB deadlock detected by InnoDB or lock
    wait timeout (innodb_lock_wait_timeout exceeded
  */
  if (thd->stmt_da->sql_errno() == ER_LOCK_DEADLOCK ||
      thd->stmt_da->sql_errno() == ER_LOCK_WAIT_TIMEOUT)
    DBUG_RETURN(1);

#ifdef HAVE_NDB_BINLOG
  /*
    currently temporary error set in ndbcluster
  */
  List_iterator_fast<MYSQL_ERROR> it(thd->warning_info->warn_list());
  MYSQL_ERROR *err;
  while ((err= it++))
  {
    DBUG_PRINT("info", ("has condition %d %s", err->get_sql_errno(),
                        err->get_message_text()));
    switch (err->get_sql_errno())
    {
    case ER_GET_TEMPORARY_ERRMSG:
      DBUG_RETURN(1);
    default:
      break;
    }
  }
#endif
  DBUG_RETURN(0);
}


/**
  Applies the given event and advances the relay log position.

  In essence, this function does:

  @code
    ev->apply_event(rli);
    ev->update_pos(rli);
  @endcode

  But it also does some maintainance, such as skipping events if
  needed and reporting errors.

  If the @c skip flag is set, then it is tested whether the event
  should be skipped, by looking at the slave_skip_counter and the
  server id.  The skip flag should be set when calling this from a
  replication thread but not set when executing an explicit BINLOG
  statement.

  @retval 0 OK.

  @retval 1 Error calling ev->apply_event().

  @retval 2 No error calling ev->apply_event(), but error calling
  ev->update_pos().
*/
int apply_event_and_update_pos(Log_event* ev, THD* thd, Relay_log_info* rli)
{
  int exec_res= 0;

  DBUG_ENTER("apply_event_and_update_pos");

  DBUG_PRINT("exec_event",("%s(type_code: %d; server_id: %d)",
                           ev->get_type_str(), ev->get_type_code(),
                           ev->server_id));
  DBUG_PRINT("info", ("thd->options: %s%s; rli->last_event_start_time: %lu",
                      FLAGSTR(thd->variables.option_bits, OPTION_NOT_AUTOCOMMIT),
                      FLAGSTR(thd->variables.option_bits, OPTION_BEGIN),
                      (ulong) rli->last_event_start_time));

  /*
    Execute the event to change the database and update the binary
    log coordinates, but first we set some data that is needed for
    the thread.

    The event will be executed unless it is supposed to be skipped.

    Queries originating from this server must be skipped.  Low-level
    events (Format_description_log_event, Rotate_log_event,
    Stop_log_event) from this server must also be skipped. But for
    those we don't want to modify 'group_master_log_pos', because
    these events did not exist on the master.
    Format_description_log_event is not completely skipped.

    Skip queries specified by the user in 'slave_skip_counter'.  We
    can't however skip events that has something to do with the log
    files themselves.

    Filtering on own server id is extremely important, to ignore
    execution of events created by the creation/rotation of the relay
    log (remember that now the relay log starts with its Format_desc,
    has a Rotate etc).
  */

  thd->server_id = ev->server_id; // use the original server id for logging
  thd->set_time();                            // time the query
  thd->lex->current_select= 0;
  if (!ev->when)
    ev->when= my_time(0);
  ev->thd = thd; // because up to this point, ev->thd == 0

  int reason= ev->shall_skip(rli);
  if (reason == Log_event::EVENT_SKIP_COUNT)
    sql_slave_skip_counter= --rli->slave_skip_counter;
  mysql_mutex_unlock(&rli->data_lock);
  if (reason == Log_event::EVENT_SKIP_NOT)
    exec_res= ev->apply_event(rli);

#ifndef DBUG_OFF
  /*
    This only prints information to the debug trace.

    TODO: Print an informational message to the error log?
  */
  static const char *const explain[] = {
    // EVENT_SKIP_NOT,
    "not skipped",
    // EVENT_SKIP_IGNORE,
    "skipped because event should be ignored",
    // EVENT_SKIP_COUNT
    "skipped because event skip counter was non-zero"
  };
  DBUG_PRINT("info", ("OPTION_BEGIN: %d; IN_STMT: %d",
                      test(thd->variables.option_bits & OPTION_BEGIN),
                      rli->get_flag(Relay_log_info::IN_STMT)));
  DBUG_PRINT("skip_event", ("%s event was %s",
                            ev->get_type_str(), explain[reason]));
#endif

  DBUG_PRINT("info", ("apply_event error = %d", exec_res));
  if (exec_res == 0)
  {
    int error= ev->update_pos(rli);
#ifdef HAVE_purify
    if (!rli->is_fake)
#endif
    {
#ifndef DBUG_OFF
      char buf[22];
#endif
      DBUG_PRINT("info", ("update_pos error = %d", error));
      DBUG_PRINT("info", ("group %s %s",
                          llstr(rli->group_relay_log_pos, buf),
                          rli->group_relay_log_name));
      DBUG_PRINT("info", ("event %s %s",
                          llstr(rli->event_relay_log_pos, buf),
                          rli->event_relay_log_name));
    }
    /*
      The update should not fail, so print an error message and
      return an error code.

      TODO: Replace this with a decent error message when merged
      with BUG#24954 (which adds several new error message).
    */
    if (error)
    {
      char buf[22];
      rli->report(ERROR_LEVEL, ER_UNKNOWN_ERROR,
                  "It was not possible to update the positions"
                  " of the relay log information: the slave may"
                  " be in an inconsistent state."
                  " Stopped in %s position %s",
                  rli->group_relay_log_name,
                  llstr(rli->group_relay_log_pos, buf));
      DBUG_RETURN(2);
    }
  }

  DBUG_RETURN(exec_res ? 1 : 0);
}


/**
  Top-level function for executing the next event from the relay log.

  This function reads the event from the relay log, executes it, and
  advances the relay log position.  It also handles errors, etc.

  This function may fail to apply the event for the following reasons:

   - The position specfied by the UNTIL condition of the START SLAVE
     command is reached.

   - It was not possible to read the event from the log.

   - The slave is killed.

   - An error occurred when applying the event, and the event has been
     tried slave_trans_retries times.  If the event has been retried
     fewer times, 0 is returned.

   - init_master_info or init_relay_log_pos failed. (These are called
     if a failure occurs when applying the event.)

   - An error occurred when updating the binlog position.

  @retval 0 The event was applied.

  @retval 1 The event was not applied.
*/
static int exec_relay_log_event(THD* thd, Relay_log_info* rli)
{
  DBUG_ENTER("exec_relay_log_event");

  /*
     We acquire this mutex since we need it for all operations except
     event execution. But we will release it in places where we will
     wait for something for example inside of next_event().
   */
  mysql_mutex_lock(&rli->data_lock);

  Log_event * ev = next_event(rli);

  DBUG_ASSERT(rli->sql_thd==thd);

  if (sql_slave_killed(thd,rli))
  {
    mysql_mutex_unlock(&rli->data_lock);
    delete ev;
    DBUG_RETURN(1);
  }
  if (ev)
  {
    int exec_res;

    /*
      This tests if the position of the beginning of the current event
      hits the UNTIL barrier.
    */
    if (rli->until_condition != Relay_log_info::UNTIL_NONE &&
        rli->is_until_satisfied(thd, ev))
    {
      char buf[22];
      sql_print_information("Slave SQL thread stopped because it reached its"
                            " UNTIL position %s", llstr(rli->until_pos(), buf));
      /*
        Setting abort_slave flag because we do not want additional message about
        error in query execution to be printed.
      */
      rli->abort_slave= 1;
      mysql_mutex_unlock(&rli->data_lock);
      delete ev;
      DBUG_RETURN(1);
    }

    { /**
         The following failure injecion works in cooperation with tests 
         setting @@global.debug= 'd,incomplete_group_in_relay_log'.
         Xid or Commit events are not executed to force the slave sql
         read hanging if the realy log does not have any more events.
      */
      DBUG_EXECUTE_IF("incomplete_group_in_relay_log",
                      if ((ev->get_type_code() == XID_EVENT) ||
                          ((ev->get_type_code() == QUERY_EVENT) &&
                           strcmp("COMMIT", ((Query_log_event *) ev)->query) == 0))
                      {
                        DBUG_ASSERT(thd->transaction.all.modified_non_trans_table);
                        rli->abort_slave= 1;
                        mysql_mutex_unlock(&rli->data_lock);
                        delete ev;
                        rli->inc_event_relay_log_pos();
                        DBUG_RETURN(0);
                      };);
    }

    exec_res= apply_event_and_update_pos(ev, thd, rli);

    /*
      Format_description_log_event should not be deleted because it will be
      used to read info about the relay log's format; it will be deleted when
      the SQL thread does not need it, i.e. when this thread terminates.
    */
    if (ev->get_type_code() != FORMAT_DESCRIPTION_EVENT)
    {
      DBUG_PRINT("info", ("Deleting the event after it has been executed"));
      delete ev;
    }

    /*
      update_log_pos failed: this should not happen, so we don't
      retry.
    */
    if (exec_res == 2)
      DBUG_RETURN(1);

    if (slave_trans_retries)
    {
      int UNINIT_VAR(temp_err);
      if (exec_res && (temp_err= has_temporary_error(thd)))
      {
        const char *errmsg;
        /*
          We were in a transaction which has been rolled back because of a
          temporary error;
          let's seek back to BEGIN log event and retry it all again.
	  Note, if lock wait timeout (innodb_lock_wait_timeout exceeded)
	  there is no rollback since 5.0.13 (ref: manual).
          We have to not only seek but also
          a) init_master_info(), to seek back to hot relay log's start for later
          (for when we will come back to this hot log after re-processing the
          possibly existing old logs where BEGIN is: check_binlog_magic() will
          then need the cache to be at position 0 (see comments at beginning of
          init_master_info()).
          b) init_relay_log_pos(), because the BEGIN may be an older relay log.
        */
        if (rli->trans_retries < slave_trans_retries)
        {
          if (init_master_info(rli->mi, 0, 0, 0, SLAVE_SQL))
            sql_print_error("Failed to initialize the master info structure");
          else if (init_relay_log_pos(rli,
                                      rli->group_relay_log_name,
                                      rli->group_relay_log_pos,
                                      1, &errmsg, 1))
            sql_print_error("Error initializing relay log position: %s",
                            errmsg);
          else
          {
            exec_res= 0;
            rli->cleanup_context(thd, 1);
            /* chance for concurrent connection to get more locks */
            slave_sleep(thd, min(rli->trans_retries, MAX_SLAVE_RETRY_PAUSE),
                       sql_slave_killed, rli);
            mysql_mutex_lock(&rli->data_lock); // because of SHOW STATUS
            rli->trans_retries++;
            rli->retried_trans++;
            mysql_mutex_unlock(&rli->data_lock);
            DBUG_PRINT("info", ("Slave retries transaction "
                                "rli->trans_retries: %lu", rli->trans_retries));
          }
        }
        else
          sql_print_error("Slave SQL thread retried transaction %lu time(s) "
                          "in vain, giving up. Consider raising the value of "
                          "the slave_transaction_retries variable.",
                          slave_trans_retries);
      }
      else if ((exec_res && !temp_err) ||
               (opt_using_transactions &&
                rli->group_relay_log_pos == rli->event_relay_log_pos))
      {
        /*
          Only reset the retry counter if the entire group succeeded
          or failed with a non-transient error.  On a successful
          event, the execution will proceed as usual; in the case of a
          non-transient error, the slave will stop with an error.
         */
        rli->trans_retries= 0; // restart from fresh
        DBUG_PRINT("info", ("Resetting retry counter, rli->trans_retries: %lu",
                            rli->trans_retries));
      }
    }
    DBUG_RETURN(exec_res);
  }
  mysql_mutex_unlock(&rli->data_lock);
  rli->report(ERROR_LEVEL, ER_SLAVE_RELAY_LOG_READ_FAILURE,
              ER(ER_SLAVE_RELAY_LOG_READ_FAILURE), "\
Could not parse relay log event entry. The possible reasons are: the master's \
binary log is corrupted (you can check this by running 'mysqlbinlog' on the \
binary log), the slave's relay log is corrupted (you can check this by running \
'mysqlbinlog' on the relay log), a network problem, or a bug in the master's \
or slave's MySQL code. If you want to check the master's binary log or slave's \
relay log, you will be able to know their names by issuing 'SHOW SLAVE STATUS' \
on this slave.\
");
  DBUG_RETURN(1);
}


static bool check_io_slave_killed(THD *thd, Master_info *mi, const char *info)
{
  if (io_slave_killed(thd, mi))
  {
    if (info && global_system_variables.log_warnings)
      sql_print_information("%s", info);
    return TRUE;
  }
  return FALSE;
}

/**
  @brief Try to reconnect slave IO thread.

  @details Terminates current connection to master, sleeps for
  @c mi->connect_retry msecs and initiates new connection with
  @c safe_reconnect(). Variable pointed by @c retry_count is increased -
  if it exceeds @c master_retry_count then connection is not re-established
  and function signals error.
  Unless @c suppres_warnings is TRUE, a warning is put in the server error log
  when reconnecting. The warning message and messages used to report errors
  are taken from @c messages array. In case @c master_retry_count is exceeded,
  no messages are added to the log.

  @param[in]     thd                 Thread context.
  @param[in]     mysql               MySQL connection.
  @param[in]     mi                  Master connection information.
  @param[in,out] retry_count         Number of attempts to reconnect.
  @param[in]     suppress_warnings   TRUE when a normal net read timeout 
                                     has caused to reconnecting.
  @param[in]     messages            Messages to print/log, see 
                                     reconnect_messages[] array.

  @retval        0                   OK.
  @retval        1                   There was an error.
*/

static int try_to_reconnect(THD *thd, MYSQL *mysql, Master_info *mi,
                            uint *retry_count, bool suppress_warnings,
                            const char *messages[SLAVE_RECON_MSG_MAX])
{
  mi->slave_running= MYSQL_SLAVE_RUN_NOT_CONNECT;
  thd->proc_info= messages[SLAVE_RECON_MSG_WAIT];
#ifdef SIGNAL_WITH_VIO_CLOSE  
  thd->clear_active_vio();
#endif
  end_server(mysql);
  if ((*retry_count)++)
  {
    if (*retry_count > master_retry_count)
      return 1;                             // Don't retry forever
    slave_sleep(thd, mi->connect_retry, io_slave_killed, mi);
  }
  if (check_io_slave_killed(thd, mi, messages[SLAVE_RECON_MSG_KILLED_WAITING]))
    return 1;
  thd->proc_info = messages[SLAVE_RECON_MSG_AFTER];
  if (!suppress_warnings) 
  {
    char buf[256], llbuff[22];
    my_snprintf(buf, sizeof(buf), messages[SLAVE_RECON_MSG_FAILED], 
                IO_RPL_LOG_NAME, llstr(mi->master_log_pos, llbuff));
    /* 
      Raise a warining during registering on master/requesting dump.
      Log a message reading event.
    */
    if (messages[SLAVE_RECON_MSG_COMMAND][0])
    {
      mi->report(WARNING_LEVEL, ER_SLAVE_MASTER_COM_FAILURE,
                 ER(ER_SLAVE_MASTER_COM_FAILURE), 
                 messages[SLAVE_RECON_MSG_COMMAND], buf);
    }
    else
    {
      sql_print_information("%s", buf);
    }
  }
  if (safe_reconnect(thd, mysql, mi, 1) || io_slave_killed(thd, mi))
  {
    if (global_system_variables.log_warnings)
      sql_print_information("%s", messages[SLAVE_RECON_MSG_KILLED_AFTER]);
    return 1;
  }
  return 0;
}


/**
  Slave IO thread entry point.

  @param arg Pointer to Master_info struct that holds information for
  the IO thread.

  @return Always 0.
*/
pthread_handler_t handle_slave_io(void *arg)
{
  THD *thd; // needs to be first for thread_stack
  MYSQL *mysql;
  Master_info *mi = (Master_info*)arg;
  Relay_log_info *rli= &mi->rli;
  char llbuff[22];
  uint retry_count;
  bool suppress_warnings;
  int ret;
#ifndef DBUG_OFF
  uint retry_count_reg= 0, retry_count_dump= 0, retry_count_event= 0;
#endif
  // needs to call my_thread_init(), otherwise we get a coredump in DBUG_ stuff
  my_thread_init();
  DBUG_ENTER("handle_slave_io");

  DBUG_ASSERT(mi->inited);
  mysql= NULL ;
  retry_count= 0;

  mysql_mutex_lock(&mi->run_lock);
  /* Inform waiting threads that slave has started */
  mi->slave_run_id++;

#ifndef DBUG_OFF
  mi->events_till_disconnect = disconnect_slave_event_count;
#endif

  thd= new THD; // note that contructor of THD uses DBUG_ !
  THD_CHECK_SENTRY(thd);
  mi->io_thd = thd;

  pthread_detach_this_thread();
  thd->thread_stack= (char*) &thd; // remember where our stack is
  mi->clear_error();
  if (init_slave_thread(thd, SLAVE_THD_IO))
  {
    mysql_cond_broadcast(&mi->start_cond);
    mysql_mutex_unlock(&mi->run_lock);
    sql_print_error("Failed during slave I/O thread initialization");
    goto err;
  }
  mysql_mutex_lock(&LOCK_thread_count);
  threads.append(thd);
  mysql_mutex_unlock(&LOCK_thread_count);
  mi->slave_running = 1;
  mi->abort_slave = 0;
  mysql_mutex_unlock(&mi->run_lock);
  mysql_cond_broadcast(&mi->start_cond);

  DBUG_PRINT("master_info",("log_file_name: '%s'  position: %s",
                            mi->master_log_name,
                            llstr(mi->master_log_pos,llbuff)));

  /* This must be called before run any binlog_relay_io hooks */
  my_pthread_setspecific_ptr(RPL_MASTER_INFO, mi);

  if (RUN_HOOK(binlog_relay_io, thread_start, (thd, mi)))
  {
    mi->report(ERROR_LEVEL, ER_SLAVE_FATAL_ERROR,
               ER(ER_SLAVE_FATAL_ERROR), "Failed to run 'thread_start' hook");
    goto err;
  }

  if (!(mi->mysql = mysql = mysql_init(NULL)))
  {
    mi->report(ERROR_LEVEL, ER_SLAVE_FATAL_ERROR,
               ER(ER_SLAVE_FATAL_ERROR), "error in mysql_init()");
    goto err;
  }

  thd_proc_info(thd, "Connecting to master");
  // we can get killed during safe_connect
  if (!safe_connect(thd, mysql, mi))
  {
    sql_print_information("Slave I/O thread: connected to master '%s@%s:%d',"
                          "replication started in log '%s' at position %s",
                          mi->user, mi->host, mi->port,
			  IO_RPL_LOG_NAME,
			  llstr(mi->master_log_pos,llbuff));
  /*
    Adding MAX_LOG_EVENT_HEADER_LEN to the max_packet_size on the I/O
    thread, since a replication event can become this much larger than
    the corresponding packet (query) sent from client to master.
  */
    mysql->net.max_packet_size= thd->net.max_packet_size+= MAX_LOG_EVENT_HEADER;
  }
  else
  {
    sql_print_information("Slave I/O thread killed while connecting to master");
    goto err;
  }

connected:

    DBUG_EXECUTE_IF("dbug.before_get_running_status_yes",
                    {
                      const char act[]=
                        "now "
                        "wait_for signal.io_thread_let_running";
                      DBUG_ASSERT(opt_debug_sync_timeout > 0);
                      DBUG_ASSERT(!debug_sync_set_action(thd, 
                                                         STRING_WITH_LEN(act)));
                    };);

  // TODO: the assignment below should be under mutex (5.0)
  mi->slave_running= MYSQL_SLAVE_RUN_CONNECT;
  thd->slave_net = &mysql->net;
  thd_proc_info(thd, "Checking master version");
  ret= get_master_version_and_clock(mysql, mi);
  if (ret == 1)
    /* Fatal error */
    goto err;

  if (ret == 2) 
  { 
    if (check_io_slave_killed(mi->io_thd, mi, "Slave I/O thread killed"
                              "while calling get_master_version_and_clock(...)"))
      goto err;
    suppress_warnings= FALSE;
    /* Try to reconnect because the error was caused by a transient network problem */
    if (try_to_reconnect(thd, mysql, mi, &retry_count, suppress_warnings,
                             reconnect_messages[SLAVE_RECON_ACT_REG]))
      goto err;
    goto connected;
  } 

  if (mi->rli.relay_log.description_event_for_queue->binlog_version > 1)
  {
    /*
      Register ourselves with the master.
    */
    thd_proc_info(thd, "Registering slave on master");
    if (register_slave_on_master(mysql, mi, &suppress_warnings))
    {
      if (!check_io_slave_killed(thd, mi, "Slave I/O thread killed "
                                "while registering slave on master"))
      {
        sql_print_error("Slave I/O thread couldn't register on master");
        if (try_to_reconnect(thd, mysql, mi, &retry_count, suppress_warnings,
                             reconnect_messages[SLAVE_RECON_ACT_REG]))
          goto err;
      }
      else
        goto err;
      goto connected;
    }
    DBUG_EXECUTE_IF("FORCE_SLAVE_TO_RECONNECT_REG", 
      if (!retry_count_reg)
      {
        retry_count_reg++;
        sql_print_information("Forcing to reconnect slave I/O thread");
        if (try_to_reconnect(thd, mysql, mi, &retry_count, suppress_warnings,
                             reconnect_messages[SLAVE_RECON_ACT_REG]))
          goto err;
        goto connected;
      });
  }

  DBUG_PRINT("info",("Starting reading binary log from master"));
  while (!io_slave_killed(thd,mi))
  {
    thd_proc_info(thd, "Requesting binlog dump");
    if (request_dump(thd, mysql, mi, &suppress_warnings))
    {
      sql_print_error("Failed on request_dump()");
      if (check_io_slave_killed(thd, mi, "Slave I/O thread killed while \
requesting master dump") ||
          try_to_reconnect(thd, mysql, mi, &retry_count, suppress_warnings,
                           reconnect_messages[SLAVE_RECON_ACT_DUMP]))
        goto err;
      goto connected;
    }
    DBUG_EXECUTE_IF("FORCE_SLAVE_TO_RECONNECT_DUMP", 
      if (!retry_count_dump)
      {
        retry_count_dump++;
        sql_print_information("Forcing to reconnect slave I/O thread");
        if (try_to_reconnect(thd, mysql, mi, &retry_count, suppress_warnings,
                             reconnect_messages[SLAVE_RECON_ACT_DUMP]))
          goto err;
        goto connected;
      });
    const char *event_buf;

    DBUG_ASSERT(mi->last_error().number == 0);
    while (!io_slave_killed(thd,mi))
    {
      ulong event_len;
      /*
         We say "waiting" because read_event() will wait if there's nothing to
         read. But if there's something to read, it will not wait. The
         important thing is to not confuse users by saying "reading" whereas
         we're in fact receiving nothing.
      */
      thd_proc_info(thd, "Waiting for master to send event");
      event_len= read_event(mysql, mi, &suppress_warnings);
      if (check_io_slave_killed(thd, mi, "Slave I/O thread killed while \
reading event"))
        goto err;
      DBUG_EXECUTE_IF("FORCE_SLAVE_TO_RECONNECT_EVENT",
        if (!retry_count_event)
        {
          retry_count_event++;
          sql_print_information("Forcing to reconnect slave I/O thread");
          if (try_to_reconnect(thd, mysql, mi, &retry_count, suppress_warnings,
                               reconnect_messages[SLAVE_RECON_ACT_EVENT]))
            goto err;
          goto connected;
        });

      if (event_len == packet_error)
      {
        uint mysql_error_number= mysql_errno(mysql);
        switch (mysql_error_number) {
        case CR_NET_PACKET_TOO_LARGE:
          sql_print_error("\
Log entry on master is longer than max_allowed_packet (%ld) on \
slave. If the entry is correct, restart the server with a higher value of \
max_allowed_packet",
                          thd->variables.max_allowed_packet);
          mi->report(ERROR_LEVEL, ER_NET_PACKET_TOO_LARGE,
                     "%s", ER(ER_NET_PACKET_TOO_LARGE));
          goto err;
        case ER_MASTER_FATAL_ERROR_READING_BINLOG:
          mi->report(ERROR_LEVEL, ER_MASTER_FATAL_ERROR_READING_BINLOG,
                     ER(ER_MASTER_FATAL_ERROR_READING_BINLOG),
                     mysql_error_number, mysql_error(mysql));
          goto err;
        case ER_OUT_OF_RESOURCES:
          sql_print_error("\
Stopping slave I/O thread due to out-of-memory error from master");
          mi->report(ERROR_LEVEL, ER_OUT_OF_RESOURCES,
                     "%s", ER(ER_OUT_OF_RESOURCES));
          goto err;
        }
        if (try_to_reconnect(thd, mysql, mi, &retry_count, suppress_warnings,
                             reconnect_messages[SLAVE_RECON_ACT_EVENT]))
          goto err;
        goto connected;
      } // if (event_len == packet_error)

      retry_count=0;                    // ok event, reset retry counter
      thd_proc_info(thd, "Queueing master event to the relay log");
      event_buf= (const char*)mysql->net.read_pos + 1;
      if (RUN_HOOK(binlog_relay_io, after_read_event,
                   (thd, mi,(const char*)mysql->net.read_pos + 1,
                    event_len, &event_buf, &event_len)))
      {
        mi->report(ERROR_LEVEL, ER_SLAVE_FATAL_ERROR,
                   ER(ER_SLAVE_FATAL_ERROR),
                   "Failed to run 'after_read_event' hook");
        goto err;
      }

      /* XXX: 'synced' should be updated by queue_event to indicate
         whether event has been synced to disk */
      bool synced= 0;
      if (queue_event(mi, event_buf, event_len))
      {
        mi->report(ERROR_LEVEL, ER_SLAVE_RELAY_LOG_WRITE_FAILURE,
                   ER(ER_SLAVE_RELAY_LOG_WRITE_FAILURE),
                   "could not queue event from master");
        goto err;
      }

      if (RUN_HOOK(binlog_relay_io, after_queue_event,
                   (thd, mi, event_buf, event_len, synced)))
      {
        mi->report(ERROR_LEVEL, ER_SLAVE_FATAL_ERROR,
                   ER(ER_SLAVE_FATAL_ERROR),
                   "Failed to run 'after_queue_event' hook");
        goto err;
      }

      if (flush_master_info(mi, TRUE, TRUE))
      {
        sql_print_error("Failed to flush master info file");
        goto err;
      }
      /*
        See if the relay logs take too much space.
        We don't lock mi->rli.log_space_lock here; this dirty read saves time
        and does not introduce any problem:
        - if mi->rli.ignore_log_space_limit is 1 but becomes 0 just after (so
        the clean value is 0), then we are reading only one more event as we
        should, and we'll block only at the next event. No big deal.
        - if mi->rli.ignore_log_space_limit is 0 but becomes 1 just after (so
        the clean value is 1), then we are going into wait_for_relay_log_space()
        for no reason, but this function will do a clean read, notice the clean
        value and exit immediately.
      */
#ifndef DBUG_OFF
      {
        char llbuf1[22], llbuf2[22];
        DBUG_PRINT("info", ("log_space_limit=%s log_space_total=%s \
ignore_log_space_limit=%d",
                            llstr(rli->log_space_limit,llbuf1),
                            llstr(rli->log_space_total,llbuf2),
                            (int) rli->ignore_log_space_limit));
      }
#endif

      if (rli->log_space_limit && rli->log_space_limit <
          rli->log_space_total &&
          !rli->ignore_log_space_limit)
        if (wait_for_relay_log_space(rli))
        {
          sql_print_error("Slave I/O thread aborted while waiting for relay \
log space");
          goto err;
        }
    }
  }

  // error = 0;
err:
  // print the current replication position
  sql_print_information("Slave I/O thread exiting, read up to log '%s', position %s",
                  IO_RPL_LOG_NAME, llstr(mi->master_log_pos,llbuff));
  RUN_HOOK(binlog_relay_io, thread_stop, (thd, mi));
  thd->reset_query();
  thd->reset_db(NULL, 0);
  if (mysql)
  {
    /*
      Here we need to clear the active VIO before closing the
      connection with the master.  The reason is that THD::awake()
      might be called from terminate_slave_thread() because somebody
      issued a STOP SLAVE.  If that happends, the close_active_vio()
      can be called in the middle of closing the VIO associated with
      the 'mysql' object, causing a crash.
    */
#ifdef SIGNAL_WITH_VIO_CLOSE
    thd->clear_active_vio();
#endif
    mysql_close(mysql);
    mi->mysql=0;
  }
  write_ignored_events_info_to_relay_log(thd, mi);
  thd_proc_info(thd, "Waiting for slave mutex on exit");
  mysql_mutex_lock(&mi->run_lock);

  /* Forget the relay log's format */
  delete mi->rli.relay_log.description_event_for_queue;
  mi->rli.relay_log.description_event_for_queue= 0;
  // TODO: make rpl_status part of Master_info
  change_rpl_status(RPL_ACTIVE_SLAVE,RPL_IDLE_SLAVE);
  DBUG_ASSERT(thd->net.buff != 0);
  net_end(&thd->net); // destructor will not free it, because net.vio is 0
  mysql_mutex_lock(&LOCK_thread_count);
  THD_CHECK_SENTRY(thd);
  delete thd;
  mysql_mutex_unlock(&LOCK_thread_count);
  mi->abort_slave= 0;
  mi->slave_running= 0;
  mi->io_thd= 0;
  /*
    Note: the order of the two following calls (first broadcast, then unlock)
    is important. Otherwise a killer_thread can execute between the calls and
    delete the mi structure leading to a crash! (see BUG#25306 for details)
   */ 
  mysql_cond_broadcast(&mi->stop_cond);       // tell the world we are done
  DBUG_EXECUTE_IF("simulate_slave_delay_at_terminate_bug38694", sleep(5););
  mysql_mutex_unlock(&mi->run_lock);

  DBUG_LEAVE;                                   // Must match DBUG_ENTER()
  my_thread_end();
  pthread_exit(0);
  return 0;                                     // Avoid compiler warnings
}

/*
  Check the temporary directory used by commands like
  LOAD DATA INFILE.
 */
static 
int check_temp_dir(char* tmp_file)
{
  int fd;
  MY_DIR *dirp;
  char tmp_dir[FN_REFLEN];
  size_t tmp_dir_size;

  DBUG_ENTER("check_temp_dir");

  /*
    Get the directory from the temporary file.
  */
  dirname_part(tmp_dir, tmp_file, &tmp_dir_size);

  /*
    Check if the directory exists.
   */
  if (!(dirp=my_dir(tmp_dir,MYF(MY_WME))))
    DBUG_RETURN(1);
  my_dirend(dirp);

  /*
    Check permissions to create a file.
   */
  if ((fd= mysql_file_create(key_file_misc,
                             tmp_file, CREATE_MODE,
                             O_WRONLY | O_BINARY | O_EXCL | O_NOFOLLOW,
                             MYF(MY_WME))) < 0)
  DBUG_RETURN(1);

  /*
    Clean up.
   */
  mysql_file_close(fd, MYF(0));
  mysql_file_delete(key_file_misc, tmp_file, MYF(0));

  DBUG_RETURN(0);
}

/**
  Slave SQL thread entry point.

  @param arg Pointer to Relay_log_info object that holds information
  for the SQL thread.

  @return Always 0.
*/
pthread_handler_t handle_slave_sql(void *arg)
{
  THD *thd;                     /* needs to be first for thread_stack */
  char llbuff[22],llbuff1[22];
  char saved_log_name[FN_REFLEN];
  char saved_master_log_name[FN_REFLEN];
  my_off_t UNINIT_VAR(saved_log_pos);
  my_off_t UNINIT_VAR(saved_master_log_pos);
  my_off_t saved_skip= 0;

  Relay_log_info* rli = &((Master_info*)arg)->rli;
  const char *errmsg;

  // needs to call my_thread_init(), otherwise we get a coredump in DBUG_ stuff
  my_thread_init();
  DBUG_ENTER("handle_slave_sql");

  DBUG_ASSERT(rli->inited);
  mysql_mutex_lock(&rli->run_lock);
  DBUG_ASSERT(!rli->slave_running);
  errmsg= 0;
#ifndef DBUG_OFF
  rli->events_till_abort = abort_slave_event_count;
#endif

  thd = new THD; // note that contructor of THD uses DBUG_ !
  thd->thread_stack = (char*)&thd; // remember where our stack is
  rli->sql_thd= thd;
  
  /* Inform waiting threads that slave has started */
  rli->slave_run_id++;
  rli->slave_running = 1;

  pthread_detach_this_thread();
  if (init_slave_thread(thd, SLAVE_THD_SQL))
  {
    /*
      TODO: this is currently broken - slave start and change master
      will be stuck if we fail here
    */
    mysql_cond_broadcast(&rli->start_cond);
    mysql_mutex_unlock(&rli->run_lock);
    rli->report(ERROR_LEVEL, ER_SLAVE_FATAL_ERROR, 
                "Failed during slave thread initialization");
    goto err;
  }
  thd->init_for_queries();
  thd->temporary_tables = rli->save_temporary_tables; // restore temp tables
  set_thd_in_use_temporary_tables(rli);   // (re)set sql_thd in use for saved temp tables
  mysql_mutex_lock(&LOCK_thread_count);
  threads.append(thd);
  mysql_mutex_unlock(&LOCK_thread_count);
  /*
    We are going to set slave_running to 1. Assuming slave I/O thread is
    alive and connected, this is going to make Seconds_Behind_Master be 0
    i.e. "caught up". Even if we're just at start of thread. Well it's ok, at
    the moment we start we can think we are caught up, and the next second we
    start receiving data so we realize we are not caught up and
    Seconds_Behind_Master grows. No big deal.
  */
  rli->abort_slave = 0;
  mysql_mutex_unlock(&rli->run_lock);
  mysql_cond_broadcast(&rli->start_cond);

  /*
    Reset errors for a clean start (otherwise, if the master is idle, the SQL
    thread may execute no Query_log_event, so the error will remain even
    though there's no problem anymore). Do not reset the master timestamp
    (imagine the slave has caught everything, the STOP SLAVE and START SLAVE:
    as we are not sure that we are going to receive a query, we want to
    remember the last master timestamp (to say how many seconds behind we are
    now.
    But the master timestamp is reset by RESET SLAVE & CHANGE MASTER.
  */
  rli->clear_error();

  //tell the I/O thread to take relay_log_space_limit into account from now on
  mysql_mutex_lock(&rli->log_space_lock);
  rli->ignore_log_space_limit= 0;
  mysql_mutex_unlock(&rli->log_space_lock);
  rli->trans_retries= 0; // start from "no error"
  DBUG_PRINT("info", ("rli->trans_retries: %lu", rli->trans_retries));

  if (init_relay_log_pos(rli,
                         rli->group_relay_log_name,
                         rli->group_relay_log_pos,
                         1 /*need data lock*/, &errmsg,
                         1 /*look for a description_event*/))
  { 
    rli->report(ERROR_LEVEL, ER_SLAVE_FATAL_ERROR, 
                "Error initializing relay log position: %s", errmsg);
    goto err;
  }
  THD_CHECK_SENTRY(thd);
#ifndef DBUG_OFF
  {
    char llbuf1[22], llbuf2[22];
    DBUG_PRINT("info", ("my_b_tell(rli->cur_log)=%s rli->event_relay_log_pos=%s",
                        llstr(my_b_tell(rli->cur_log),llbuf1),
                        llstr(rli->event_relay_log_pos,llbuf2)));
    DBUG_ASSERT(rli->event_relay_log_pos >= BIN_LOG_HEADER_SIZE);
    /*
      Wonder if this is correct. I (Guilhem) wonder if my_b_tell() returns the
      correct position when it's called just after my_b_seek() (the questionable
      stuff is those "seek is done on next read" comments in the my_b_seek()
      source code).
      The crude reality is that this assertion randomly fails whereas
      replication seems to work fine. And there is no easy explanation why it
      fails (as we my_b_seek(rli->event_relay_log_pos) at the very end of
      init_relay_log_pos() called above). Maybe the assertion would be
      meaningful if we held rli->data_lock between the my_b_seek() and the
      DBUG_ASSERT().
    */
#ifdef SHOULD_BE_CHECKED
    DBUG_ASSERT(my_b_tell(rli->cur_log) == rli->event_relay_log_pos);
#endif
  }
#endif
  DBUG_ASSERT(rli->sql_thd == thd);

  DBUG_PRINT("master_info",("log_file_name: %s  position: %s",
                            rli->group_master_log_name,
                            llstr(rli->group_master_log_pos,llbuff)));
  if (global_system_variables.log_warnings)
    sql_print_information("Slave SQL thread initialized, starting replication in \
log '%s' at position %s, relay log '%s' position: %s", RPL_LOG_NAME,
                    llstr(rli->group_master_log_pos,llbuff),rli->group_relay_log_name,
                    llstr(rli->group_relay_log_pos,llbuff1));

  if (check_temp_dir(rli->slave_patternload_file))
  {
    rli->report(ERROR_LEVEL, thd->stmt_da->sql_errno(), 
                "Unable to use slave's temporary directory %s - %s", 
                slave_load_tmpdir, thd->stmt_da->message());
    goto err;
  }

  /* execute init_slave variable */
  if (opt_init_slave.length)
  {
    execute_init_command(thd, &opt_init_slave, &LOCK_sys_init_slave);
    if (thd->is_slave_error)
    {
      rli->report(ERROR_LEVEL, thd->stmt_da->sql_errno(),
                  "Slave SQL thread aborted. Can't execute init_slave query");
      goto err;
    }
  }

  /*
    First check until condition - probably there is nothing to execute. We
    do not want to wait for next event in this case.
  */
  mysql_mutex_lock(&rli->data_lock);
  if (rli->slave_skip_counter)
  {
    strmake(saved_log_name, rli->group_relay_log_name, FN_REFLEN - 1);
    strmake(saved_master_log_name, rli->group_master_log_name, FN_REFLEN - 1);
    saved_log_pos= rli->group_relay_log_pos;
    saved_master_log_pos= rli->group_master_log_pos;
    saved_skip= rli->slave_skip_counter;
  }
  if (rli->until_condition != Relay_log_info::UNTIL_NONE &&
      rli->is_until_satisfied(thd, NULL))
  {
    char buf[22];
    sql_print_information("Slave SQL thread stopped because it reached its"
                          " UNTIL position %s", llstr(rli->until_pos(), buf));
    mysql_mutex_unlock(&rli->data_lock);
    goto err;
  }
  mysql_mutex_unlock(&rli->data_lock);

  /* Read queries from the IO/THREAD until this thread is killed */

  while (!sql_slave_killed(thd,rli))
  {
    thd_proc_info(thd, "Reading event from the relay log");
    DBUG_ASSERT(rli->sql_thd == thd);
    THD_CHECK_SENTRY(thd);

    if (saved_skip && rli->slave_skip_counter == 0)
    {
      sql_print_information("'SQL_SLAVE_SKIP_COUNTER=%ld' executed at "
        "relay_log_file='%s', relay_log_pos='%ld', master_log_name='%s', "
        "master_log_pos='%ld' and new position at "
        "relay_log_file='%s', relay_log_pos='%ld', master_log_name='%s', "
        "master_log_pos='%ld' ",
        (ulong) saved_skip, saved_log_name, (ulong) saved_log_pos,
        saved_master_log_name, (ulong) saved_master_log_pos,
        rli->group_relay_log_name, (ulong) rli->group_relay_log_pos,
        rli->group_master_log_name, (ulong) rli->group_master_log_pos);
      saved_skip= 0;
    }
    
    if (exec_relay_log_event(thd,rli))
    {
      DBUG_PRINT("info", ("exec_relay_log_event() failed"));
      // do not scare the user if SQL thread was simply killed or stopped
      if (!sql_slave_killed(thd,rli))
      {
        /*
          retrieve as much info as possible from the thd and, error
          codes and warnings and print this to the error log as to
          allow the user to locate the error
        */
        uint32 const last_errno= rli->last_error().number;

        if (thd->is_error())
        {
          char const *const errmsg= thd->stmt_da->message();

          DBUG_PRINT("info",
                     ("thd->stmt_da->sql_errno()=%d; rli->last_error.number=%d",
                      thd->stmt_da->sql_errno(), last_errno));
          if (last_errno == 0)
          {
            /*
 	      This function is reporting an error which was not reported
 	      while executing exec_relay_log_event().
 	    */ 
            rli->report(ERROR_LEVEL, thd->stmt_da->sql_errno(), "%s", errmsg);
          }
          else if (last_errno != thd->stmt_da->sql_errno())
          {
            /*
             * An error was reported while executing exec_relay_log_event()
             * however the error code differs from what is in the thread.
             * This function prints out more information to help finding
             * what caused the problem.
             */  
            sql_print_error("Slave (additional info): %s Error_code: %d",
                            errmsg, thd->stmt_da->sql_errno());
          }
        }

        /* Print any warnings issued */
        List_iterator_fast<MYSQL_ERROR> it(thd->warning_info->warn_list());
        MYSQL_ERROR *err;
        /*
          Added controlled slave thread cancel for replication
          of user-defined variables.
        */
        bool udf_error = false;
        while ((err= it++))
        {
          if (err->get_sql_errno() == ER_CANT_OPEN_LIBRARY)
            udf_error = true;
          sql_print_warning("Slave: %s Error_code: %d", err->get_message_text(), err->get_sql_errno());
        }
        if (udf_error)
          sql_print_error("Error loading user-defined library, slave SQL "
            "thread aborted. Install the missing library, and restart the "
            "slave SQL thread with \"SLAVE START\". We stopped at log '%s' "
            "position %s", RPL_LOG_NAME, llstr(rli->group_master_log_pos, 
            llbuff));
        else
          sql_print_error("\
Error running query, slave SQL thread aborted. Fix the problem, and restart \
the slave SQL thread with \"SLAVE START\". We stopped at log \
'%s' position %s", RPL_LOG_NAME, llstr(rli->group_master_log_pos, llbuff));
      }
      goto err;
    }
  }

  /* Thread stopped. Print the current replication position to the log */
  sql_print_information("Slave SQL thread exiting, replication stopped in log "
                        "'%s' at position %s",
                        RPL_LOG_NAME, llstr(rli->group_master_log_pos,llbuff));

 err:

  /*
    Some events set some playgrounds, which won't be cleared because thread
    stops. Stopping of this thread may not be known to these events ("stop"
    request is detected only by the present function, not by events), so we
    must "proactively" clear playgrounds:
  */
  thd->clear_error();
  rli->cleanup_context(thd, 1);
  /*
    Some extra safety, which should not been needed (normally, event deletion
    should already have done these assignments (each event which sets these
    variables is supposed to set them to 0 before terminating)).
  */
  thd->catalog= 0;
  thd->reset_query();
  thd->reset_db(NULL, 0);
  thd_proc_info(thd, "Waiting for slave mutex on exit");
  mysql_mutex_lock(&rli->run_lock);
  /* We need data_lock, at least to wake up any waiting master_pos_wait() */
  mysql_mutex_lock(&rli->data_lock);
  DBUG_ASSERT(rli->slave_running == 1); // tracking buffer overrun
  /* When master_pos_wait() wakes up it will check this and terminate */
  rli->slave_running= 0;
  /* Forget the relay log's format */
  delete rli->relay_log.description_event_for_exec;
  rli->relay_log.description_event_for_exec= 0;
  /* Wake up master_pos_wait() */
  mysql_mutex_unlock(&rli->data_lock);
  DBUG_PRINT("info",("Signaling possibly waiting master_pos_wait() functions"));
  mysql_cond_broadcast(&rli->data_cond);
  rli->ignore_log_space_limit= 0; /* don't need any lock */
  /* we die so won't remember charset - re-update them on next thread start */
  rli->cached_charset_invalidate();
  rli->save_temporary_tables = thd->temporary_tables;

  /*
    TODO: see if we can do this conditionally in next_event() instead
    to avoid unneeded position re-init
  */
  thd->temporary_tables = 0; // remove tempation from destructor to close them
  DBUG_ASSERT(thd->net.buff != 0);
  net_end(&thd->net); // destructor will not free it, because we are weird
  DBUG_ASSERT(rli->sql_thd == thd);
  THD_CHECK_SENTRY(thd);
  rli->sql_thd= 0;
  set_thd_in_use_temporary_tables(rli);  // (re)set sql_thd in use for saved temp tables
  mysql_mutex_lock(&LOCK_thread_count);
  THD_CHECK_SENTRY(thd);
  delete thd;
  mysql_mutex_unlock(&LOCK_thread_count);
 /*
  Note: the order of the broadcast and unlock calls below (first broadcast, then unlock)
  is important. Otherwise a killer_thread can execute between the calls and
  delete the mi structure leading to a crash! (see BUG#25306 for details)
 */ 
  mysql_cond_broadcast(&rli->stop_cond);
  DBUG_EXECUTE_IF("simulate_slave_delay_at_terminate_bug38694", sleep(5););
  mysql_mutex_unlock(&rli->run_lock);  // tell the world we are done

  DBUG_LEAVE;                                   // Must match DBUG_ENTER()
  my_thread_end();
  pthread_exit(0);
  return 0;                                     // Avoid compiler warnings
}


/*
  process_io_create_file()
*/

static int process_io_create_file(Master_info* mi, Create_file_log_event* cev)
{
  int error = 1;
  ulong num_bytes;
  bool cev_not_written;
  THD *thd = mi->io_thd;
  NET *net = &mi->mysql->net;
  DBUG_ENTER("process_io_create_file");

  if (unlikely(!cev->is_valid()))
    DBUG_RETURN(1);

  if (!rpl_filter->db_ok(cev->db))
  {
    skip_load_data_infile(net);
    DBUG_RETURN(0);
  }
  DBUG_ASSERT(cev->inited_from_old);
  thd->file_id = cev->file_id = mi->file_id++;
  thd->server_id = cev->server_id;
  cev_not_written = 1;

  if (unlikely(net_request_file(net,cev->fname)))
  {
    sql_print_error("Slave I/O: failed requesting download of '%s'",
                    cev->fname);
    goto err;
  }

  /*
    This dummy block is so we could instantiate Append_block_log_event
    once and then modify it slightly instead of doing it multiple times
    in the loop
  */
  {
    Append_block_log_event aev(thd,0,0,0,0);

    for (;;)
    {
      if (unlikely((num_bytes=my_net_read(net)) == packet_error))
      {
        sql_print_error("Network read error downloading '%s' from master",
                        cev->fname);
        goto err;
      }
      if (unlikely(!num_bytes)) /* eof */
      {
	/* 3.23 master wants it */
        net_write_command(net, 0, (uchar*) "", 0, (uchar*) "", 0);
        /*
          If we wrote Create_file_log_event, then we need to write
          Execute_load_log_event. If we did not write Create_file_log_event,
          then this is an empty file and we can just do as if the LOAD DATA
          INFILE had not existed, i.e. write nothing.
        */
        if (unlikely(cev_not_written))
          break;
        Execute_load_log_event xev(thd,0,0);
        xev.log_pos = cev->log_pos;
        if (unlikely(mi->rli.relay_log.append(&xev)))
        {
          mi->report(ERROR_LEVEL, ER_SLAVE_RELAY_LOG_WRITE_FAILURE,
                     ER(ER_SLAVE_RELAY_LOG_WRITE_FAILURE),
                     "error writing Exec_load event to relay log");
          goto err;
        }
        mi->rli.relay_log.harvest_bytes_written(&mi->rli.log_space_total);
        break;
      }
      if (unlikely(cev_not_written))
      {
        cev->block = net->read_pos;
        cev->block_len = num_bytes;
        if (unlikely(mi->rli.relay_log.append(cev)))
        {
          mi->report(ERROR_LEVEL, ER_SLAVE_RELAY_LOG_WRITE_FAILURE,
                     ER(ER_SLAVE_RELAY_LOG_WRITE_FAILURE),
                     "error writing Create_file event to relay log");
          goto err;
        }
        cev_not_written=0;
        mi->rli.relay_log.harvest_bytes_written(&mi->rli.log_space_total);
      }
      else
      {
        aev.block = net->read_pos;
        aev.block_len = num_bytes;
        aev.log_pos = cev->log_pos;
        if (unlikely(mi->rli.relay_log.append(&aev)))
        {
          mi->report(ERROR_LEVEL, ER_SLAVE_RELAY_LOG_WRITE_FAILURE,
                     ER(ER_SLAVE_RELAY_LOG_WRITE_FAILURE),
                     "error writing Append_block event to relay log");
          goto err;
        }
        mi->rli.relay_log.harvest_bytes_written(&mi->rli.log_space_total) ;
      }
    }
  }
  error=0;
err:
  DBUG_RETURN(error);
}


/*
  Start using a new binary log on the master

  SYNOPSIS
    process_io_rotate()
    mi                  master_info for the slave
    rev                 The rotate log event read from the binary log

  DESCRIPTION
    Updates the master info with the place in the next binary
    log where we should start reading.
    Rotate the relay log to avoid mixed-format relay logs.

  NOTES
    We assume we already locked mi->data_lock

  RETURN VALUES
    0           ok
    1           Log event is illegal

*/

static int process_io_rotate(Master_info *mi, Rotate_log_event *rev)
{
  DBUG_ENTER("process_io_rotate");
  mysql_mutex_assert_owner(&mi->data_lock);

  if (unlikely(!rev->is_valid()))
    DBUG_RETURN(1);

  /* Safe copy as 'rev' has been "sanitized" in Rotate_log_event's ctor */
  memcpy(mi->master_log_name, rev->new_log_ident, rev->ident_len+1);
  mi->master_log_pos= rev->pos;
  DBUG_PRINT("info", ("master_log_pos: '%s' %lu",
                      mi->master_log_name, (ulong) mi->master_log_pos));
#ifndef DBUG_OFF
  /*
    If we do not do this, we will be getting the first
    rotate event forever, so we need to not disconnect after one.
  */
  if (disconnect_slave_event_count)
    mi->events_till_disconnect++;
#endif

  /*
    If description_event_for_queue is format <4, there is conversion in the
    relay log to the slave's format (4). And Rotate can mean upgrade or
    nothing. If upgrade, it's to 5.0 or newer, so we will get a Format_desc, so
    no need to reset description_event_for_queue now. And if it's nothing (same
    master version as before), no need (still using the slave's format).
  */
  if (mi->rli.relay_log.description_event_for_queue->binlog_version >= 4)
  {
    delete mi->rli.relay_log.description_event_for_queue;
    /* start from format 3 (MySQL 4.0) again */
    mi->rli.relay_log.description_event_for_queue= new
      Format_description_log_event(3);
  }
  /*
    Rotate the relay log makes binlog format detection easier (at next slave
    start or mysqlbinlog)
  */
  DBUG_RETURN(rotate_relay_log(mi) /* will take the right mutexes */);
}

/*
  Reads a 3.23 event and converts it to the slave's format. This code was
  copied from MySQL 4.0.
*/
static int queue_binlog_ver_1_event(Master_info *mi, const char *buf,
                           ulong event_len)
{
  const char *errmsg = 0;
  ulong inc_pos;
  bool ignore_event= 0;
  char *tmp_buf = 0;
  Relay_log_info *rli= &mi->rli;
  DBUG_ENTER("queue_binlog_ver_1_event");

  /*
    If we get Load event, we need to pass a non-reusable buffer
    to read_log_event, so we do a trick
  */
  if (buf[EVENT_TYPE_OFFSET] == LOAD_EVENT)
  {
    if (unlikely(!(tmp_buf=(char*)my_malloc(event_len+1,MYF(MY_WME)))))
    {
      mi->report(ERROR_LEVEL, ER_SLAVE_FATAL_ERROR,
                 ER(ER_SLAVE_FATAL_ERROR), "Memory allocation failed");
      DBUG_RETURN(1);
    }
    memcpy(tmp_buf,buf,event_len);
    /*
      Create_file constructor wants a 0 as last char of buffer, this 0 will
      serve as the string-termination char for the file's name (which is at the
      end of the buffer)
      We must increment event_len, otherwise the event constructor will not see
      this end 0, which leads to segfault.
    */
    tmp_buf[event_len++]=0;
    int4store(tmp_buf+EVENT_LEN_OFFSET, event_len);
    buf = (const char*)tmp_buf;
  }
  /*
    This will transform LOAD_EVENT into CREATE_FILE_EVENT, ask the master to
    send the loaded file, and write it to the relay log in the form of
    Append_block/Exec_load (the SQL thread needs the data, as that thread is not
    connected to the master).
  */
  Log_event *ev = Log_event::read_log_event(buf,event_len, &errmsg,
                                            mi->rli.relay_log.description_event_for_queue);
  if (unlikely(!ev))
  {
    sql_print_error("Read invalid event from master: '%s',\
 master could be corrupt but a more likely cause of this is a bug",
                    errmsg);
    my_free(tmp_buf);
    DBUG_RETURN(1);
  }

  mysql_mutex_lock(&mi->data_lock);
  ev->log_pos= mi->master_log_pos; /* 3.23 events don't contain log_pos */
  switch (ev->get_type_code()) {
  case STOP_EVENT:
    ignore_event= 1;
    inc_pos= event_len;
    break;
  case ROTATE_EVENT:
    if (unlikely(process_io_rotate(mi,(Rotate_log_event*)ev)))
    {
      delete ev;
      mysql_mutex_unlock(&mi->data_lock);
      DBUG_RETURN(1);
    }
    inc_pos= 0;
    break;
  case CREATE_FILE_EVENT:
    /*
      Yes it's possible to have CREATE_FILE_EVENT here, even if we're in
      queue_old_event() which is for 3.23 events which don't comprise
      CREATE_FILE_EVENT. This is because read_log_event() above has just
      transformed LOAD_EVENT into CREATE_FILE_EVENT.
    */
  {
    /* We come here when and only when tmp_buf != 0 */
    DBUG_ASSERT(tmp_buf != 0);
    inc_pos=event_len;
    ev->log_pos+= inc_pos;
    int error = process_io_create_file(mi,(Create_file_log_event*)ev);
    delete ev;
    mi->master_log_pos += inc_pos;
    DBUG_PRINT("info", ("master_log_pos: %lu", (ulong) mi->master_log_pos));
    mysql_mutex_unlock(&mi->data_lock);
    my_free(tmp_buf);
    DBUG_RETURN(error);
  }
  default:
    inc_pos= event_len;
    break;
  }
  if (likely(!ignore_event))
  {
    if (ev->log_pos)
      /*
         Don't do it for fake Rotate events (see comment in
      Log_event::Log_event(const char* buf...) in log_event.cc).
      */
      ev->log_pos+= event_len; /* make log_pos be the pos of the end of the event */
    if (unlikely(rli->relay_log.append(ev)))
    {
      delete ev;
      mysql_mutex_unlock(&mi->data_lock);
      DBUG_RETURN(1);
    }
    rli->relay_log.harvest_bytes_written(&rli->log_space_total);
  }
  delete ev;
  mi->master_log_pos+= inc_pos;
  DBUG_PRINT("info", ("master_log_pos: %lu", (ulong) mi->master_log_pos));
  mysql_mutex_unlock(&mi->data_lock);
  DBUG_RETURN(0);
}

/*
  Reads a 4.0 event and converts it to the slave's format. This code was copied
  from queue_binlog_ver_1_event(), with some affordable simplifications.
*/
static int queue_binlog_ver_3_event(Master_info *mi, const char *buf,
                           ulong event_len)
{
  const char *errmsg = 0;
  ulong inc_pos;
  char *tmp_buf = 0;
  Relay_log_info *rli= &mi->rli;
  DBUG_ENTER("queue_binlog_ver_3_event");

  /* read_log_event() will adjust log_pos to be end_log_pos */
  Log_event *ev = Log_event::read_log_event(buf,event_len, &errmsg,
                                            mi->rli.relay_log.description_event_for_queue);
  if (unlikely(!ev))
  {
    sql_print_error("Read invalid event from master: '%s',\
 master could be corrupt but a more likely cause of this is a bug",
                    errmsg);
    my_free(tmp_buf);
    DBUG_RETURN(1);
  }
  mysql_mutex_lock(&mi->data_lock);
  switch (ev->get_type_code()) {
  case STOP_EVENT:
    goto err;
  case ROTATE_EVENT:
    if (unlikely(process_io_rotate(mi,(Rotate_log_event*)ev)))
    {
      delete ev;
      mysql_mutex_unlock(&mi->data_lock);
      DBUG_RETURN(1);
    }
    inc_pos= 0;
    break;
  default:
    inc_pos= event_len;
    break;
  }
  if (unlikely(rli->relay_log.append(ev)))
  {
    delete ev;
    mysql_mutex_unlock(&mi->data_lock);
    DBUG_RETURN(1);
  }
  rli->relay_log.harvest_bytes_written(&rli->log_space_total);
  delete ev;
  mi->master_log_pos+= inc_pos;
err:
  DBUG_PRINT("info", ("master_log_pos: %lu", (ulong) mi->master_log_pos));
  mysql_mutex_unlock(&mi->data_lock);
  DBUG_RETURN(0);
}

/*
  queue_old_event()

  Writes a 3.23 or 4.0 event to the relay log, after converting it to the 5.0
  (exactly, slave's) format. To do the conversion, we create a 5.0 event from
  the 3.23/4.0 bytes, then write this event to the relay log.

  TODO:
    Test this code before release - it has to be tested on a separate
    setup with 3.23 master or 4.0 master
*/

static int queue_old_event(Master_info *mi, const char *buf,
                           ulong event_len)
{
  DBUG_ENTER("queue_old_event");

  switch (mi->rli.relay_log.description_event_for_queue->binlog_version)
  {
  case 1:
      DBUG_RETURN(queue_binlog_ver_1_event(mi,buf,event_len));
  case 3:
      DBUG_RETURN(queue_binlog_ver_3_event(mi,buf,event_len));
  default: /* unsupported format; eg version 2 */
    DBUG_PRINT("info",("unsupported binlog format %d in queue_old_event()",
                       mi->rli.relay_log.description_event_for_queue->binlog_version));
    DBUG_RETURN(1);
  }
}

/*
  queue_event()

  If the event is 3.23/4.0, passes it to queue_old_event() which will convert
  it. Otherwise, writes a 5.0 (or newer) event to the relay log. Then there is
  no format conversion, it's pure read/write of bytes.
  So a 5.0.0 slave's relay log can contain events in the slave's format or in
  any >=5.0.0 format.
*/

static int queue_event(Master_info* mi,const char* buf, ulong event_len)
{
  int error= 0;
  String error_msg;
  ulong inc_pos;
  Relay_log_info *rli= &mi->rli;
  mysql_mutex_t *log_lock= rli->relay_log.get_log_lock();
  ulong s_id;
  DBUG_ENTER("queue_event");

  LINT_INIT(inc_pos);

  if (mi->rli.relay_log.description_event_for_queue->binlog_version<4 &&
      buf[EVENT_TYPE_OFFSET] != FORMAT_DESCRIPTION_EVENT /* a way to escape */)
    DBUG_RETURN(queue_old_event(mi,buf,event_len));

  LINT_INIT(inc_pos);
  mysql_mutex_lock(&mi->data_lock);

  switch (buf[EVENT_TYPE_OFFSET]) {
  case STOP_EVENT:
    /*
      We needn't write this event to the relay log. Indeed, it just indicates a
      master server shutdown. The only thing this does is cleaning. But
      cleaning is already done on a per-master-thread basis (as the master
      server is shutting down cleanly, it has written all DROP TEMPORARY TABLE
      prepared statements' deletion are TODO only when we binlog prep stmts).

      We don't even increment mi->master_log_pos, because we may be just after
      a Rotate event. Btw, in a few milliseconds we are going to have a Start
      event from the next binlog (unless the master is presently running
      without --log-bin).
    */
    goto err;
  case ROTATE_EVENT:
  {
    Rotate_log_event rev(buf,event_len,mi->rli.relay_log.description_event_for_queue);
    if (unlikely(process_io_rotate(mi,&rev)))
    {
      error= ER_SLAVE_RELAY_LOG_WRITE_FAILURE;
      goto err;
    }
    /*
      Now the I/O thread has just changed its mi->master_log_name, so
      incrementing mi->master_log_pos is nonsense.
    */
    inc_pos= 0;
    break;
  }
  case FORMAT_DESCRIPTION_EVENT:
  {
    /*
      Create an event, and save it (when we rotate the relay log, we will have
      to write this event again).
    */
    /*
      We are the only thread which reads/writes description_event_for_queue.
      The relay_log struct does not move (though some members of it can
      change), so we needn't any lock (no rli->data_lock, no log lock).
    */
    Format_description_log_event* tmp;
    const char* errmsg;
    if (!(tmp= (Format_description_log_event*)
          Log_event::read_log_event(buf, event_len, &errmsg,
                                    mi->rli.relay_log.description_event_for_queue)))
    {
      error= ER_SLAVE_RELAY_LOG_WRITE_FAILURE;
      goto err;
    }
    delete mi->rli.relay_log.description_event_for_queue;
    mi->rli.relay_log.description_event_for_queue= tmp;
    /*
       Though this does some conversion to the slave's format, this will
       preserve the master's binlog format version, and number of event types.
    */
    /*
       If the event was not requested by the slave (the slave did not ask for
       it), i.e. has end_log_pos=0, we do not increment mi->master_log_pos
    */
    inc_pos= uint4korr(buf+LOG_POS_OFFSET) ? event_len : 0;
    DBUG_PRINT("info",("binlog format is now %d",
                       mi->rli.relay_log.description_event_for_queue->binlog_version));

  }
  break;

  case HEARTBEAT_LOG_EVENT:
  {
    /*
      HB (heartbeat) cannot come before RL (Relay)
    */
    char  llbuf[22];
    Heartbeat_log_event hb(buf, event_len, mi->rli.relay_log.description_event_for_queue);
    if (!hb.is_valid())
    {
      error= ER_SLAVE_HEARTBEAT_FAILURE;
      error_msg.append(STRING_WITH_LEN("inconsistent heartbeat event content;"));
      error_msg.append(STRING_WITH_LEN("the event's data: log_file_name "));
      error_msg.append(hb.get_log_ident(), (uint) strlen(hb.get_log_ident()));
      error_msg.append(STRING_WITH_LEN(" log_pos "));
      llstr(hb.log_pos, llbuf);
      error_msg.append(llbuf, strlen(llbuf));
      goto err;
    }
    mi->received_heartbeats++;
    /* 
       compare local and event's versions of log_file, log_pos.
       
       Heartbeat is sent only after an event corresponding to the corrdinates
       the heartbeat carries.
       Slave can not have a difference in coordinates except in the only
       special case when mi->master_log_name, master_log_pos have never
       been updated by Rotate event i.e when slave does not have any history
       with the master (and thereafter mi->master_log_pos is NULL).

       TODO: handling `when' for SHOW SLAVE STATUS' snds behind
    */
    if ((memcmp(mi->master_log_name, hb.get_log_ident(), hb.get_ident_len())
         && mi->master_log_name != NULL)
        || mi->master_log_pos != hb.log_pos)
    {
      /* missed events of heartbeat from the past */
      error= ER_SLAVE_HEARTBEAT_FAILURE;
      error_msg.append(STRING_WITH_LEN("heartbeat is not compatible with local info;"));
      error_msg.append(STRING_WITH_LEN("the event's data: log_file_name "));
      error_msg.append(hb.get_log_ident(), (uint) strlen(hb.get_log_ident()));
      error_msg.append(STRING_WITH_LEN(" log_pos "));
      llstr(hb.log_pos, llbuf);
      error_msg.append(llbuf, strlen(llbuf));
      goto err;
    }
    goto skip_relay_logging;
  }
  break;

  default:
    inc_pos= event_len;
    break;
  }

  /*
     If this event is originating from this server, don't queue it.
     We don't check this for 3.23 events because it's simpler like this; 3.23
     will be filtered anyway by the SQL slave thread which also tests the
     server id (we must also keep this test in the SQL thread, in case somebody
     upgrades a 4.0 slave which has a not-filtered relay log).

     ANY event coming from ourselves can be ignored: it is obvious for queries;
     for STOP_EVENT/ROTATE_EVENT/START_EVENT: these cannot come from ourselves
     (--log-slave-updates would not log that) unless this slave is also its
     direct master (an unsupported, useless setup!).
  */

  mysql_mutex_lock(log_lock);
  s_id= uint4korr(buf + SERVER_ID_OFFSET);
  if ((s_id == ::server_id && !mi->rli.replicate_same_server_id) ||
      /*
        the following conjunction deals with IGNORE_SERVER_IDS, if set
        If the master is on the ignore list, execution of
        format description log events and rotate events is necessary.
      */
      (mi->ignore_server_ids.elements > 0 &&
       mi->shall_ignore_server_id(s_id) &&
       /* everything is filtered out from non-master */
       (s_id != mi->master_id ||
        /* for the master meta information is necessary */
        (buf[EVENT_TYPE_OFFSET] != FORMAT_DESCRIPTION_EVENT &&
         buf[EVENT_TYPE_OFFSET] != ROTATE_EVENT))))
  {
    /*
      Do not write it to the relay log.
      a) We still want to increment mi->master_log_pos, so that we won't
      re-read this event from the master if the slave IO thread is now
      stopped/restarted (more efficient if the events we are ignoring are big
      LOAD DATA INFILE).
      b) We want to record that we are skipping events, for the information of
      the slave SQL thread, otherwise that thread may let
      rli->group_relay_log_pos stay too small if the last binlog's event is
      ignored.
      But events which were generated by this slave and which do not exist in
      the master's binlog (i.e. Format_desc, Rotate & Stop) should not increment
      mi->master_log_pos.
      If the event is originated remotely and is being filtered out by
      IGNORE_SERVER_IDS it increments mi->master_log_pos
      as well as rli->group_relay_log_pos.
    */
    if (!(s_id == ::server_id && !mi->rli.replicate_same_server_id) ||
        (buf[EVENT_TYPE_OFFSET] != FORMAT_DESCRIPTION_EVENT &&
         buf[EVENT_TYPE_OFFSET] != ROTATE_EVENT &&
         buf[EVENT_TYPE_OFFSET] != STOP_EVENT))
    {
      mi->master_log_pos+= inc_pos;
      memcpy(rli->ign_master_log_name_end, mi->master_log_name, FN_REFLEN);
      DBUG_ASSERT(rli->ign_master_log_name_end[0]);
      rli->ign_master_log_pos_end= mi->master_log_pos;
    }
    rli->relay_log.signal_update(); // the slave SQL thread needs to re-check
    DBUG_PRINT("info", ("master_log_pos: %lu, event originating from %u server, ignored",
                        (ulong) mi->master_log_pos, uint4korr(buf + SERVER_ID_OFFSET)));
  }
  else
  {
    /* write the event to the relay log */
    if (likely(!(rli->relay_log.appendv(buf,event_len,0))))
    {
      mi->master_log_pos+= inc_pos;
      DBUG_PRINT("info", ("master_log_pos: %lu", (ulong) mi->master_log_pos));
      rli->relay_log.harvest_bytes_written(&rli->log_space_total);
    }
    else
    {
      error= ER_SLAVE_RELAY_LOG_WRITE_FAILURE;
    }
    rli->ign_master_log_name_end[0]= 0; // last event is not ignored
  }
  mysql_mutex_unlock(log_lock);

skip_relay_logging:
  
err:
  mysql_mutex_unlock(&mi->data_lock);
  DBUG_PRINT("info", ("error: %d", error));
  if (error)
    mi->report(ERROR_LEVEL, error, ER(error), 
               (error == ER_SLAVE_RELAY_LOG_WRITE_FAILURE)?
               "could not queue event from master" :
               error_msg.ptr());
  DBUG_RETURN(error);
}


void end_relay_log_info(Relay_log_info* rli)
{
  DBUG_ENTER("end_relay_log_info");

  if (!rli->inited)
    DBUG_VOID_RETURN;
  if (rli->info_fd >= 0)
  {
    end_io_cache(&rli->info_file);
    mysql_file_close(rli->info_fd, MYF(MY_WME));
    rli->info_fd = -1;
  }
  if (rli->cur_log_fd >= 0)
  {
    end_io_cache(&rli->cache_buf);
    mysql_file_close(rli->cur_log_fd, MYF(MY_WME));
    rli->cur_log_fd = -1;
  }
  rli->inited = 0;
  rli->relay_log.close(LOG_CLOSE_INDEX | LOG_CLOSE_STOP_EVENT);
  rli->relay_log.harvest_bytes_written(&rli->log_space_total);
  /*
    Delete the slave's temporary tables from memory.
    In the future there will be other actions than this, to ensure persistance
    of slave's temp tables after shutdown.
  */
  rli->close_temporary_tables();
  DBUG_VOID_RETURN;
}


/**
  Hook to detach the active VIO before closing a connection handle.

  The client API might close the connection (and associated data)
  in case it encounters a unrecoverable (network) error. This hook
  is called from the client code before the VIO handle is deleted
  allows the thread to detach the active vio so it does not point
  to freed memory.

  Other calls to THD::clear_active_vio throughout this module are
  redundant due to the hook but are left in place for illustrative
  purposes.
*/

extern "C" void slave_io_thread_detach_vio()
{
#ifdef SIGNAL_WITH_VIO_CLOSE
  THD *thd= current_thd;
  if (thd && thd->slave_thread)
    thd->clear_active_vio();
#endif
}


/*
  Try to connect until successful or slave killed

  SYNPOSIS
    safe_connect()
    thd                 Thread handler for slave
    mysql               MySQL connection handle
    mi                  Replication handle

  RETURN
    0   ok
    #   Error
*/

static int safe_connect(THD* thd, MYSQL* mysql, Master_info* mi)
{
  DBUG_ENTER("safe_connect");

  DBUG_RETURN(connect_to_master(thd, mysql, mi, 0, 0));
}


/*
  SYNPOSIS
    connect_to_master()

  IMPLEMENTATION
    Try to connect until successful or slave killed or we have retried
    master_retry_count times
*/

static int connect_to_master(THD* thd, MYSQL* mysql, Master_info* mi,
                             bool reconnect, bool suppress_warnings)
{
  int slave_was_killed;
  int last_errno= -2;                           // impossible error
  ulong err_count=0;
  char llbuff[22];
  DBUG_ENTER("connect_to_master");

#ifndef DBUG_OFF
  mi->events_till_disconnect = disconnect_slave_event_count;
#endif
  ulong client_flag= CLIENT_REMEMBER_OPTIONS;
  if (opt_slave_compressed_protocol)
    client_flag=CLIENT_COMPRESS;                /* We will use compression */

  mysql_options(mysql, MYSQL_OPT_CONNECT_TIMEOUT, (char *) &slave_net_timeout);
  mysql_options(mysql, MYSQL_OPT_READ_TIMEOUT, (char *) &slave_net_timeout);

#ifdef HAVE_OPENSSL
  if (mi->ssl)
  {
    mysql_ssl_set(mysql,
                  mi->ssl_key[0]?mi->ssl_key:0,
                  mi->ssl_cert[0]?mi->ssl_cert:0,
                  mi->ssl_ca[0]?mi->ssl_ca:0,
                  mi->ssl_capath[0]?mi->ssl_capath:0,
                  mi->ssl_cipher[0]?mi->ssl_cipher:0);
    mysql_options(mysql, MYSQL_OPT_SSL_VERIFY_SERVER_CERT,
                  &mi->ssl_verify_server_cert);
  }
#endif

  mysql_options(mysql, MYSQL_SET_CHARSET_NAME, default_charset_info->csname);
  /* This one is not strictly needed but we have it here for completeness */
  mysql_options(mysql, MYSQL_SET_CHARSET_DIR, (char *) charsets_dir);

  /* Set MYSQL_PLUGIN_DIR in case master asks for an external authentication plugin */
  if (opt_plugin_dir_ptr && *opt_plugin_dir_ptr)
    mysql_options(mysql, MYSQL_PLUGIN_DIR, opt_plugin_dir_ptr);

  /* we disallow empty users */
  if (mi->user == NULL || mi->user[0] == 0)
  {
    mi->report(ERROR_LEVEL, ER_SLAVE_FATAL_ERROR,
               ER(ER_SLAVE_FATAL_ERROR),
               "Invalid (empty) username when attempting to "
               "connect to the master server. Connection attempt "
               "terminated.");
    DBUG_RETURN(1);
  }
  while (!(slave_was_killed = io_slave_killed(thd,mi)) &&
         (reconnect ? mysql_reconnect(mysql) != 0 :
          mysql_real_connect(mysql, mi->host, mi->user, mi->password, 0,
                             mi->port, 0, client_flag) == 0))
  {
    /* Don't repeat last error */
    if ((int)mysql_errno(mysql) != last_errno)
    {
      last_errno=mysql_errno(mysql);
      suppress_warnings= 0;
      mi->report(ERROR_LEVEL, last_errno,
                 "error %s to master '%s@%s:%d'"
                 " - retry-time: %d  retries: %lu",
                 (reconnect ? "reconnecting" : "connecting"),
                 mi->user, mi->host, mi->port,
                 mi->connect_retry, master_retry_count);
    }
    /*
      By default we try forever. The reason is that failure will trigger
      master election, so if the user did not set master_retry_count we
      do not want to have election triggered on the first failure to
      connect
    */
    if (++err_count == master_retry_count)
    {
      slave_was_killed=1;
      if (reconnect)
        change_rpl_status(RPL_ACTIVE_SLAVE,RPL_LOST_SOLDIER);
      break;
    }
    slave_sleep(thd,mi->connect_retry,io_slave_killed, mi);
  }

  if (!slave_was_killed)
  {
    mi->clear_error(); // clear possible left over reconnect error
    if (reconnect)
    {
      if (!suppress_warnings && global_system_variables.log_warnings)
        sql_print_information("Slave: connected to master '%s@%s:%d',\
replication resumed in log '%s' at position %s", mi->user,
                        mi->host, mi->port,
                        IO_RPL_LOG_NAME,
                        llstr(mi->master_log_pos,llbuff));
    }
    else
    {
      change_rpl_status(RPL_IDLE_SLAVE,RPL_ACTIVE_SLAVE);
      general_log_print(thd, COM_CONNECT_OUT, "%s@%s:%d",
                        mi->user, mi->host, mi->port);
    }
#ifdef SIGNAL_WITH_VIO_CLOSE
    thd->set_active_vio(mysql->net.vio);
#endif
  }
  mysql->reconnect= 1;
  DBUG_PRINT("exit",("slave_was_killed: %d", slave_was_killed));
  DBUG_RETURN(slave_was_killed);
}


/*
  safe_reconnect()

  IMPLEMENTATION
    Try to connect until successful or slave killed or we have retried
    master_retry_count times
*/

static int safe_reconnect(THD* thd, MYSQL* mysql, Master_info* mi,
                          bool suppress_warnings)
{
  DBUG_ENTER("safe_reconnect");
  DBUG_RETURN(connect_to_master(thd, mysql, mi, 1, suppress_warnings));
}


MYSQL *rpl_connect_master(MYSQL *mysql)
{
  THD *thd= current_thd;
  Master_info *mi= my_pthread_getspecific_ptr(Master_info*, RPL_MASTER_INFO);
  if (!mi)
  {
    sql_print_error("'rpl_connect_master' must be called in slave I/O thread context.");
    return NULL;
  }

  bool allocated= false;
  
  if (!mysql)
  {
    if(!(mysql= mysql_init(NULL)))
    {
      sql_print_error("rpl_connect_master: failed in mysql_init()");
      return NULL;
    }
    allocated= true;
  }

  /*
    XXX: copied from connect_to_master, this function should not
    change the slave status, so we cannot use connect_to_master
    directly
    
    TODO: make this part a seperate function to eliminate duplication
  */
  mysql_options(mysql, MYSQL_OPT_CONNECT_TIMEOUT, (char *) &slave_net_timeout);
  mysql_options(mysql, MYSQL_OPT_READ_TIMEOUT, (char *) &slave_net_timeout);

#ifdef HAVE_OPENSSL
  if (mi->ssl)
  {
    mysql_ssl_set(mysql,
                  mi->ssl_key[0]?mi->ssl_key:0,
                  mi->ssl_cert[0]?mi->ssl_cert:0,
                  mi->ssl_ca[0]?mi->ssl_ca:0,
                  mi->ssl_capath[0]?mi->ssl_capath:0,
                  mi->ssl_cipher[0]?mi->ssl_cipher:0);
    mysql_options(mysql, MYSQL_OPT_SSL_VERIFY_SERVER_CERT,
                  &mi->ssl_verify_server_cert);
  }
#endif

  mysql_options(mysql, MYSQL_SET_CHARSET_NAME, default_charset_info->csname);
  /* This one is not strictly needed but we have it here for completeness */
  mysql_options(mysql, MYSQL_SET_CHARSET_DIR, (char *) charsets_dir);

  if (mi->user == NULL
      || mi->user[0] == 0
      || io_slave_killed(thd, mi)
      || !mysql_real_connect(mysql, mi->host, mi->user, mi->password, 0,
                             mi->port, 0, 0))
  {
    if (!io_slave_killed(thd, mi))
      sql_print_error("rpl_connect_master: error connecting to master: %s (server_error: %d)",
                      mysql_error(mysql), mysql_errno(mysql));
    
    if (allocated)
      mysql_close(mysql);                       // this will free the object
    return NULL;
  }
  return mysql;
}

/*
  Store the file and position where the execute-slave thread are in the
  relay log.

  SYNOPSIS
    flush_relay_log_info()
    rli                 Relay log information

  NOTES
    - As this is only called by the slave thread or on STOP SLAVE, with the
      log_lock grabbed and the slave thread stopped, we don't need to have 
      a lock here.
    - If there is an active transaction, then we don't update the position
      in the relay log.  This is to ensure that we re-execute statements
      if we die in the middle of an transaction that was rolled back.
    - As a transaction never spans binary logs, we don't have to handle the
      case where we do a relay-log-rotation in the middle of the transaction.
      If this would not be the case, we would have to ensure that we
      don't delete the relay log file where the transaction started when
      we switch to a new relay log file.

  TODO
    - Change the log file information to a binary format to avoid calling
      longlong2str.

  RETURN VALUES
    0   ok
    1   write error
*/

bool flush_relay_log_info(Relay_log_info* rli)
{
  bool error=0;
  DBUG_ENTER("flush_relay_log_info");

  if (unlikely(rli->no_storage))
    DBUG_RETURN(0);

  IO_CACHE *file = &rli->info_file;
  char buff[FN_REFLEN*2+22*2+4], *pos;

  my_b_seek(file, 0L);
  pos=strmov(buff, rli->group_relay_log_name);
  *pos++='\n';
  pos=longlong2str(rli->group_relay_log_pos, pos, 10);
  *pos++='\n';
  pos=strmov(pos, rli->group_master_log_name);
  *pos++='\n';
  pos=longlong2str(rli->group_master_log_pos, pos, 10);
  *pos='\n';
  if (my_b_write(file, (uchar*) buff, (size_t) (pos-buff)+1))
    error=1;
  if (flush_io_cache(file))
    error=1;
  if (sync_relayloginfo_period &&
      !error &&
      ++(rli->sync_counter) >= sync_relayloginfo_period)
  {
    if (my_sync(rli->info_fd, MYF(MY_WME)))
      error=1;
    rli->sync_counter= 0;
  }
  /* 
    Flushing the relay log is done by the slave I/O thread 
    or by the user on STOP SLAVE. 
   */
  DBUG_RETURN(error);
}


/*
  Called when we notice that the current "hot" log got rotated under our feet.
*/

static IO_CACHE *reopen_relay_log(Relay_log_info *rli, const char **errmsg)
{
  DBUG_ENTER("reopen_relay_log");
  DBUG_ASSERT(rli->cur_log != &rli->cache_buf);
  DBUG_ASSERT(rli->cur_log_fd == -1);

  IO_CACHE *cur_log = rli->cur_log=&rli->cache_buf;
  if ((rli->cur_log_fd=open_binlog(cur_log,rli->event_relay_log_name,
                                   errmsg)) <0)
    DBUG_RETURN(0);
  /*
    We want to start exactly where we was before:
    relay_log_pos       Current log pos
    pending             Number of bytes already processed from the event
  */
  rli->event_relay_log_pos= max(rli->event_relay_log_pos, BIN_LOG_HEADER_SIZE);
  my_b_seek(cur_log,rli->event_relay_log_pos);
  DBUG_RETURN(cur_log);
}


/**
  Reads next event from the relay log.  Should be called from the
  slave IO thread.

  @param rli Relay_log_info structure for the slave IO thread.

  @return The event read, or NULL on error.  If an error occurs, the
  error is reported through the sql_print_information() or
  sql_print_error() functions.
*/
static Log_event* next_event(Relay_log_info* rli)
{
  Log_event* ev;
  IO_CACHE* cur_log = rli->cur_log;
  mysql_mutex_t *log_lock = rli->relay_log.get_log_lock();
  const char* errmsg=0;
  THD* thd = rli->sql_thd;
  DBUG_ENTER("next_event");

  DBUG_ASSERT(thd != 0);

#ifndef DBUG_OFF
  if (abort_slave_event_count && !rli->events_till_abort--)
    DBUG_RETURN(0);
#endif

  /*
    For most operations we need to protect rli members with data_lock,
    so we assume calling function acquired this mutex for us and we will
    hold it for the most of the loop below However, we will release it
    whenever it is worth the hassle,  and in the cases when we go into a
    mysql_cond_wait() with the non-data_lock mutex
  */
  mysql_mutex_assert_owner(&rli->data_lock);

  while (!sql_slave_killed(thd,rli))
  {
    /*
      We can have two kinds of log reading:
      hot_log:
        rli->cur_log points at the IO_CACHE of relay_log, which
        is actively being updated by the I/O thread. We need to be careful
        in this case and make sure that we are not looking at a stale log that
        has already been rotated. If it has been, we reopen the log.

      The other case is much simpler:
        We just have a read only log that nobody else will be updating.
    */
    bool hot_log;
    if ((hot_log = (cur_log != &rli->cache_buf)))
    {
      DBUG_ASSERT(rli->cur_log_fd == -1); // foreign descriptor
      mysql_mutex_lock(log_lock);

      /*
        Reading xxx_file_id is safe because the log will only
        be rotated when we hold relay_log.LOCK_log
      */
      if (rli->relay_log.get_open_count() != rli->cur_log_old_open_count)
      {
        // The master has switched to a new log file; Reopen the old log file
        cur_log=reopen_relay_log(rli, &errmsg);
        mysql_mutex_unlock(log_lock);
        if (!cur_log)                           // No more log files
          goto err;
        hot_log=0;                              // Using old binary log
      }
    }
    /* 
      As there is no guarantee that the relay is open (for example, an I/O
      error during a write by the slave I/O thread may have closed it), we
      have to test it.
    */
    if (!my_b_inited(cur_log))
      goto err;
#ifndef DBUG_OFF
    {
      /* This is an assertion which sometimes fails, let's try to track it */
      char llbuf1[22], llbuf2[22];
      DBUG_PRINT("info", ("my_b_tell(cur_log)=%s rli->event_relay_log_pos=%s",
                          llstr(my_b_tell(cur_log),llbuf1),
                          llstr(rli->event_relay_log_pos,llbuf2)));
      DBUG_ASSERT(my_b_tell(cur_log) >= BIN_LOG_HEADER_SIZE);
      DBUG_ASSERT(my_b_tell(cur_log) == rli->event_relay_log_pos);
    }
#endif
    /*
      Relay log is always in new format - if the master is 3.23, the
      I/O thread will convert the format for us.
      A problem: the description event may be in a previous relay log. So if
      the slave has been shutdown meanwhile, we would have to look in old relay
      logs, which may even have been deleted. So we need to write this
      description event at the beginning of the relay log.
      When the relay log is created when the I/O thread starts, easy: the
      master will send the description event and we will queue it.
      But if the relay log is created by new_file(): then the solution is:
      MYSQL_BIN_LOG::open() will write the buffered description event.
    */
    if ((ev=Log_event::read_log_event(cur_log,0,
                                      rli->relay_log.description_event_for_exec)))

    {
      DBUG_ASSERT(thd==rli->sql_thd);
      /*
        read it while we have a lock, to avoid a mutex lock in
        inc_event_relay_log_pos()
      */
      rli->future_event_relay_log_pos= my_b_tell(cur_log);
      if (hot_log)
        mysql_mutex_unlock(log_lock);
      DBUG_RETURN(ev);
    }
    DBUG_ASSERT(thd==rli->sql_thd);
    if (opt_reckless_slave)                     // For mysql-test
      cur_log->error = 0;
    if (cur_log->error < 0)
    {
      errmsg = "slave SQL thread aborted because of I/O error";
      if (hot_log)
        mysql_mutex_unlock(log_lock);
      goto err;
    }
    if (!cur_log->error) /* EOF */
    {
      /*
        On a hot log, EOF means that there are no more updates to
        process and we must block until I/O thread adds some and
        signals us to continue
      */
      if (hot_log)
      {
        /*
          We say in Seconds_Behind_Master that we have "caught up". Note that
          for example if network link is broken but I/O slave thread hasn't
          noticed it (slave_net_timeout not elapsed), then we'll say "caught
          up" whereas we're not really caught up. Fixing that would require
          internally cutting timeout in smaller pieces in network read, no
          thanks. Another example: SQL has caught up on I/O, now I/O has read
          a new event and is queuing it; the false "0" will exist until SQL
          finishes executing the new event; it will be look abnormal only if
          the events have old timestamps (then you get "many", 0, "many").

          Transient phases like this can be fixed with implemeting
          Heartbeat event which provides the slave the status of the
          master at time the master does not have any new update to send.
          Seconds_Behind_Master would be zero only when master has no
          more updates in binlog for slave. The heartbeat can be sent
          in a (small) fraction of slave_net_timeout. Until it's done
          rli->last_master_timestamp is temporarely (for time of
          waiting for the following event) reset whenever EOF is
          reached.
        */
        time_t save_timestamp= rli->last_master_timestamp;
        rli->last_master_timestamp= 0;

        DBUG_ASSERT(rli->relay_log.get_open_count() ==
                    rli->cur_log_old_open_count);

        if (rli->ign_master_log_name_end[0])
        {
          /* We generate and return a Rotate, to make our positions advance */
          DBUG_PRINT("info",("seeing an ignored end segment"));
          ev= new Rotate_log_event(rli->ign_master_log_name_end,
                                   0, rli->ign_master_log_pos_end,
                                   Rotate_log_event::DUP_NAME);
          rli->ign_master_log_name_end[0]= 0;
          mysql_mutex_unlock(log_lock);
          if (unlikely(!ev))
          {
            errmsg= "Slave SQL thread failed to create a Rotate event "
              "(out of memory?), SHOW SLAVE STATUS may be inaccurate";
            goto err;
          }
          ev->server_id= 0; // don't be ignored by slave SQL thread
          DBUG_RETURN(ev);
        }

        /*
          We can, and should release data_lock while we are waiting for
          update. If we do not, show slave status will block
        */
        mysql_mutex_unlock(&rli->data_lock);

        /*
          Possible deadlock :
          - the I/O thread has reached log_space_limit
          - the SQL thread has read all relay logs, but cannot purge for some
          reason:
            * it has already purged all logs except the current one
            * there are other logs than the current one but they're involved in
            a transaction that finishes in the current one (or is not finished)
          Solution :
          Wake up the possibly waiting I/O thread, and set a boolean asking
          the I/O thread to temporarily ignore the log_space_limit
          constraint, because we do not want the I/O thread to block because of
          space (it's ok if it blocks for any other reason (e.g. because the
          master does not send anything). Then the I/O thread stops waiting
          and reads one more event and starts honoring log_space_limit again.

          If the SQL thread needs more events to be able to rotate the log (it
          might need to finish the current group first), then it can ask for one
          more at a time. Thus we don't outgrow the relay log indefinitely,
          but rather in a controlled manner, until the next rotate.

          When the SQL thread starts it sets ignore_log_space_limit to false. 
          We should also reset ignore_log_space_limit to 0 when the user does 
          RESET SLAVE, but in fact, no need as RESET SLAVE requires that the slave
          be stopped, and the SQL thread sets ignore_log_space_limit to 0 when
          it stops.
        */
<<<<<<< HEAD
        mysql_mutex_lock(&rli->log_space_lock);
        // prevent the I/O thread from blocking next times
        rli->ignore_log_space_limit= 1;
=======
        pthread_mutex_lock(&rli->log_space_lock);

        /* 
          If we have reached the limit of the relay space and we
          are going to sleep, waiting for more events:

          1. If outside a group, SQL thread asks the IO thread 
             to force a rotation so that the SQL thread purges 
             logs next time it processes an event (thus space is
             freed).

          2. If in a group, SQL thread asks the IO thread to 
             ignore the limit and queues yet one more event 
             so that the SQL thread finishes the group and 
             is are able to rotate and purge sometime soon.
         */
        if (rli->log_space_limit && 
            rli->log_space_limit < rli->log_space_total)
        {
          /* force rotation if not in an unfinished group */
          rli->sql_force_rotate_relay= !rli->is_in_group();

          /* ask for one more event */
          rli->ignore_log_space_limit= true;
        }

>>>>>>> 28e71956
        /*
          If the I/O thread is blocked, unblock it.  Ok to broadcast
          after unlock, because the mutex is only destroyed in
          ~Relay_log_info(), i.e. when rli is destroyed, and rli will
          not be destroyed before we exit the present function.
        */
        mysql_mutex_unlock(&rli->log_space_lock);
        mysql_cond_broadcast(&rli->log_space_cond);
        // Note that wait_for_update_relay_log unlocks lock_log !
        rli->relay_log.wait_for_update_relay_log(rli->sql_thd);
        // re-acquire data lock since we released it earlier
        mysql_mutex_lock(&rli->data_lock);
        rli->last_master_timestamp= save_timestamp;
        continue;
      }
      /*
        If the log was not hot, we need to move to the next log in
        sequence. The next log could be hot or cold, we deal with both
        cases separately after doing some common initialization
      */
      end_io_cache(cur_log);
      DBUG_ASSERT(rli->cur_log_fd >= 0);
      mysql_file_close(rli->cur_log_fd, MYF(MY_WME));
      rli->cur_log_fd = -1;

      if (relay_log_purge)
      {
        /*
          purge_first_log will properly set up relay log coordinates in rli.
          If the group's coordinates are equal to the event's coordinates
          (i.e. the relay log was not rotated in the middle of a group),
          we can purge this relay log too.
          We do ulonglong and string comparisons, this may be slow but
          - purging the last relay log is nice (it can save 1GB of disk), so we
          like to detect the case where we can do it, and given this,
          - I see no better detection method
          - purge_first_log is not called that often
        */
        if (rli->relay_log.purge_first_log
            (rli,
             rli->group_relay_log_pos == rli->event_relay_log_pos
             && !strcmp(rli->group_relay_log_name,rli->event_relay_log_name)))
        {
          errmsg = "Error purging processed logs";
          goto err;
        }
      }
      else
      {
        /*
          If hot_log is set, then we already have a lock on
          LOCK_log.  If not, we have to get the lock.

          According to Sasha, the only time this code will ever be executed
          is if we are recovering from a bug.
        */
        if (rli->relay_log.find_next_log(&rli->linfo, !hot_log))
        {
          errmsg = "error switching to the next log";
          goto err;
        }
        rli->event_relay_log_pos = BIN_LOG_HEADER_SIZE;
        strmake(rli->event_relay_log_name,rli->linfo.log_file_name,
                sizeof(rli->event_relay_log_name)-1);
        flush_relay_log_info(rli);
      }

      /*
        Now we want to open this next log. To know if it's a hot log (the one
        being written by the I/O thread now) or a cold log, we can use
        is_active(); if it is hot, we use the I/O cache; if it's cold we open
        the file normally. But if is_active() reports that the log is hot, this
        may change between the test and the consequence of the test. So we may
        open the I/O cache whereas the log is now cold, which is nonsense.
        To guard against this, we need to have LOCK_log.
      */

      DBUG_PRINT("info",("hot_log: %d",hot_log));
      if (!hot_log) /* if hot_log, we already have this mutex */
        mysql_mutex_lock(log_lock);
      if (rli->relay_log.is_active(rli->linfo.log_file_name))
      {
#ifdef EXTRA_DEBUG
        if (global_system_variables.log_warnings)
          sql_print_information("next log '%s' is currently active",
                                rli->linfo.log_file_name);
#endif
        rli->cur_log= cur_log= rli->relay_log.get_log_file();
        rli->cur_log_old_open_count= rli->relay_log.get_open_count();
        DBUG_ASSERT(rli->cur_log_fd == -1);

        /*
           When the SQL thread is [stopped and] (re)started the
           following may happen:

           1. Log was hot at stop time and remains hot at restart

              SQL thread reads again from hot_log (SQL thread was
              reading from the active log when it was stopped and the
              very same log is still active on SQL thread restart).

              In this case, my_b_seek is performed on cur_log, while
              cur_log points to relay_log.get_log_file();

           2. Log was hot at stop time but got cold before restart

              The log was hot when SQL thread stopped, but it is not
              anymore when the SQL thread restarts.

              In this case, the SQL thread reopens the log, using
              cache_buf, ie, cur_log points to &cache_buf, and thence
              its coordinates are reset.

           3. Log was already cold at stop time

              The log was not hot when the SQL thread stopped, and, of
              course, it will not be hot when it restarts.

              In this case, the SQL thread opens the cold log again,
              using cache_buf, ie, cur_log points to &cache_buf, and
              thence its coordinates are reset.

           4. Log was hot at stop time, DBA changes to previous cold
              log and restarts SQL thread

              The log was hot when the SQL thread was stopped, but the
              user changed the coordinates of the SQL thread to
              restart from a previous cold log.

              In this case, at start time, cur_log points to a cold
              log, opened using &cache_buf as cache, and coordinates
              are reset. However, as it moves on to the next logs, it
              will eventually reach the hot log. If the hot log is the
              same at the time the SQL thread was stopped, then
              coordinates were not reset - the cur_log will point to
              relay_log.get_log_file(), and not a freshly opened
              IO_CACHE through cache_buf. For this reason we need to
              deploy a my_b_seek before calling check_binlog_magic at
              this point of the code (see: BUG#55263 for more
              details).
          
          NOTES: 
            - We must keep the LOCK_log to read the 4 first bytes, as
              this is a hot log (same as when we call read_log_event()
              above: for a hot log we take the mutex).

            - Because of scenario #4 above, we need to have a
              my_b_seek here. Otherwise, we might hit the assertion
              inside check_binlog_magic.
        */

        my_b_seek(cur_log, (my_off_t) 0);
        if (check_binlog_magic(cur_log,&errmsg))
        {
          if (!hot_log)
            mysql_mutex_unlock(log_lock);
          goto err;
        }
        if (!hot_log)
          mysql_mutex_unlock(log_lock);
        continue;
      }
      if (!hot_log)
        mysql_mutex_unlock(log_lock);
      /*
        if we get here, the log was not hot, so we will have to open it
        ourselves. We are sure that the log is still not hot now (a log can get
        from hot to cold, but not from cold to hot). No need for LOCK_log.
      */
#ifdef EXTRA_DEBUG
      if (global_system_variables.log_warnings)
        sql_print_information("next log '%s' is not active",
                              rli->linfo.log_file_name);
#endif
      // open_binlog() will check the magic header
      if ((rli->cur_log_fd=open_binlog(cur_log,rli->linfo.log_file_name,
                                       &errmsg)) <0)
        goto err;
    }
    else
    {
      /*
        Read failed with a non-EOF error.
        TODO: come up with something better to handle this error
      */
      if (hot_log)
        mysql_mutex_unlock(log_lock);
      sql_print_error("Slave SQL thread: I/O error reading \
event(errno: %d  cur_log->error: %d)",
                      my_errno,cur_log->error);
      // set read position to the beginning of the event
      my_b_seek(cur_log,rli->event_relay_log_pos);
      /* otherwise, we have had a partial read */
      errmsg = "Aborting slave SQL thread because of partial event read";
      break;                                    // To end of function
    }
  }
  if (!errmsg && global_system_variables.log_warnings)
  {
    sql_print_information("Error reading relay log event: %s",
                          "slave SQL thread was killed");
    DBUG_RETURN(0);
  }

err:
  if (errmsg)
    sql_print_error("Error reading relay log event: %s", errmsg);
  DBUG_RETURN(0);
}

/*
  Rotate a relay log (this is used only by FLUSH LOGS; the automatic rotation
  because of size is simpler because when we do it we already have all relevant
  locks; here we don't, so this function is mainly taking locks).
  Returns nothing as we cannot catch any error (MYSQL_BIN_LOG::new_file()
  is void).
*/

int rotate_relay_log(Master_info* mi)
{
  DBUG_ENTER("rotate_relay_log");
  Relay_log_info* rli= &mi->rli;
  int error= 0;

  DBUG_EXECUTE_IF("crash_before_rotate_relaylog", DBUG_SUICIDE(););

  /*
     We need to test inited because otherwise, new_file() will attempt to lock
     LOCK_log, which may not be inited (if we're not a slave).
  */
  if (!rli->inited)
  {
    DBUG_PRINT("info", ("rli->inited == 0"));
    goto end;
  }

  /* If the relay log is closed, new_file() will do nothing. */
  if ((error= rli->relay_log.new_file()))
    goto end;

  /*
    We harvest now, because otherwise BIN_LOG_HEADER_SIZE will not immediately
    be counted, so imagine a succession of FLUSH LOGS  and assume the slave
    threads are started:
    relay_log_space decreases by the size of the deleted relay log, but does
    not increase, so flush-after-flush we may become negative, which is wrong.
    Even if this will be corrected as soon as a query is replicated on the
    slave (because the I/O thread will then call harvest_bytes_written() which
    will harvest all these BIN_LOG_HEADER_SIZE we forgot), it may give strange
    output in SHOW SLAVE STATUS meanwhile. So we harvest now.
    If the log is closed, then this will just harvest the last writes, probably
    0 as they probably have been harvested.
  */
  rli->relay_log.harvest_bytes_written(&rli->log_space_total);
end:
  DBUG_RETURN(error);
}


/**
   Detects, based on master's version (as found in the relay log), if master
   has a certain bug.
   @param rli Relay_log_info which tells the master's version
   @param bug_id Number of the bug as found in bugs.mysql.com
   @param report bool report error message, default TRUE

   @param pred Predicate function that will be called with @c param to
   check for the bug. If the function return @c true, the bug is present,
   otherwise, it is not.

   @param param  State passed to @c pred function.

   @return TRUE if master has the bug, FALSE if it does not.
*/
bool rpl_master_has_bug(const Relay_log_info *rli, uint bug_id, bool report,
                        bool (*pred)(const void *), const void *param)
{
  struct st_version_range_for_one_bug {
    uint        bug_id;
    const uchar introduced_in[3]; // first version with bug
    const uchar fixed_in[3];      // first version with fix
  };
  static struct st_version_range_for_one_bug versions_for_all_bugs[]=
  {
    {24432, { 5, 0, 24 }, { 5, 0, 38 } },
    {24432, { 5, 1, 12 }, { 5, 1, 17 } },
    {33029, { 5, 0,  0 }, { 5, 0, 58 } },
    {33029, { 5, 1,  0 }, { 5, 1, 12 } },
    {37426, { 5, 1,  0 }, { 5, 1, 26 } },
  };
  const uchar *master_ver=
    rli->relay_log.description_event_for_exec->server_version_split;

  DBUG_ASSERT(sizeof(rli->relay_log.description_event_for_exec->server_version_split) == 3);

  for (uint i= 0;
       i < sizeof(versions_for_all_bugs)/sizeof(*versions_for_all_bugs);i++)
  {
    const uchar *introduced_in= versions_for_all_bugs[i].introduced_in,
      *fixed_in= versions_for_all_bugs[i].fixed_in;
    if ((versions_for_all_bugs[i].bug_id == bug_id) &&
        (memcmp(introduced_in, master_ver, 3) <= 0) &&
        (memcmp(fixed_in,      master_ver, 3) >  0) &&
        (pred == NULL || (*pred)(param)))
    {
      if (!report)
	return TRUE;
      // a short message for SHOW SLAVE STATUS (message length constraints)
      my_printf_error(ER_UNKNOWN_ERROR, "master may suffer from"
                      " http://bugs.mysql.com/bug.php?id=%u"
                      " so slave stops; check error log on slave"
                      " for more info", MYF(0), bug_id);
      // a verbose message for the error log
      rli->report(ERROR_LEVEL, ER_UNKNOWN_ERROR,
                  "According to the master's version ('%s'),"
                  " it is probable that master suffers from this bug:"
                      " http://bugs.mysql.com/bug.php?id=%u"
                      " and thus replicating the current binary log event"
                      " may make the slave's data become different from the"
                      " master's data."
                      " To take no risk, slave refuses to replicate"
                      " this event and stops."
                      " We recommend that all updates be stopped on the"
                      " master and slave, that the data of both be"
                      " manually synchronized,"
                      " that master's binary logs be deleted,"
                      " that master be upgraded to a version at least"
                      " equal to '%d.%d.%d'. Then replication can be"
                      " restarted.",
                      rli->relay_log.description_event_for_exec->server_version,
                      bug_id,
                      fixed_in[0], fixed_in[1], fixed_in[2]);
      return TRUE;
    }
  }
  return FALSE;
}

/**
   BUG#33029, For all 5.0 up to 5.0.58 exclusive, and 5.1 up to 5.1.12
   exclusive, if one statement in a SP generated AUTO_INCREMENT value
   by the top statement, all statements after it would be considered
   generated AUTO_INCREMENT value by the top statement, and a
   erroneous INSERT_ID value might be associated with these statement,
   which could cause duplicate entry error and stop the slave.

   Detect buggy master to work around.
 */
bool rpl_master_erroneous_autoinc(THD *thd)
{
  if (active_mi && active_mi->rli.sql_thd == thd)
  {
    Relay_log_info *rli= &active_mi->rli;
    DBUG_EXECUTE_IF("simulate_bug33029", return TRUE;);
    return rpl_master_has_bug(rli, 33029, FALSE, NULL, NULL);
  }
  return FALSE;
}

#ifdef HAVE_EXPLICIT_TEMPLATE_INSTANTIATION
template class I_List_iterator<i_string>;
template class I_List_iterator<i_string_pair>;
#endif

/**
  @} (end of group Replication)
*/

#endif /* HAVE_REPLICATION */<|MERGE_RESOLUTION|>--- conflicted
+++ resolved
@@ -1585,10 +1585,7 @@
   while (rli->log_space_limit < rli->log_space_total &&
          !(slave_killed=io_slave_killed(thd,mi)) &&
          !rli->ignore_log_space_limit)
-<<<<<<< HEAD
     mysql_cond_wait(&rli->log_space_cond, &rli->log_space_lock);
-=======
-    pthread_cond_wait(&rli->log_space_cond, &rli->log_space_lock);
 
   /* 
     Makes the IO thread read only one event at a time
@@ -1637,7 +1634,6 @@
     rli->ignore_log_space_limit= false;
   }
 
->>>>>>> 28e71956
   thd->exit_cond(save_proc_info);
   DBUG_RETURN(slave_killed);
 }
@@ -4258,8 +4254,8 @@
   mysql_options(mysql, MYSQL_SET_CHARSET_DIR, (char *) charsets_dir);
 
   /* Set MYSQL_PLUGIN_DIR in case master asks for an external authentication plugin */
-  if (opt_plugin_dir_ptr && *opt_plugin_dir_ptr)
-    mysql_options(mysql, MYSQL_PLUGIN_DIR, opt_plugin_dir_ptr);
+  if (opt_plugin_dir_ptr && *opt_plugin_dir_ptr)
+    mysql_options(mysql, MYSQL_PLUGIN_DIR, opt_plugin_dir_ptr);
 
   /* we disallow empty users */
   if (mi->user == NULL || mi->user[0] == 0)
@@ -4720,12 +4716,7 @@
           be stopped, and the SQL thread sets ignore_log_space_limit to 0 when
           it stops.
         */
-<<<<<<< HEAD
         mysql_mutex_lock(&rli->log_space_lock);
-        // prevent the I/O thread from blocking next times
-        rli->ignore_log_space_limit= 1;
-=======
-        pthread_mutex_lock(&rli->log_space_lock);
 
         /* 
           If we have reached the limit of the relay space and we
@@ -4751,7 +4742,6 @@
           rli->ignore_log_space_limit= true;
         }
 
->>>>>>> 28e71956
         /*
           If the I/O thread is blocked, unblock it.  Ok to broadcast
           after unlock, because the mutex is only destroyed in
